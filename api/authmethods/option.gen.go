package authmethods

import (
	"strconv"
	"strings"

	"github.com/hashicorp/boundary/api"
)

// Option is a func that sets optional attributes for a call. This does not need
// to be used directly, but instead option arguments are built from the
// functions in this package. WithX options set a value to that given in the
// argument; DefaultX options indicate that the value should be set to its
// default. When an API call is made options are processed in ther order they
// appear in the function call, so for a given argument X, a succession of WithX
// or DefaultX calls will result in the last call taking effect.
type Option func(*options)

type options struct {
	postMap                 map[string]interface{}
	queryMap                map[string]string
	withAutomaticVersioning bool
	withSkipCurlOutput      bool
	withFilter              string
	withRecursive           bool
}

func getDefaultOptions() options {
	return options{
		postMap:  make(map[string]interface{}),
		queryMap: make(map[string]string),
	}
}

func getOpts(opt ...Option) (options, []api.Option) {
	opts := getDefaultOptions()
	for _, o := range opt {
		o(&opts)
	}
	var apiOpts []api.Option
	if opts.withSkipCurlOutput {
		apiOpts = append(apiOpts, api.WithSkipCurlOutput(true))
	}
	if opts.withFilter != "" {
		opts.queryMap["filter"] = opts.withFilter
	}
	if opts.withRecursive {
		opts.queryMap["recursive"] = strconv.FormatBool(opts.withRecursive)
	}
	return opts, apiOpts
}

// If set, and if the version is zero during an update, the API will perform a
// fetch to get the current version of the resource and populate it during the
// update call. This is convenient but opens up the possibility for subtle
// order-of-modification issues, so use carefully.
func WithAutomaticVersioning(enable bool) Option {
	return func(o *options) {
		o.withAutomaticVersioning = enable
	}
}

// WithSkipCurlOutput tells the API to not use the current call for cURL output.
// Useful for when we need to look up versions.
func WithSkipCurlOutput(skip bool) Option {
	return func(o *options) {
		o.withSkipCurlOutput = true
	}
}

// WithFilter tells the API to filter the items returned using the provided
// filter term.  The filter should be in a format supported by
// hashicorp/go-bexpr.
func WithFilter(filter string) Option {
	return func(o *options) {
		o.withFilter = strings.TrimSpace(filter)
	}
}

// WithRecursive tells the API to use recursion for listing operations on this
// resource
func WithRecursive(recurse bool) Option {
	return func(o *options) {
		o.withRecursive = true
	}
}

func WithOidcAuthMethodAllowedAudiences(inAllowedAudiences []string) Option {
	return func(o *options) {
		raw, ok := o.postMap["attributes"]
		if !ok {
			raw = interface{}(map[string]interface{}{})
		}
		val := raw.(map[string]interface{})
		val["allowed_audiences"] = inAllowedAudiences
		o.postMap["attributes"] = val
	}
}

func DefaultOidcAuthMethodAllowedAudiences() Option {
	return func(o *options) {
		raw, ok := o.postMap["attributes"]
		if !ok {
			raw = interface{}(map[string]interface{}{})
		}
		val := raw.(map[string]interface{})
		val["allowed_audiences"] = nil
		o.postMap["attributes"] = val
	}
}

<<<<<<< HEAD
=======
func WithOidcAuthMethodApiUrlPrefix(inApiUrlPrefix string) Option {
	return func(o *options) {
		raw, ok := o.postMap["attributes"]
		if !ok {
			raw = interface{}(map[string]interface{}{})
		}
		val := raw.(map[string]interface{})
		val["api_url_prefix"] = inApiUrlPrefix
		o.postMap["attributes"] = val
	}
}

func DefaultOidcAuthMethodApiUrlPrefix() Option {
	return func(o *options) {
		raw, ok := o.postMap["attributes"]
		if !ok {
			raw = interface{}(map[string]interface{}{})
		}
		val := raw.(map[string]interface{})
		val["api_url_prefix"] = nil
		o.postMap["attributes"] = val
	}
}

>>>>>>> 867b5722
func WithAttributes(inAttributes map[string]interface{}) Option {
	return func(o *options) {
		o.postMap["attributes"] = inAttributes
	}
}

func DefaultAttributes() Option {
	return func(o *options) {
		o.postMap["attributes"] = nil
	}
}

<<<<<<< HEAD
func WithOidcAuthMethodCallbackUrlPrefixes(inCallbackUrlPrefixes []string) Option {
	return func(o *options) {
		raw, ok := o.postMap["attributes"]
		if !ok {
			raw = interface{}(map[string]interface{}{})
		}
		val := raw.(map[string]interface{})
		val["callback_url_prefixes"] = inCallbackUrlPrefixes
		o.postMap["attributes"] = val
	}
}

func DefaultOidcAuthMethodCallbackUrlPrefixes() Option {
	return func(o *options) {
		raw, ok := o.postMap["attributes"]
		if !ok {
			raw = interface{}(map[string]interface{}{})
		}
		val := raw.(map[string]interface{})
		val["callback_url_prefixes"] = nil
		o.postMap["attributes"] = val
	}
}

=======
>>>>>>> 867b5722
func WithOidcAuthMethodCertificates(inCertificates []string) Option {
	return func(o *options) {
		raw, ok := o.postMap["attributes"]
		if !ok {
			raw = interface{}(map[string]interface{}{})
		}
		val := raw.(map[string]interface{})
		val["certificates"] = inCertificates
		o.postMap["attributes"] = val
	}
}

func DefaultOidcAuthMethodCertificates() Option {
	return func(o *options) {
		raw, ok := o.postMap["attributes"]
		if !ok {
			raw = interface{}(map[string]interface{}{})
		}
		val := raw.(map[string]interface{})
		val["certificates"] = nil
		o.postMap["attributes"] = val
	}
}

func WithOidcAuthMethodClientId(inClientId string) Option {
	return func(o *options) {
		raw, ok := o.postMap["attributes"]
		if !ok {
			raw = interface{}(map[string]interface{}{})
		}
		val := raw.(map[string]interface{})
		val["client_id"] = inClientId
		o.postMap["attributes"] = val
	}
}

func DefaultOidcAuthMethodClientId() Option {
	return func(o *options) {
		raw, ok := o.postMap["attributes"]
		if !ok {
			raw = interface{}(map[string]interface{}{})
		}
		val := raw.(map[string]interface{})
		val["client_id"] = nil
		o.postMap["attributes"] = val
	}
}

func WithOidcAuthMethodClientSecret(inClientSecret string) Option {
	return func(o *options) {
		raw, ok := o.postMap["attributes"]
		if !ok {
			raw = interface{}(map[string]interface{}{})
		}
		val := raw.(map[string]interface{})
		val["client_secret"] = inClientSecret
		o.postMap["attributes"] = val
	}
}

func DefaultOidcAuthMethodClientSecret() Option {
	return func(o *options) {
		raw, ok := o.postMap["attributes"]
		if !ok {
			raw = interface{}(map[string]interface{}{})
		}
		val := raw.(map[string]interface{})
		val["client_secret"] = nil
		o.postMap["attributes"] = val
	}
}

func WithDescription(inDescription string) Option {
	return func(o *options) {
		o.postMap["description"] = inDescription
	}
}

func DefaultDescription() Option {
	return func(o *options) {
		o.postMap["description"] = nil
	}
}

func WithOidcAuthMethodDiscoveryUrl(inDiscoveryUrl string) Option {
	return func(o *options) {
		raw, ok := o.postMap["attributes"]
		if !ok {
			raw = interface{}(map[string]interface{}{})
		}
		val := raw.(map[string]interface{})
		val["discovery_url"] = inDiscoveryUrl
		o.postMap["attributes"] = val
	}
}

func DefaultOidcAuthMethodDiscoveryUrl() Option {
	return func(o *options) {
		raw, ok := o.postMap["attributes"]
		if !ok {
			raw = interface{}(map[string]interface{}{})
		}
		val := raw.(map[string]interface{})
		val["discovery_url"] = nil
		o.postMap["attributes"] = val
	}
}

func WithOidcAuthMethodMaxAge(inMaxAge int32) Option {
	return func(o *options) {
		raw, ok := o.postMap["attributes"]
		if !ok {
			raw = interface{}(map[string]interface{}{})
		}
		val := raw.(map[string]interface{})
		val["max_age"] = inMaxAge
		o.postMap["attributes"] = val
	}
}

func DefaultOidcAuthMethodMaxAge() Option {
	return func(o *options) {
		raw, ok := o.postMap["attributes"]
		if !ok {
			raw = interface{}(map[string]interface{}{})
		}
		val := raw.(map[string]interface{})
		val["max_age"] = nil
		o.postMap["attributes"] = val
	}
}

func WithPasswordAuthMethodMinLoginNameLength(inMinLoginNameLength uint32) Option {
	return func(o *options) {
		raw, ok := o.postMap["attributes"]
		if !ok {
			raw = interface{}(map[string]interface{}{})
		}
		val := raw.(map[string]interface{})
		val["min_login_name_length"] = inMinLoginNameLength
		o.postMap["attributes"] = val
	}
}

func DefaultPasswordAuthMethodMinLoginNameLength() Option {
	return func(o *options) {
		raw, ok := o.postMap["attributes"]
		if !ok {
			raw = interface{}(map[string]interface{}{})
		}
		val := raw.(map[string]interface{})
		val["min_login_name_length"] = nil
		o.postMap["attributes"] = val
	}
}

func WithPasswordAuthMethodMinPasswordLength(inMinPasswordLength uint32) Option {
	return func(o *options) {
		raw, ok := o.postMap["attributes"]
		if !ok {
			raw = interface{}(map[string]interface{}{})
		}
		val := raw.(map[string]interface{})
		val["min_password_length"] = inMinPasswordLength
		o.postMap["attributes"] = val
	}
}

func DefaultPasswordAuthMethodMinPasswordLength() Option {
	return func(o *options) {
		raw, ok := o.postMap["attributes"]
		if !ok {
			raw = interface{}(map[string]interface{}{})
		}
		val := raw.(map[string]interface{})
		val["min_password_length"] = nil
		o.postMap["attributes"] = val
	}
}

func WithName(inName string) Option {
	return func(o *options) {
		o.postMap["name"] = inName
	}
}

func DefaultName() Option {
	return func(o *options) {
		o.postMap["name"] = nil
	}
}

<<<<<<< HEAD
=======
func WithOidcAuthMethodOverrideOidcDiscoveryUrlConfig(inOverrideOidcDiscoveryUrlConfig bool) Option {
	return func(o *options) {
		raw, ok := o.postMap["attributes"]
		if !ok {
			raw = interface{}(map[string]interface{}{})
		}
		val := raw.(map[string]interface{})
		val["override_oidc_discovery_url_config"] = inOverrideOidcDiscoveryUrlConfig
		o.postMap["attributes"] = val
	}
}

func DefaultOidcAuthMethodOverrideOidcDiscoveryUrlConfig() Option {
	return func(o *options) {
		raw, ok := o.postMap["attributes"]
		if !ok {
			raw = interface{}(map[string]interface{}{})
		}
		val := raw.(map[string]interface{})
		val["override_oidc_discovery_url_config"] = nil
		o.postMap["attributes"] = val
	}
}

>>>>>>> 867b5722
func WithOidcAuthMethodSigningAlgorithms(inSigningAlgorithms []string) Option {
	return func(o *options) {
		raw, ok := o.postMap["attributes"]
		if !ok {
			raw = interface{}(map[string]interface{}{})
		}
		val := raw.(map[string]interface{})
		val["signing_algorithms"] = inSigningAlgorithms
		o.postMap["attributes"] = val
	}
}

func DefaultOidcAuthMethodSigningAlgorithms() Option {
	return func(o *options) {
		raw, ok := o.postMap["attributes"]
		if !ok {
			raw = interface{}(map[string]interface{}{})
		}
		val := raw.(map[string]interface{})
		val["signing_algorithms"] = nil
		o.postMap["attributes"] = val
	}
}<|MERGE_RESOLUTION|>--- conflicted
+++ resolved
@@ -109,8 +109,6 @@
 	}
 }
 
-<<<<<<< HEAD
-=======
 func WithOidcAuthMethodApiUrlPrefix(inApiUrlPrefix string) Option {
 	return func(o *options) {
 		raw, ok := o.postMap["attributes"]
@@ -135,7 +133,6 @@
 	}
 }
 
->>>>>>> 867b5722
 func WithAttributes(inAttributes map[string]interface{}) Option {
 	return func(o *options) {
 		o.postMap["attributes"] = inAttributes
@@ -148,33 +145,6 @@
 	}
 }
 
-<<<<<<< HEAD
-func WithOidcAuthMethodCallbackUrlPrefixes(inCallbackUrlPrefixes []string) Option {
-	return func(o *options) {
-		raw, ok := o.postMap["attributes"]
-		if !ok {
-			raw = interface{}(map[string]interface{}{})
-		}
-		val := raw.(map[string]interface{})
-		val["callback_url_prefixes"] = inCallbackUrlPrefixes
-		o.postMap["attributes"] = val
-	}
-}
-
-func DefaultOidcAuthMethodCallbackUrlPrefixes() Option {
-	return func(o *options) {
-		raw, ok := o.postMap["attributes"]
-		if !ok {
-			raw = interface{}(map[string]interface{}{})
-		}
-		val := raw.(map[string]interface{})
-		val["callback_url_prefixes"] = nil
-		o.postMap["attributes"] = val
-	}
-}
-
-=======
->>>>>>> 867b5722
 func WithOidcAuthMethodCertificates(inCertificates []string) Option {
 	return func(o *options) {
 		raw, ok := o.postMap["attributes"]
@@ -367,8 +337,6 @@
 	}
 }
 
-<<<<<<< HEAD
-=======
 func WithOidcAuthMethodOverrideOidcDiscoveryUrlConfig(inOverrideOidcDiscoveryUrlConfig bool) Option {
 	return func(o *options) {
 		raw, ok := o.postMap["attributes"]
@@ -393,7 +361,6 @@
 	}
 }
 
->>>>>>> 867b5722
 func WithOidcAuthMethodSigningAlgorithms(inSigningAlgorithms []string) Option {
 	return func(o *options) {
 		raw, ok := o.postMap["attributes"]
