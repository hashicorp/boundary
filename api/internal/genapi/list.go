--- conflicted
+++ resolved
@@ -23,20 +23,17 @@
 			path:       "scopes",
 		},
 	},
+	"authtokens": {
+		{
+			baseType:   "AuthToken",
+			targetType: "AuthToken",
+			path:       "auth-tokens",
+		},
+	},
 	"groups": {
 		{
-<<<<<<< HEAD
-			baseType:   "Org",
-			targetType: "authtokens.AuthToken",
-			path:       "auth-tokens",
-		},
-		{
-			baseType:   "Org",
-			targetType: "groups.Group",
-=======
 			baseType:   "Group",
 			targetType: "Group",
->>>>>>> 078376da
 			path:       "groups",
 		},
 	},
