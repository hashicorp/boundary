--- conflicted
+++ resolved
@@ -36,25 +36,11 @@
 	UpdatedTime time.Time `json:"updated_time,omitempty"`
 	// Whether the resource is disabled
 	Disabled *bool `json:"disabled,omitempty"`
-	// The version can be used in subsiquent write requests to ensure this resource
-	// has not changed and to fail the write if it has.
-	// Output only.
-	Version uint32 `json:"version,omitempty"`
-	// Contains the list of member ids in this group.
-	// Output only.
-	MemberIds []string `json:"member_ids,omitempty"`
-	// The members of this group.
-	// Output only.
-	Members []*Member `json:"members,omitempty"`
 }
 
 func (s *Group) SetDefault(key string) {
 	lowerKey := strings.ToLower(key)
-<<<<<<< HEAD
-	validMap := map[string]string{"createdtime": "created_time", "description": "description", "disabled": "disabled", "id": "id", "memberids": "member_ids", "members": "members", "name": "name", "updatedtime": "updated_time", "version": "version"}
-=======
 	validMap := map[string]string{"createdtime": "created_time", "description": "description", "disabled": "disabled", "id": "id", "name": "name", "scope": "scope", "updatedtime": "updated_time"}
->>>>>>> 388a13b1
 	for k, v := range validMap {
 		if k == lowerKey || v == lowerKey {
 			s.defaultFields = strutil.AppendIfMissing(s.defaultFields, v)
@@ -65,11 +51,7 @@
 
 func (s *Group) UnsetDefault(key string) {
 	lowerKey := strings.ToLower(key)
-<<<<<<< HEAD
-	validMap := map[string]string{"createdtime": "created_time", "description": "description", "disabled": "disabled", "id": "id", "memberids": "member_ids", "members": "members", "name": "name", "updatedtime": "updated_time", "version": "version"}
-=======
 	validMap := map[string]string{"createdtime": "created_time", "description": "description", "disabled": "disabled", "id": "id", "name": "name", "scope": "scope", "updatedtime": "updated_time"}
->>>>>>> 388a13b1
 	for k, v := range validMap {
 		if k == lowerKey || v == lowerKey {
 			s.defaultFields = strutil.StrListDelete(s.defaultFields, v)
