module github.com/hashicorp/boundary/api

go 1.23.9

require (
	github.com/google/go-cmp v0.7.0
	github.com/hashicorp/boundary/sdk v0.0.53
	github.com/hashicorp/go-cleanhttp v0.5.2
	github.com/hashicorp/go-kms-wrapping/v2 v2.0.18
	github.com/hashicorp/go-retryablehttp v0.7.7
	github.com/hashicorp/go-rootcerts v1.0.2
	github.com/hashicorp/go-secure-stdlib/base62 v0.1.2
	github.com/hashicorp/go-secure-stdlib/parseutil v0.2.0
	github.com/hashicorp/go-secure-stdlib/temperror v0.1.1
	github.com/hashicorp/go-uuid v1.0.3
	github.com/mitchellh/copystructure v1.2.0
	github.com/mitchellh/mapstructure v1.5.0
	github.com/mr-tron/base58 v1.2.0
	github.com/stretchr/testify v1.10.0
	go.uber.org/atomic v1.11.0
<<<<<<< HEAD
	golang.org/x/time v0.11.0
	google.golang.org/grpc v1.61.0
	google.golang.org/protobuf v1.34.2
	nhooyr.io/websocket v1.8.10
=======
	golang.org/x/time v0.12.0
	google.golang.org/grpc v1.73.0
	google.golang.org/protobuf v1.36.6
	nhooyr.io/websocket v1.8.17
>>>>>>> 807eb34a
)

require (
	github.com/davecgh/go-spew v1.1.1 // indirect
	github.com/hashicorp/errwrap v1.1.0 // indirect
	github.com/hashicorp/eventlogger v0.2.11 // indirect
	github.com/hashicorp/eventlogger/filters/encrypt v0.1.8-0.20231025104552-802587e608f0 // indirect
	github.com/hashicorp/go-multierror v1.1.1 // indirect
	github.com/hashicorp/go-secure-stdlib/strutil v0.1.2 // indirect
	github.com/hashicorp/go-sockaddr v1.0.7 // indirect
	github.com/kr/text v0.2.0 // indirect
	github.com/mitchellh/go-homedir v1.1.0 // indirect
	github.com/mitchellh/pointerstructure v1.2.1 // indirect
	github.com/mitchellh/reflectwalk v1.0.2 // indirect
	github.com/pmezard/go-difflib v1.0.0 // indirect
	github.com/ryanuber/go-glob v1.0.0 // indirect
<<<<<<< HEAD
	golang.org/x/crypto v0.38.0 // indirect
	golang.org/x/net v0.40.0 // indirect
	golang.org/x/sys v0.33.0 // indirect
	google.golang.org/genproto v0.0.0-20240116215550-a9fa1716bcac // indirect
	google.golang.org/genproto/googleapis/api v0.0.0-20240125205218-1f4bbc51befe // indirect
=======
	golang.org/x/crypto v0.39.0 // indirect
	golang.org/x/sys v0.33.0 // indirect
	google.golang.org/genproto/googleapis/api v0.0.0-20250324211829-b45e905df463 // indirect
>>>>>>> 807eb34a
	gopkg.in/yaml.v3 v3.0.1 // indirect
)<|MERGE_RESOLUTION|>--- conflicted
+++ resolved
@@ -1,6 +1,6 @@
 module github.com/hashicorp/boundary/api
 
-go 1.23.9
+go 1.24.0
 
 require (
 	github.com/google/go-cmp v0.7.0
@@ -18,17 +18,10 @@
 	github.com/mr-tron/base58 v1.2.0
 	github.com/stretchr/testify v1.10.0
 	go.uber.org/atomic v1.11.0
-<<<<<<< HEAD
-	golang.org/x/time v0.11.0
-	google.golang.org/grpc v1.61.0
-	google.golang.org/protobuf v1.34.2
-	nhooyr.io/websocket v1.8.10
-=======
 	golang.org/x/time v0.12.0
 	google.golang.org/grpc v1.73.0
 	google.golang.org/protobuf v1.36.6
 	nhooyr.io/websocket v1.8.17
->>>>>>> 807eb34a
 )
 
 require (
@@ -45,16 +38,9 @@
 	github.com/mitchellh/reflectwalk v1.0.2 // indirect
 	github.com/pmezard/go-difflib v1.0.0 // indirect
 	github.com/ryanuber/go-glob v1.0.0 // indirect
-<<<<<<< HEAD
-	golang.org/x/crypto v0.38.0 // indirect
+	golang.org/x/crypto v0.39.0 // indirect
 	golang.org/x/net v0.40.0 // indirect
 	golang.org/x/sys v0.33.0 // indirect
-	google.golang.org/genproto v0.0.0-20240116215550-a9fa1716bcac // indirect
-	google.golang.org/genproto/googleapis/api v0.0.0-20240125205218-1f4bbc51befe // indirect
-=======
-	golang.org/x/crypto v0.39.0 // indirect
-	golang.org/x/sys v0.33.0 // indirect
 	google.golang.org/genproto/googleapis/api v0.0.0-20250324211829-b45e905df463 // indirect
->>>>>>> 807eb34a
 	gopkg.in/yaml.v3 v3.0.1 // indirect
 )