--- conflicted
+++ resolved
@@ -421,7 +421,6 @@
 	}, nil
 }
 
-<<<<<<< HEAD
 // Addr returns the current (parsed) address
 func (c *Client) Addr() string {
 	c.modifyLock.RLock()
@@ -430,10 +429,7 @@
 	return c.config.Addr
 }
 
-// Sets the address of Watchtower in the client. The format of address should
-=======
 // Sets the address of Boundary in the client. The format of address should
->>>>>>> 6661117d
 // be "<Scheme>://<Host>:<Port>". Setting this on a client will override the
 // value of the BOUNDARY_ADDR environment variable.
 func (c *Client) SetAddr(addr string) error {
