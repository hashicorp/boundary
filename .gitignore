--- conflicted
+++ resolved
@@ -125,16 +125,12 @@
 # Test config file
 test*.hcl
 
-<<<<<<< HEAD
 # KMS plugin binaries
 /plugins/kms/assets/
 
-# vim: set filetype=conf :
-=======
 # vim: set filetype=conf :
 
 # CRT (Common Release Tooling)
 !.release/ci.hcl
 dist
-out
->>>>>>> befdc761
+out