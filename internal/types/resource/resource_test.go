package resource

import (
	"testing"

	"github.com/stretchr/testify/assert"
)

func Test_Resource(t *testing.T) {

	tests := []struct {
		typeString string
		want       Type
	}{
		{
			typeString: "unknown",
			want:       Unknown,
		},
		{
			typeString: "scope",
			want:       Scope,
		},
		{
			typeString: "user",
			want:       User,
		},
		{
			typeString: "group",
			want:       Group,
		},
		{
			typeString: "role",
			want:       Role,
		},
		{
			typeString: "auth-method",
			want:       AuthMethod,
		},
		{
			typeString: "account",
			want:       Account,
		},
		{
			typeString: "auth-token",
			want:       AuthToken,
		},
		{
			typeString: "*",
			want:       All,
		},
		{
			typeString: "host-catalog",
			want:       HostCatalog,
		},
		{
			typeString: "host-set",
			want:       HostSet,
		},
		{
			typeString: "host",
			want:       Host,
		},
		{
			typeString: "target",
			want:       Target,
		},
<<<<<<< HEAD
		{
			typeString: "global",
			want:       Global,
		},
		{
			typeString: "controller",
			want:       Controller,
		},
		{
			typeString: "worker",
			want:       Worker,
		},
=======
>>>>>>> 73a38b14
	}
	for _, tt := range tests {
		t.Run(tt.typeString, func(t *testing.T) {
			assert.Equalf(t, tt.want, Map[tt.typeString], "unexpected type for %s", tt.typeString)
			assert.Equalf(t, tt.typeString, tt.want.String(), "unexpected string for %s", tt.typeString)
		})
	}
}<|MERGE_RESOLUTION|>--- conflicted
+++ resolved
@@ -64,11 +64,6 @@
 			typeString: "target",
 			want:       Target,
 		},
-<<<<<<< HEAD
-		{
-			typeString: "global",
-			want:       Global,
-		},
 		{
 			typeString: "controller",
 			want:       Controller,
@@ -77,8 +72,6 @@
 			typeString: "worker",
 			want:       Worker,
 		},
-=======
->>>>>>> 73a38b14
 	}
 	for _, tt := range tests {
 		t.Run(tt.typeString, func(t *testing.T) {
