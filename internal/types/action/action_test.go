package action

import (
	"testing"

	"github.com/stretchr/testify/assert"
)

func TestAction(t *testing.T) {
	tests := []struct {
		action Type
		want   string
	}{
		{
			action: Unknown,
			want:   "unknown",
		},
		{
			action: List,
			want:   "list",
		},
		{
			action: Create,
			want:   "create",
		},
		{
			action: Update,
			want:   "update",
		},
		{
			action: Read,
			want:   "read",
		},
		{
			action: Delete,
			want:   "delete",
		},
		{
			action: Authenticate,
			want:   "authenticate",
		},
		{
			action: All,
			want:   "*",
		},
		{
			action: AuthorizeSession,
			want:   "authorize-session",
		},
		{
			action: AddGrants,
			want:   "add-grants",
		},
		{
			action: RemoveGrants,
			want:   "remove-grants",
		},
		{
			action: SetGrants,
			want:   "set-grants",
		},
		{
			action: AddPrincipals,
			want:   "add-principals",
		},
		{
			action: RemovePrincipals,
			want:   "remove-principals",
		},
		{
			action: SetPrincipals,
			want:   "set-principals",
		},
		{
			action: Deauthenticate,
			want:   "deauthenticate",
		},
		{
			action: ReadSelf,
			want:   "read:self",
		},
		{
			action: CancelSelf,
			want:   "cancel:self",
		},
		{
			action: ChangeState,
			want:   "change-state",
		},
		{
<<<<<<< HEAD
			action: DeleteSelf,
			want:   "delete:self",
=======
			action: NoOp,
			want:   "no-op",
>>>>>>> 727d1c70
		},
	}
	for _, tt := range tests {
		t.Run(tt.want, func(t *testing.T) {
			assert.Equalf(t, tt.want, tt.action.String(), "unexpected action string for %s", tt.want)
			assert.Equalf(t, tt.action, Map[tt.want], "unexpected action from map for %s", tt.want)
		})
	}
}

func TestActionStrings(t *testing.T) {
	tests := []struct {
		name    string
		actions ActionSet
		want    []string
	}{
		{
			name:    "basic test",
			actions: ActionSet{Read, AuthorizeSession},
			want:    []string{"read", "authorize-session"},
		},
		{
			name:    "reverse test to check ordering",
			actions: ActionSet{AuthorizeSession, Read},
			want:    []string{"authorize-session", "read"},
		},
		{
			name:    "another test",
			actions: ActionSet{Delete, AddGrants},
			want:    []string{"delete", "add-grants"},
		},
	}
	for _, tt := range tests {
		t.Run(tt.name, func(t *testing.T) {
			assert.Equal(t, tt.actions.Strings(), tt.want)
		})
	}
}

func TestHasAction(t *testing.T) {
	tests := []struct {
		name    string
		actions ActionSet
		action  Type
		want    bool
	}{
		{
			name:    "has 1",
			actions: ActionSet{Read, AuthorizeSession},
			action:  Read,
			want:    true,
		},
		{
			name:    "has 2",
			actions: ActionSet{Read, AuthorizeSession},
			action:  AuthorizeSession,
			want:    true,
		},
		{
			name:    "empty",
			actions: ActionSet{},
			action:  AuthorizeSession,
			want:    false,
		},
		{
			name:    "does not have 1",
			actions: ActionSet{Read, AuthorizeSession},
			action:  ReadSelf,
			want:    false,
		},
		{
			name:    "does not have 2",
			actions: ActionSet{Read, AuthorizeSession},
			action:  Delete,
			want:    false,
		},
	}
	for _, tt := range tests {
		t.Run(tt.name, func(t *testing.T) {
			assert.Equal(t, tt.want, tt.actions.HasAction(tt.action))
		})
	}
}

func TestOnlySelf(t *testing.T) {
	tests := []struct {
		name    string
		actions ActionSet
		want    bool
	}{
		{
			name:    "has only self 1",
			actions: ActionSet{ReadSelf, CancelSelf},
			want:    true,
		},
		{
			name:    "has only self 2",
			actions: ActionSet{ReadSelf},
			want:    true,
		},
		{
			name:    "empty is false",
			actions: ActionSet{},
			want:    false,
		},
		{
			name:    "does not have only self 1",
			actions: ActionSet{Read, AuthorizeSession},
			want:    false,
		},
		{
			name:    "does not have only self 2",
			actions: ActionSet{ReadSelf, AuthorizeSession},
			want:    false,
		},
	}
	for _, tt := range tests {
		t.Run(tt.name, func(t *testing.T) {
			assert.Equal(t, tt.want, tt.actions.OnlySelf())
		})
	}
}<|MERGE_RESOLUTION|>--- conflicted
+++ resolved
@@ -88,13 +88,12 @@
 			want:   "change-state",
 		},
 		{
-<<<<<<< HEAD
 			action: DeleteSelf,
 			want:   "delete:self",
-=======
+		},
+		{
 			action: NoOp,
 			want:   "no-op",
->>>>>>> 727d1c70
 		},
 	}
 	for _, tt := range tests {
