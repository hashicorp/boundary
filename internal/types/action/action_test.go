package action

import (
	"testing"

	"github.com/stretchr/testify/assert"
)

func TestAction(t *testing.T) {
	tests := []struct {
		action Type
		want   string
	}{
		{
			action: Unknown,
			want:   "unknown",
		},
		{
			action: List,
			want:   "list",
		},
		{
			action: Create,
			want:   "create",
		},
		{
			action: Update,
			want:   "update",
		},
		{
			action: Read,
			want:   "read",
		},
		{
			action: Delete,
			want:   "delete",
		},
		{
			action: Authenticate,
			want:   "authenticate",
		},
		{
			action: All,
			want:   "*",
		},
		{
			action: AuthorizeSession,
			want:   "authorize-session",
		},
		{
			action: AddGrants,
			want:   "add-grants",
		},
		{
			action: RemoveGrants,
			want:   "remove-grants",
		},
		{
			action: SetGrants,
			want:   "set-grants",
		},
		{
			action: AddPrincipals,
			want:   "add-principals",
		},
		{
			action: RemovePrincipals,
			want:   "remove-principals",
		},
		{
			action: SetPrincipals,
			want:   "set-principals",
		},
		{
			action: Deauthenticate,
			want:   "deauthenticate",
		},
		{
			action: ReadSelf,
			want:   "read:self",
		},
		{
			action: CancelSelf,
			want:   "cancel:self",
		},
		{
			action: ChangeState,
			want:   "change-state",
		},
		{
<<<<<<< HEAD
=======
			action: DeleteSelf,
			want:   "delete:self",
		},
		{
>>>>>>> a7ba2714
			action: NoOp,
			want:   "no-op",
		},
	}
	for _, tt := range tests {
		t.Run(tt.want, func(t *testing.T) {
			assert.Equalf(t, tt.want, tt.action.String(), "unexpected action string for %s", tt.want)
			assert.Equalf(t, tt.action, Map[tt.want], "unexpected action from map for %s", tt.want)
		})
	}
}

func TestActionStrings(t *testing.T) {
	tests := []struct {
		name    string
		actions ActionSet
		want    []string
	}{
		{
			name:    "basic test",
			actions: ActionSet{Read, AuthorizeSession},
			want:    []string{"read", "authorize-session"},
		},
		{
			name:    "reverse test to check ordering",
			actions: ActionSet{AuthorizeSession, Read},
			want:    []string{"authorize-session", "read"},
		},
		{
			name:    "another test",
			actions: ActionSet{Delete, AddGrants},
			want:    []string{"delete", "add-grants"},
		},
	}
	for _, tt := range tests {
		t.Run(tt.name, func(t *testing.T) {
			assert.Equal(t, tt.actions.Strings(), tt.want)
		})
	}
}

func TestHasAction(t *testing.T) {
	tests := []struct {
		name    string
		actions ActionSet
		action  Type
		want    bool
	}{
		{
			name:    "has 1",
			actions: ActionSet{Read, AuthorizeSession},
			action:  Read,
			want:    true,
		},
		{
			name:    "has 2",
			actions: ActionSet{Read, AuthorizeSession},
			action:  AuthorizeSession,
			want:    true,
		},
		{
			name:    "empty",
			actions: ActionSet{},
			action:  AuthorizeSession,
			want:    false,
		},
		{
			name:    "does not have 1",
			actions: ActionSet{Read, AuthorizeSession},
			action:  ReadSelf,
			want:    false,
		},
		{
			name:    "does not have 2",
			actions: ActionSet{Read, AuthorizeSession},
			action:  Delete,
			want:    false,
		},
	}
	for _, tt := range tests {
		t.Run(tt.name, func(t *testing.T) {
			assert.Equal(t, tt.want, tt.actions.HasAction(tt.action))
		})
	}
}

func TestOnlySelf(t *testing.T) {
	tests := []struct {
		name    string
		actions ActionSet
		want    bool
	}{
		{
			name:    "has only self 1",
			actions: ActionSet{ReadSelf, CancelSelf},
			want:    true,
		},
		{
			name:    "has only self 2",
			actions: ActionSet{ReadSelf},
			want:    true,
		},
		{
			name:    "empty is false",
			actions: ActionSet{},
			want:    false,
		},
		{
			name:    "does not have only self 1",
			actions: ActionSet{Read, AuthorizeSession},
			want:    false,
		},
		{
			name:    "does not have only self 2",
			actions: ActionSet{ReadSelf, AuthorizeSession},
			want:    false,
		},
	}
	for _, tt := range tests {
		t.Run(tt.name, func(t *testing.T) {
			assert.Equal(t, tt.want, tt.actions.OnlySelf())
		})
	}
}<|MERGE_RESOLUTION|>--- conflicted
+++ resolved
@@ -88,13 +88,10 @@
 			want:   "change-state",
 		},
 		{
-<<<<<<< HEAD
-=======
 			action: DeleteSelf,
 			want:   "delete:self",
 		},
 		{
->>>>>>> a7ba2714
 			action: NoOp,
 			want:   "no-op",
 		},
