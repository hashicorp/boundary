--- conflicted
+++ resolved
@@ -68,15 +68,12 @@
 	ListScopeKeyVersionDestructionJobs Type = 54
 	DestroyScopeKeyVersion             Type = 55
 	Download                           Type = 56
-<<<<<<< HEAD
-	AddGrantScopes                     Type = 57
-	SetGrantScopes                     Type = 58
-	RemoveGrantScopes                  Type = 59
-=======
 	AttachStoragePolicy                Type = 57
 	DetachStoragePolicy                Type = 58
 	ReApplyStoragePolicy               Type = 59
->>>>>>> 55058337
+	AddGrantScopes                     Type = 60
+	SetGrantScopes                     Type = 61
+	RemoveGrantScopes                  Type = 62
 
 	// When adding new actions, be sure to update:
 	//
@@ -141,15 +138,12 @@
 	ListScopeKeyVersionDestructionJobs.String(): ListScopeKeyVersionDestructionJobs,
 	DestroyScopeKeyVersion.String():             DestroyScopeKeyVersion,
 	Download.String():                           Download,
-<<<<<<< HEAD
+	AttachStoragePolicy.String():                AttachStoragePolicy,
+	DetachStoragePolicy.String():                DetachStoragePolicy,
+	ReApplyStoragePolicy.String():               ReApplyStoragePolicy,
 	AddGrantScopes.String():                     AddGrantScopes,
 	SetGrantScopes.String():                     SetGrantScopes,
 	RemoveGrantScopes.String():                  RemoveGrantScopes,
-=======
-	AttachStoragePolicy.String():                AttachStoragePolicy,
-	DetachStoragePolicy.String():                DetachStoragePolicy,
-	ReApplyStoragePolicy.String():               ReApplyStoragePolicy,
->>>>>>> 55058337
 }
 
 var DeprecatedMap = map[string]Type{
@@ -220,15 +214,12 @@
 		"list-key-version-destruction-jobs",
 		"destroy-key-version",
 		"download",
-<<<<<<< HEAD
+		"attach-storage-policy",
+		"detach-storage-policy",
+		"reapply-storage-policy",
 		"add-grant-scopes",
 		"set-grant-scopes",
 		"remove-grant-scopes",
-=======
-		"attach-storage-policy",
-		"detach-storage-policy",
-		"reapply-storage-policy",
->>>>>>> 55058337
 	}[a]
 }
 
