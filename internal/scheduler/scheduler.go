--- conflicted
+++ resolved
@@ -160,11 +160,7 @@
 }
 
 func (s *Scheduler) start(ctx context.Context) {
-<<<<<<< HEAD
 	s.logger.Debug("starting scheduling loop", "server id", s.serverId)
-=======
-	s.logger.Debug("starting scheduling loop")
->>>>>>> 3175996e
 	timer := time.NewTimer(s.runJobsInterval)
 	for {
 		select {
