{
  "swagger": "2.0",
  "info": {
    "title": "Controller API",
    "description": "API for managing resources associated with Controllers.",
    "version": "0.0.1"
  },
  "schemes": [
    "https",
    "http"
  ],
  "consumes": [
    "application/json"
  ],
  "produces": [
    "application/json"
  ],
  "paths": {
    "/v1/scopes": {
      "get": {
        "summary": "Lists all Scopes within the scope of the token making the request",
        "operationId": "ScopeService_ListScopes",
        "responses": {
          "200": {
            "description": "A successful response.",
            "schema": {
              "$ref": "#/definitions/controller.api.services.v1.ListScopesResponse"
            }
          }
        },
        "parameters": [
          {
            "name": "scope_id",
            "in": "query",
            "required": false,
            "type": "string"
          },
          {
            "name": "view",
            "in": "query",
            "required": false,
            "type": "string"
          }
        ],
        "tags": [
          "controller.api.services.v1.ScopeService"
        ]
      },
      "post": {
        "summary": "Creates a single Scope",
        "operationId": "ScopeService_CreateScope",
        "responses": {
          "200": {
            "description": "",
            "schema": {
              "$ref": "#/definitions/controller.api.resources.scopes.v1.Scope"
            }
          }
        },
        "parameters": [
          {
            "name": "body",
            "in": "body",
            "required": true,
            "schema": {
              "$ref": "#/definitions/controller.api.resources.scopes.v1.Scope"
            }
          }
        ],
        "tags": [
          "controller.api.services.v1.ScopeService"
        ]
      }
    },
    "/v1/scopes/*/auth-methods/{auth_method_id}:authenticate": {
      "post": {
        "summary": "Authenticate a user to an scope and retrieve an authentication token.",
        "operationId": "AuthenticationService_Authenticate",
        "responses": {
          "200": {
            "description": "",
            "schema": {
              "$ref": "#/definitions/controller.api.resources.authtokens.v1.AuthToken"
            }
          }
        },
        "parameters": [
          {
            "name": "auth_method_id",
            "description": "The id to the authmethod in the system being used for authentication.  The auth method must be in the scope\nbeing logged in to.",
            "in": "path",
            "required": true,
            "type": "string"
          },
          {
            "name": "body",
            "in": "body",
            "required": true,
            "schema": {
              "$ref": "#/definitions/controller.api.services.v1.AuthenticateRequest"
            }
          }
        ],
        "tags": [
          "controller.api.services.v1.AuthenticationService"
        ]
      }
    },
<<<<<<< HEAD
    "/v1/orgs/{org_id}/auth-tokens": {
      "get": {
        "summary": "Lists all AuthTokens",
        "operationId": "AuthTokenService_ListAuthTokens",
        "responses": {
          "200": {
            "description": "A successful response.",
            "schema": {
              "$ref": "#/definitions/controller.api.services.v1.ListAuthTokensResponse"
            }
          }
        },
        "parameters": [
          {
            "name": "org_id",
            "in": "path",
            "required": true,
            "type": "string"
          },
          {
            "name": "view",
            "in": "query",
            "required": false,
            "type": "string"
          }
        ],
        "tags": [
          "controller.api.services.v1.AuthTokenService"
        ]
      }
    },
    "/v1/orgs/{org_id}/auth-tokens/{id}": {
      "get": {
        "summary": "Gets a single AuthToken",
        "operationId": "AuthTokenService_GetAuthToken",
        "responses": {
          "200": {
            "description": "",
            "schema": {
              "$ref": "#/definitions/controller.api.resources.authtokens.v1.AuthToken"
            }
          }
        },
        "parameters": [
          {
            "name": "org_id",
            "in": "path",
            "required": true,
            "type": "string"
          },
          {
            "name": "id",
            "in": "path",
            "required": true,
            "type": "string"
          },
          {
            "name": "view",
            "in": "query",
            "required": false,
            "type": "string"
          }
        ],
        "tags": [
          "controller.api.services.v1.AuthTokenService"
        ]
      },
      "delete": {
        "summary": "Deletes an AuthTokens",
        "operationId": "AuthTokenService_DeleteAuthToken",
        "responses": {
          "200": {
            "description": "A successful response.",
            "schema": {
              "$ref": "#/definitions/controller.api.services.v1.DeleteAuthTokenResponse"
            }
          }
        },
        "parameters": [
          {
            "name": "org_id",
            "in": "path",
            "required": true,
            "type": "string"
          },
          {
            "name": "id",
            "in": "path",
            "required": true,
            "type": "string"
          }
        ],
        "tags": [
          "controller.api.services.v1.AuthTokenService"
        ]
      }
    },
    "/v1/orgs/{org_id}/groups": {
=======
    "/v1/scopes/*/groups": {
>>>>>>> 078376da
      "get": {
        "summary": "Lists all Groups",
        "operationId": "GroupService_ListGroups",
        "responses": {
          "200": {
            "description": "A successful response.",
            "schema": {
              "$ref": "#/definitions/controller.api.services.v1.ListGroupsResponse"
            }
          }
        },
        "parameters": [
          {
            "name": "view",
            "in": "query",
            "required": false,
            "type": "string"
          }
        ],
        "tags": [
          "controller.api.services.v1.GroupService"
        ]
      },
      "post": {
        "summary": "Creates a single Group",
        "operationId": "GroupService_CreateGroup",
        "responses": {
          "200": {
            "description": "",
            "schema": {
              "$ref": "#/definitions/controller.api.resources.groups.v1.Group"
            }
          }
        },
        "parameters": [
          {
            "name": "body",
            "in": "body",
            "required": true,
            "schema": {
              "$ref": "#/definitions/controller.api.resources.groups.v1.Group"
            }
          }
        ],
        "tags": [
          "controller.api.services.v1.GroupService"
        ]
      }
    },
    "/v1/scopes/*/groups/{id}": {
      "get": {
        "summary": "Gets a single Group",
        "operationId": "GroupService_GetGroup",
        "responses": {
          "200": {
            "description": "",
            "schema": {
              "$ref": "#/definitions/controller.api.resources.groups.v1.Group"
            }
          }
        },
        "parameters": [
          {
            "name": "id",
            "in": "path",
            "required": true,
            "type": "string"
          },
          {
            "name": "view",
            "in": "query",
            "required": false,
            "type": "string"
          }
        ],
        "tags": [
          "controller.api.services.v1.GroupService"
        ]
      },
      "delete": {
        "summary": "Deletes a Group",
        "operationId": "GroupService_DeleteGroup",
        "responses": {
          "200": {
            "description": "A successful response.",
            "schema": {
              "$ref": "#/definitions/controller.api.services.v1.DeleteGroupResponse"
            }
          }
        },
        "parameters": [
          {
            "name": "id",
            "in": "path",
            "required": true,
            "type": "string"
          }
        ],
        "tags": [
          "controller.api.services.v1.GroupService"
        ]
      },
      "patch": {
        "summary": "Updates a Group",
        "operationId": "GroupService_UpdateGroup",
        "responses": {
          "200": {
            "description": "",
            "schema": {
              "$ref": "#/definitions/controller.api.resources.groups.v1.Group"
            }
          }
        },
        "parameters": [
          {
            "name": "id",
            "in": "path",
            "required": true,
            "type": "string"
          },
          {
            "name": "body",
            "in": "body",
            "required": true,
            "schema": {
              "$ref": "#/definitions/controller.api.resources.groups.v1.Group"
            }
          }
        ],
        "tags": [
          "controller.api.services.v1.GroupService"
        ]
      }
    },
    "/v1/scopes/*/host-catalogs": {
      "get": {
        "summary": "Gets a list of HostCatalogs",
        "operationId": "HostCatalogService_ListHostCatalogs",
        "responses": {
          "200": {
            "description": "A successful response.",
            "schema": {
              "$ref": "#/definitions/controller.api.services.v1.ListHostCatalogsResponse"
            }
          }
        },
        "parameters": [
          {
            "name": "view",
            "in": "query",
            "required": false,
            "type": "string"
          }
        ],
        "tags": [
          "controller.api.services.v1.HostCatalogService"
        ]
      },
      "post": {
        "summary": "Creates a HostCatalog",
        "description": "Creates a single host catalog under the specified scope",
        "operationId": "HostCatalogService_CreateHostCatalog",
        "responses": {
          "200": {
            "description": "",
            "schema": {
              "$ref": "#/definitions/controller.api.resources.hosts.v1.HostCatalog"
            }
          }
        },
        "parameters": [
          {
            "name": "body",
            "in": "body",
            "required": true,
            "schema": {
              "$ref": "#/definitions/controller.api.resources.hosts.v1.HostCatalog"
            }
          }
        ],
        "tags": [
          "controller.api.services.v1.HostCatalogService"
        ]
      }
    },
    "/v1/scopes/*/host-catalogs/{host_catalog_id}/host-sets": {
      "get": {
        "summary": "List all HostSets under the specific catalog",
        "operationId": "HostSetService_ListHostSets",
        "responses": {
          "200": {
            "description": "A successful response.",
            "schema": {
              "$ref": "#/definitions/controller.api.services.v1.ListHostSetsResponse"
            }
          }
        },
        "parameters": [
          {
            "name": "host_catalog_id",
            "in": "path",
            "required": true,
            "type": "string"
          },
          {
            "name": "view",
            "in": "query",
            "required": false,
            "type": "string"
          }
        ],
        "tags": [
          "controller.api.services.v1.HostSetService"
        ]
      },
      "post": {
        "summary": "Create a HostSet",
        "operationId": "HostSetService_CreateHostSet",
        "responses": {
          "200": {
            "description": "",
            "schema": {
              "$ref": "#/definitions/controller.api.resources.hosts.v1.HostSet"
            }
          }
        },
        "parameters": [
          {
            "name": "host_catalog_id",
            "in": "path",
            "required": true,
            "type": "string"
          },
          {
            "name": "body",
            "in": "body",
            "required": true,
            "schema": {
              "$ref": "#/definitions/controller.api.resources.hosts.v1.HostSet"
            }
          }
        ],
        "tags": [
          "controller.api.services.v1.HostSetService"
        ]
      }
    },
    "/v1/scopes/*/host-catalogs/{host_catalog_id}/host-sets/{id}": {
      "get": {
        "summary": "Get a single HostSet",
        "operationId": "HostSetService_GetHostSet",
        "responses": {
          "200": {
            "description": "",
            "schema": {
              "$ref": "#/definitions/controller.api.resources.hosts.v1.HostSet"
            }
          }
        },
        "parameters": [
          {
            "name": "host_catalog_id",
            "in": "path",
            "required": true,
            "type": "string"
          },
          {
            "name": "id",
            "in": "path",
            "required": true,
            "type": "string"
          },
          {
            "name": "view",
            "in": "query",
            "required": false,
            "type": "string"
          }
        ],
        "tags": [
          "controller.api.services.v1.HostSetService"
        ]
      },
      "delete": {
        "summary": "Delete a HostSet",
        "operationId": "HostSetService_DeleteHostSet",
        "responses": {
          "200": {
            "description": "A successful response.",
            "schema": {
              "$ref": "#/definitions/controller.api.services.v1.DeleteHostSetResponse"
            }
          }
        },
        "parameters": [
          {
            "name": "host_catalog_id",
            "in": "path",
            "required": true,
            "type": "string"
          },
          {
            "name": "id",
            "in": "path",
            "required": true,
            "type": "string"
          }
        ],
        "tags": [
          "controller.api.services.v1.HostSetService"
        ]
      },
      "patch": {
        "summary": "Update a HostSet",
        "operationId": "HostSetService_UpdateHostSet",
        "responses": {
          "200": {
            "description": "",
            "schema": {
              "$ref": "#/definitions/controller.api.resources.hosts.v1.HostSet"
            }
          }
        },
        "parameters": [
          {
            "name": "host_catalog_id",
            "in": "path",
            "required": true,
            "type": "string"
          },
          {
            "name": "id",
            "in": "path",
            "required": true,
            "type": "string"
          },
          {
            "name": "body",
            "in": "body",
            "required": true,
            "schema": {
              "$ref": "#/definitions/controller.api.resources.hosts.v1.HostSet"
            }
          }
        ],
        "tags": [
          "controller.api.services.v1.HostSetService"
        ]
      }
    },
    "/v1/scopes/*/host-catalogs/{host_catalog_id}/host-sets/{id}:add-hosts": {
      "post": {
        "summary": "Adds existing Hosts to the Host Set",
        "description": "Adds the hosts to this Host Set if possible.  All hosts added must be a child of the same host catalog this host set is a child of.",
        "operationId": "HostSetService_AddToHostSet",
        "responses": {
          "200": {
            "description": "A successful response.",
            "schema": {
              "$ref": "#/definitions/controller.api.services.v1.AddToHostSetResponse"
            }
          }
        },
        "parameters": [
          {
            "name": "host_catalog_id",
            "in": "path",
            "required": true,
            "type": "string"
          },
          {
            "name": "id",
            "in": "path",
            "required": true,
            "type": "string"
          }
        ],
        "tags": [
          "controller.api.services.v1.HostSetService"
        ]
      }
    },
    "/v1/scopes/*/host-catalogs/{host_catalog_id}/host-sets/{id}:remove-hosts": {
      "post": {
        "summary": "Removes Hosts to the Host Set",
        "description": "Removes the hosts from this Host Set if present.  If it is not present then no action is taken and no error is returned.",
        "operationId": "HostSetService_RemoveFromHostSet",
        "responses": {
          "200": {
            "description": "A successful response.",
            "schema": {
              "$ref": "#/definitions/controller.api.services.v1.RemoveFromHostSetResponse"
            }
          }
        },
        "parameters": [
          {
            "name": "host_catalog_id",
            "in": "path",
            "required": true,
            "type": "string"
          },
          {
            "name": "id",
            "description": "This host set's id.",
            "in": "path",
            "required": true,
            "type": "string"
          }
        ],
        "tags": [
          "controller.api.services.v1.HostSetService"
        ]
      }
    },
    "/v1/scopes/*/host-catalogs/{host_catalog_id}/hosts": {
      "get": {
        "summary": "List all Hosts for the specified catalog",
        "operationId": "HostService_ListHosts",
        "responses": {
          "200": {
            "description": "A successful response.",
            "schema": {
              "$ref": "#/definitions/controller.api.services.v1.ListHostsResponse"
            }
          }
        },
        "parameters": [
          {
            "name": "host_catalog_id",
            "in": "path",
            "required": true,
            "type": "string"
          },
          {
            "name": "view",
            "in": "query",
            "required": false,
            "type": "string"
          }
        ],
        "tags": [
          "controller.api.services.v1.HostService"
        ]
      },
      "post": {
        "summary": "Create a single Host",
        "operationId": "HostService_CreateHost",
        "responses": {
          "200": {
            "description": "",
            "schema": {
              "$ref": "#/definitions/controller.api.resources.hosts.v1.Host"
            }
          }
        },
        "parameters": [
          {
            "name": "host_catalog_id",
            "in": "path",
            "required": true,
            "type": "string"
          },
          {
            "name": "body",
            "in": "body",
            "required": true,
            "schema": {
              "$ref": "#/definitions/controller.api.resources.hosts.v1.Host"
            }
          }
        ],
        "tags": [
          "controller.api.services.v1.HostService"
        ]
      }
    },
    "/v1/scopes/*/host-catalogs/{host_catalog_id}/hosts/{id}": {
      "get": {
        "summary": "Gets a single Host",
        "operationId": "HostService_GetHost",
        "responses": {
          "200": {
            "description": "",
            "schema": {
              "$ref": "#/definitions/controller.api.resources.hosts.v1.Host"
            }
          }
        },
        "parameters": [
          {
            "name": "host_catalog_id",
            "in": "path",
            "required": true,
            "type": "string"
          },
          {
            "name": "id",
            "in": "path",
            "required": true,
            "type": "string"
          },
          {
            "name": "view",
            "in": "query",
            "required": false,
            "type": "string"
          }
        ],
        "tags": [
          "controller.api.services.v1.HostService"
        ]
      },
      "delete": {
        "summary": "Delete a Host",
        "operationId": "HostService_DeleteHost",
        "responses": {
          "200": {
            "description": "A successful response.",
            "schema": {
              "$ref": "#/definitions/controller.api.services.v1.DeleteHostResponse"
            }
          }
        },
        "parameters": [
          {
            "name": "host_catalog_id",
            "in": "path",
            "required": true,
            "type": "string"
          },
          {
            "name": "id",
            "in": "path",
            "required": true,
            "type": "string"
          }
        ],
        "tags": [
          "controller.api.services.v1.HostService"
        ]
      },
      "patch": {
        "summary": "Update a Host",
        "operationId": "HostService_UpdateHost",
        "responses": {
          "200": {
            "description": "",
            "schema": {
              "$ref": "#/definitions/controller.api.resources.hosts.v1.Host"
            }
          }
        },
        "parameters": [
          {
            "name": "host_catalog_id",
            "in": "path",
            "required": true,
            "type": "string"
          },
          {
            "name": "id",
            "in": "path",
            "required": true,
            "type": "string"
          },
          {
            "name": "body",
            "in": "body",
            "required": true,
            "schema": {
              "$ref": "#/definitions/controller.api.resources.hosts.v1.Host"
            }
          }
        ],
        "tags": [
          "controller.api.services.v1.HostService"
        ]
      }
    },
    "/v1/scopes/*/host-catalogs/{id}": {
      "get": {
        "summary": "Gets a single HostCatalog",
        "description": "Gets a single Host Catalog with the provided identifier.",
        "operationId": "HostCatalogService_GetHostCatalog",
        "responses": {
          "200": {
            "description": "",
            "schema": {
              "$ref": "#/definitions/controller.api.resources.hosts.v1.HostCatalog"
            }
          }
        },
        "parameters": [
          {
            "name": "id",
            "in": "path",
            "required": true,
            "type": "string"
          },
          {
            "name": "view",
            "in": "query",
            "required": false,
            "type": "string"
          }
        ],
        "tags": [
          "controller.api.services.v1.HostCatalogService"
        ]
      },
      "delete": {
        "summary": "Deletes a HostCatalog",
        "operationId": "HostCatalogService_DeleteHostCatalog",
        "responses": {
          "200": {
            "description": "A successful response.",
            "schema": {
              "$ref": "#/definitions/controller.api.services.v1.DeleteHostCatalogResponse"
            }
          }
        },
        "parameters": [
          {
            "name": "id",
            "in": "path",
            "required": true,
            "type": "string"
          }
        ],
        "tags": [
          "controller.api.services.v1.HostCatalogService"
        ]
      },
      "patch": {
        "summary": "Updates a HostCatalog",
        "operationId": "HostCatalogService_UpdateHostCatalog",
        "responses": {
          "200": {
            "description": "",
            "schema": {
              "$ref": "#/definitions/controller.api.resources.hosts.v1.HostCatalog"
            }
          }
        },
        "parameters": [
          {
            "name": "id",
            "in": "path",
            "required": true,
            "type": "string"
          },
          {
            "name": "body",
            "in": "body",
            "required": true,
            "schema": {
              "$ref": "#/definitions/controller.api.resources.hosts.v1.HostCatalog"
            }
          }
        ],
        "tags": [
          "controller.api.services.v1.HostCatalogService"
        ]
      }
    },
    "/v1/scopes/*/roles": {
      "get": {
        "summary": "Lists all Roles",
        "operationId": "RoleService_ListRoles",
        "responses": {
          "200": {
            "description": "A successful response.",
            "schema": {
              "$ref": "#/definitions/controller.api.services.v1.ListRolesResponse"
            }
          }
        },
        "parameters": [
          {
            "name": "view",
            "in": "query",
            "required": false,
            "type": "string"
          }
        ],
        "tags": [
          "controller.api.services.v1.RoleService"
        ]
      },
      "post": {
        "summary": "Creates a single Role",
        "operationId": "RoleService_CreateRole",
        "responses": {
          "200": {
            "description": "",
            "schema": {
              "$ref": "#/definitions/controller.api.resources.roles.v1.Role"
            }
          }
        },
        "parameters": [
          {
            "name": "body",
            "in": "body",
            "required": true,
            "schema": {
              "$ref": "#/definitions/controller.api.resources.roles.v1.Role"
            }
          }
        ],
        "tags": [
          "controller.api.services.v1.RoleService"
        ]
      }
    },
    "/v1/scopes/*/roles/{id}": {
      "get": {
        "summary": "Gets a single Role",
        "operationId": "RoleService_GetRole",
        "responses": {
          "200": {
            "description": "",
            "schema": {
              "$ref": "#/definitions/controller.api.resources.roles.v1.Role"
            }
          }
        },
        "parameters": [
          {
            "name": "id",
            "in": "path",
            "required": true,
            "type": "string"
          },
          {
            "name": "view",
            "in": "query",
            "required": false,
            "type": "string"
          }
        ],
        "tags": [
          "controller.api.services.v1.RoleService"
        ]
      },
      "delete": {
        "summary": "Deletes a Role",
        "operationId": "RoleService_DeleteRole",
        "responses": {
          "200": {
            "description": "A successful response.",
            "schema": {
              "$ref": "#/definitions/controller.api.services.v1.DeleteRoleResponse"
            }
          }
        },
        "parameters": [
          {
            "name": "id",
            "in": "path",
            "required": true,
            "type": "string"
          }
        ],
        "tags": [
          "controller.api.services.v1.RoleService"
        ]
      },
      "patch": {
        "summary": "Updates a Role",
        "operationId": "RoleService_UpdateRole",
        "responses": {
          "200": {
            "description": "",
            "schema": {
              "$ref": "#/definitions/controller.api.resources.roles.v1.Role"
            }
          }
        },
        "parameters": [
          {
            "name": "id",
            "in": "path",
            "required": true,
            "type": "string"
          },
          {
            "name": "body",
            "in": "body",
            "required": true,
            "schema": {
              "$ref": "#/definitions/controller.api.resources.roles.v1.Role"
            }
          }
        ],
        "tags": [
          "controller.api.services.v1.RoleService"
        ]
      }
    },
    "/v1/scopes/*/roles/{role_id}:add-grants": {
      "post": {
        "summary": "Adds grants to a role",
        "operationId": "RoleService_AddRoleGrants",
        "responses": {
          "200": {
            "description": "",
            "schema": {
              "$ref": "#/definitions/controller.api.resources.roles.v1.Role"
            }
          }
        },
        "parameters": [
          {
            "name": "role_id",
            "in": "path",
            "required": true,
            "type": "string"
          },
          {
            "name": "body",
            "in": "body",
            "required": true,
            "schema": {
              "$ref": "#/definitions/controller.api.services.v1.AddRoleGrantsRequest"
            }
          }
        ],
        "tags": [
          "controller.api.services.v1.RoleService"
        ]
      }
    },
    "/v1/scopes/*/roles/{role_id}:add-principals": {
      "post": {
        "summary": "Adds Users and/or Groups to a Role",
        "operationId": "RoleService_AddRolePrincipals",
        "responses": {
          "200": {
            "description": "",
            "schema": {
              "$ref": "#/definitions/controller.api.resources.roles.v1.Role"
            }
          }
        },
        "parameters": [
          {
            "name": "role_id",
            "in": "path",
            "required": true,
            "type": "string"
          },
          {
            "name": "body",
            "in": "body",
            "required": true,
            "schema": {
              "$ref": "#/definitions/controller.api.services.v1.AddRolePrincipalsRequest"
            }
          }
        ],
        "tags": [
          "controller.api.services.v1.RoleService"
        ]
      }
    },
    "/v1/scopes/*/roles/{role_id}:remove-grants": {
      "post": {
        "summary": "Removes grants from a role.",
        "operationId": "RoleService_RemoveRoleGrants",
        "responses": {
          "200": {
            "description": "",
            "schema": {
              "$ref": "#/definitions/controller.api.resources.roles.v1.Role"
            }
          }
        },
        "parameters": [
          {
            "name": "role_id",
            "in": "path",
            "required": true,
            "type": "string"
          },
          {
            "name": "body",
            "in": "body",
            "required": true,
            "schema": {
              "$ref": "#/definitions/controller.api.services.v1.RemoveRoleGrantsRequest"
            }
          }
        ],
        "tags": [
          "controller.api.services.v1.RoleService"
        ]
      }
    },
    "/v1/scopes/*/roles/{role_id}:remove-principals": {
      "post": {
        "summary": "Removes the specified Users and/or Groups from a Role.",
        "operationId": "RoleService_RemoveRolePrincipals",
        "responses": {
          "200": {
            "description": "",
            "schema": {
              "$ref": "#/definitions/controller.api.resources.roles.v1.Role"
            }
          }
        },
        "parameters": [
          {
            "name": "role_id",
            "in": "path",
            "required": true,
            "type": "string"
          },
          {
            "name": "body",
            "in": "body",
            "required": true,
            "schema": {
              "$ref": "#/definitions/controller.api.services.v1.RemoveRolePrincipalsRequest"
            }
          }
        ],
        "tags": [
          "controller.api.services.v1.RoleService"
        ]
      }
    },
    "/v1/scopes/*/roles/{role_id}:set-grants": {
      "post": {
        "summary": "Set grants for a role, removing any grants that are not specified in the request.",
        "operationId": "RoleService_SetRoleGrants",
        "responses": {
          "200": {
            "description": "",
            "schema": {
              "$ref": "#/definitions/controller.api.resources.roles.v1.Role"
            }
          }
        },
        "parameters": [
          {
            "name": "role_id",
            "in": "path",
            "required": true,
            "type": "string"
          },
          {
            "name": "body",
            "in": "body",
            "required": true,
            "schema": {
              "$ref": "#/definitions/controller.api.services.v1.SetRoleGrantsRequest"
            }
          }
        ],
        "tags": [
          "controller.api.services.v1.RoleService"
        ]
      }
    },
    "/v1/scopes/*/roles/{role_id}:set-principals": {
      "post": {
        "summary": "Set Users and/or Groups to a Role, removing any principals that are not specified in the request.",
        "operationId": "RoleService_SetRolePrincipals",
        "responses": {
          "200": {
            "description": "",
            "schema": {
              "$ref": "#/definitions/controller.api.resources.roles.v1.Role"
            }
          }
        },
        "parameters": [
          {
            "name": "role_id",
            "in": "path",
            "required": true,
            "type": "string"
          },
          {
            "name": "body",
            "in": "body",
            "required": true,
            "schema": {
              "$ref": "#/definitions/controller.api.services.v1.SetRolePrincipalsRequest"
            }
          }
        ],
        "tags": [
          "controller.api.services.v1.RoleService"
        ]
      }
    },
    "/v1/scopes/*/users": {
      "get": {
        "summary": "Lists all Users",
        "operationId": "UserService_ListUsers",
        "responses": {
          "200": {
            "description": "A successful response.",
            "schema": {
              "$ref": "#/definitions/controller.api.services.v1.ListUsersResponse"
            }
          }
        },
        "parameters": [
          {
            "name": "view",
            "in": "query",
            "required": false,
            "type": "string"
          }
        ],
        "tags": [
          "controller.api.services.v1.UserService"
        ]
      },
      "post": {
        "summary": "Creates a single User",
        "operationId": "UserService_CreateUser",
        "responses": {
          "200": {
            "description": "",
            "schema": {
              "$ref": "#/definitions/controller.api.resources.users.v1.User"
            }
          }
        },
        "parameters": [
          {
            "name": "body",
            "in": "body",
            "required": true,
            "schema": {
              "$ref": "#/definitions/controller.api.resources.users.v1.User"
            }
          }
        ],
        "tags": [
          "controller.api.services.v1.UserService"
        ]
      }
    },
    "/v1/scopes/*/users/{id}": {
      "get": {
        "operationId": "UserService_GetUser",
        "responses": {
          "200": {
            "description": "",
            "schema": {
              "$ref": "#/definitions/controller.api.resources.users.v1.User"
            }
          }
        },
        "parameters": [
          {
            "name": "id",
            "in": "path",
            "required": true,
            "type": "string"
          },
          {
            "name": "view",
            "in": "query",
            "required": false,
            "type": "string"
          }
        ],
        "tags": [
          "controller.api.services.v1.UserService"
        ]
      },
      "delete": {
        "summary": "Deletes a User",
        "operationId": "UserService_DeleteUser",
        "responses": {
          "200": {
            "description": "A successful response.",
            "schema": {
              "$ref": "#/definitions/controller.api.services.v1.DeleteUserResponse"
            }
          }
        },
        "parameters": [
          {
            "name": "id",
            "in": "path",
            "required": true,
            "type": "string"
          }
        ],
        "tags": [
          "controller.api.services.v1.UserService"
        ]
      },
      "patch": {
        "summary": "Updates a User",
        "operationId": "UserService_UpdateUser",
        "responses": {
          "200": {
            "description": "",
            "schema": {
              "$ref": "#/definitions/controller.api.resources.users.v1.User"
            }
          }
        },
        "parameters": [
          {
            "name": "id",
            "in": "path",
            "required": true,
            "type": "string"
          },
          {
            "name": "body",
            "in": "body",
            "required": true,
            "schema": {
              "$ref": "#/definitions/controller.api.resources.users.v1.User"
            }
          }
        ],
        "tags": [
          "controller.api.services.v1.UserService"
        ]
      }
    },
    "/v1/scopes/{id}": {
      "get": {
        "summary": "Gets a single Scope",
        "operationId": "ScopeService_GetScope",
        "responses": {
          "200": {
            "description": "",
            "schema": {
              "$ref": "#/definitions/controller.api.resources.scopes.v1.Scope"
            }
          }
        },
        "parameters": [
          {
            "name": "id",
            "in": "path",
            "required": true,
            "type": "string"
          },
          {
            "name": "view",
            "in": "query",
            "required": false,
            "type": "string"
          }
        ],
        "tags": [
          "controller.api.services.v1.ScopeService"
        ]
      },
      "delete": {
        "summary": "Deletes a Scope",
        "operationId": "ScopeService_DeleteScope",
        "responses": {
          "200": {
            "description": "A successful response.",
            "schema": {
              "$ref": "#/definitions/controller.api.services.v1.DeleteScopeResponse"
            }
          }
        },
        "parameters": [
          {
            "name": "id",
            "in": "path",
            "required": true,
            "type": "string"
          }
        ],
        "tags": [
          "controller.api.services.v1.ScopeService"
        ]
      },
      "patch": {
        "summary": "Updates a Scope",
        "operationId": "ScopeService_UpdateScope",
        "responses": {
          "200": {
            "description": "",
            "schema": {
              "$ref": "#/definitions/controller.api.resources.scopes.v1.Scope"
            }
          }
        },
        "parameters": [
          {
            "name": "id",
            "in": "path",
            "required": true,
            "type": "string"
          },
          {
            "name": "body",
            "in": "body",
            "required": true,
            "schema": {
              "$ref": "#/definitions/controller.api.resources.scopes.v1.Scope"
            }
          }
        ],
        "tags": [
          "controller.api.services.v1.ScopeService"
        ]
      }
    }
  },
  "definitions": {
    "controller.api.resources.authtokens.v1.AuthToken": {
      "type": "object",
      "properties": {
        "id": {
          "type": "string",
          "description": "The ID of the AuthToken\nOutput only.",
          "readOnly": true
        },
        "scope": {
          "$ref": "#/definitions/controller.api.resources.scopes.v1.ScopeInfo",
          "description": "Scope information for this resource\nOutput only.",
          "readOnly": true
        },
        "token": {
          "type": "string",
          "description": "The token value, which will only be populated after authentication and is\nonly ever visible to the end user whose login request resulted in this\nauth token being created.\nOutput only.",
          "readOnly": true
        },
        "user_id": {
          "type": "string",
          "description": "The id of the user of this AuthToken.\nOutput only.",
          "readOnly": true
        },
        "auth_method_id": {
          "type": "string",
          "description": "The id of the user of this AuthToken.\nOutput only.",
          "readOnly": true
        },
        "created_time": {
          "type": "string",
          "format": "date-time",
          "description": "The time this resource was created\nOutput only.",
          "readOnly": true
        },
        "updated_time": {
          "type": "string",
          "format": "date-time",
          "description": "The time this resource was last updated.\nOutput only.",
          "readOnly": true
        },
        "approximate_last_used_time": {
          "type": "string",
          "format": "date-time",
          "description": "The approximate time this AuthToken was last used.\nOutput only.",
          "readOnly": true
        },
        "expiration_time": {
          "type": "string",
          "format": "date-time",
          "description": "The time this AuthToken expires.\nOutput only.",
          "readOnly": true
        }
      },
      "title": "AuthToken contains all fields related to an AuthToken resource"
    },
    "controller.api.resources.groups.v1.Group": {
      "type": "object",
      "properties": {
        "id": {
          "type": "string",
          "description": "The ID of the Project\nOutput only.",
          "readOnly": true
        },
        "scope": {
          "$ref": "#/definitions/controller.api.resources.scopes.v1.ScopeInfo",
          "description": "Scope information for this resource\nOutput only.",
          "readOnly": true
        },
        "name": {
          "type": "string",
          "title": "Optional name for identification purposes"
        },
        "description": {
          "type": "string",
          "title": "Optional user-set descripton for identification purposes"
        },
        "created_time": {
          "type": "string",
          "format": "date-time",
          "description": "The time this resource was created\nOutput only.",
          "readOnly": true
        },
        "updated_time": {
          "type": "string",
          "format": "date-time",
          "description": "The time this resource was last updated.\nOutput only.",
          "readOnly": true
        },
        "disabled": {
          "type": "boolean",
          "format": "boolean",
          "title": "Whether the resource is disabled"
        }
      },
      "title": "Group contains all fields related to a Group resource"
    },
    "controller.api.resources.hosts.v1.Host": {
      "type": "object",
      "properties": {
        "id": {
          "type": "string",
          "description": "The ID of the host\nOutput only.",
          "readOnly": true
        },
        "scope": {
          "$ref": "#/definitions/controller.api.resources.scopes.v1.ScopeInfo",
          "description": "Scope information for this resource\nOutput only.",
          "readOnly": true
        },
        "type": {
          "type": "string",
          "title": "The type of the resource, to help differentiate schemas"
        },
        "name": {
          "type": "string",
          "title": "Optional name for identification purposes"
        },
        "description": {
          "type": "string",
          "title": "Optional user-set description for identification purposes"
        },
        "created_time": {
          "type": "string",
          "format": "date-time",
          "description": "The time this resource was created\nOutput only.",
          "readOnly": true
        },
        "updated_time": {
          "type": "string",
          "format": "date-time",
          "description": "The time this resource was last updated\nOutput only.",
          "readOnly": true
        },
        "disabled": {
          "type": "boolean",
          "format": "boolean",
          "title": "Whether the host is disabled"
        },
        "address": {
          "type": "string",
          "title": "The address (DNS or IP name) used to reach the host"
        }
      },
      "title": "Host contains all fields related to a Host resource"
    },
    "controller.api.resources.hosts.v1.HostCatalog": {
      "type": "object",
      "properties": {
        "id": {
          "type": "string",
          "description": "The ID of the host\nOutput only.",
          "readOnly": true
        },
        "scope": {
          "$ref": "#/definitions/controller.api.resources.scopes.v1.ScopeInfo",
          "description": "Scope information for this resource\nOutput only.",
          "readOnly": true
        },
        "type": {
          "type": "string",
          "title": "The type of the resource, to help differentiate schemas"
        },
        "name": {
          "type": "string",
          "title": "Optional name for identification purposes"
        },
        "description": {
          "type": "string",
          "title": "Optional user-set description for identification purposes"
        },
        "created_time": {
          "type": "string",
          "format": "date-time",
          "description": "The time this resource was created\nOutput only.",
          "readOnly": true
        },
        "updated_time": {
          "type": "string",
          "format": "date-time",
          "description": "The time this resource was last updated\nOutput only.",
          "readOnly": true
        },
        "disabled": {
          "type": "boolean",
          "format": "boolean",
          "title": "Whether the catalog is disabled"
        },
        "attributes": {
          "type": "object",
          "title": "Attributes specific to the catalog type"
        }
      },
      "title": "HostCatalog manages Hosts and HostSets"
    },
    "controller.api.resources.hosts.v1.HostSet": {
      "type": "object",
      "properties": {
        "id": {
          "type": "string",
          "description": "The ID of the host\nOutput only.",
          "readOnly": true
        },
        "scope": {
          "$ref": "#/definitions/controller.api.resources.scopes.v1.ScopeInfo",
          "description": "Scope information for this resource\nOutput only.",
          "readOnly": true
        },
        "type": {
          "type": "string",
          "title": "The type of the resource, to help differentiate schemas"
        },
        "name": {
          "type": "string",
          "title": "Optional name for identification purposes"
        },
        "description": {
          "type": "string",
          "title": "Optional user-set description for identification purposes"
        },
        "created_time": {
          "type": "string",
          "format": "date-time",
          "description": "The time this resource was created\nOutput only.",
          "readOnly": true
        },
        "updated_time": {
          "type": "string",
          "format": "date-time",
          "description": "The time this resource was last updated\nOutput only.",
          "readOnly": true
        },
        "disabled": {
          "type": "boolean",
          "format": "boolean",
          "title": "Whether the host set is disabled"
        },
        "size": {
          "type": "string",
          "format": "int64",
          "description": "The total count of hosts in this host set\nOutput only.",
          "readOnly": true
        },
        "hosts": {
          "type": "array",
          "items": {
            "$ref": "#/definitions/controller.api.resources.hosts.v1.Host"
          },
          "description": "A list of hosts in this host set\nTODO: Figure out if this should be in the basic HostSet view and what\nview to use on the Hosts.\nOutput only.",
          "readOnly": true
        }
      },
      "title": "HostSet is a collection of Hosts created and managed by a HostCatalog"
    },
    "controller.api.resources.roles.v1.Grant": {
      "type": "object",
      "properties": {
        "raw": {
          "type": "string",
          "description": "The original user-supplied string.\nOutput only.",
          "readOnly": true
        },
        "canonical": {
          "type": "string",
          "description": "The canonically formatted string.\nOutput only.",
          "readOnly": true
        },
        "json": {
          "$ref": "#/definitions/controller.api.resources.roles.v1.GrantJson",
          "description": "The JSON representation of the grant.\nOutput only.",
          "readOnly": true
        }
      }
    },
    "controller.api.resources.roles.v1.GrantJson": {
      "type": "object",
      "properties": {
        "id": {
          "type": "string",
          "description": "The ID, if set.\nOutput only.",
          "readOnly": true
        },
        "type": {
          "type": "string",
          "description": "The type, if set.\nOutput only.",
          "readOnly": true
        },
        "actions": {
          "type": "array",
          "items": {
            "type": "string"
          },
          "description": "The actions.\nOutput only.",
          "readOnly": true
        }
      }
    },
    "controller.api.resources.roles.v1.Principal": {
      "type": "object",
      "properties": {
        "id": {
          "type": "string",
          "description": "The ID of the principal.\nOutput only.",
          "readOnly": true
        },
        "type": {
          "type": "string",
          "description": "The type of the principal.\nOutput only.",
          "readOnly": true
        },
        "scope_id": {
          "type": "string",
          "description": "The scope ID of the principal.\nOutput only.",
          "readOnly": true
        }
      }
    },
    "controller.api.resources.roles.v1.Role": {
      "type": "object",
      "properties": {
        "id": {
          "type": "string",
          "description": "The ID of the Role\nOutput only.",
          "readOnly": true
        },
        "scope": {
          "$ref": "#/definitions/controller.api.resources.scopes.v1.ScopeInfo",
          "description": "Scope information for this resource\nOutput only.",
          "readOnly": true
        },
        "name": {
          "type": "string",
          "title": "Optional name for identification purposes"
        },
        "description": {
          "type": "string",
          "title": "Optional user-set description for identification purposes"
        },
        "created_time": {
          "type": "string",
          "format": "date-time",
          "description": "The time this resource was created\nOutput only.",
          "readOnly": true
        },
        "updated_time": {
          "type": "string",
          "format": "date-time",
          "description": "The time this resource was last updated.\nOutput only.",
          "readOnly": true
        },
        "disabled": {
          "type": "boolean",
          "format": "boolean",
          "title": "Whether the resource is disabled"
        },
        "grant_scope_id": {
          "type": "string",
          "description": "The scope the grants will apply to. If the role is at the global scope,\nthis can be an org or project. If the role is at an org\nscope, this can be a project within the org. It is invalid for\nthis to be anything other than the role's scope when the role's scope is\na project."
        },
        "version": {
          "type": "integer",
          "format": "int64",
          "description": "The version can be used in subsiquent write requests to ensure this resource\nhas not changed and to fail the write if it has.\nOutput only.",
          "readOnly": true
        },
        "principal_ids": {
          "type": "array",
          "items": {
            "type": "string"
          },
          "description": "The IDs (only) of principals that are assigned to this role.\nOutput only.",
          "readOnly": true
        },
        "principals": {
          "type": "array",
          "items": {
            "$ref": "#/definitions/controller.api.resources.roles.v1.Principal"
          },
          "description": "The principals that are assigned to this role.\nOutput only.",
          "readOnly": true
        },
        "grant_strings": {
          "type": "array",
          "items": {
            "type": "string"
          },
          "description": "The grants that this role provides for its principals.\nOutput only.",
          "readOnly": true
        },
        "grants": {
          "type": "array",
          "items": {
            "$ref": "#/definitions/controller.api.resources.roles.v1.Grant"
          },
          "description": "The parsed grant information.\nOutput only.",
          "readOnly": true
        }
      },
      "title": "Role contains all fields related to a Role resource"
    },
    "controller.api.resources.scopes.v1.Scope": {
      "type": "object",
      "properties": {
        "id": {
          "type": "string",
          "description": "The ID of the Scope\nOutput only.",
          "readOnly": true
        },
        "scope": {
          "$ref": "#/definitions/controller.api.resources.scopes.v1.ScopeInfo",
          "description": "Scope information for this resource\nOutput only.",
          "readOnly": true
        },
        "name": {
          "type": "string",
          "title": "Optional name for identification purposes"
        },
        "description": {
          "type": "string",
          "title": "Optional user-set descripton for identification purposes"
        },
        "created_time": {
          "type": "string",
          "format": "date-time",
          "description": "The time this resource was created\nOutput only.",
          "readOnly": true
        },
        "updated_time": {
          "type": "string",
          "format": "date-time",
          "description": "The time this resource was last updated.\nOutput only.",
          "readOnly": true
        },
        "disabled": {
          "type": "boolean",
          "format": "boolean",
          "title": "Whether the resource is disabled"
        }
      },
      "title": "Scope contains all fields related to a Scope resource"
    },
    "controller.api.resources.scopes.v1.ScopeInfo": {
      "type": "object",
      "properties": {
        "id": {
          "type": "string",
          "description": "The ID of the Scope\nOutput only.",
          "readOnly": true
        },
        "type": {
          "type": "string",
          "description": "The type of the Scope\nOutput only.",
          "readOnly": true
        },
        "name": {
          "type": "string",
          "description": "The name of the scope, if any\nOutput only.",
          "readOnly": true
        },
        "description": {
          "type": "string",
          "description": "The description of the scope, if any\nOutput only.",
          "readOnly": true
        },
        "parent_scope_id": {
          "type": "string",
          "description": "The ID of the parent scope, if any\nOutput only.",
          "readOnly": true
        }
      }
    },
    "controller.api.resources.users.v1.User": {
      "type": "object",
      "properties": {
        "id": {
          "type": "string",
          "description": "The ID of the Project\nOutput only.",
          "readOnly": true
        },
        "scope": {
          "$ref": "#/definitions/controller.api.resources.scopes.v1.ScopeInfo",
          "description": "Scope information for this resource\nOutput only.",
          "readOnly": true
        },
        "name": {
          "type": "string",
          "title": "Optional name for identification purposes"
        },
        "description": {
          "type": "string",
          "title": "Optional user-set descripton for identification purposes"
        },
        "created_time": {
          "type": "string",
          "format": "date-time",
          "description": "The time this resource was created\nOutput only.",
          "readOnly": true
        },
        "updated_time": {
          "type": "string",
          "format": "date-time",
          "description": "The time this resource was last updated.\nOutput only.",
          "readOnly": true
        },
        "disabled": {
          "type": "boolean",
          "format": "boolean",
          "title": "Whether the resource is disabled"
        }
      },
      "title": "User contains all fields related to a User resource"
    },
    "controller.api.services.v1.AddRoleGrantsRequest": {
      "type": "object",
      "properties": {
        "role_id": {
          "type": "string"
        },
        "version": {
          "type": "integer",
          "format": "int64",
          "description": "The version ensures the role hasn't changed since it was last retrieved and if\nit has the request will fail."
        },
        "grant_strings": {
          "type": "array",
          "items": {
            "type": "string"
          }
        }
      }
    },
    "controller.api.services.v1.AddRoleGrantsResponse": {
      "type": "object",
      "properties": {
        "item": {
          "$ref": "#/definitions/controller.api.resources.roles.v1.Role"
        }
      }
    },
    "controller.api.services.v1.AddRolePrincipalsRequest": {
      "type": "object",
      "properties": {
        "role_id": {
          "type": "string"
        },
        "version": {
          "type": "integer",
          "format": "int64",
          "description": "The version ensures the role hasn't changed since it was last retrieved and if\nit has the request will fail."
        },
        "principal_ids": {
          "type": "array",
          "items": {
            "type": "string"
          }
        }
      }
    },
    "controller.api.services.v1.AddRolePrincipalsResponse": {
      "type": "object",
      "properties": {
        "item": {
          "$ref": "#/definitions/controller.api.resources.roles.v1.Role"
        }
      }
    },
    "controller.api.services.v1.AddToHostSetResponse": {
      "type": "object"
    },
    "controller.api.services.v1.AuthenticateRequest": {
      "type": "object",
      "properties": {
        "auth_method_id": {
          "type": "string",
          "description": "The id to the authmethod in the system being used for authentication.  The auth method must be in the scope\nbeing logged in to."
        },
        "token_type": {
          "type": "string",
          "description": "This can be \"cookie\" or \"token\".  If not provided, \"token\" will be used.  For now only type \"token\" is returned."
        },
        "credentials": {
          "type": "object",
          "description": "credentials are the different possible credential names depending on what type of auth method is used.\nFor password auth method: should include only \"name\" and \"password\"."
        }
      }
    },
    "controller.api.services.v1.AuthenticateResponse": {
      "type": "object",
      "properties": {
        "item": {
          "$ref": "#/definitions/controller.api.resources.authtokens.v1.AuthToken"
        }
      }
    },
    "controller.api.services.v1.CreateGroupResponse": {
      "type": "object",
      "properties": {
        "uri": {
          "type": "string"
        },
        "item": {
          "$ref": "#/definitions/controller.api.resources.groups.v1.Group"
        }
      }
    },
    "controller.api.services.v1.CreateHostCatalogResponse": {
      "type": "object",
      "properties": {
        "uri": {
          "type": "string"
        },
        "item": {
          "$ref": "#/definitions/controller.api.resources.hosts.v1.HostCatalog"
        }
      }
    },
    "controller.api.services.v1.CreateHostResponse": {
      "type": "object",
      "properties": {
        "uri": {
          "type": "string"
        },
        "item": {
          "$ref": "#/definitions/controller.api.resources.hosts.v1.Host"
        }
      }
    },
    "controller.api.services.v1.CreateHostSetResponse": {
      "type": "object",
      "properties": {
        "uri": {
          "type": "string"
        },
        "item": {
          "$ref": "#/definitions/controller.api.resources.hosts.v1.HostSet"
        }
      }
    },
    "controller.api.services.v1.CreateRoleResponse": {
      "type": "object",
      "properties": {
        "uri": {
          "type": "string"
        },
        "item": {
          "$ref": "#/definitions/controller.api.resources.roles.v1.Role"
        }
      }
    },
    "controller.api.services.v1.CreateScopeResponse": {
      "type": "object",
      "properties": {
        "uri": {
          "type": "string"
        },
        "item": {
          "$ref": "#/definitions/controller.api.resources.scopes.v1.Scope"
        }
      }
    },
    "controller.api.services.v1.CreateUserResponse": {
      "type": "object",
      "properties": {
        "uri": {
          "type": "string"
        },
        "item": {
          "$ref": "#/definitions/controller.api.resources.users.v1.User"
        }
      }
    },
<<<<<<< HEAD
    "controller.api.services.v1.DeauthenticateResponse": {
      "type": "object"
    },
    "controller.api.services.v1.DeleteAuthTokenResponse": {
      "type": "object",
      "properties": {
        "existed": {
          "type": "boolean",
          "format": "boolean"
        }
      }
    },
=======
>>>>>>> 078376da
    "controller.api.services.v1.DeleteGroupResponse": {
      "type": "object",
      "properties": {
        "existed": {
          "type": "boolean",
          "format": "boolean"
        }
      }
    },
    "controller.api.services.v1.DeleteHostCatalogResponse": {
      "type": "object",
      "properties": {
        "existed": {
          "type": "boolean",
          "format": "boolean"
        }
      }
    },
    "controller.api.services.v1.DeleteHostResponse": {
      "type": "object",
      "properties": {
        "existed": {
          "type": "boolean",
          "format": "boolean"
        }
      }
    },
    "controller.api.services.v1.DeleteHostSetResponse": {
      "type": "object",
      "properties": {
        "existed": {
          "type": "boolean",
          "format": "boolean"
        }
      }
    },
    "controller.api.services.v1.DeleteRoleResponse": {
      "type": "object",
      "properties": {
        "existed": {
          "type": "boolean",
          "format": "boolean"
        }
      }
    },
    "controller.api.services.v1.DeleteScopeResponse": {
      "type": "object",
      "properties": {
        "existed": {
          "type": "boolean",
          "format": "boolean"
        }
      }
    },
    "controller.api.services.v1.DeleteUserResponse": {
      "type": "object",
      "properties": {
        "existed": {
          "type": "boolean",
          "format": "boolean"
        }
      }
    },
    "controller.api.services.v1.GetAuthTokenResponse": {
      "type": "object",
      "properties": {
        "item": {
          "$ref": "#/definitions/controller.api.resources.authtokens.v1.AuthToken"
        }
      }
    },
    "controller.api.services.v1.GetGroupResponse": {
      "type": "object",
      "properties": {
        "item": {
          "$ref": "#/definitions/controller.api.resources.groups.v1.Group"
        }
      }
    },
    "controller.api.services.v1.GetHostCatalogResponse": {
      "type": "object",
      "properties": {
        "item": {
          "$ref": "#/definitions/controller.api.resources.hosts.v1.HostCatalog"
        }
      }
    },
    "controller.api.services.v1.GetHostResponse": {
      "type": "object",
      "properties": {
        "item": {
          "$ref": "#/definitions/controller.api.resources.hosts.v1.Host"
        }
      }
    },
    "controller.api.services.v1.GetHostSetResponse": {
      "type": "object",
      "properties": {
        "item": {
          "$ref": "#/definitions/controller.api.resources.hosts.v1.HostSet"
        }
      }
    },
    "controller.api.services.v1.GetRoleResponse": {
      "type": "object",
      "properties": {
        "item": {
          "$ref": "#/definitions/controller.api.resources.roles.v1.Role"
        }
      }
    },
    "controller.api.services.v1.GetScopeResponse": {
      "type": "object",
      "properties": {
        "item": {
          "$ref": "#/definitions/controller.api.resources.scopes.v1.Scope"
        }
      }
    },
    "controller.api.services.v1.GetUserResponse": {
      "type": "object",
      "properties": {
        "item": {
          "$ref": "#/definitions/controller.api.resources.users.v1.User"
        }
      }
    },
    "controller.api.services.v1.ListAuthTokensResponse": {
      "type": "object",
      "properties": {
        "items": {
          "type": "array",
          "items": {
            "$ref": "#/definitions/controller.api.resources.authtokens.v1.AuthToken"
          }
        }
      }
    },
    "controller.api.services.v1.ListGroupsResponse": {
      "type": "object",
      "properties": {
        "items": {
          "type": "array",
          "items": {
            "$ref": "#/definitions/controller.api.resources.groups.v1.Group"
          }
        }
      }
    },
    "controller.api.services.v1.ListHostCatalogsResponse": {
      "type": "object",
      "properties": {
        "items": {
          "type": "array",
          "items": {
            "$ref": "#/definitions/controller.api.resources.hosts.v1.HostCatalog"
          }
        }
      }
    },
    "controller.api.services.v1.ListHostSetsResponse": {
      "type": "object",
      "properties": {
        "items": {
          "type": "array",
          "items": {
            "$ref": "#/definitions/controller.api.resources.hosts.v1.HostSet"
          }
        }
      }
    },
    "controller.api.services.v1.ListHostsResponse": {
      "type": "object",
      "properties": {
        "items": {
          "type": "array",
          "items": {
            "$ref": "#/definitions/controller.api.resources.hosts.v1.Host"
          }
        }
      }
    },
    "controller.api.services.v1.ListRolesResponse": {
      "type": "object",
      "properties": {
        "items": {
          "type": "array",
          "items": {
            "$ref": "#/definitions/controller.api.resources.roles.v1.Role"
          }
        }
      }
    },
    "controller.api.services.v1.ListScopesResponse": {
      "type": "object",
      "properties": {
        "items": {
          "type": "array",
          "items": {
            "$ref": "#/definitions/controller.api.resources.scopes.v1.Scope"
          }
        }
      }
    },
    "controller.api.services.v1.ListUsersResponse": {
      "type": "object",
      "properties": {
        "items": {
          "type": "array",
          "items": {
            "$ref": "#/definitions/controller.api.resources.users.v1.User"
          }
        }
      }
    },
    "controller.api.services.v1.RemoveFromHostSetResponse": {
      "type": "object"
    },
    "controller.api.services.v1.RemoveRoleGrantsRequest": {
      "type": "object",
      "properties": {
        "role_id": {
          "type": "string"
        },
        "version": {
          "type": "integer",
          "format": "int64",
          "description": "The version ensures the role hasn't changed since it was last retrieved and if\nit has the request will fail."
        },
        "grant_strings": {
          "type": "array",
          "items": {
            "type": "string"
          }
        }
      }
    },
    "controller.api.services.v1.RemoveRoleGrantsResponse": {
      "type": "object",
      "properties": {
        "item": {
          "$ref": "#/definitions/controller.api.resources.roles.v1.Role"
        }
      }
    },
    "controller.api.services.v1.RemoveRolePrincipalsRequest": {
      "type": "object",
      "properties": {
        "role_id": {
          "type": "string"
        },
        "version": {
          "type": "integer",
          "format": "int64",
          "description": "The version ensures the role hasn't changed since it was last retrieved and if\nit has the request will fail."
        },
        "principal_ids": {
          "type": "array",
          "items": {
            "type": "string"
          }
        }
      }
    },
    "controller.api.services.v1.RemoveRolePrincipalsResponse": {
      "type": "object",
      "properties": {
        "item": {
          "$ref": "#/definitions/controller.api.resources.roles.v1.Role"
        }
      }
    },
    "controller.api.services.v1.SetRoleGrantsRequest": {
      "type": "object",
      "properties": {
        "role_id": {
          "type": "string"
        },
        "version": {
          "type": "integer",
          "format": "int64",
          "description": "The version ensures the role hasn't changed since it was last retrieved and if\nit has the request will fail."
        },
        "grant_strings": {
          "type": "array",
          "items": {
            "type": "string"
          }
        }
      }
    },
    "controller.api.services.v1.SetRoleGrantsResponse": {
      "type": "object",
      "properties": {
        "item": {
          "$ref": "#/definitions/controller.api.resources.roles.v1.Role"
        }
      }
    },
    "controller.api.services.v1.SetRolePrincipalsRequest": {
      "type": "object",
      "properties": {
        "role_id": {
          "type": "string"
        },
        "version": {
          "type": "integer",
          "format": "int64",
          "description": "The version ensures the role hasn't changed since it was last retrieved and if\nit has the request will fail."
        },
        "principal_ids": {
          "type": "array",
          "items": {
            "type": "string"
          }
        }
      }
    },
    "controller.api.services.v1.SetRolePrincipalsResponse": {
      "type": "object",
      "properties": {
        "item": {
          "$ref": "#/definitions/controller.api.resources.roles.v1.Role"
        }
      }
    },
    "controller.api.services.v1.UpdateGroupResponse": {
      "type": "object",
      "properties": {
        "item": {
          "$ref": "#/definitions/controller.api.resources.groups.v1.Group"
        }
      }
    },
    "controller.api.services.v1.UpdateHostCatalogResponse": {
      "type": "object",
      "properties": {
        "item": {
          "$ref": "#/definitions/controller.api.resources.hosts.v1.HostCatalog"
        }
      }
    },
    "controller.api.services.v1.UpdateHostResponse": {
      "type": "object",
      "properties": {
        "item": {
          "$ref": "#/definitions/controller.api.resources.hosts.v1.Host"
        }
      }
    },
    "controller.api.services.v1.UpdateHostSetResponse": {
      "type": "object",
      "properties": {
        "item": {
          "$ref": "#/definitions/controller.api.resources.hosts.v1.HostSet"
        }
      }
    },
    "controller.api.services.v1.UpdateRoleResponse": {
      "type": "object",
      "properties": {
        "item": {
          "$ref": "#/definitions/controller.api.resources.roles.v1.Role"
        }
      }
    },
    "controller.api.services.v1.UpdateScopeResponse": {
      "type": "object",
      "properties": {
        "item": {
          "$ref": "#/definitions/controller.api.resources.scopes.v1.Scope"
        }
      }
    },
    "controller.api.services.v1.UpdateUserResponse": {
      "type": "object",
      "properties": {
        "item": {
          "$ref": "#/definitions/controller.api.resources.users.v1.User"
        }
      }
    },
    "google.protobuf.FieldMask": {
      "type": "object",
      "properties": {
        "paths": {
          "type": "array",
          "items": {
            "type": "string"
          },
          "description": "The set of field mask paths."
        }
      },
      "description": "paths: \"f.a\"\n    paths: \"f.b.d\"\n\nHere `f` represents a field in some root message, `a` and `b`\nfields in the message found in `f`, and `d` a field found in the\nmessage in `f.b`.\n\nField masks are used to specify a subset of fields that should be\nreturned by a get operation or modified by an update operation.\nField masks also have a custom JSON encoding (see below).\n\n# Field Masks in Projections\n\nWhen used in the context of a projection, a response message or\nsub-message is filtered by the API to only contain those fields as\nspecified in the mask. For example, if the mask in the previous\nexample is applied to a response message as follows:\n\n    f {\n      a : 22\n      b {\n        d : 1\n        x : 2\n      }\n      y : 13\n    }\n    z: 8\n\nThe result will not contain specific values for fields x,y and z\n(their value will be set to the default, and omitted in proto text\noutput):\n\n\n    f {\n      a : 22\n      b {\n        d : 1\n      }\n    }\n\nA repeated field is not allowed except at the last position of a\npaths string.\n\nIf a FieldMask object is not present in a get operation, the\noperation applies to all fields (as if a FieldMask of all fields\nhad been specified).\n\nNote that a field mask does not necessarily apply to the\ntop-level response message. In case of a REST get operation, the\nfield mask applies directly to the response, but in case of a REST\nlist operation, the mask instead applies to each individual message\nin the returned resource list. In case of a REST custom method,\nother definitions may be used. Where the mask applies will be\nclearly documented together with its declaration in the API.  In\nany case, the effect on the returned resource/resources is required\nbehavior for APIs.\n\n# Field Masks in Update Operations\n\nA field mask in update operations specifies which fields of the\ntargeted resource are going to be updated. The API is required\nto only change the values of the fields as specified in the mask\nand leave the others untouched. If a resource is passed in to\ndescribe the updated values, the API ignores the values of all\nfields not covered by the mask.\n\nIf a repeated field is specified for an update operation, new values will\nbe appended to the existing repeated field in the target resource. Note that\na repeated field is only allowed in the last position of a `paths` string.\n\nIf a sub-message is specified in the last position of the field mask for an\nupdate operation, then new value will be merged into the existing sub-message\nin the target resource.\n\nFor example, given the target message:\n\n    f {\n      b {\n        d: 1\n        x: 2\n      }\n      c: [1]\n    }\n\nAnd an update message:\n\n    f {\n      b {\n        d: 10\n      }\n      c: [2]\n    }\n\nthen if the field mask is:\n\n paths: [\"f.b\", \"f.c\"]\n\nthen the result will be:\n\n    f {\n      b {\n        d: 10\n        x: 2\n      }\n      c: [1, 2]\n    }\n\nAn implementation may provide options to override this default behavior for\nrepeated and message fields.\n\nIn order to reset a field's value to the default, the field must\nbe in the mask and set to the default value in the provided resource.\nHence, in order to reset all fields of a resource, provide a default\ninstance of the resource and set all fields in the mask, or do\nnot provide a mask as described below.\n\nIf a field mask is not present on update, the operation applies to\nall fields (as if a field mask of all fields has been specified).\nNote that in the presence of schema evolution, this may mean that\nfields the client does not know and has therefore not filled into\nthe request will be reset to their default. If this is unwanted\nbehavior, a specific service may require a client to always specify\na field mask, producing an error if not.\n\nAs with get operations, the location of the resource which\ndescribes the updated values in the request message depends on the\noperation kind. In any case, the effect of the field mask is\nrequired to be honored by the API.\n\n## Considerations for HTTP REST\n\nThe HTTP kind of an update operation which uses a field mask must\nbe set to PATCH instead of PUT in order to satisfy HTTP semantics\n(PUT must only be used for full updates).\n\n# JSON Encoding of Field Masks\n\nIn JSON, a field mask is encoded as a single string where paths are\nseparated by a comma. Fields name in each path are converted\nto/from lower-camel naming conventions.\n\nAs an example, consider the following message declarations:\n\n    message Profile {\n      User user = 1;\n      Photo photo = 2;\n    }\n    message User {\n      string display_name = 1;\n      string address = 2;\n    }\n\nIn proto a field mask for `Profile` may look as such:\n\n    mask {\n      paths: \"user.display_name\"\n      paths: \"photo\"\n    }\n\nIn JSON, the same mask is represented as below:\n\n    {\n      mask: \"user.displayName,photo\"\n    }\n\n# Field Masks and Oneof Fields\n\nField masks treat fields in oneofs just as regular fields. Consider the\nfollowing message:\n\n    message SampleMessage {\n      oneof test_oneof {\n        string name = 4;\n        SubMessage sub_message = 9;\n      }\n    }\n\nThe field mask can be:\n\n    mask {\n      paths: \"name\"\n    }\n\nOr:\n\n    mask {\n      paths: \"sub_message\"\n    }\n\nNote that oneof type names (\"test_oneof\" in this case) cannot be used in\npaths.\n\n## Field Mask Verification\n\nThe implementation of any API method which has a FieldMask type field in the\nrequest should verify the included field paths, and return an\n`INVALID_ARGUMENT` error if any path is unmappable.",
      "title": "`FieldMask` represents a set of symbolic field paths, for example:"
    },
    "google.protobuf.NullValue": {
      "type": "string",
      "enum": [
        "NULL_VALUE"
      ],
      "default": "NULL_VALUE",
      "description": "`NullValue` is a singleton enumeration to represent the null value for the\n`Value` type union.\n\n The JSON representation for `NullValue` is JSON `null`.\n\n - NULL_VALUE: Null value."
    }
  }
}<|MERGE_RESOLUTION|>--- conflicted
+++ resolved
@@ -106,108 +106,7 @@
         ]
       }
     },
-<<<<<<< HEAD
-    "/v1/orgs/{org_id}/auth-tokens": {
-      "get": {
-        "summary": "Lists all AuthTokens",
-        "operationId": "AuthTokenService_ListAuthTokens",
-        "responses": {
-          "200": {
-            "description": "A successful response.",
-            "schema": {
-              "$ref": "#/definitions/controller.api.services.v1.ListAuthTokensResponse"
-            }
-          }
-        },
-        "parameters": [
-          {
-            "name": "org_id",
-            "in": "path",
-            "required": true,
-            "type": "string"
-          },
-          {
-            "name": "view",
-            "in": "query",
-            "required": false,
-            "type": "string"
-          }
-        ],
-        "tags": [
-          "controller.api.services.v1.AuthTokenService"
-        ]
-      }
-    },
-    "/v1/orgs/{org_id}/auth-tokens/{id}": {
-      "get": {
-        "summary": "Gets a single AuthToken",
-        "operationId": "AuthTokenService_GetAuthToken",
-        "responses": {
-          "200": {
-            "description": "",
-            "schema": {
-              "$ref": "#/definitions/controller.api.resources.authtokens.v1.AuthToken"
-            }
-          }
-        },
-        "parameters": [
-          {
-            "name": "org_id",
-            "in": "path",
-            "required": true,
-            "type": "string"
-          },
-          {
-            "name": "id",
-            "in": "path",
-            "required": true,
-            "type": "string"
-          },
-          {
-            "name": "view",
-            "in": "query",
-            "required": false,
-            "type": "string"
-          }
-        ],
-        "tags": [
-          "controller.api.services.v1.AuthTokenService"
-        ]
-      },
-      "delete": {
-        "summary": "Deletes an AuthTokens",
-        "operationId": "AuthTokenService_DeleteAuthToken",
-        "responses": {
-          "200": {
-            "description": "A successful response.",
-            "schema": {
-              "$ref": "#/definitions/controller.api.services.v1.DeleteAuthTokenResponse"
-            }
-          }
-        },
-        "parameters": [
-          {
-            "name": "org_id",
-            "in": "path",
-            "required": true,
-            "type": "string"
-          },
-          {
-            "name": "id",
-            "in": "path",
-            "required": true,
-            "type": "string"
-          }
-        ],
-        "tags": [
-          "controller.api.services.v1.AuthTokenService"
-        ]
-      }
-    },
-    "/v1/orgs/{org_id}/groups": {
-=======
     "/v1/scopes/*/groups": {
->>>>>>> 078376da
       "get": {
         "summary": "Lists all Groups",
         "operationId": "GroupService_ListGroups",
@@ -2098,11 +1997,7 @@
         }
       }
     },
-<<<<<<< HEAD
-    "controller.api.services.v1.DeauthenticateResponse": {
-      "type": "object"
-    },
-    "controller.api.services.v1.DeleteAuthTokenResponse": {
+    "controller.api.services.v1.DeleteGroupResponse": {
       "type": "object",
       "properties": {
         "existed": {
@@ -2111,9 +2006,7 @@
         }
       }
     },
-=======
->>>>>>> 078376da
-    "controller.api.services.v1.DeleteGroupResponse": {
+    "controller.api.services.v1.DeleteHostCatalogResponse": {
       "type": "object",
       "properties": {
         "existed": {
@@ -2122,7 +2015,7 @@
         }
       }
     },
-    "controller.api.services.v1.DeleteHostCatalogResponse": {
+    "controller.api.services.v1.DeleteHostResponse": {
       "type": "object",
       "properties": {
         "existed": {
@@ -2131,7 +2024,7 @@
         }
       }
     },
-    "controller.api.services.v1.DeleteHostResponse": {
+    "controller.api.services.v1.DeleteHostSetResponse": {
       "type": "object",
       "properties": {
         "existed": {
@@ -2140,7 +2033,7 @@
         }
       }
     },
-    "controller.api.services.v1.DeleteHostSetResponse": {
+    "controller.api.services.v1.DeleteRoleResponse": {
       "type": "object",
       "properties": {
         "existed": {
@@ -2149,7 +2042,7 @@
         }
       }
     },
-    "controller.api.services.v1.DeleteRoleResponse": {
+    "controller.api.services.v1.DeleteScopeResponse": {
       "type": "object",
       "properties": {
         "existed": {
@@ -2158,7 +2051,7 @@
         }
       }
     },
-    "controller.api.services.v1.DeleteScopeResponse": {
+    "controller.api.services.v1.DeleteUserResponse": {
       "type": "object",
       "properties": {
         "existed": {
@@ -2167,23 +2060,6 @@
         }
       }
     },
-    "controller.api.services.v1.DeleteUserResponse": {
-      "type": "object",
-      "properties": {
-        "existed": {
-          "type": "boolean",
-          "format": "boolean"
-        }
-      }
-    },
-    "controller.api.services.v1.GetAuthTokenResponse": {
-      "type": "object",
-      "properties": {
-        "item": {
-          "$ref": "#/definitions/controller.api.resources.authtokens.v1.AuthToken"
-        }
-      }
-    },
     "controller.api.services.v1.GetGroupResponse": {
       "type": "object",
       "properties": {
@@ -2237,17 +2113,6 @@
       "properties": {
         "item": {
           "$ref": "#/definitions/controller.api.resources.users.v1.User"
-        }
-      }
-    },
-    "controller.api.services.v1.ListAuthTokensResponse": {
-      "type": "object",
-      "properties": {
-        "items": {
-          "type": "array",
-          "items": {
-            "$ref": "#/definitions/controller.api.resources.authtokens.v1.AuthToken"
-          }
         }
       }
     },
