--- conflicted
+++ resolved
@@ -2199,17 +2199,10 @@
         ]
       }
     },
-<<<<<<< HEAD
-    "/v1/orgs/{org_id}/projects/{project_id}/roles/{role_id}:add-grants": {
-      "post": {
-        "summary": "Adds grants to a role",
-        "operationId": "RoleService_AddRoleGrants2",
-=======
     "/v1/orgs/{org_id}/projects/{project_id}/roles/{role_id}:add-principals": {
       "post": {
         "summary": "Adds Users and/or Groups to a Role",
         "operationId": "RoleService_AddRolePrincipals2",
->>>>>>> 1ddc59f8
         "responses": {
           "200": {
             "description": "",
@@ -2242,11 +2235,7 @@
             "in": "body",
             "required": true,
             "schema": {
-<<<<<<< HEAD
-              "$ref": "#/definitions/controller.api.services.v1.AddRoleGrantsRequest"
-=======
               "$ref": "#/definitions/controller.api.services.v1.AddRolePrincipalsRequest"
->>>>>>> 1ddc59f8
             }
           }
         ],
@@ -2255,17 +2244,10 @@
         ]
       }
     },
-<<<<<<< HEAD
-    "/v1/orgs/{org_id}/projects/{project_id}/roles/{role_id}:remove-grants": {
-      "post": {
-        "summary": "Removes grants from a role.",
-        "operationId": "RoleService_RemoveRoleGrants2",
-=======
     "/v1/orgs/{org_id}/projects/{project_id}/roles/{role_id}:remove-principals": {
       "post": {
         "summary": "Removes the specified Users and/or Groups from a Role.",
         "operationId": "RoleService_RemoveRolePrincipals2",
->>>>>>> 1ddc59f8
         "responses": {
           "200": {
             "description": "",
@@ -2298,11 +2280,7 @@
             "in": "body",
             "required": true,
             "schema": {
-<<<<<<< HEAD
-              "$ref": "#/definitions/controller.api.services.v1.RemoveRoleGrantsRequest"
-=======
               "$ref": "#/definitions/controller.api.services.v1.RemoveRolePrincipalsRequest"
->>>>>>> 1ddc59f8
             }
           }
         ],
@@ -2311,17 +2289,10 @@
         ]
       }
     },
-<<<<<<< HEAD
-    "/v1/orgs/{org_id}/projects/{project_id}/roles/{role_id}:set-grants": {
-      "post": {
-        "summary": "Set grants for a role, removing any grants that are not specified in the request.",
-        "operationId": "RoleService_SetRoleGrants2",
-=======
     "/v1/orgs/{org_id}/projects/{project_id}/roles/{role_id}:set-principals": {
       "post": {
         "summary": "Set Users and/or Groups to a Role, removing any principals that are not specified in the request.",
         "operationId": "RoleService_SetRolePrincipals2",
->>>>>>> 1ddc59f8
         "responses": {
           "200": {
             "description": "",
@@ -2354,11 +2325,7 @@
             "in": "body",
             "required": true,
             "schema": {
-<<<<<<< HEAD
-              "$ref": "#/definitions/controller.api.services.v1.SetRoleGrantsRequest"
-=======
               "$ref": "#/definitions/controller.api.services.v1.SetRolePrincipalsRequest"
->>>>>>> 1ddc59f8
             }
           }
         ],
@@ -2550,17 +2517,10 @@
         ]
       }
     },
-<<<<<<< HEAD
-    "/v1/orgs/{org_id}/roles/{role_id}:add-grants": {
-      "post": {
-        "summary": "Adds grants to a role",
-        "operationId": "RoleService_AddRoleGrants",
-=======
     "/v1/orgs/{org_id}/roles/{role_id}:add-principals": {
       "post": {
         "summary": "Adds Users and/or Groups to a Role",
         "operationId": "RoleService_AddRolePrincipals",
->>>>>>> 1ddc59f8
         "responses": {
           "200": {
             "description": "",
@@ -2587,11 +2547,7 @@
             "in": "body",
             "required": true,
             "schema": {
-<<<<<<< HEAD
-              "$ref": "#/definitions/controller.api.services.v1.AddRoleGrantsRequest"
-=======
               "$ref": "#/definitions/controller.api.services.v1.AddRolePrincipalsRequest"
->>>>>>> 1ddc59f8
             }
           }
         ],
@@ -2600,17 +2556,10 @@
         ]
       }
     },
-<<<<<<< HEAD
-    "/v1/orgs/{org_id}/roles/{role_id}:remove-grants": {
-      "post": {
-        "summary": "Removes grants from a role.",
-        "operationId": "RoleService_RemoveRoleGrants",
-=======
     "/v1/orgs/{org_id}/roles/{role_id}:remove-principals": {
       "post": {
         "summary": "Removes the specified Users and/or Groups from a Role.",
         "operationId": "RoleService_RemoveRolePrincipals",
->>>>>>> 1ddc59f8
         "responses": {
           "200": {
             "description": "",
@@ -2637,11 +2586,7 @@
             "in": "body",
             "required": true,
             "schema": {
-<<<<<<< HEAD
-              "$ref": "#/definitions/controller.api.services.v1.RemoveRoleGrantsRequest"
-=======
               "$ref": "#/definitions/controller.api.services.v1.RemoveRolePrincipalsRequest"
->>>>>>> 1ddc59f8
             }
           }
         ],
@@ -2650,17 +2595,10 @@
         ]
       }
     },
-<<<<<<< HEAD
-    "/v1/orgs/{org_id}/roles/{role_id}:set-grants": {
-      "post": {
-        "summary": "Set grants for a role, removing any grants that are not specified in the request.",
-        "operationId": "RoleService_SetRoleGrants",
-=======
     "/v1/orgs/{org_id}/roles/{role_id}:set-principals": {
       "post": {
         "summary": "Set Users and/or Groups to a Role, removing any principals that are not specified in the request.",
         "operationId": "RoleService_SetRolePrincipals",
->>>>>>> 1ddc59f8
         "responses": {
           "200": {
             "description": "",
@@ -2687,11 +2625,7 @@
             "in": "body",
             "required": true,
             "schema": {
-<<<<<<< HEAD
-              "$ref": "#/definitions/controller.api.services.v1.SetRoleGrantsRequest"
-=======
               "$ref": "#/definitions/controller.api.services.v1.SetRolePrincipalsRequest"
->>>>>>> 1ddc59f8
             }
           }
         ],
@@ -3322,11 +3256,7 @@
       },
       "title": "User contains all fields related to a User resource"
     },
-<<<<<<< HEAD
-    "controller.api.services.v1.AddRoleGrantsRequest": {
-=======
     "controller.api.services.v1.AddRolePrincipalsRequest": {
->>>>>>> 1ddc59f8
       "type": "object",
       "properties": {
         "org_id": {
@@ -3343,9 +3273,6 @@
           "format": "int64",
           "description": "The version ensures the role hasn't changed since it was last retrieved and if\nit has the request will fail."
         },
-<<<<<<< HEAD
-        "grants": {
-=======
         "user_ids": {
           "type": "array",
           "items": {
@@ -3353,7 +3280,6 @@
           }
         },
         "group_ids": {
->>>>>>> 1ddc59f8
           "type": "array",
           "items": {
             "type": "string"
@@ -3361,11 +3287,7 @@
         }
       }
     },
-<<<<<<< HEAD
-    "controller.api.services.v1.AddRoleGrantsResponse": {
-=======
     "controller.api.services.v1.AddRolePrincipalsResponse": {
->>>>>>> 1ddc59f8
       "type": "object",
       "properties": {
         "item": {
@@ -3712,11 +3634,7 @@
     "controller.api.services.v1.RemoveFromHostSetResponse": {
       "type": "object"
     },
-<<<<<<< HEAD
-    "controller.api.services.v1.RemoveRoleGrantsRequest": {
-=======
     "controller.api.services.v1.RemoveRolePrincipalsRequest": {
->>>>>>> 1ddc59f8
       "type": "object",
       "properties": {
         "org_id": {
@@ -3733,9 +3651,6 @@
           "format": "int64",
           "description": "The version ensures the role hasn't changed since it was last retrieved and if\nit has the request will fail."
         },
-<<<<<<< HEAD
-        "grants": {
-=======
         "user_ids": {
           "type": "array",
           "items": {
@@ -3743,7 +3658,6 @@
           }
         },
         "group_ids": {
->>>>>>> 1ddc59f8
           "type": "array",
           "items": {
             "type": "string"
@@ -3751,11 +3665,7 @@
         }
       }
     },
-<<<<<<< HEAD
-    "controller.api.services.v1.RemoveRoleGrantsResponse": {
-=======
     "controller.api.services.v1.RemoveRolePrincipalsResponse": {
->>>>>>> 1ddc59f8
       "type": "object",
       "properties": {
         "item": {
@@ -3763,11 +3673,7 @@
         }
       }
     },
-<<<<<<< HEAD
-    "controller.api.services.v1.SetRoleGrantsRequest": {
-=======
     "controller.api.services.v1.SetRolePrincipalsRequest": {
->>>>>>> 1ddc59f8
       "type": "object",
       "properties": {
         "org_id": {
@@ -3784,9 +3690,6 @@
           "format": "int64",
           "description": "The version ensures the role hasn't changed since it was last retrieved and if\nit has the request will fail."
         },
-<<<<<<< HEAD
-        "grants": {
-=======
         "user_ids": {
           "type": "array",
           "items": {
@@ -3794,7 +3697,6 @@
           }
         },
         "group_ids": {
->>>>>>> 1ddc59f8
           "type": "array",
           "items": {
             "type": "string"
@@ -3802,11 +3704,7 @@
         }
       }
     },
-<<<<<<< HEAD
-    "controller.api.services.v1.SetRoleGrantsResponse": {
-=======
     "controller.api.services.v1.SetRolePrincipalsResponse": {
->>>>>>> 1ddc59f8
       "type": "object",
       "properties": {
         "item": {
