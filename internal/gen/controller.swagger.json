{
  "swagger": "2.0",
  "info": {
    "title": "Controller API",
    "description": "API for managing resources associated with Controllers.",
    "version": "0.0.1"
  },
  "schemes": [
    "https",
    "http"
  ],
  "consumes": [
    "application/json"
  ],
  "produces": [
    "application/json"
  ],
  "paths": {
    "/v1/orgs": {
      "get": {
        "summary": "Lists all Orgs",
        "operationId": "OrgService_ListOrgs",
        "responses": {
          "200": {
            "description": "A successful response.",
            "schema": {
              "$ref": "#/definitions/controller.api.services.v1.ListOrgsResponse"
            }
          }
        },
        "parameters": [
          {
            "name": "view",
            "in": "query",
            "required": false,
            "type": "string"
          }
        ],
        "tags": [
          "controller.api.services.v1.OrgService"
        ]
      }
    },
    "/v1/orgs/{id}": {
      "get": {
        "summary": "Gets a single Org",
        "operationId": "OrgService_GetOrg",
        "responses": {
          "200": {
            "description": "",
            "schema": {
              "$ref": "#/definitions/controller.api.resources.scopes.v1.Org"
            }
          }
        },
        "parameters": [
          {
            "name": "id",
            "in": "path",
            "required": true,
            "type": "string"
          },
          {
            "name": "view",
            "in": "query",
            "required": false,
            "type": "string"
          }
        ],
        "tags": [
          "controller.api.services.v1.OrgService"
        ]
      }
    },
<<<<<<< HEAD
    "/v1/orgs/{org_id}/auth-methods": {
      "get": {
        "summary": "Lists all AuthMethods",
        "operationId": "AuthMethodService_ListAuthMethods",
        "responses": {
          "200": {
            "description": "A successful response.",
            "schema": {
              "$ref": "#/definitions/controller.api.services.v1.ListAuthMethodsResponse"
            }
          }
        },
        "parameters": [
          {
            "name": "org_id",
            "in": "path",
            "required": true,
            "type": "string"
          },
          {
            "name": "view",
            "in": "query",
            "required": false,
            "type": "string"
          }
        ],
        "tags": [
          "controller.api.services.v1.AuthMethodService"
        ]
      }
    },
    "/v1/orgs/{org_id}/auth-methods/{id}": {
      "get": {
        "summary": "Gets a single AuthMethod",
        "operationId": "AuthMethodService_GetAuthMethod",
=======
    "/v1/orgs/{org_id}/auth-methods/{auth_method_id}:authenticate": {
      "post": {
        "summary": "Authenticate a user to an Org and retrieve an authentication token.",
        "operationId": "AuthenticationService_Authenticate",
>>>>>>> 5826bf42
        "responses": {
          "200": {
            "description": "",
            "schema": {
<<<<<<< HEAD
              "$ref": "#/definitions/controller.api.resources.auth.v1.AuthMethod"
=======
              "$ref": "#/definitions/controller.api.resources.authtokens.v1.AuthToken"
>>>>>>> 5826bf42
            }
          }
        },
        "parameters": [
          {
            "name": "org_id",
            "in": "path",
            "required": true,
            "type": "string"
          },
          {
<<<<<<< HEAD
            "name": "id",
=======
            "name": "auth_method_id",
            "description": "The id to the authmethod in the system being used for authentication.  The auth method must be in the org\nbeing logged in to.",
>>>>>>> 5826bf42
            "in": "path",
            "required": true,
            "type": "string"
          },
          {
<<<<<<< HEAD
            "name": "view",
            "in": "query",
            "required": false,
            "type": "string"
          }
        ],
        "tags": [
          "controller.api.services.v1.AuthMethodService"
=======
            "name": "body",
            "in": "body",
            "required": true,
            "schema": {
              "$ref": "#/definitions/controller.api.services.v1.AuthenticateRequest"
            }
          }
        ],
        "tags": [
          "controller.api.services.v1.AuthenticationService"
>>>>>>> 5826bf42
        ]
      }
    },
    "/v1/orgs/{org_id}/groups": {
      "get": {
        "summary": "Lists all Groups",
        "operationId": "GroupService_ListGroups",
        "responses": {
          "200": {
            "description": "A successful response.",
            "schema": {
              "$ref": "#/definitions/controller.api.services.v1.ListGroupsResponse"
            }
          }
        },
        "parameters": [
          {
            "name": "org_id",
            "in": "path",
            "required": true,
            "type": "string"
          },
          {
            "name": "project_id",
            "in": "query",
            "required": false,
            "type": "string"
          },
          {
            "name": "view",
            "in": "query",
            "required": false,
            "type": "string"
          }
        ],
        "tags": [
          "controller.api.services.v1.GroupService"
        ]
      },
      "post": {
        "summary": "Creates a single Group",
        "operationId": "GroupService_CreateGroup",
        "responses": {
          "200": {
            "description": "",
            "schema": {
              "$ref": "#/definitions/controller.api.resources.groups.v1.Group"
            }
          }
        },
        "parameters": [
          {
            "name": "org_id",
            "in": "path",
            "required": true,
            "type": "string"
          },
          {
            "name": "body",
            "in": "body",
            "required": true,
            "schema": {
              "$ref": "#/definitions/controller.api.resources.groups.v1.Group"
            }
          }
        ],
        "tags": [
          "controller.api.services.v1.GroupService"
        ]
      }
    },
    "/v1/orgs/{org_id}/groups/{id}": {
      "get": {
        "summary": "Gets a single Group",
        "operationId": "GroupService_GetGroup",
        "responses": {
          "200": {
            "description": "",
            "schema": {
              "$ref": "#/definitions/controller.api.resources.groups.v1.Group"
            }
          }
        },
        "parameters": [
          {
            "name": "org_id",
            "in": "path",
            "required": true,
            "type": "string"
          },
          {
            "name": "id",
            "in": "path",
            "required": true,
            "type": "string"
          },
          {
            "name": "project_id",
            "in": "query",
            "required": false,
            "type": "string"
          },
          {
            "name": "view",
            "in": "query",
            "required": false,
            "type": "string"
          }
        ],
        "tags": [
          "controller.api.services.v1.GroupService"
        ]
      },
      "delete": {
        "summary": "Deletes a Group",
        "operationId": "GroupService_DeleteGroup",
        "responses": {
          "200": {
            "description": "A successful response.",
            "schema": {
              "$ref": "#/definitions/controller.api.services.v1.DeleteGroupResponse"
            }
          }
        },
        "parameters": [
          {
            "name": "org_id",
            "in": "path",
            "required": true,
            "type": "string"
          },
          {
            "name": "id",
            "in": "path",
            "required": true,
            "type": "string"
          },
          {
            "name": "project_id",
            "in": "query",
            "required": false,
            "type": "string"
          }
        ],
        "tags": [
          "controller.api.services.v1.GroupService"
        ]
      },
      "patch": {
        "summary": "Updates a Group",
        "operationId": "GroupService_UpdateGroup",
        "responses": {
          "200": {
            "description": "",
            "schema": {
              "$ref": "#/definitions/controller.api.resources.groups.v1.Group"
            }
          }
        },
        "parameters": [
          {
            "name": "org_id",
            "in": "path",
            "required": true,
            "type": "string"
          },
          {
            "name": "id",
            "in": "path",
            "required": true,
            "type": "string"
          },
          {
            "name": "body",
            "in": "body",
            "required": true,
            "schema": {
              "$ref": "#/definitions/controller.api.resources.groups.v1.Group"
            }
          }
        ],
        "tags": [
          "controller.api.services.v1.GroupService"
        ]
      }
    },
    "/v1/orgs/{org_id}/host-catalogs": {
      "get": {
        "summary": "List all Hosts for the specified catalog",
        "operationId": "HostService_ListHosts2",
        "responses": {
          "200": {
            "description": "A successful response.",
            "schema": {
              "$ref": "#/definitions/controller.api.services.v1.ListHostsResponse"
            }
          }
        },
        "parameters": [
          {
            "name": "org_id",
            "in": "path",
            "required": true,
            "type": "string"
          },
          {
            "name": "project_id",
            "in": "query",
            "required": false,
            "type": "string"
          },
          {
            "name": "host_catalog_id",
            "in": "query",
            "required": false,
            "type": "string"
          },
          {
            "name": "view",
            "in": "query",
            "required": false,
            "type": "string"
          }
        ],
        "tags": [
          "controller.api.services.v1.HostService"
        ]
      },
      "post": {
        "summary": "Creates a HostCatalog",
        "description": "Creates a single host catalog under the specified org and project",
        "operationId": "HostCatalogService_CreateHostCatalog2",
        "responses": {
          "200": {
            "description": "",
            "schema": {
              "$ref": "#/definitions/controller.api.resources.hosts.v1.HostCatalog"
            }
          }
        },
        "parameters": [
          {
            "name": "org_id",
            "in": "path",
            "required": true,
            "type": "string"
          },
          {
            "name": "body",
            "in": "body",
            "required": true,
            "schema": {
              "$ref": "#/definitions/controller.api.resources.hosts.v1.HostCatalog"
            }
          }
        ],
        "tags": [
          "controller.api.services.v1.HostCatalogService"
        ]
      }
    },
    "/v1/orgs/{org_id}/host-catalogs/{host_catalog_id}/host-sets": {
      "get": {
        "summary": "List all HostSets under the specific catalog",
        "operationId": "HostSetService_ListHostSets2",
        "responses": {
          "200": {
            "description": "A successful response.",
            "schema": {
              "$ref": "#/definitions/controller.api.services.v1.ListHostSetsResponse"
            }
          }
        },
        "parameters": [
          {
            "name": "org_id",
            "in": "path",
            "required": true,
            "type": "string"
          },
          {
            "name": "host_catalog_id",
            "in": "path",
            "required": true,
            "type": "string"
          },
          {
            "name": "project_id",
            "in": "query",
            "required": false,
            "type": "string"
          },
          {
            "name": "view",
            "in": "query",
            "required": false,
            "type": "string"
          }
        ],
        "tags": [
          "controller.api.services.v1.HostSetService"
        ]
      },
      "post": {
        "summary": "Create a HostSet",
        "operationId": "HostSetService_CreateHostSet2",
        "responses": {
          "200": {
            "description": "",
            "schema": {
              "$ref": "#/definitions/controller.api.resources.hosts.v1.HostSet"
            }
          }
        },
        "parameters": [
          {
            "name": "org_id",
            "in": "path",
            "required": true,
            "type": "string"
          },
          {
            "name": "host_catalog_id",
            "in": "path",
            "required": true,
            "type": "string"
          },
          {
            "name": "body",
            "in": "body",
            "required": true,
            "schema": {
              "$ref": "#/definitions/controller.api.resources.hosts.v1.HostSet"
            }
          }
        ],
        "tags": [
          "controller.api.services.v1.HostSetService"
        ]
      }
    },
    "/v1/orgs/{org_id}/host-catalogs/{host_catalog_id}/host-sets/{id}": {
      "get": {
        "summary": "Get a single HostSet",
        "operationId": "HostSetService_GetHostSet2",
        "responses": {
          "200": {
            "description": "",
            "schema": {
              "$ref": "#/definitions/controller.api.resources.hosts.v1.HostSet"
            }
          }
        },
        "parameters": [
          {
            "name": "org_id",
            "in": "path",
            "required": true,
            "type": "string"
          },
          {
            "name": "host_catalog_id",
            "in": "path",
            "required": true,
            "type": "string"
          },
          {
            "name": "id",
            "in": "path",
            "required": true,
            "type": "string"
          },
          {
            "name": "project_id",
            "in": "query",
            "required": false,
            "type": "string"
          },
          {
            "name": "view",
            "in": "query",
            "required": false,
            "type": "string"
          }
        ],
        "tags": [
          "controller.api.services.v1.HostSetService"
        ]
      },
      "delete": {
        "summary": "Delete a HostSet",
        "operationId": "HostSetService_DeleteHostSet2",
        "responses": {
          "200": {
            "description": "A successful response.",
            "schema": {
              "$ref": "#/definitions/controller.api.services.v1.DeleteHostSetResponse"
            }
          }
        },
        "parameters": [
          {
            "name": "org_id",
            "in": "path",
            "required": true,
            "type": "string"
          },
          {
            "name": "host_catalog_id",
            "in": "path",
            "required": true,
            "type": "string"
          },
          {
            "name": "id",
            "in": "path",
            "required": true,
            "type": "string"
          },
          {
            "name": "project_id",
            "in": "query",
            "required": false,
            "type": "string"
          }
        ],
        "tags": [
          "controller.api.services.v1.HostSetService"
        ]
      },
      "patch": {
        "summary": "Update a HostSet",
        "operationId": "HostSetService_UpdateHostSet2",
        "responses": {
          "200": {
            "description": "",
            "schema": {
              "$ref": "#/definitions/controller.api.resources.hosts.v1.HostSet"
            }
          }
        },
        "parameters": [
          {
            "name": "org_id",
            "in": "path",
            "required": true,
            "type": "string"
          },
          {
            "name": "host_catalog_id",
            "in": "path",
            "required": true,
            "type": "string"
          },
          {
            "name": "id",
            "in": "path",
            "required": true,
            "type": "string"
          },
          {
            "name": "body",
            "in": "body",
            "required": true,
            "schema": {
              "$ref": "#/definitions/controller.api.resources.hosts.v1.HostSet"
            }
          }
        ],
        "tags": [
          "controller.api.services.v1.HostSetService"
        ]
      }
    },
    "/v1/orgs/{org_id}/host-catalogs/{host_catalog_id}/host-sets/{id}:add-hosts": {
      "post": {
        "summary": "Adds existing Hosts to the Host Set",
        "description": "Adds the hosts to this Host Set if possible.  All hosts added must be a child of the same host catalog this host set is a child of.",
        "operationId": "HostSetService_AddToHostSet2",
        "responses": {
          "200": {
            "description": "A successful response.",
            "schema": {
              "$ref": "#/definitions/controller.api.services.v1.AddToHostSetResponse"
            }
          }
        },
        "parameters": [
          {
            "name": "org_id",
            "in": "path",
            "required": true,
            "type": "string"
          },
          {
            "name": "host_catalog_id",
            "in": "path",
            "required": true,
            "type": "string"
          },
          {
            "name": "id",
            "in": "path",
            "required": true,
            "type": "string"
          }
        ],
        "tags": [
          "controller.api.services.v1.HostSetService"
        ]
      }
    },
    "/v1/orgs/{org_id}/host-catalogs/{host_catalog_id}/host-sets/{id}:remove-hosts": {
      "post": {
        "summary": "Removes Hosts to the Host Set",
        "description": "Removes the hosts from this Host Set if present.  If it is not present then no action is taken and no error is returned.",
        "operationId": "HostSetService_RemoveFromHostSet2",
        "responses": {
          "200": {
            "description": "A successful response.",
            "schema": {
              "$ref": "#/definitions/controller.api.services.v1.RemoveFromHostSetResponse"
            }
          }
        },
        "parameters": [
          {
            "name": "org_id",
            "in": "path",
            "required": true,
            "type": "string"
          },
          {
            "name": "host_catalog_id",
            "in": "path",
            "required": true,
            "type": "string"
          },
          {
            "name": "id",
            "description": "This host set's id.",
            "in": "path",
            "required": true,
            "type": "string"
          }
        ],
        "tags": [
          "controller.api.services.v1.HostSetService"
        ]
      }
    },
    "/v1/orgs/{org_id}/host-catalogs/{host_catalog_id}/hosts": {
      "post": {
        "summary": "Create a single Host",
        "operationId": "HostService_CreateHost2",
        "responses": {
          "200": {
            "description": "",
            "schema": {
              "$ref": "#/definitions/controller.api.resources.hosts.v1.Host"
            }
          }
        },
        "parameters": [
          {
            "name": "org_id",
            "in": "path",
            "required": true,
            "type": "string"
          },
          {
            "name": "host_catalog_id",
            "in": "path",
            "required": true,
            "type": "string"
          },
          {
            "name": "body",
            "in": "body",
            "required": true,
            "schema": {
              "$ref": "#/definitions/controller.api.resources.hosts.v1.Host"
            }
          }
        ],
        "tags": [
          "controller.api.services.v1.HostService"
        ]
      }
    },
    "/v1/orgs/{org_id}/host-catalogs/{host_catalog_id}/hosts/{id}": {
      "get": {
        "summary": "Gets a single Host",
        "operationId": "HostService_GetHost2",
        "responses": {
          "200": {
            "description": "",
            "schema": {
              "$ref": "#/definitions/controller.api.resources.hosts.v1.Host"
            }
          }
        },
        "parameters": [
          {
            "name": "org_id",
            "in": "path",
            "required": true,
            "type": "string"
          },
          {
            "name": "host_catalog_id",
            "in": "path",
            "required": true,
            "type": "string"
          },
          {
            "name": "id",
            "in": "path",
            "required": true,
            "type": "string"
          },
          {
            "name": "project_id",
            "in": "query",
            "required": false,
            "type": "string"
          },
          {
            "name": "view",
            "in": "query",
            "required": false,
            "type": "string"
          }
        ],
        "tags": [
          "controller.api.services.v1.HostService"
        ]
      },
      "delete": {
        "summary": "Delete a Host",
        "operationId": "HostService_DeleteHost2",
        "responses": {
          "200": {
            "description": "A successful response.",
            "schema": {
              "$ref": "#/definitions/controller.api.services.v1.DeleteHostResponse"
            }
          }
        },
        "parameters": [
          {
            "name": "org_id",
            "in": "path",
            "required": true,
            "type": "string"
          },
          {
            "name": "host_catalog_id",
            "in": "path",
            "required": true,
            "type": "string"
          },
          {
            "name": "id",
            "in": "path",
            "required": true,
            "type": "string"
          },
          {
            "name": "project_id",
            "in": "query",
            "required": false,
            "type": "string"
          }
        ],
        "tags": [
          "controller.api.services.v1.HostService"
        ]
      },
      "patch": {
        "summary": "Update a Host",
        "operationId": "HostService_UpdateHost2",
        "responses": {
          "200": {
            "description": "",
            "schema": {
              "$ref": "#/definitions/controller.api.resources.hosts.v1.Host"
            }
          }
        },
        "parameters": [
          {
            "name": "org_id",
            "in": "path",
            "required": true,
            "type": "string"
          },
          {
            "name": "host_catalog_id",
            "in": "path",
            "required": true,
            "type": "string"
          },
          {
            "name": "id",
            "in": "path",
            "required": true,
            "type": "string"
          },
          {
            "name": "body",
            "in": "body",
            "required": true,
            "schema": {
              "$ref": "#/definitions/controller.api.resources.hosts.v1.Host"
            }
          }
        ],
        "tags": [
          "controller.api.services.v1.HostService"
        ]
      }
    },
    "/v1/orgs/{org_id}/host-catalogs/{id}": {
      "get": {
        "summary": "Gets a single HostCatalog",
        "description": "Get's a single Host Catalog with the provided identifier.",
        "operationId": "HostCatalogService_GetHostCatalog2",
        "responses": {
          "200": {
            "description": "",
            "schema": {
              "$ref": "#/definitions/controller.api.resources.hosts.v1.HostCatalog"
            }
          }
        },
        "parameters": [
          {
            "name": "org_id",
            "in": "path",
            "required": true,
            "type": "string"
          },
          {
            "name": "id",
            "in": "path",
            "required": true,
            "type": "string"
          },
          {
            "name": "project_id",
            "in": "query",
            "required": false,
            "type": "string"
          },
          {
            "name": "view",
            "in": "query",
            "required": false,
            "type": "string"
          }
        ],
        "tags": [
          "controller.api.services.v1.HostCatalogService"
        ]
      },
      "delete": {
        "summary": "Deletes a HostCatalog",
        "operationId": "HostCatalogService_DeleteHostCatalog2",
        "responses": {
          "200": {
            "description": "A successful response.",
            "schema": {
              "$ref": "#/definitions/controller.api.services.v1.DeleteHostCatalogResponse"
            }
          }
        },
        "parameters": [
          {
            "name": "org_id",
            "in": "path",
            "required": true,
            "type": "string"
          },
          {
            "name": "id",
            "in": "path",
            "required": true,
            "type": "string"
          },
          {
            "name": "project_id",
            "in": "query",
            "required": false,
            "type": "string"
          }
        ],
        "tags": [
          "controller.api.services.v1.HostCatalogService"
        ]
      },
      "patch": {
        "summary": "Updates a HostCatalog",
        "operationId": "HostCatalogService_UpdateHostCatalog2",
        "responses": {
          "200": {
            "description": "",
            "schema": {
              "$ref": "#/definitions/controller.api.resources.hosts.v1.HostCatalog"
            }
          }
        },
        "parameters": [
          {
            "name": "org_id",
            "in": "path",
            "required": true,
            "type": "string"
          },
          {
            "name": "id",
            "in": "path",
            "required": true,
            "type": "string"
          },
          {
            "name": "body",
            "in": "body",
            "required": true,
            "schema": {
              "$ref": "#/definitions/controller.api.resources.hosts.v1.HostCatalog"
            }
          }
        ],
        "tags": [
          "controller.api.services.v1.HostCatalogService"
        ]
      }
    },
    "/v1/orgs/{org_id}/projects": {
      "get": {
        "summary": "Lists all Projects",
        "operationId": "ProjectService_ListProjects",
        "responses": {
          "200": {
            "description": "A successful response.",
            "schema": {
              "$ref": "#/definitions/controller.api.services.v1.ListProjectsResponse"
            }
          }
        },
        "parameters": [
          {
            "name": "org_id",
            "in": "path",
            "required": true,
            "type": "string"
          },
          {
            "name": "view",
            "in": "query",
            "required": false,
            "type": "string"
          }
        ],
        "tags": [
          "controller.api.services.v1.ProjectService"
        ]
      },
      "post": {
        "summary": "Creates a single Project",
        "operationId": "ProjectService_CreateProject",
        "responses": {
          "200": {
            "description": "",
            "schema": {
              "$ref": "#/definitions/controller.api.resources.scopes.v1.Project"
            }
          }
        },
        "parameters": [
          {
            "name": "org_id",
            "in": "path",
            "required": true,
            "type": "string"
          },
          {
            "name": "body",
            "in": "body",
            "required": true,
            "schema": {
              "$ref": "#/definitions/controller.api.resources.scopes.v1.Project"
            }
          }
        ],
        "tags": [
          "controller.api.services.v1.ProjectService"
        ]
      }
    },
    "/v1/orgs/{org_id}/projects/{id}": {
      "get": {
        "summary": "Gets a single Project",
        "operationId": "ProjectService_GetProject",
        "responses": {
          "200": {
            "description": "",
            "schema": {
              "$ref": "#/definitions/controller.api.resources.scopes.v1.Project"
            }
          }
        },
        "parameters": [
          {
            "name": "org_id",
            "in": "path",
            "required": true,
            "type": "string"
          },
          {
            "name": "id",
            "in": "path",
            "required": true,
            "type": "string"
          },
          {
            "name": "view",
            "in": "query",
            "required": false,
            "type": "string"
          }
        ],
        "tags": [
          "controller.api.services.v1.ProjectService"
        ]
      },
      "delete": {
        "summary": "Deletes a Project",
        "operationId": "ProjectService_DeleteProject",
        "responses": {
          "200": {
            "description": "A successful response.",
            "schema": {
              "$ref": "#/definitions/controller.api.services.v1.DeleteProjectResponse"
            }
          }
        },
        "parameters": [
          {
            "name": "org_id",
            "in": "path",
            "required": true,
            "type": "string"
          },
          {
            "name": "id",
            "in": "path",
            "required": true,
            "type": "string"
          }
        ],
        "tags": [
          "controller.api.services.v1.ProjectService"
        ]
      },
      "patch": {
        "summary": "Updates a Project",
        "operationId": "ProjectService_UpdateProject",
        "responses": {
          "200": {
            "description": "",
            "schema": {
              "$ref": "#/definitions/controller.api.resources.scopes.v1.Project"
            }
          }
        },
        "parameters": [
          {
            "name": "org_id",
            "in": "path",
            "required": true,
            "type": "string"
          },
          {
            "name": "id",
            "in": "path",
            "required": true,
            "type": "string"
          },
          {
            "name": "body",
            "in": "body",
            "required": true,
            "schema": {
              "$ref": "#/definitions/controller.api.resources.scopes.v1.Project"
            }
          }
        ],
        "tags": [
          "controller.api.services.v1.ProjectService"
        ]
      }
    },
    "/v1/orgs/{org_id}/projects/{project_id}/groups": {
      "get": {
        "summary": "Lists all Groups",
        "operationId": "GroupService_ListGroups2",
        "responses": {
          "200": {
            "description": "A successful response.",
            "schema": {
              "$ref": "#/definitions/controller.api.services.v1.ListGroupsResponse"
            }
          }
        },
        "parameters": [
          {
            "name": "org_id",
            "in": "path",
            "required": true,
            "type": "string"
          },
          {
            "name": "project_id",
            "in": "path",
            "required": true,
            "type": "string"
          },
          {
            "name": "view",
            "in": "query",
            "required": false,
            "type": "string"
          }
        ],
        "tags": [
          "controller.api.services.v1.GroupService"
        ]
      },
      "post": {
        "summary": "Creates a single Group",
        "operationId": "GroupService_CreateGroup2",
        "responses": {
          "200": {
            "description": "",
            "schema": {
              "$ref": "#/definitions/controller.api.resources.groups.v1.Group"
            }
          }
        },
        "parameters": [
          {
            "name": "org_id",
            "in": "path",
            "required": true,
            "type": "string"
          },
          {
            "name": "project_id",
            "in": "path",
            "required": true,
            "type": "string"
          },
          {
            "name": "body",
            "in": "body",
            "required": true,
            "schema": {
              "$ref": "#/definitions/controller.api.resources.groups.v1.Group"
            }
          }
        ],
        "tags": [
          "controller.api.services.v1.GroupService"
        ]
      }
    },
    "/v1/orgs/{org_id}/projects/{project_id}/groups/{id}": {
      "get": {
        "summary": "Gets a single Group",
        "operationId": "GroupService_GetGroup2",
        "responses": {
          "200": {
            "description": "",
            "schema": {
              "$ref": "#/definitions/controller.api.resources.groups.v1.Group"
            }
          }
        },
        "parameters": [
          {
            "name": "org_id",
            "in": "path",
            "required": true,
            "type": "string"
          },
          {
            "name": "project_id",
            "in": "path",
            "required": true,
            "type": "string"
          },
          {
            "name": "id",
            "in": "path",
            "required": true,
            "type": "string"
          },
          {
            "name": "view",
            "in": "query",
            "required": false,
            "type": "string"
          }
        ],
        "tags": [
          "controller.api.services.v1.GroupService"
        ]
      },
      "delete": {
        "summary": "Deletes a Group",
        "operationId": "GroupService_DeleteGroup2",
        "responses": {
          "200": {
            "description": "A successful response.",
            "schema": {
              "$ref": "#/definitions/controller.api.services.v1.DeleteGroupResponse"
            }
          }
        },
        "parameters": [
          {
            "name": "org_id",
            "in": "path",
            "required": true,
            "type": "string"
          },
          {
            "name": "project_id",
            "in": "path",
            "required": true,
            "type": "string"
          },
          {
            "name": "id",
            "in": "path",
            "required": true,
            "type": "string"
          }
        ],
        "tags": [
          "controller.api.services.v1.GroupService"
        ]
      },
      "patch": {
        "summary": "Updates a Group",
        "operationId": "GroupService_UpdateGroup2",
        "responses": {
          "200": {
            "description": "",
            "schema": {
              "$ref": "#/definitions/controller.api.resources.groups.v1.Group"
            }
          }
        },
        "parameters": [
          {
            "name": "org_id",
            "in": "path",
            "required": true,
            "type": "string"
          },
          {
            "name": "project_id",
            "in": "path",
            "required": true,
            "type": "string"
          },
          {
            "name": "id",
            "in": "path",
            "required": true,
            "type": "string"
          },
          {
            "name": "body",
            "in": "body",
            "required": true,
            "schema": {
              "$ref": "#/definitions/controller.api.resources.groups.v1.Group"
            }
          }
        ],
        "tags": [
          "controller.api.services.v1.GroupService"
        ]
      }
    },
    "/v1/orgs/{org_id}/projects/{project_id}/host-catalogs": {
      "get": {
        "summary": "Gets a list of HostCatalogs",
        "operationId": "HostCatalogService_ListHostCatalogs",
        "responses": {
          "200": {
            "description": "A successful response.",
            "schema": {
              "$ref": "#/definitions/controller.api.services.v1.ListHostCatalogsResponse"
            }
          }
        },
        "parameters": [
          {
            "name": "org_id",
            "in": "path",
            "required": true,
            "type": "string"
          },
          {
            "name": "project_id",
            "in": "path",
            "required": true,
            "type": "string"
          },
          {
            "name": "view",
            "in": "query",
            "required": false,
            "type": "string"
          }
        ],
        "tags": [
          "controller.api.services.v1.HostCatalogService"
        ]
      },
      "post": {
        "summary": "Creates a HostCatalog",
        "description": "Creates a single host catalog under the specified org and project",
        "operationId": "HostCatalogService_CreateHostCatalog",
        "responses": {
          "200": {
            "description": "",
            "schema": {
              "$ref": "#/definitions/controller.api.resources.hosts.v1.HostCatalog"
            }
          }
        },
        "parameters": [
          {
            "name": "org_id",
            "in": "path",
            "required": true,
            "type": "string"
          },
          {
            "name": "project_id",
            "in": "path",
            "required": true,
            "type": "string"
          },
          {
            "name": "body",
            "in": "body",
            "required": true,
            "schema": {
              "$ref": "#/definitions/controller.api.resources.hosts.v1.HostCatalog"
            }
          }
        ],
        "tags": [
          "controller.api.services.v1.HostCatalogService"
        ]
      }
    },
    "/v1/orgs/{org_id}/projects/{project_id}/host-catalogs/{host_catalog_id}/host-sets": {
      "get": {
        "summary": "List all HostSets under the specific catalog",
        "operationId": "HostSetService_ListHostSets",
        "responses": {
          "200": {
            "description": "A successful response.",
            "schema": {
              "$ref": "#/definitions/controller.api.services.v1.ListHostSetsResponse"
            }
          }
        },
        "parameters": [
          {
            "name": "org_id",
            "in": "path",
            "required": true,
            "type": "string"
          },
          {
            "name": "project_id",
            "in": "path",
            "required": true,
            "type": "string"
          },
          {
            "name": "host_catalog_id",
            "in": "path",
            "required": true,
            "type": "string"
          },
          {
            "name": "view",
            "in": "query",
            "required": false,
            "type": "string"
          }
        ],
        "tags": [
          "controller.api.services.v1.HostSetService"
        ]
      },
      "post": {
        "summary": "Create a HostSet",
        "operationId": "HostSetService_CreateHostSet",
        "responses": {
          "200": {
            "description": "",
            "schema": {
              "$ref": "#/definitions/controller.api.resources.hosts.v1.HostSet"
            }
          }
        },
        "parameters": [
          {
            "name": "org_id",
            "in": "path",
            "required": true,
            "type": "string"
          },
          {
            "name": "project_id",
            "in": "path",
            "required": true,
            "type": "string"
          },
          {
            "name": "host_catalog_id",
            "in": "path",
            "required": true,
            "type": "string"
          },
          {
            "name": "body",
            "in": "body",
            "required": true,
            "schema": {
              "$ref": "#/definitions/controller.api.resources.hosts.v1.HostSet"
            }
          }
        ],
        "tags": [
          "controller.api.services.v1.HostSetService"
        ]
      }
    },
    "/v1/orgs/{org_id}/projects/{project_id}/host-catalogs/{host_catalog_id}/host-sets/{id}": {
      "get": {
        "summary": "Get a single HostSet",
        "operationId": "HostSetService_GetHostSet",
        "responses": {
          "200": {
            "description": "",
            "schema": {
              "$ref": "#/definitions/controller.api.resources.hosts.v1.HostSet"
            }
          }
        },
        "parameters": [
          {
            "name": "org_id",
            "in": "path",
            "required": true,
            "type": "string"
          },
          {
            "name": "project_id",
            "in": "path",
            "required": true,
            "type": "string"
          },
          {
            "name": "host_catalog_id",
            "in": "path",
            "required": true,
            "type": "string"
          },
          {
            "name": "id",
            "in": "path",
            "required": true,
            "type": "string"
          },
          {
            "name": "view",
            "in": "query",
            "required": false,
            "type": "string"
          }
        ],
        "tags": [
          "controller.api.services.v1.HostSetService"
        ]
      },
      "delete": {
        "summary": "Delete a HostSet",
        "operationId": "HostSetService_DeleteHostSet",
        "responses": {
          "200": {
            "description": "A successful response.",
            "schema": {
              "$ref": "#/definitions/controller.api.services.v1.DeleteHostSetResponse"
            }
          }
        },
        "parameters": [
          {
            "name": "org_id",
            "in": "path",
            "required": true,
            "type": "string"
          },
          {
            "name": "project_id",
            "in": "path",
            "required": true,
            "type": "string"
          },
          {
            "name": "host_catalog_id",
            "in": "path",
            "required": true,
            "type": "string"
          },
          {
            "name": "id",
            "in": "path",
            "required": true,
            "type": "string"
          }
        ],
        "tags": [
          "controller.api.services.v1.HostSetService"
        ]
      },
      "patch": {
        "summary": "Update a HostSet",
        "operationId": "HostSetService_UpdateHostSet",
        "responses": {
          "200": {
            "description": "",
            "schema": {
              "$ref": "#/definitions/controller.api.resources.hosts.v1.HostSet"
            }
          }
        },
        "parameters": [
          {
            "name": "org_id",
            "in": "path",
            "required": true,
            "type": "string"
          },
          {
            "name": "project_id",
            "in": "path",
            "required": true,
            "type": "string"
          },
          {
            "name": "host_catalog_id",
            "in": "path",
            "required": true,
            "type": "string"
          },
          {
            "name": "id",
            "in": "path",
            "required": true,
            "type": "string"
          },
          {
            "name": "body",
            "in": "body",
            "required": true,
            "schema": {
              "$ref": "#/definitions/controller.api.resources.hosts.v1.HostSet"
            }
          }
        ],
        "tags": [
          "controller.api.services.v1.HostSetService"
        ]
      }
    },
    "/v1/orgs/{org_id}/projects/{project_id}/host-catalogs/{host_catalog_id}/host-sets/{id}:add-hosts": {
      "post": {
        "summary": "Adds existing Hosts to the Host Set",
        "description": "Adds the hosts to this Host Set if possible.  All hosts added must be a child of the same host catalog this host set is a child of.",
        "operationId": "HostSetService_AddToHostSet",
        "responses": {
          "200": {
            "description": "A successful response.",
            "schema": {
              "$ref": "#/definitions/controller.api.services.v1.AddToHostSetResponse"
            }
          }
        },
        "parameters": [
          {
            "name": "org_id",
            "in": "path",
            "required": true,
            "type": "string"
          },
          {
            "name": "project_id",
            "in": "path",
            "required": true,
            "type": "string"
          },
          {
            "name": "host_catalog_id",
            "in": "path",
            "required": true,
            "type": "string"
          },
          {
            "name": "id",
            "in": "path",
            "required": true,
            "type": "string"
          }
        ],
        "tags": [
          "controller.api.services.v1.HostSetService"
        ]
      }
    },
    "/v1/orgs/{org_id}/projects/{project_id}/host-catalogs/{host_catalog_id}/host-sets/{id}:remove-hosts": {
      "post": {
        "summary": "Removes Hosts to the Host Set",
        "description": "Removes the hosts from this Host Set if present.  If it is not present then no action is taken and no error is returned.",
        "operationId": "HostSetService_RemoveFromHostSet",
        "responses": {
          "200": {
            "description": "A successful response.",
            "schema": {
              "$ref": "#/definitions/controller.api.services.v1.RemoveFromHostSetResponse"
            }
          }
        },
        "parameters": [
          {
            "name": "org_id",
            "in": "path",
            "required": true,
            "type": "string"
          },
          {
            "name": "project_id",
            "in": "path",
            "required": true,
            "type": "string"
          },
          {
            "name": "host_catalog_id",
            "in": "path",
            "required": true,
            "type": "string"
          },
          {
            "name": "id",
            "description": "This host set's id.",
            "in": "path",
            "required": true,
            "type": "string"
          }
        ],
        "tags": [
          "controller.api.services.v1.HostSetService"
        ]
      }
    },
    "/v1/orgs/{org_id}/projects/{project_id}/host-catalogs/{host_catalog_id}/hosts": {
      "get": {
        "summary": "List all Hosts for the specified catalog",
        "operationId": "HostService_ListHosts",
        "responses": {
          "200": {
            "description": "A successful response.",
            "schema": {
              "$ref": "#/definitions/controller.api.services.v1.ListHostsResponse"
            }
          }
        },
        "parameters": [
          {
            "name": "org_id",
            "in": "path",
            "required": true,
            "type": "string"
          },
          {
            "name": "project_id",
            "in": "path",
            "required": true,
            "type": "string"
          },
          {
            "name": "host_catalog_id",
            "in": "path",
            "required": true,
            "type": "string"
          },
          {
            "name": "view",
            "in": "query",
            "required": false,
            "type": "string"
          }
        ],
        "tags": [
          "controller.api.services.v1.HostService"
        ]
      },
      "post": {
        "summary": "Create a single Host",
        "operationId": "HostService_CreateHost",
        "responses": {
          "200": {
            "description": "",
            "schema": {
              "$ref": "#/definitions/controller.api.resources.hosts.v1.Host"
            }
          }
        },
        "parameters": [
          {
            "name": "org_id",
            "in": "path",
            "required": true,
            "type": "string"
          },
          {
            "name": "project_id",
            "in": "path",
            "required": true,
            "type": "string"
          },
          {
            "name": "host_catalog_id",
            "in": "path",
            "required": true,
            "type": "string"
          },
          {
            "name": "body",
            "in": "body",
            "required": true,
            "schema": {
              "$ref": "#/definitions/controller.api.resources.hosts.v1.Host"
            }
          }
        ],
        "tags": [
          "controller.api.services.v1.HostService"
        ]
      }
    },
    "/v1/orgs/{org_id}/projects/{project_id}/host-catalogs/{host_catalog_id}/hosts/{id}": {
      "get": {
        "summary": "Gets a single Host",
        "operationId": "HostService_GetHost",
        "responses": {
          "200": {
            "description": "",
            "schema": {
              "$ref": "#/definitions/controller.api.resources.hosts.v1.Host"
            }
          }
        },
        "parameters": [
          {
            "name": "org_id",
            "in": "path",
            "required": true,
            "type": "string"
          },
          {
            "name": "project_id",
            "in": "path",
            "required": true,
            "type": "string"
          },
          {
            "name": "host_catalog_id",
            "in": "path",
            "required": true,
            "type": "string"
          },
          {
            "name": "id",
            "in": "path",
            "required": true,
            "type": "string"
          },
          {
            "name": "view",
            "in": "query",
            "required": false,
            "type": "string"
          }
        ],
        "tags": [
          "controller.api.services.v1.HostService"
        ]
      },
      "delete": {
        "summary": "Delete a Host",
        "operationId": "HostService_DeleteHost",
        "responses": {
          "200": {
            "description": "A successful response.",
            "schema": {
              "$ref": "#/definitions/controller.api.services.v1.DeleteHostResponse"
            }
          }
        },
        "parameters": [
          {
            "name": "org_id",
            "in": "path",
            "required": true,
            "type": "string"
          },
          {
            "name": "project_id",
            "in": "path",
            "required": true,
            "type": "string"
          },
          {
            "name": "host_catalog_id",
            "in": "path",
            "required": true,
            "type": "string"
          },
          {
            "name": "id",
            "in": "path",
            "required": true,
            "type": "string"
          }
        ],
        "tags": [
          "controller.api.services.v1.HostService"
        ]
      },
      "patch": {
        "summary": "Update a Host",
        "operationId": "HostService_UpdateHost",
        "responses": {
          "200": {
            "description": "",
            "schema": {
              "$ref": "#/definitions/controller.api.resources.hosts.v1.Host"
            }
          }
        },
        "parameters": [
          {
            "name": "org_id",
            "in": "path",
            "required": true,
            "type": "string"
          },
          {
            "name": "project_id",
            "in": "path",
            "required": true,
            "type": "string"
          },
          {
            "name": "host_catalog_id",
            "in": "path",
            "required": true,
            "type": "string"
          },
          {
            "name": "id",
            "in": "path",
            "required": true,
            "type": "string"
          },
          {
            "name": "body",
            "in": "body",
            "required": true,
            "schema": {
              "$ref": "#/definitions/controller.api.resources.hosts.v1.Host"
            }
          }
        ],
        "tags": [
          "controller.api.services.v1.HostService"
        ]
      }
    },
    "/v1/orgs/{org_id}/projects/{project_id}/host-catalogs/{id}": {
      "get": {
        "summary": "Gets a single HostCatalog",
        "description": "Get's a single Host Catalog with the provided identifier.",
        "operationId": "HostCatalogService_GetHostCatalog",
        "responses": {
          "200": {
            "description": "",
            "schema": {
              "$ref": "#/definitions/controller.api.resources.hosts.v1.HostCatalog"
            }
          }
        },
        "parameters": [
          {
            "name": "org_id",
            "in": "path",
            "required": true,
            "type": "string"
          },
          {
            "name": "project_id",
            "in": "path",
            "required": true,
            "type": "string"
          },
          {
            "name": "id",
            "in": "path",
            "required": true,
            "type": "string"
          },
          {
            "name": "view",
            "in": "query",
            "required": false,
            "type": "string"
          }
        ],
        "tags": [
          "controller.api.services.v1.HostCatalogService"
        ]
      },
      "delete": {
        "summary": "Deletes a HostCatalog",
        "operationId": "HostCatalogService_DeleteHostCatalog",
        "responses": {
          "200": {
            "description": "A successful response.",
            "schema": {
              "$ref": "#/definitions/controller.api.services.v1.DeleteHostCatalogResponse"
            }
          }
        },
        "parameters": [
          {
            "name": "org_id",
            "in": "path",
            "required": true,
            "type": "string"
          },
          {
            "name": "project_id",
            "in": "path",
            "required": true,
            "type": "string"
          },
          {
            "name": "id",
            "in": "path",
            "required": true,
            "type": "string"
          }
        ],
        "tags": [
          "controller.api.services.v1.HostCatalogService"
        ]
      },
      "patch": {
        "summary": "Updates a HostCatalog",
        "operationId": "HostCatalogService_UpdateHostCatalog",
        "responses": {
          "200": {
            "description": "",
            "schema": {
              "$ref": "#/definitions/controller.api.resources.hosts.v1.HostCatalog"
            }
          }
        },
        "parameters": [
          {
            "name": "org_id",
            "in": "path",
            "required": true,
            "type": "string"
          },
          {
            "name": "project_id",
            "in": "path",
            "required": true,
            "type": "string"
          },
          {
            "name": "id",
            "in": "path",
            "required": true,
            "type": "string"
          },
          {
            "name": "body",
            "in": "body",
            "required": true,
            "schema": {
              "$ref": "#/definitions/controller.api.resources.hosts.v1.HostCatalog"
            }
          }
        ],
        "tags": [
          "controller.api.services.v1.HostCatalogService"
        ]
      }
    },
    "/v1/orgs/{org_id}/projects/{project_id}/roles": {
      "get": {
        "summary": "Lists all Roles",
        "operationId": "RoleService_ListRoles2",
        "responses": {
          "200": {
            "description": "A successful response.",
            "schema": {
              "$ref": "#/definitions/controller.api.services.v1.ListRolesResponse"
            }
          }
        },
        "parameters": [
          {
            "name": "org_id",
            "in": "path",
            "required": true,
            "type": "string"
          },
          {
            "name": "project_id",
            "in": "path",
            "required": true,
            "type": "string"
          },
          {
            "name": "view",
            "in": "query",
            "required": false,
            "type": "string"
          }
        ],
        "tags": [
          "controller.api.services.v1.RoleService"
        ]
      },
      "post": {
        "summary": "Creates a single Role",
        "operationId": "RoleService_CreateRole2",
        "responses": {
          "200": {
            "description": "",
            "schema": {
              "$ref": "#/definitions/controller.api.resources.roles.v1.Role"
            }
          }
        },
        "parameters": [
          {
            "name": "org_id",
            "in": "path",
            "required": true,
            "type": "string"
          },
          {
            "name": "project_id",
            "in": "path",
            "required": true,
            "type": "string"
          },
          {
            "name": "body",
            "in": "body",
            "required": true,
            "schema": {
              "$ref": "#/definitions/controller.api.resources.roles.v1.Role"
            }
          }
        ],
        "tags": [
          "controller.api.services.v1.RoleService"
        ]
      }
    },
    "/v1/orgs/{org_id}/projects/{project_id}/roles/{id}": {
      "get": {
        "summary": "Gets a single Role",
        "operationId": "RoleService_GetRole2",
        "responses": {
          "200": {
            "description": "",
            "schema": {
              "$ref": "#/definitions/controller.api.resources.roles.v1.Role"
            }
          }
        },
        "parameters": [
          {
            "name": "org_id",
            "in": "path",
            "required": true,
            "type": "string"
          },
          {
            "name": "project_id",
            "in": "path",
            "required": true,
            "type": "string"
          },
          {
            "name": "id",
            "in": "path",
            "required": true,
            "type": "string"
          },
          {
            "name": "view",
            "in": "query",
            "required": false,
            "type": "string"
          }
        ],
        "tags": [
          "controller.api.services.v1.RoleService"
        ]
      },
      "delete": {
        "summary": "Deletes a Role",
        "operationId": "RoleService_DeleteRole2",
        "responses": {
          "200": {
            "description": "A successful response.",
            "schema": {
              "$ref": "#/definitions/controller.api.services.v1.DeleteRoleResponse"
            }
          }
        },
        "parameters": [
          {
            "name": "org_id",
            "in": "path",
            "required": true,
            "type": "string"
          },
          {
            "name": "project_id",
            "in": "path",
            "required": true,
            "type": "string"
          },
          {
            "name": "id",
            "in": "path",
            "required": true,
            "type": "string"
          }
        ],
        "tags": [
          "controller.api.services.v1.RoleService"
        ]
      },
      "patch": {
        "summary": "Updates a Role",
        "operationId": "RoleService_UpdateRole2",
        "responses": {
          "200": {
            "description": "",
            "schema": {
              "$ref": "#/definitions/controller.api.resources.roles.v1.Role"
            }
          }
        },
        "parameters": [
          {
            "name": "org_id",
            "in": "path",
            "required": true,
            "type": "string"
          },
          {
            "name": "project_id",
            "in": "path",
            "required": true,
            "type": "string"
          },
          {
            "name": "id",
            "in": "path",
            "required": true,
            "type": "string"
          },
          {
            "name": "body",
            "in": "body",
            "required": true,
            "schema": {
              "$ref": "#/definitions/controller.api.resources.roles.v1.Role"
            }
          }
        ],
        "tags": [
          "controller.api.services.v1.RoleService"
        ]
      }
    },
    "/v1/orgs/{org_id}/projects/{project_id}/roles/{role_id}:add-grants": {
      "post": {
        "summary": "Adds grants to a role",
        "operationId": "RoleService_AddRoleGrants2",
        "responses": {
          "200": {
            "description": "",
            "schema": {
              "$ref": "#/definitions/controller.api.resources.roles.v1.Role"
            }
          }
        },
        "parameters": [
          {
            "name": "org_id",
            "in": "path",
            "required": true,
            "type": "string"
          },
          {
            "name": "project_id",
            "in": "path",
            "required": true,
            "type": "string"
          },
          {
            "name": "role_id",
            "in": "path",
            "required": true,
            "type": "string"
          },
          {
            "name": "body",
            "in": "body",
            "required": true,
            "schema": {
              "$ref": "#/definitions/controller.api.services.v1.AddRoleGrantsRequest"
            }
          }
        ],
        "tags": [
          "controller.api.services.v1.RoleService"
        ]
      }
    },
    "/v1/orgs/{org_id}/projects/{project_id}/roles/{role_id}:add-principals": {
      "post": {
        "summary": "Adds Users and/or Groups to a Role",
        "operationId": "RoleService_AddRolePrincipals2",
        "responses": {
          "200": {
            "description": "",
            "schema": {
              "$ref": "#/definitions/controller.api.resources.roles.v1.Role"
            }
          }
        },
        "parameters": [
          {
            "name": "org_id",
            "in": "path",
            "required": true,
            "type": "string"
          },
          {
            "name": "project_id",
            "in": "path",
            "required": true,
            "type": "string"
          },
          {
            "name": "role_id",
            "in": "path",
            "required": true,
            "type": "string"
          },
          {
            "name": "body",
            "in": "body",
            "required": true,
            "schema": {
              "$ref": "#/definitions/controller.api.services.v1.AddRolePrincipalsRequest"
            }
          }
        ],
        "tags": [
          "controller.api.services.v1.RoleService"
        ]
      }
    },
    "/v1/orgs/{org_id}/projects/{project_id}/roles/{role_id}:remove-grants": {
      "post": {
        "summary": "Removes grants from a role.",
        "operationId": "RoleService_RemoveRoleGrants2",
        "responses": {
          "200": {
            "description": "",
            "schema": {
              "$ref": "#/definitions/controller.api.resources.roles.v1.Role"
            }
          }
        },
        "parameters": [
          {
            "name": "org_id",
            "in": "path",
            "required": true,
            "type": "string"
          },
          {
            "name": "project_id",
            "in": "path",
            "required": true,
            "type": "string"
          },
          {
            "name": "role_id",
            "in": "path",
            "required": true,
            "type": "string"
          },
          {
            "name": "body",
            "in": "body",
            "required": true,
            "schema": {
              "$ref": "#/definitions/controller.api.services.v1.RemoveRoleGrantsRequest"
            }
          }
        ],
        "tags": [
          "controller.api.services.v1.RoleService"
        ]
      }
    },
    "/v1/orgs/{org_id}/projects/{project_id}/roles/{role_id}:remove-principals": {
      "post": {
        "summary": "Removes the specified Users and/or Groups from a Role.",
        "operationId": "RoleService_RemoveRolePrincipals2",
        "responses": {
          "200": {
            "description": "",
            "schema": {
              "$ref": "#/definitions/controller.api.resources.roles.v1.Role"
            }
          }
        },
        "parameters": [
          {
            "name": "org_id",
            "in": "path",
            "required": true,
            "type": "string"
          },
          {
            "name": "project_id",
            "in": "path",
            "required": true,
            "type": "string"
          },
          {
            "name": "role_id",
            "in": "path",
            "required": true,
            "type": "string"
          },
          {
            "name": "body",
            "in": "body",
            "required": true,
            "schema": {
              "$ref": "#/definitions/controller.api.services.v1.RemoveRolePrincipalsRequest"
            }
          }
        ],
        "tags": [
          "controller.api.services.v1.RoleService"
        ]
      }
    },
    "/v1/orgs/{org_id}/projects/{project_id}/roles/{role_id}:set-grants": {
      "post": {
        "summary": "Set grants for a role, removing any grants that are not specified in the request.",
        "operationId": "RoleService_SetRoleGrants2",
        "responses": {
          "200": {
            "description": "",
            "schema": {
              "$ref": "#/definitions/controller.api.resources.roles.v1.Role"
            }
          }
        },
        "parameters": [
          {
            "name": "org_id",
            "in": "path",
            "required": true,
            "type": "string"
          },
          {
            "name": "project_id",
            "in": "path",
            "required": true,
            "type": "string"
          },
          {
            "name": "role_id",
            "in": "path",
            "required": true,
            "type": "string"
          },
          {
            "name": "body",
            "in": "body",
            "required": true,
            "schema": {
              "$ref": "#/definitions/controller.api.services.v1.SetRoleGrantsRequest"
            }
          }
        ],
        "tags": [
          "controller.api.services.v1.RoleService"
        ]
      }
    },
    "/v1/orgs/{org_id}/projects/{project_id}/roles/{role_id}:set-principals": {
      "post": {
        "summary": "Set Users and/or Groups to a Role, removing any principals that are not specified in the request.",
        "operationId": "RoleService_SetRolePrincipals2",
        "responses": {
          "200": {
            "description": "",
            "schema": {
              "$ref": "#/definitions/controller.api.resources.roles.v1.Role"
            }
          }
        },
        "parameters": [
          {
            "name": "org_id",
            "in": "path",
            "required": true,
            "type": "string"
          },
          {
            "name": "project_id",
            "in": "path",
            "required": true,
            "type": "string"
          },
          {
            "name": "role_id",
            "in": "path",
            "required": true,
            "type": "string"
          },
          {
            "name": "body",
            "in": "body",
            "required": true,
            "schema": {
              "$ref": "#/definitions/controller.api.services.v1.SetRolePrincipalsRequest"
            }
          }
        ],
        "tags": [
          "controller.api.services.v1.RoleService"
        ]
      }
    },
    "/v1/orgs/{org_id}/roles": {
      "get": {
        "summary": "Lists all Roles",
        "operationId": "RoleService_ListRoles",
        "responses": {
          "200": {
            "description": "A successful response.",
            "schema": {
              "$ref": "#/definitions/controller.api.services.v1.ListRolesResponse"
            }
          }
        },
        "parameters": [
          {
            "name": "org_id",
            "in": "path",
            "required": true,
            "type": "string"
          },
          {
            "name": "project_id",
            "in": "query",
            "required": false,
            "type": "string"
          },
          {
            "name": "view",
            "in": "query",
            "required": false,
            "type": "string"
          }
        ],
        "tags": [
          "controller.api.services.v1.RoleService"
        ]
      },
      "post": {
        "summary": "Creates a single Role",
        "operationId": "RoleService_CreateRole",
        "responses": {
          "200": {
            "description": "",
            "schema": {
              "$ref": "#/definitions/controller.api.resources.roles.v1.Role"
            }
          }
        },
        "parameters": [
          {
            "name": "org_id",
            "in": "path",
            "required": true,
            "type": "string"
          },
          {
            "name": "body",
            "in": "body",
            "required": true,
            "schema": {
              "$ref": "#/definitions/controller.api.resources.roles.v1.Role"
            }
          }
        ],
        "tags": [
          "controller.api.services.v1.RoleService"
        ]
      }
    },
    "/v1/orgs/{org_id}/roles/{id}": {
      "get": {
        "summary": "Gets a single Role",
        "operationId": "RoleService_GetRole",
        "responses": {
          "200": {
            "description": "",
            "schema": {
              "$ref": "#/definitions/controller.api.resources.roles.v1.Role"
            }
          }
        },
        "parameters": [
          {
            "name": "org_id",
            "in": "path",
            "required": true,
            "type": "string"
          },
          {
            "name": "id",
            "in": "path",
            "required": true,
            "type": "string"
          },
          {
            "name": "project_id",
            "in": "query",
            "required": false,
            "type": "string"
          },
          {
            "name": "view",
            "in": "query",
            "required": false,
            "type": "string"
          }
        ],
        "tags": [
          "controller.api.services.v1.RoleService"
        ]
      },
      "delete": {
        "summary": "Deletes a Role",
        "operationId": "RoleService_DeleteRole",
        "responses": {
          "200": {
            "description": "A successful response.",
            "schema": {
              "$ref": "#/definitions/controller.api.services.v1.DeleteRoleResponse"
            }
          }
        },
        "parameters": [
          {
            "name": "org_id",
            "in": "path",
            "required": true,
            "type": "string"
          },
          {
            "name": "id",
            "in": "path",
            "required": true,
            "type": "string"
          },
          {
            "name": "project_id",
            "in": "query",
            "required": false,
            "type": "string"
          }
        ],
        "tags": [
          "controller.api.services.v1.RoleService"
        ]
      },
      "patch": {
        "summary": "Updates a Role",
        "operationId": "RoleService_UpdateRole",
        "responses": {
          "200": {
            "description": "",
            "schema": {
              "$ref": "#/definitions/controller.api.resources.roles.v1.Role"
            }
          }
        },
        "parameters": [
          {
            "name": "org_id",
            "in": "path",
            "required": true,
            "type": "string"
          },
          {
            "name": "id",
            "in": "path",
            "required": true,
            "type": "string"
          },
          {
            "name": "body",
            "in": "body",
            "required": true,
            "schema": {
              "$ref": "#/definitions/controller.api.resources.roles.v1.Role"
            }
          }
        ],
        "tags": [
          "controller.api.services.v1.RoleService"
        ]
      }
    },
    "/v1/orgs/{org_id}/roles/{role_id}:add-grants": {
      "post": {
        "summary": "Adds grants to a role",
        "operationId": "RoleService_AddRoleGrants",
        "responses": {
          "200": {
            "description": "",
            "schema": {
              "$ref": "#/definitions/controller.api.resources.roles.v1.Role"
            }
          }
        },
        "parameters": [
          {
            "name": "org_id",
            "in": "path",
            "required": true,
            "type": "string"
          },
          {
            "name": "role_id",
            "in": "path",
            "required": true,
            "type": "string"
          },
          {
            "name": "body",
            "in": "body",
            "required": true,
            "schema": {
              "$ref": "#/definitions/controller.api.services.v1.AddRoleGrantsRequest"
            }
          }
        ],
        "tags": [
          "controller.api.services.v1.RoleService"
        ]
      }
    },
    "/v1/orgs/{org_id}/roles/{role_id}:add-principals": {
      "post": {
        "summary": "Adds Users and/or Groups to a Role",
        "operationId": "RoleService_AddRolePrincipals",
        "responses": {
          "200": {
            "description": "",
            "schema": {
              "$ref": "#/definitions/controller.api.resources.roles.v1.Role"
            }
          }
        },
        "parameters": [
          {
            "name": "org_id",
            "in": "path",
            "required": true,
            "type": "string"
          },
          {
            "name": "role_id",
            "in": "path",
            "required": true,
            "type": "string"
          },
          {
            "name": "body",
            "in": "body",
            "required": true,
            "schema": {
              "$ref": "#/definitions/controller.api.services.v1.AddRolePrincipalsRequest"
            }
          }
        ],
        "tags": [
          "controller.api.services.v1.RoleService"
        ]
      }
    },
    "/v1/orgs/{org_id}/roles/{role_id}:remove-grants": {
      "post": {
        "summary": "Removes grants from a role.",
        "operationId": "RoleService_RemoveRoleGrants",
        "responses": {
          "200": {
            "description": "",
            "schema": {
              "$ref": "#/definitions/controller.api.resources.roles.v1.Role"
            }
          }
        },
        "parameters": [
          {
            "name": "org_id",
            "in": "path",
            "required": true,
            "type": "string"
          },
          {
            "name": "role_id",
            "in": "path",
            "required": true,
            "type": "string"
          },
          {
            "name": "body",
            "in": "body",
            "required": true,
            "schema": {
              "$ref": "#/definitions/controller.api.services.v1.RemoveRoleGrantsRequest"
            }
          }
        ],
        "tags": [
          "controller.api.services.v1.RoleService"
        ]
      }
    },
    "/v1/orgs/{org_id}/roles/{role_id}:remove-principals": {
      "post": {
        "summary": "Removes the specified Users and/or Groups from a Role.",
        "operationId": "RoleService_RemoveRolePrincipals",
        "responses": {
          "200": {
            "description": "",
            "schema": {
              "$ref": "#/definitions/controller.api.resources.roles.v1.Role"
            }
          }
        },
        "parameters": [
          {
            "name": "org_id",
            "in": "path",
            "required": true,
            "type": "string"
          },
          {
            "name": "role_id",
            "in": "path",
            "required": true,
            "type": "string"
          },
          {
            "name": "body",
            "in": "body",
            "required": true,
            "schema": {
              "$ref": "#/definitions/controller.api.services.v1.RemoveRolePrincipalsRequest"
            }
          }
        ],
        "tags": [
          "controller.api.services.v1.RoleService"
        ]
      }
    },
    "/v1/orgs/{org_id}/roles/{role_id}:set-grants": {
      "post": {
        "summary": "Set grants for a role, removing any grants that are not specified in the request.",
        "operationId": "RoleService_SetRoleGrants",
        "responses": {
          "200": {
            "description": "",
            "schema": {
              "$ref": "#/definitions/controller.api.resources.roles.v1.Role"
            }
          }
        },
        "parameters": [
          {
            "name": "org_id",
            "in": "path",
            "required": true,
            "type": "string"
          },
          {
            "name": "role_id",
            "in": "path",
            "required": true,
            "type": "string"
          },
          {
            "name": "body",
            "in": "body",
            "required": true,
            "schema": {
              "$ref": "#/definitions/controller.api.services.v1.SetRoleGrantsRequest"
            }
          }
        ],
        "tags": [
          "controller.api.services.v1.RoleService"
        ]
      }
    },
    "/v1/orgs/{org_id}/roles/{role_id}:set-principals": {
      "post": {
        "summary": "Set Users and/or Groups to a Role, removing any principals that are not specified in the request.",
        "operationId": "RoleService_SetRolePrincipals",
        "responses": {
          "200": {
            "description": "",
            "schema": {
              "$ref": "#/definitions/controller.api.resources.roles.v1.Role"
            }
          }
        },
        "parameters": [
          {
            "name": "org_id",
            "in": "path",
            "required": true,
            "type": "string"
          },
          {
            "name": "role_id",
            "in": "path",
            "required": true,
            "type": "string"
          },
          {
            "name": "body",
            "in": "body",
            "required": true,
            "schema": {
              "$ref": "#/definitions/controller.api.services.v1.SetRolePrincipalsRequest"
            }
          }
        ],
        "tags": [
          "controller.api.services.v1.RoleService"
        ]
      }
    },
    "/v1/orgs/{org_id}/users": {
      "get": {
        "summary": "Lists all Users",
        "operationId": "UserService_ListUsers",
        "responses": {
          "200": {
            "description": "A successful response.",
            "schema": {
              "$ref": "#/definitions/controller.api.services.v1.ListUsersResponse"
            }
          }
        },
        "parameters": [
          {
            "name": "org_id",
            "in": "path",
            "required": true,
            "type": "string"
          },
          {
            "name": "view",
            "in": "query",
            "required": false,
            "type": "string"
          }
        ],
        "tags": [
          "controller.api.services.v1.UserService"
        ]
      },
      "post": {
        "summary": "Creates a single User",
        "operationId": "UserService_CreateUser",
        "responses": {
          "200": {
            "description": "",
            "schema": {
              "$ref": "#/definitions/controller.api.resources.users.v1.User"
            }
          }
        },
        "parameters": [
          {
            "name": "org_id",
            "in": "path",
            "required": true,
            "type": "string"
          },
          {
            "name": "body",
            "in": "body",
            "required": true,
            "schema": {
              "$ref": "#/definitions/controller.api.resources.users.v1.User"
            }
          }
        ],
        "tags": [
          "controller.api.services.v1.UserService"
        ]
      }
    },
    "/v1/orgs/{org_id}/users/{id}": {
      "get": {
        "summary": "Gets a single User",
        "operationId": "UserService_GetUser",
        "responses": {
          "200": {
            "description": "",
            "schema": {
              "$ref": "#/definitions/controller.api.resources.users.v1.User"
            }
          }
        },
        "parameters": [
          {
            "name": "org_id",
            "in": "path",
            "required": true,
            "type": "string"
          },
          {
            "name": "id",
            "in": "path",
            "required": true,
            "type": "string"
          },
          {
            "name": "view",
            "in": "query",
            "required": false,
            "type": "string"
          }
        ],
        "tags": [
          "controller.api.services.v1.UserService"
        ]
      },
      "delete": {
        "summary": "Deletes a User",
        "operationId": "UserService_DeleteUser",
        "responses": {
          "200": {
            "description": "A successful response.",
            "schema": {
              "$ref": "#/definitions/controller.api.services.v1.DeleteUserResponse"
            }
          }
        },
        "parameters": [
          {
            "name": "org_id",
            "in": "path",
            "required": true,
            "type": "string"
          },
          {
            "name": "id",
            "in": "path",
            "required": true,
            "type": "string"
          }
        ],
        "tags": [
          "controller.api.services.v1.UserService"
        ]
      },
      "patch": {
        "summary": "Updates a User",
        "operationId": "UserService_UpdateUser",
        "responses": {
          "200": {
            "description": "",
            "schema": {
              "$ref": "#/definitions/controller.api.resources.users.v1.User"
            }
          }
        },
        "parameters": [
          {
            "name": "org_id",
            "in": "path",
            "required": true,
            "type": "string"
          },
          {
            "name": "id",
            "in": "path",
            "required": true,
            "type": "string"
          },
          {
            "name": "body",
            "in": "body",
            "required": true,
            "schema": {
              "$ref": "#/definitions/controller.api.resources.users.v1.User"
            }
          }
        ],
        "tags": [
          "controller.api.services.v1.UserService"
        ]
      }
    },
    "/v1/orgs/{org_id}:deauthenticate": {
      "post": {
        "summary": "Deauthenticate an authentication token from an Org.",
        "operationId": "AuthenticationService_Deauthenticate",
        "responses": {
          "200": {
            "description": "A successful response.",
            "schema": {
              "$ref": "#/definitions/controller.api.services.v1.DeauthenticateResponse"
            }
          }
        },
        "parameters": [
          {
            "name": "org_id",
            "in": "path",
            "required": true,
            "type": "string"
          }
        ],
        "tags": [
          "controller.api.services.v1.AuthenticationService"
        ]
      }
    }
  },
  "definitions": {
    "controller.api.resources.auth.v1.AuthMethod": {
      "type": "object",
      "properties": {
        "id": {
          "type": "string",
          "description": "The ID of the AuthMethod\nOutput only.",
          "readOnly": true
        },
        "name": {
          "type": "string",
          "title": "Optional name for identification purposes"
        },
        "description": {
          "type": "string",
          "title": "Optional user-set descripton for identification purposes"
        },
        "created_time": {
          "type": "string",
          "format": "date-time",
          "description": "The time this resource was created\nOutput only.",
          "readOnly": true
        },
        "updated_time": {
          "type": "string",
          "format": "date-time",
          "description": "The time this resource was last updated.\nOutput only.",
          "readOnly": true
        },
        "type": {
          "type": "string",
          "description": "The auth method type.  This can be \"password\" or \"oidc\"."
        }
      },
      "title": "AuthMethod contains all fields related to a AuthMethod resource"
    },
    "controller.api.resources.authtokens.v1.AuthToken": {
      "type": "object",
      "properties": {
        "id": {
          "type": "string",
          "description": "The ID of the AuthToken\nOutput only.",
          "readOnly": true
        },
        "token": {
          "type": "string",
          "description": "The token.  This will only be populated after login and is only ever visible to the end user whose login\nrequest resulted in this auth token being created.\nOutput only.",
          "readOnly": true
        },
        "user_id": {
          "type": "string",
          "description": "The id of the user of this AuthToken.\nOutput only.",
          "readOnly": true
        },
        "auth_method_id": {
          "type": "string",
          "description": "The id of the user of this AuthToken.\nOutput only.",
          "readOnly": true
        },
        "created_time": {
          "type": "string",
          "format": "date-time",
          "description": "The time this resource was created\nOutput only.",
          "readOnly": true
        },
        "updated_time": {
          "type": "string",
          "format": "date-time",
          "description": "The time this resource was last updated.\nOutput only.",
          "readOnly": true
        },
        "approximate_last_used_time": {
          "type": "string",
          "format": "date-time",
          "description": "The approximate time this AuthToken was last used.\nOutput only.",
          "readOnly": true
        },
        "expiration_time": {
          "type": "string",
          "format": "date-time",
          "description": "The time this AuthToken expires.\nOutput only.",
          "readOnly": true
        }
      },
      "title": "AuthToken contains all fields related to an AuthToken resource"
    },
    "controller.api.resources.groups.v1.Group": {
      "type": "object",
      "properties": {
        "id": {
          "type": "string",
          "description": "The ID of the Project\nOutput only.",
          "readOnly": true
        },
        "name": {
          "type": "string",
          "title": "Optional name for identification purposes"
        },
        "description": {
          "type": "string",
          "title": "Optional user-set descripton for identification purposes"
        },
        "created_time": {
          "type": "string",
          "format": "date-time",
          "description": "The time this resource was created\nOutput only.",
          "readOnly": true
        },
        "updated_time": {
          "type": "string",
          "format": "date-time",
          "description": "The time this resource was last updated.\nOutput only.",
          "readOnly": true
        },
        "disabled": {
          "type": "boolean",
          "format": "boolean",
          "title": "Whether the resource is disabled"
        }
      },
      "title": "Group contains all fields related to a Group resource"
    },
    "controller.api.resources.hosts.v1.Host": {
      "type": "object",
      "properties": {
        "id": {
          "type": "string",
          "description": "The ID of the host\nOutput only.",
          "readOnly": true
        },
        "type": {
          "type": "string",
          "title": "The type of the resource, to help differentiate schemas"
        },
        "name": {
          "type": "string",
          "title": "Optional name for identification purposes"
        },
        "description": {
          "type": "string",
          "title": "Optional user-set description for identification purposes"
        },
        "created_time": {
          "type": "string",
          "format": "date-time",
          "description": "The time this resource was created\nOutput only.",
          "readOnly": true
        },
        "updated_time": {
          "type": "string",
          "format": "date-time",
          "description": "The time this resource was last updated\nOutput only.",
          "readOnly": true
        },
        "disabled": {
          "type": "boolean",
          "format": "boolean",
          "title": "Whether the host is disabled"
        },
        "address": {
          "type": "string",
          "title": "The address (DNS or IP name) used to reach the host"
        }
      },
      "title": "Host contains all fields related to a Host resource"
    },
    "controller.api.resources.hosts.v1.HostCatalog": {
      "type": "object",
      "properties": {
        "id": {
          "type": "string",
          "description": "The ID of the host\nOutput only.",
          "readOnly": true
        },
        "type": {
          "type": "string",
          "title": "The type of the resource, to help differentiate schemas"
        },
        "name": {
          "type": "string",
          "title": "Optional name for identification purposes"
        },
        "description": {
          "type": "string",
          "title": "Optional user-set description for identification purposes"
        },
        "created_time": {
          "type": "string",
          "format": "date-time",
          "description": "The time this resource was created\nOutput only.",
          "readOnly": true
        },
        "updated_time": {
          "type": "string",
          "format": "date-time",
          "description": "The time this resource was last updated\nOutput only.",
          "readOnly": true
        },
        "disabled": {
          "type": "boolean",
          "format": "boolean",
          "title": "Whether the catalog is disabled"
        },
        "attributes": {
          "type": "object",
          "title": "Attributes specific to the catalog type"
        }
      },
      "title": "HostCatalog manages Hosts and HostSets"
    },
    "controller.api.resources.hosts.v1.HostSet": {
      "type": "object",
      "properties": {
        "id": {
          "type": "string",
          "description": "The ID of the host\nOutput only.",
          "readOnly": true
        },
        "type": {
          "type": "string",
          "title": "The type of the resource, to help differentiate schemas"
        },
        "name": {
          "type": "string",
          "title": "Optional name for identification purposes"
        },
        "description": {
          "type": "string",
          "title": "Optional user-set description for identification purposes"
        },
        "created_time": {
          "type": "string",
          "format": "date-time",
          "description": "The time this resource was created\nOutput only.",
          "readOnly": true
        },
        "updated_time": {
          "type": "string",
          "format": "date-time",
          "description": "The time this resource was last updated\nOutput only.",
          "readOnly": true
        },
        "disabled": {
          "type": "boolean",
          "format": "boolean",
          "title": "Whether the host set is disabled"
        },
        "size": {
          "type": "string",
          "format": "int64",
          "description": "The total count of hosts in this host set\nOutput only.",
          "readOnly": true
        },
        "hosts": {
          "type": "array",
          "items": {
            "$ref": "#/definitions/controller.api.resources.hosts.v1.Host"
          },
          "description": "A list of hosts in this host set\nTODO: Figure out if this should be in the basic HostSet view and what\nview to use on the Hosts.\nOutput only.",
          "readOnly": true
        }
      },
      "title": "HostSet is a collection of Hosts created and managed by a HostCatalog"
    },
    "controller.api.resources.roles.v1.Principal": {
      "type": "object",
      "properties": {
        "id": {
          "type": "string",
          "description": "The ID of the principal.\nOutput only.",
          "readOnly": true
        },
        "type": {
          "type": "string",
          "description": "The type of the principal.\nOutput only.",
          "readOnly": true
        },
        "scope_id": {
          "type": "string",
          "description": "The scope ID of the principal.\nOutput only.",
          "readOnly": true
        }
      }
    },
    "controller.api.resources.roles.v1.Role": {
      "type": "object",
      "properties": {
        "id": {
          "type": "string",
          "description": "The ID of the Role\nOutput only.",
          "readOnly": true
        },
        "name": {
          "type": "string",
          "title": "Optional name for identification purposes"
        },
        "description": {
          "type": "string",
          "title": "Optional user-set description for identification purposes"
        },
        "created_time": {
          "type": "string",
          "format": "date-time",
          "description": "The time this resource was created\nOutput only.",
          "readOnly": true
        },
        "updated_time": {
          "type": "string",
          "format": "date-time",
          "description": "The time this resource was last updated.\nOutput only.",
          "readOnly": true
        },
        "disabled": {
          "type": "boolean",
          "format": "boolean",
          "title": "Whether the resource is disabled"
        },
        "grant_scope_id": {
          "type": "string",
          "description": "The scope the grants will apply to. If the role is at the global scope,\nthis can be an org or project. If the role is at an org\nscope, this can be a project within the org. It is invalid for\nthis to be anything other than the role's scope when the role's scope is\na project."
        },
        "version": {
          "type": "integer",
          "format": "int64",
          "description": "The version can be used in subsiquent write requests to ensure this resource\nhas not changed and to fail the write if it has.\nOutput only.",
          "readOnly": true
        },
        "principal_ids": {
          "type": "array",
          "items": {
            "type": "string"
          },
          "description": "The IDs (only) of principals that are assigned to this role.\nOutput only.",
          "readOnly": true
        },
        "principals": {
          "type": "array",
          "items": {
            "$ref": "#/definitions/controller.api.resources.roles.v1.Principal"
          },
          "description": "The principals that are assigned to this role.\nOutput only.",
          "readOnly": true
        },
        "grants": {
          "type": "array",
          "items": {
            "type": "string"
          },
          "description": "The grants that this role provides for its principals.\nOutput only.",
          "readOnly": true
        },
        "grants_canonical": {
          "type": "array",
          "items": {
            "type": "string"
          },
          "description": "The canonical version of the grants in the grants field with the same index.\nOutput only.",
          "readOnly": true
        },
        "grants_json": {
          "type": "array",
          "items": {
            "type": "string"
          },
          "description": "The JSON version of the grants in the grants field with the same index.\nOutput only.",
          "readOnly": true
        }
      },
      "title": "Role contains all fields related to a Role resource"
    },
    "controller.api.resources.scopes.v1.Org": {
      "type": "object",
      "properties": {
        "id": {
          "type": "string",
          "description": "The ID of the Org\nOutput only.",
          "readOnly": true
        },
        "name": {
          "type": "string",
          "title": "Optional name for identification purposes"
        },
        "description": {
          "type": "string",
          "title": "Optional user-set descripton for identification purposes"
        },
        "created_time": {
          "type": "string",
          "format": "date-time",
          "description": "The time this resource was created\nOutput only.",
          "readOnly": true
        },
        "updated_time": {
          "type": "string",
          "format": "date-time",
          "description": "The time this resource was last updated.\nOutput only.",
          "readOnly": true
        }
      },
      "title": "Org contains all fields related to an Org resource"
    },
    "controller.api.resources.scopes.v1.Project": {
      "type": "object",
      "properties": {
        "id": {
          "type": "string",
          "description": "The ID of the Project\nOutput only.",
          "readOnly": true
        },
        "name": {
          "type": "string",
          "title": "Optional name for identification purposes"
        },
        "description": {
          "type": "string",
          "title": "Optional user-set descripton for identification purposes"
        },
        "created_time": {
          "type": "string",
          "format": "date-time",
          "description": "The time this resource was created\nOutput only.",
          "readOnly": true
        },
        "updated_time": {
          "type": "string",
          "format": "date-time",
          "description": "The time this resource was last updated.\nOutput only.",
          "readOnly": true
        },
        "disabled": {
          "type": "boolean",
          "format": "boolean",
          "title": "Whether the resource is disabled"
        }
      },
      "title": "Project contains all fields related to a Project resource"
    },
    "controller.api.resources.users.v1.User": {
      "type": "object",
      "properties": {
        "id": {
          "type": "string",
          "description": "The ID of the Project\nOutput only.",
          "readOnly": true
        },
        "name": {
          "type": "string",
          "title": "Optional name for identification purposes"
        },
        "description": {
          "type": "string",
          "title": "Optional user-set descripton for identification purposes"
        },
        "created_time": {
          "type": "string",
          "format": "date-time",
          "description": "The time this resource was created\nOutput only.",
          "readOnly": true
        },
        "updated_time": {
          "type": "string",
          "format": "date-time",
          "description": "The time this resource was last updated.\nOutput only.",
          "readOnly": true
        },
        "disabled": {
          "type": "boolean",
          "format": "boolean",
          "title": "Whether the resource is disabled"
        }
      },
      "title": "User contains all fields related to a User resource"
    },
    "controller.api.services.v1.AddRoleGrantsRequest": {
      "type": "object",
      "properties": {
        "org_id": {
          "type": "string"
        },
        "project_id": {
          "type": "string"
        },
        "role_id": {
          "type": "string"
        },
        "version": {
          "type": "integer",
          "format": "int64",
          "description": "The version ensures the role hasn't changed since it was last retrieved and if\nit has the request will fail."
        },
        "grants": {
          "type": "array",
          "items": {
            "type": "string"
          }
        }
      }
    },
    "controller.api.services.v1.AddRoleGrantsResponse": {
      "type": "object",
      "properties": {
        "item": {
          "$ref": "#/definitions/controller.api.resources.roles.v1.Role"
        }
      }
    },
    "controller.api.services.v1.AddRolePrincipalsRequest": {
      "type": "object",
      "properties": {
        "org_id": {
          "type": "string"
        },
        "project_id": {
          "type": "string"
        },
        "role_id": {
          "type": "string"
        },
        "version": {
          "type": "integer",
          "format": "int64",
          "description": "The version ensures the role hasn't changed since it was last retrieved and if\nit has the request will fail."
        },
        "principal_ids": {
          "type": "array",
          "items": {
            "type": "string"
          }
        }
      }
    },
    "controller.api.services.v1.AddRolePrincipalsResponse": {
      "type": "object",
      "properties": {
        "item": {
          "$ref": "#/definitions/controller.api.resources.roles.v1.Role"
        }
      }
    },
    "controller.api.services.v1.AddToHostSetResponse": {
      "type": "object"
    },
    "controller.api.services.v1.AuthenticateRequest": {
      "type": "object",
      "properties": {
        "org_id": {
          "type": "string"
        },
        "auth_method_id": {
          "type": "string",
          "description": "The id to the authmethod in the system being used for authentication.  The auth method must be in the org\nbeing logged in to."
        },
        "token_type": {
          "type": "string",
          "description": "This can be \"cookie\" or \"token\".  If not provided, \"token\" will be used.  For now only type \"token\" is returned."
        },
        "credentials": {
          "type": "object",
          "description": "credentials are the different possible credential names depending on what type of auth method is used.\nFor password auth method: should include only \"name\" and \"password\"."
        }
      }
    },
    "controller.api.services.v1.AuthenticateResponse": {
      "type": "object",
      "properties": {
        "item": {
          "$ref": "#/definitions/controller.api.resources.authtokens.v1.AuthToken"
        }
      }
    },
    "controller.api.services.v1.CreateAuthMethodResponse": {
      "type": "object",
      "properties": {
        "uri": {
          "type": "string"
        },
        "item": {
          "$ref": "#/definitions/controller.api.resources.auth.v1.AuthMethod"
        }
      }
    },
    "controller.api.services.v1.CreateGroupResponse": {
      "type": "object",
      "properties": {
        "uri": {
          "type": "string"
        },
        "item": {
          "$ref": "#/definitions/controller.api.resources.groups.v1.Group"
        }
      }
    },
    "controller.api.services.v1.CreateHostCatalogResponse": {
      "type": "object",
      "properties": {
        "uri": {
          "type": "string"
        },
        "item": {
          "$ref": "#/definitions/controller.api.resources.hosts.v1.HostCatalog"
        }
      }
    },
    "controller.api.services.v1.CreateHostResponse": {
      "type": "object",
      "properties": {
        "ref": {
          "type": "string"
        },
        "item": {
          "$ref": "#/definitions/controller.api.resources.hosts.v1.Host"
        }
      }
    },
    "controller.api.services.v1.CreateHostSetResponse": {
      "type": "object",
      "properties": {
        "uri": {
          "type": "string"
        },
        "item": {
          "$ref": "#/definitions/controller.api.resources.hosts.v1.HostSet"
        }
      }
    },
    "controller.api.services.v1.CreateProjectResponse": {
      "type": "object",
      "properties": {
        "uri": {
          "type": "string"
        },
        "item": {
          "$ref": "#/definitions/controller.api.resources.scopes.v1.Project"
        }
      }
    },
    "controller.api.services.v1.CreateRoleResponse": {
      "type": "object",
      "properties": {
        "uri": {
          "type": "string"
        },
        "item": {
          "$ref": "#/definitions/controller.api.resources.roles.v1.Role"
        }
      }
    },
    "controller.api.services.v1.CreateUserResponse": {
      "type": "object",
      "properties": {
        "uri": {
          "type": "string"
        },
        "item": {
          "$ref": "#/definitions/controller.api.resources.users.v1.User"
        }
      }
    },
    "controller.api.services.v1.DeauthenticateResponse": {
      "type": "object"
    },
    "controller.api.services.v1.DeleteAuthMethodResponse": {
      "type": "object",
      "properties": {
        "existed": {
          "type": "boolean",
          "format": "boolean"
        }
      }
    },
    "controller.api.services.v1.DeleteGroupResponse": {
      "type": "object",
      "properties": {
        "existed": {
          "type": "boolean",
          "format": "boolean"
        }
      }
    },
    "controller.api.services.v1.DeleteHostCatalogResponse": {
      "type": "object",
      "properties": {
        "existed": {
          "type": "boolean",
          "format": "boolean"
        }
      }
    },
    "controller.api.services.v1.DeleteHostResponse": {
      "type": "object",
      "properties": {
        "existed": {
          "type": "boolean",
          "format": "boolean"
        }
      }
    },
    "controller.api.services.v1.DeleteHostSetResponse": {
      "type": "object",
      "properties": {
        "existed": {
          "type": "boolean",
          "format": "boolean"
        }
      }
    },
    "controller.api.services.v1.DeleteProjectResponse": {
      "type": "object",
      "properties": {
        "existed": {
          "type": "boolean",
          "format": "boolean"
        }
      }
    },
    "controller.api.services.v1.DeleteRoleResponse": {
      "type": "object",
      "properties": {
        "existed": {
          "type": "boolean",
          "format": "boolean"
        }
      }
    },
    "controller.api.services.v1.DeleteUserResponse": {
      "type": "object",
      "properties": {
        "existed": {
          "type": "boolean",
          "format": "boolean"
        }
      }
    },
    "controller.api.services.v1.GetAuthMethodResponse": {
      "type": "object",
      "properties": {
        "item": {
          "$ref": "#/definitions/controller.api.resources.auth.v1.AuthMethod"
        }
      }
    },
    "controller.api.services.v1.GetGroupResponse": {
      "type": "object",
      "properties": {
        "item": {
          "$ref": "#/definitions/controller.api.resources.groups.v1.Group"
        }
      }
    },
    "controller.api.services.v1.GetHostCatalogResponse": {
      "type": "object",
      "properties": {
        "item": {
          "$ref": "#/definitions/controller.api.resources.hosts.v1.HostCatalog"
        }
      }
    },
    "controller.api.services.v1.GetHostResponse": {
      "type": "object",
      "properties": {
        "item": {
          "$ref": "#/definitions/controller.api.resources.hosts.v1.Host"
        }
      }
    },
    "controller.api.services.v1.GetHostSetResponse": {
      "type": "object",
      "properties": {
        "item": {
          "$ref": "#/definitions/controller.api.resources.hosts.v1.HostSet"
        }
      }
    },
    "controller.api.services.v1.GetOrgResponse": {
      "type": "object",
      "properties": {
        "item": {
          "$ref": "#/definitions/controller.api.resources.scopes.v1.Org"
        }
      }
    },
    "controller.api.services.v1.GetProjectResponse": {
      "type": "object",
      "properties": {
        "item": {
          "$ref": "#/definitions/controller.api.resources.scopes.v1.Project"
        }
      }
    },
    "controller.api.services.v1.GetRoleResponse": {
      "type": "object",
      "properties": {
        "item": {
          "$ref": "#/definitions/controller.api.resources.roles.v1.Role"
        }
      }
    },
    "controller.api.services.v1.GetUserResponse": {
      "type": "object",
      "properties": {
        "item": {
          "$ref": "#/definitions/controller.api.resources.users.v1.User"
        }
      }
    },
    "controller.api.services.v1.ListAuthMethodsResponse": {
      "type": "object",
      "properties": {
        "items": {
          "type": "array",
          "items": {
            "$ref": "#/definitions/controller.api.resources.auth.v1.AuthMethod"
          }
        }
      }
    },
    "controller.api.services.v1.ListGroupsResponse": {
      "type": "object",
      "properties": {
        "items": {
          "type": "array",
          "items": {
            "$ref": "#/definitions/controller.api.resources.groups.v1.Group"
          }
        }
      }
    },
    "controller.api.services.v1.ListHostCatalogsResponse": {
      "type": "object",
      "properties": {
        "items": {
          "type": "array",
          "items": {
            "$ref": "#/definitions/controller.api.resources.hosts.v1.HostCatalog"
          }
        }
      }
    },
    "controller.api.services.v1.ListHostSetsResponse": {
      "type": "object",
      "properties": {
        "items": {
          "type": "array",
          "items": {
            "$ref": "#/definitions/controller.api.resources.hosts.v1.HostSet"
          }
        }
      }
    },
    "controller.api.services.v1.ListHostsResponse": {
      "type": "object",
      "properties": {
        "items": {
          "type": "array",
          "items": {
            "$ref": "#/definitions/controller.api.resources.hosts.v1.Host"
          }
        }
      }
    },
    "controller.api.services.v1.ListOrgsResponse": {
      "type": "object",
      "properties": {
        "items": {
          "type": "array",
          "items": {
            "$ref": "#/definitions/controller.api.resources.scopes.v1.Org"
          }
        }
      }
    },
    "controller.api.services.v1.ListProjectsResponse": {
      "type": "object",
      "properties": {
        "items": {
          "type": "array",
          "items": {
            "$ref": "#/definitions/controller.api.resources.scopes.v1.Project"
          }
        }
      }
    },
    "controller.api.services.v1.ListRolesResponse": {
      "type": "object",
      "properties": {
        "items": {
          "type": "array",
          "items": {
            "$ref": "#/definitions/controller.api.resources.roles.v1.Role"
          }
        }
      }
    },
    "controller.api.services.v1.ListUsersResponse": {
      "type": "object",
      "properties": {
        "items": {
          "type": "array",
          "items": {
            "$ref": "#/definitions/controller.api.resources.users.v1.User"
          }
        }
      }
    },
    "controller.api.services.v1.RemoveFromHostSetResponse": {
      "type": "object"
    },
    "controller.api.services.v1.RemoveRoleGrantsRequest": {
      "type": "object",
      "properties": {
        "org_id": {
          "type": "string"
        },
        "project_id": {
          "type": "string"
        },
        "role_id": {
          "type": "string"
        },
        "version": {
          "type": "integer",
          "format": "int64",
          "description": "The version ensures the role hasn't changed since it was last retrieved and if\nit has the request will fail."
        },
        "grants": {
          "type": "array",
          "items": {
            "type": "string"
          }
        }
      }
    },
    "controller.api.services.v1.RemoveRoleGrantsResponse": {
      "type": "object",
      "properties": {
        "item": {
          "$ref": "#/definitions/controller.api.resources.roles.v1.Role"
        }
      }
    },
    "controller.api.services.v1.RemoveRolePrincipalsRequest": {
      "type": "object",
      "properties": {
        "org_id": {
          "type": "string"
        },
        "project_id": {
          "type": "string"
        },
        "role_id": {
          "type": "string"
        },
        "version": {
          "type": "integer",
          "format": "int64",
          "description": "The version ensures the role hasn't changed since it was last retrieved and if\nit has the request will fail."
        },
        "principal_ids": {
          "type": "array",
          "items": {
            "type": "string"
          }
        }
      }
    },
    "controller.api.services.v1.RemoveRolePrincipalsResponse": {
      "type": "object",
      "properties": {
        "item": {
          "$ref": "#/definitions/controller.api.resources.roles.v1.Role"
        }
      }
    },
    "controller.api.services.v1.SetRoleGrantsRequest": {
      "type": "object",
      "properties": {
        "org_id": {
          "type": "string"
        },
        "project_id": {
          "type": "string"
        },
        "role_id": {
          "type": "string"
        },
        "version": {
          "type": "integer",
          "format": "int64",
          "description": "The version ensures the role hasn't changed since it was last retrieved and if\nit has the request will fail."
        },
        "grants": {
          "type": "array",
          "items": {
            "type": "string"
          }
        }
      }
    },
    "controller.api.services.v1.SetRoleGrantsResponse": {
      "type": "object",
      "properties": {
        "item": {
          "$ref": "#/definitions/controller.api.resources.roles.v1.Role"
        }
      }
    },
    "controller.api.services.v1.SetRolePrincipalsRequest": {
      "type": "object",
      "properties": {
        "org_id": {
          "type": "string"
        },
        "project_id": {
          "type": "string"
        },
        "role_id": {
          "type": "string"
        },
        "version": {
          "type": "integer",
          "format": "int64",
          "description": "The version ensures the role hasn't changed since it was last retrieved and if\nit has the request will fail."
        },
        "principal_ids": {
          "type": "array",
          "items": {
            "type": "string"
          }
        }
      }
    },
    "controller.api.services.v1.SetRolePrincipalsResponse": {
      "type": "object",
      "properties": {
        "item": {
          "$ref": "#/definitions/controller.api.resources.roles.v1.Role"
        }
      }
    },
    "controller.api.services.v1.UpdateAuthMethodResponse": {
      "type": "object",
      "properties": {
        "item": {
          "$ref": "#/definitions/controller.api.resources.auth.v1.AuthMethod"
        }
      }
    },
    "controller.api.services.v1.UpdateGroupResponse": {
      "type": "object",
      "properties": {
        "item": {
          "$ref": "#/definitions/controller.api.resources.groups.v1.Group"
        }
      }
    },
    "controller.api.services.v1.UpdateHostCatalogResponse": {
      "type": "object",
      "properties": {
        "item": {
          "$ref": "#/definitions/controller.api.resources.hosts.v1.HostCatalog"
        }
      }
    },
    "controller.api.services.v1.UpdateHostResponse": {
      "type": "object",
      "properties": {
        "item": {
          "$ref": "#/definitions/controller.api.resources.hosts.v1.Host"
        }
      }
    },
    "controller.api.services.v1.UpdateHostSetResponse": {
      "type": "object",
      "properties": {
        "item": {
          "$ref": "#/definitions/controller.api.resources.hosts.v1.HostSet"
        }
      }
    },
    "controller.api.services.v1.UpdateProjectResponse": {
      "type": "object",
      "properties": {
        "item": {
          "$ref": "#/definitions/controller.api.resources.scopes.v1.Project"
        }
      }
    },
    "controller.api.services.v1.UpdateRoleResponse": {
      "type": "object",
      "properties": {
        "item": {
          "$ref": "#/definitions/controller.api.resources.roles.v1.Role"
        }
      }
    },
    "controller.api.services.v1.UpdateUserResponse": {
      "type": "object",
      "properties": {
        "item": {
          "$ref": "#/definitions/controller.api.resources.users.v1.User"
        }
      }
    },
    "google.protobuf.FieldMask": {
      "type": "object",
      "properties": {
        "paths": {
          "type": "array",
          "items": {
            "type": "string"
          },
          "description": "The set of field mask paths."
        }
      },
      "description": "paths: \"f.a\"\n    paths: \"f.b.d\"\n\nHere `f` represents a field in some root message, `a` and `b`\nfields in the message found in `f`, and `d` a field found in the\nmessage in `f.b`.\n\nField masks are used to specify a subset of fields that should be\nreturned by a get operation or modified by an update operation.\nField masks also have a custom JSON encoding (see below).\n\n# Field Masks in Projections\n\nWhen used in the context of a projection, a response message or\nsub-message is filtered by the API to only contain those fields as\nspecified in the mask. For example, if the mask in the previous\nexample is applied to a response message as follows:\n\n    f {\n      a : 22\n      b {\n        d : 1\n        x : 2\n      }\n      y : 13\n    }\n    z: 8\n\nThe result will not contain specific values for fields x,y and z\n(their value will be set to the default, and omitted in proto text\noutput):\n\n\n    f {\n      a : 22\n      b {\n        d : 1\n      }\n    }\n\nA repeated field is not allowed except at the last position of a\npaths string.\n\nIf a FieldMask object is not present in a get operation, the\noperation applies to all fields (as if a FieldMask of all fields\nhad been specified).\n\nNote that a field mask does not necessarily apply to the\ntop-level response message. In case of a REST get operation, the\nfield mask applies directly to the response, but in case of a REST\nlist operation, the mask instead applies to each individual message\nin the returned resource list. In case of a REST custom method,\nother definitions may be used. Where the mask applies will be\nclearly documented together with its declaration in the API.  In\nany case, the effect on the returned resource/resources is required\nbehavior for APIs.\n\n# Field Masks in Update Operations\n\nA field mask in update operations specifies which fields of the\ntargeted resource are going to be updated. The API is required\nto only change the values of the fields as specified in the mask\nand leave the others untouched. If a resource is passed in to\ndescribe the updated values, the API ignores the values of all\nfields not covered by the mask.\n\nIf a repeated field is specified for an update operation, new values will\nbe appended to the existing repeated field in the target resource. Note that\na repeated field is only allowed in the last position of a `paths` string.\n\nIf a sub-message is specified in the last position of the field mask for an\nupdate operation, then new value will be merged into the existing sub-message\nin the target resource.\n\nFor example, given the target message:\n\n    f {\n      b {\n        d: 1\n        x: 2\n      }\n      c: [1]\n    }\n\nAnd an update message:\n\n    f {\n      b {\n        d: 10\n      }\n      c: [2]\n    }\n\nthen if the field mask is:\n\n paths: [\"f.b\", \"f.c\"]\n\nthen the result will be:\n\n    f {\n      b {\n        d: 10\n        x: 2\n      }\n      c: [1, 2]\n    }\n\nAn implementation may provide options to override this default behavior for\nrepeated and message fields.\n\nIn order to reset a field's value to the default, the field must\nbe in the mask and set to the default value in the provided resource.\nHence, in order to reset all fields of a resource, provide a default\ninstance of the resource and set all fields in the mask, or do\nnot provide a mask as described below.\n\nIf a field mask is not present on update, the operation applies to\nall fields (as if a field mask of all fields has been specified).\nNote that in the presence of schema evolution, this may mean that\nfields the client does not know and has therefore not filled into\nthe request will be reset to their default. If this is unwanted\nbehavior, a specific service may require a client to always specify\na field mask, producing an error if not.\n\nAs with get operations, the location of the resource which\ndescribes the updated values in the request message depends on the\noperation kind. In any case, the effect of the field mask is\nrequired to be honored by the API.\n\n## Considerations for HTTP REST\n\nThe HTTP kind of an update operation which uses a field mask must\nbe set to PATCH instead of PUT in order to satisfy HTTP semantics\n(PUT must only be used for full updates).\n\n# JSON Encoding of Field Masks\n\nIn JSON, a field mask is encoded as a single string where paths are\nseparated by a comma. Fields name in each path are converted\nto/from lower-camel naming conventions.\n\nAs an example, consider the following message declarations:\n\n    message Profile {\n      User user = 1;\n      Photo photo = 2;\n    }\n    message User {\n      string display_name = 1;\n      string address = 2;\n    }\n\nIn proto a field mask for `Profile` may look as such:\n\n    mask {\n      paths: \"user.display_name\"\n      paths: \"photo\"\n    }\n\nIn JSON, the same mask is represented as below:\n\n    {\n      mask: \"user.displayName,photo\"\n    }\n\n# Field Masks and Oneof Fields\n\nField masks treat fields in oneofs just as regular fields. Consider the\nfollowing message:\n\n    message SampleMessage {\n      oneof test_oneof {\n        string name = 4;\n        SubMessage sub_message = 9;\n      }\n    }\n\nThe field mask can be:\n\n    mask {\n      paths: \"name\"\n    }\n\nOr:\n\n    mask {\n      paths: \"sub_message\"\n    }\n\nNote that oneof type names (\"test_oneof\" in this case) cannot be used in\npaths.\n\n## Field Mask Verification\n\nThe implementation of any API method which has a FieldMask type field in the\nrequest should verify the included field paths, and return an\n`INVALID_ARGUMENT` error if any path is unmappable.",
      "title": "`FieldMask` represents a set of symbolic field paths, for example:"
    },
    "google.protobuf.NullValue": {
      "type": "string",
      "enum": [
        "NULL_VALUE"
      ],
      "default": "NULL_VALUE",
      "description": "`NullValue` is a singleton enumeration to represent the null value for the\n`Value` type union.\n\n The JSON representation for `NullValue` is JSON `null`.\n\n - NULL_VALUE: Null value."
    }
  }
}<|MERGE_RESOLUTION|>--- conflicted
+++ resolved
@@ -72,89 +72,33 @@
         ]
       }
     },
-<<<<<<< HEAD
-    "/v1/orgs/{org_id}/auth-methods": {
-      "get": {
-        "summary": "Lists all AuthMethods",
-        "operationId": "AuthMethodService_ListAuthMethods",
-        "responses": {
-          "200": {
-            "description": "A successful response.",
-            "schema": {
-              "$ref": "#/definitions/controller.api.services.v1.ListAuthMethodsResponse"
-            }
-          }
-        },
-        "parameters": [
-          {
-            "name": "org_id",
-            "in": "path",
-            "required": true,
-            "type": "string"
-          },
-          {
-            "name": "view",
-            "in": "query",
-            "required": false,
-            "type": "string"
-          }
-        ],
-        "tags": [
-          "controller.api.services.v1.AuthMethodService"
-        ]
-      }
-    },
-    "/v1/orgs/{org_id}/auth-methods/{id}": {
-      "get": {
-        "summary": "Gets a single AuthMethod",
-        "operationId": "AuthMethodService_GetAuthMethod",
-=======
     "/v1/orgs/{org_id}/auth-methods/{auth_method_id}:authenticate": {
       "post": {
         "summary": "Authenticate a user to an Org and retrieve an authentication token.",
         "operationId": "AuthenticationService_Authenticate",
->>>>>>> 5826bf42
-        "responses": {
-          "200": {
-            "description": "",
-            "schema": {
-<<<<<<< HEAD
-              "$ref": "#/definitions/controller.api.resources.auth.v1.AuthMethod"
-=======
+        "responses": {
+          "200": {
+            "description": "",
+            "schema": {
               "$ref": "#/definitions/controller.api.resources.authtokens.v1.AuthToken"
->>>>>>> 5826bf42
-            }
-          }
-        },
-        "parameters": [
-          {
-            "name": "org_id",
-            "in": "path",
-            "required": true,
-            "type": "string"
-          },
-          {
-<<<<<<< HEAD
-            "name": "id",
-=======
+            }
+          }
+        },
+        "parameters": [
+          {
+            "name": "org_id",
+            "in": "path",
+            "required": true,
+            "type": "string"
+          },
+          {
             "name": "auth_method_id",
             "description": "The id to the authmethod in the system being used for authentication.  The auth method must be in the org\nbeing logged in to.",
->>>>>>> 5826bf42
-            "in": "path",
-            "required": true,
-            "type": "string"
-          },
-          {
-<<<<<<< HEAD
-            "name": "view",
-            "in": "query",
-            "required": false,
-            "type": "string"
-          }
-        ],
-        "tags": [
-          "controller.api.services.v1.AuthMethodService"
-=======
+            "in": "path",
+            "required": true,
+            "type": "string"
+          },
+          {
             "name": "body",
             "in": "body",
             "required": true,
@@ -165,7 +109,6 @@
         ],
         "tags": [
           "controller.api.services.v1.AuthenticationService"
->>>>>>> 5826bf42
         ]
       }
     },
@@ -3175,41 +3118,6 @@
     }
   },
   "definitions": {
-    "controller.api.resources.auth.v1.AuthMethod": {
-      "type": "object",
-      "properties": {
-        "id": {
-          "type": "string",
-          "description": "The ID of the AuthMethod\nOutput only.",
-          "readOnly": true
-        },
-        "name": {
-          "type": "string",
-          "title": "Optional name for identification purposes"
-        },
-        "description": {
-          "type": "string",
-          "title": "Optional user-set descripton for identification purposes"
-        },
-        "created_time": {
-          "type": "string",
-          "format": "date-time",
-          "description": "The time this resource was created\nOutput only.",
-          "readOnly": true
-        },
-        "updated_time": {
-          "type": "string",
-          "format": "date-time",
-          "description": "The time this resource was last updated.\nOutput only.",
-          "readOnly": true
-        },
-        "type": {
-          "type": "string",
-          "description": "The auth method type.  This can be \"password\" or \"oidc\"."
-        }
-      },
-      "title": "AuthMethod contains all fields related to a AuthMethod resource"
-    },
     "controller.api.resources.authtokens.v1.AuthToken": {
       "type": "object",
       "properties": {
@@ -3744,90 +3652,79 @@
         }
       }
     },
-    "controller.api.services.v1.CreateAuthMethodResponse": {
+    "controller.api.services.v1.CreateGroupResponse": {
       "type": "object",
       "properties": {
         "uri": {
           "type": "string"
         },
         "item": {
-          "$ref": "#/definitions/controller.api.resources.auth.v1.AuthMethod"
-        }
-      }
-    },
-    "controller.api.services.v1.CreateGroupResponse": {
+          "$ref": "#/definitions/controller.api.resources.groups.v1.Group"
+        }
+      }
+    },
+    "controller.api.services.v1.CreateHostCatalogResponse": {
       "type": "object",
       "properties": {
         "uri": {
           "type": "string"
         },
         "item": {
-          "$ref": "#/definitions/controller.api.resources.groups.v1.Group"
-        }
-      }
-    },
-    "controller.api.services.v1.CreateHostCatalogResponse": {
+          "$ref": "#/definitions/controller.api.resources.hosts.v1.HostCatalog"
+        }
+      }
+    },
+    "controller.api.services.v1.CreateHostResponse": {
+      "type": "object",
+      "properties": {
+        "ref": {
+          "type": "string"
+        },
+        "item": {
+          "$ref": "#/definitions/controller.api.resources.hosts.v1.Host"
+        }
+      }
+    },
+    "controller.api.services.v1.CreateHostSetResponse": {
       "type": "object",
       "properties": {
         "uri": {
           "type": "string"
         },
         "item": {
-          "$ref": "#/definitions/controller.api.resources.hosts.v1.HostCatalog"
-        }
-      }
-    },
-    "controller.api.services.v1.CreateHostResponse": {
-      "type": "object",
-      "properties": {
-        "ref": {
-          "type": "string"
-        },
-        "item": {
-          "$ref": "#/definitions/controller.api.resources.hosts.v1.Host"
-        }
-      }
-    },
-    "controller.api.services.v1.CreateHostSetResponse": {
+          "$ref": "#/definitions/controller.api.resources.hosts.v1.HostSet"
+        }
+      }
+    },
+    "controller.api.services.v1.CreateProjectResponse": {
       "type": "object",
       "properties": {
         "uri": {
           "type": "string"
         },
         "item": {
-          "$ref": "#/definitions/controller.api.resources.hosts.v1.HostSet"
-        }
-      }
-    },
-    "controller.api.services.v1.CreateProjectResponse": {
+          "$ref": "#/definitions/controller.api.resources.scopes.v1.Project"
+        }
+      }
+    },
+    "controller.api.services.v1.CreateRoleResponse": {
       "type": "object",
       "properties": {
         "uri": {
           "type": "string"
         },
         "item": {
-          "$ref": "#/definitions/controller.api.resources.scopes.v1.Project"
-        }
-      }
-    },
-    "controller.api.services.v1.CreateRoleResponse": {
+          "$ref": "#/definitions/controller.api.resources.roles.v1.Role"
+        }
+      }
+    },
+    "controller.api.services.v1.CreateUserResponse": {
       "type": "object",
       "properties": {
         "uri": {
           "type": "string"
         },
         "item": {
-          "$ref": "#/definitions/controller.api.resources.roles.v1.Role"
-        }
-      }
-    },
-    "controller.api.services.v1.CreateUserResponse": {
-      "type": "object",
-      "properties": {
-        "uri": {
-          "type": "string"
-        },
-        "item": {
           "$ref": "#/definitions/controller.api.resources.users.v1.User"
         }
       }
@@ -3835,7 +3732,7 @@
     "controller.api.services.v1.DeauthenticateResponse": {
       "type": "object"
     },
-    "controller.api.services.v1.DeleteAuthMethodResponse": {
+    "controller.api.services.v1.DeleteGroupResponse": {
       "type": "object",
       "properties": {
         "existed": {
@@ -3844,7 +3741,7 @@
         }
       }
     },
-    "controller.api.services.v1.DeleteGroupResponse": {
+    "controller.api.services.v1.DeleteHostCatalogResponse": {
       "type": "object",
       "properties": {
         "existed": {
@@ -3853,7 +3750,7 @@
         }
       }
     },
-    "controller.api.services.v1.DeleteHostCatalogResponse": {
+    "controller.api.services.v1.DeleteHostResponse": {
       "type": "object",
       "properties": {
         "existed": {
@@ -3862,7 +3759,7 @@
         }
       }
     },
-    "controller.api.services.v1.DeleteHostResponse": {
+    "controller.api.services.v1.DeleteHostSetResponse": {
       "type": "object",
       "properties": {
         "existed": {
@@ -3871,7 +3768,7 @@
         }
       }
     },
-    "controller.api.services.v1.DeleteHostSetResponse": {
+    "controller.api.services.v1.DeleteProjectResponse": {
       "type": "object",
       "properties": {
         "existed": {
@@ -3880,7 +3777,7 @@
         }
       }
     },
-    "controller.api.services.v1.DeleteProjectResponse": {
+    "controller.api.services.v1.DeleteRoleResponse": {
       "type": "object",
       "properties": {
         "existed": {
@@ -3889,7 +3786,7 @@
         }
       }
     },
-    "controller.api.services.v1.DeleteRoleResponse": {
+    "controller.api.services.v1.DeleteUserResponse": {
       "type": "object",
       "properties": {
         "existed": {
@@ -3898,23 +3795,6 @@
         }
       }
     },
-    "controller.api.services.v1.DeleteUserResponse": {
-      "type": "object",
-      "properties": {
-        "existed": {
-          "type": "boolean",
-          "format": "boolean"
-        }
-      }
-    },
-    "controller.api.services.v1.GetAuthMethodResponse": {
-      "type": "object",
-      "properties": {
-        "item": {
-          "$ref": "#/definitions/controller.api.resources.auth.v1.AuthMethod"
-        }
-      }
-    },
     "controller.api.services.v1.GetGroupResponse": {
       "type": "object",
       "properties": {
@@ -3976,17 +3856,6 @@
       "properties": {
         "item": {
           "$ref": "#/definitions/controller.api.resources.users.v1.User"
-        }
-      }
-    },
-    "controller.api.services.v1.ListAuthMethodsResponse": {
-      "type": "object",
-      "properties": {
-        "items": {
-          "type": "array",
-          "items": {
-            "$ref": "#/definitions/controller.api.resources.auth.v1.AuthMethod"
-          }
         }
       }
     },
@@ -4210,14 +4079,6 @@
       "properties": {
         "item": {
           "$ref": "#/definitions/controller.api.resources.roles.v1.Role"
-        }
-      }
-    },
-    "controller.api.services.v1.UpdateAuthMethodResponse": {
-      "type": "object",
-      "properties": {
-        "item": {
-          "$ref": "#/definitions/controller.api.resources.auth.v1.AuthMethod"
         }
       }
     },
