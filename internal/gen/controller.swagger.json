--- conflicted
+++ resolved
@@ -3344,15 +3344,13 @@
           "format": "int32",
           "description": "Maximum number of connections allowed in a Session.  Unlimited is indicated by the value -1."
         },
-<<<<<<< HEAD
         "worker_filter": {
           "type": "string",
           "description": "Optional boolean expression to filter the workers that are allowed to satisfy this request."
-=======
+        },
         "attributes": {
           "type": "object",
           "description": "The attributes that are applicable for the specific Target."
->>>>>>> dcb15cff
         },
         "authorized_actions": {
           "type": "array",
