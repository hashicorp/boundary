--- conflicted
+++ resolved
@@ -5112,44 +5112,6 @@
         }
       }
     },
-<<<<<<< HEAD
-    "controller.api.resources.targets.v1.CredentialLibrary": {
-      "type": "object",
-      "properties": {
-        "id": {
-          "type": "string",
-          "description": "The ID of the Credential Library."
-        },
-        "name": {
-          "type": "string",
-          "description": "Output only.  The name of the Credential Library.",
-          "readOnly": true
-        },
-        "description": {
-          "type": "string",
-          "description": "Output only. The description of the Credential Library.",
-          "readOnly": true
-        },
-        "credential_store_id": {
-          "type": "string",
-          "description": "Output only. The Credential Store to which this Credential Library belongs.",
-          "readOnly": true
-        },
-        "type": {
-          "type": "string",
-          "description": "Output only. The type of the credential library.",
-          "readOnly": true
-=======
-    "controller.api.resources.sessions.v1.WorkerInfo": {
-      "type": "object",
-      "properties": {
-        "address": {
-          "type": "string",
-          "description": "The address of the worker."
->>>>>>> d06ac0d3
-        }
-      }
-    },
     "controller.api.resources.targets.v1.CredentialSource": {
       "type": "object",
       "properties": {
