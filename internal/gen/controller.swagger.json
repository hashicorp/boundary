{
  "swagger": "2.0",
  "info": {
    "title": "Controller API",
    "description": "API for managing resources associated with Controllers.",
    "version": "0.0.1"
  },
  "schemes": [
    "https",
    "http"
  ],
  "consumes": [
    "application/json"
  ],
  "produces": [
    "application/json"
  ],
  "paths": {
    "/v1/orgs/{org_id}/host-catalogs": {
      "get": {
        "summary": "List all Hosts for the specified catalog",
        "operationId": "HostService_ListHosts2",
        "responses": {
          "200": {
            "description": "A successful response.",
            "schema": {
              "$ref": "#/definitions/controller.api.services.v1.ListHostsResponse"
            }
          }
        },
        "parameters": [
          {
            "name": "org_id",
            "in": "path",
            "required": true,
            "type": "string"
          },
          {
            "name": "project_id",
            "in": "query",
            "required": false,
            "type": "string"
          },
          {
            "name": "host_catalog_id",
            "in": "query",
            "required": false,
            "type": "string"
          },
          {
            "name": "view",
            "in": "query",
            "required": false,
            "type": "string"
          }
        ],
        "tags": [
          "controller.api.services.v1.HostService"
        ]
      },
      "post": {
        "summary": "Creates a HostCatalog",
        "description": "Creates a single host catalog under the specified org and project",
        "operationId": "HostCatalogService_CreateHostCatalog2",
        "responses": {
          "200": {
            "description": "",
            "schema": {
              "$ref": "#/definitions/controller.api.resources.hosts.v1.HostCatalog"
            }
          }
        },
        "parameters": [
          {
            "name": "org_id",
            "in": "path",
            "required": true,
            "type": "string"
          },
          {
            "name": "body",
            "in": "body",
            "required": true,
            "schema": {
              "$ref": "#/definitions/controller.api.resources.hosts.v1.HostCatalog"
            }
          }
        ],
        "tags": [
          "controller.api.services.v1.HostCatalogService"
        ]
      }
    },
    "/v1/orgs/{org_id}/host-catalogs/{host_catalog_id}/host-sets": {
      "get": {
        "summary": "List all HostSets under the specific catalog",
        "operationId": "HostSetService_ListHostSets2",
        "responses": {
          "200": {
            "description": "A successful response.",
            "schema": {
              "$ref": "#/definitions/controller.api.services.v1.ListHostSetsResponse"
            }
          }
        },
        "parameters": [
          {
            "name": "org_id",
            "in": "path",
            "required": true,
            "type": "string"
          },
          {
            "name": "host_catalog_id",
            "in": "path",
            "required": true,
            "type": "string"
          },
          {
            "name": "project_id",
            "in": "query",
            "required": false,
            "type": "string"
          },
          {
            "name": "view",
            "in": "query",
            "required": false,
            "type": "string"
          }
        ],
        "tags": [
          "controller.api.services.v1.HostSetService"
        ]
      },
      "post": {
        "summary": "Create a HostSet",
        "operationId": "HostSetService_CreateHostSet2",
        "responses": {
          "200": {
            "description": "",
            "schema": {
              "$ref": "#/definitions/controller.api.resources.hosts.v1.HostSet"
            }
          }
        },
        "parameters": [
          {
            "name": "org_id",
            "in": "path",
            "required": true,
            "type": "string"
          },
          {
            "name": "host_catalog_id",
            "in": "path",
            "required": true,
            "type": "string"
          },
          {
            "name": "body",
            "in": "body",
            "required": true,
            "schema": {
              "$ref": "#/definitions/controller.api.resources.hosts.v1.HostSet"
            }
          }
        ],
        "tags": [
          "controller.api.services.v1.HostSetService"
        ]
      }
    },
    "/v1/orgs/{org_id}/host-catalogs/{host_catalog_id}/host-sets/{id}": {
      "get": {
        "summary": "Get a single HostSet",
        "operationId": "HostSetService_GetHostSet2",
        "responses": {
          "200": {
            "description": "",
            "schema": {
              "$ref": "#/definitions/controller.api.resources.hosts.v1.HostSet"
            }
          }
        },
        "parameters": [
          {
            "name": "org_id",
            "in": "path",
            "required": true,
            "type": "string"
          },
          {
            "name": "host_catalog_id",
            "in": "path",
            "required": true,
            "type": "string"
          },
          {
            "name": "id",
            "in": "path",
            "required": true,
            "type": "string"
          },
          {
            "name": "project_id",
            "in": "query",
            "required": false,
            "type": "string"
          },
          {
            "name": "view",
            "in": "query",
            "required": false,
            "type": "string"
          }
        ],
        "tags": [
          "controller.api.services.v1.HostSetService"
        ]
      },
      "delete": {
        "summary": "Delete a HostSet",
        "operationId": "HostSetService_DeleteHostSet2",
        "responses": {
          "200": {
            "description": "A successful response.",
            "schema": {
              "$ref": "#/definitions/controller.api.services.v1.DeleteHostSetResponse"
            }
          }
        },
        "parameters": [
          {
            "name": "org_id",
            "in": "path",
            "required": true,
            "type": "string"
          },
          {
            "name": "host_catalog_id",
            "in": "path",
            "required": true,
            "type": "string"
          },
          {
            "name": "id",
            "in": "path",
            "required": true,
            "type": "string"
          },
          {
            "name": "project_id",
            "in": "query",
            "required": false,
            "type": "string"
          }
        ],
        "tags": [
          "controller.api.services.v1.HostSetService"
        ]
      },
      "patch": {
        "summary": "Update a HostSet",
        "operationId": "HostSetService_UpdateHostSet2",
        "responses": {
          "200": {
            "description": "",
            "schema": {
              "$ref": "#/definitions/controller.api.resources.hosts.v1.HostSet"
            }
          }
        },
        "parameters": [
          {
            "name": "org_id",
            "in": "path",
            "required": true,
            "type": "string"
          },
          {
            "name": "host_catalog_id",
            "in": "path",
            "required": true,
            "type": "string"
          },
          {
            "name": "id",
            "in": "path",
            "required": true,
            "type": "string"
          },
          {
            "name": "body",
            "in": "body",
            "required": true,
            "schema": {
              "$ref": "#/definitions/controller.api.resources.hosts.v1.HostSet"
            }
          }
        ],
        "tags": [
          "controller.api.services.v1.HostSetService"
        ]
      }
    },
    "/v1/orgs/{org_id}/host-catalogs/{host_catalog_id}/host-sets/{id}:add-hosts": {
      "post": {
        "summary": "Adds existing Hosts to the Host Set",
        "description": "Adds the hosts to this Host Set if possible.  All hosts added must be a child of the same host catalog this host set is a child of.",
        "operationId": "HostSetService_AddToHostSet2",
        "responses": {
          "200": {
            "description": "A successful response.",
            "schema": {
              "$ref": "#/definitions/controller.api.services.v1.AddToHostSetResponse"
            }
          }
        },
        "parameters": [
          {
            "name": "org_id",
            "in": "path",
            "required": true,
            "type": "string"
          },
          {
            "name": "host_catalog_id",
            "in": "path",
            "required": true,
            "type": "string"
          },
          {
            "name": "id",
            "in": "path",
            "required": true,
            "type": "string"
          }
        ],
        "tags": [
          "controller.api.services.v1.HostSetService"
        ]
      }
    },
    "/v1/orgs/{org_id}/host-catalogs/{host_catalog_id}/host-sets/{id}:remove-hosts": {
      "post": {
        "summary": "Removes Hosts to the Host Set",
        "description": "Removes the hosts from this Host Set if present.  If it is not present then no action is taken and no error is returned.",
        "operationId": "HostSetService_RemoveFromHostSet2",
        "responses": {
          "200": {
            "description": "A successful response.",
            "schema": {
              "$ref": "#/definitions/controller.api.services.v1.RemoveFromHostSetResponse"
            }
          }
        },
        "parameters": [
          {
            "name": "org_id",
            "in": "path",
            "required": true,
            "type": "string"
          },
          {
            "name": "host_catalog_id",
            "in": "path",
            "required": true,
            "type": "string"
          },
          {
            "name": "id",
            "description": "This host set's id.",
            "in": "path",
            "required": true,
            "type": "string"
          }
        ],
        "tags": [
          "controller.api.services.v1.HostSetService"
        ]
      }
    },
    "/v1/orgs/{org_id}/host-catalogs/{host_catalog_id}/hosts": {
      "post": {
        "summary": "Create a single Host",
        "operationId": "HostService_CreateHost2",
        "responses": {
          "200": {
            "description": "",
            "schema": {
              "$ref": "#/definitions/controller.api.resources.hosts.v1.Host"
            }
          }
        },
        "parameters": [
          {
            "name": "org_id",
            "in": "path",
            "required": true,
            "type": "string"
          },
          {
            "name": "host_catalog_id",
            "in": "path",
            "required": true,
            "type": "string"
          },
          {
            "name": "body",
            "in": "body",
            "required": true,
            "schema": {
              "$ref": "#/definitions/controller.api.resources.hosts.v1.Host"
            }
          }
        ],
        "tags": [
          "controller.api.services.v1.HostService"
        ]
      }
    },
    "/v1/orgs/{org_id}/host-catalogs/{host_catalog_id}/hosts/{id}": {
      "get": {
        "summary": "Gets a single Host",
        "operationId": "HostService_GetHost2",
        "responses": {
          "200": {
            "description": "",
            "schema": {
              "$ref": "#/definitions/controller.api.resources.hosts.v1.Host"
            }
          }
        },
        "parameters": [
          {
            "name": "org_id",
            "in": "path",
            "required": true,
            "type": "string"
          },
          {
            "name": "host_catalog_id",
            "in": "path",
            "required": true,
            "type": "string"
          },
          {
            "name": "id",
            "in": "path",
            "required": true,
            "type": "string"
          },
          {
            "name": "project_id",
            "in": "query",
            "required": false,
            "type": "string"
          },
          {
            "name": "view",
            "in": "query",
            "required": false,
            "type": "string"
          }
        ],
        "tags": [
          "controller.api.services.v1.HostService"
        ]
      },
      "delete": {
        "summary": "Delete a Host",
        "operationId": "HostService_DeleteHost2",
        "responses": {
          "200": {
            "description": "A successful response.",
            "schema": {
              "$ref": "#/definitions/controller.api.services.v1.DeleteHostResponse"
            }
          }
        },
        "parameters": [
          {
            "name": "org_id",
            "in": "path",
            "required": true,
            "type": "string"
          },
          {
            "name": "host_catalog_id",
            "in": "path",
            "required": true,
            "type": "string"
          },
          {
            "name": "id",
            "in": "path",
            "required": true,
            "type": "string"
          },
          {
            "name": "project_id",
            "in": "query",
            "required": false,
            "type": "string"
          }
        ],
        "tags": [
          "controller.api.services.v1.HostService"
        ]
      },
      "patch": {
        "summary": "Update a Host",
        "operationId": "HostService_UpdateHost2",
        "responses": {
          "200": {
            "description": "",
            "schema": {
              "$ref": "#/definitions/controller.api.resources.hosts.v1.Host"
            }
          }
        },
        "parameters": [
          {
            "name": "org_id",
            "in": "path",
            "required": true,
            "type": "string"
          },
          {
            "name": "host_catalog_id",
            "in": "path",
            "required": true,
            "type": "string"
          },
          {
            "name": "id",
            "in": "path",
            "required": true,
            "type": "string"
          },
          {
            "name": "body",
            "in": "body",
            "required": true,
            "schema": {
              "$ref": "#/definitions/controller.api.resources.hosts.v1.Host"
            }
          }
        ],
        "tags": [
          "controller.api.services.v1.HostService"
        ]
      }
    },
    "/v1/orgs/{org_id}/host-catalogs/{id}": {
      "get": {
        "summary": "Gets a single HostCatalog",
        "description": "Get's a single Host Catalog with the provided identifier.",
        "operationId": "HostCatalogService_GetHostCatalog2",
        "responses": {
          "200": {
            "description": "",
            "schema": {
              "$ref": "#/definitions/controller.api.resources.hosts.v1.HostCatalog"
            }
          }
        },
        "parameters": [
          {
            "name": "org_id",
            "in": "path",
            "required": true,
            "type": "string"
          },
          {
            "name": "id",
            "in": "path",
            "required": true,
            "type": "string"
          },
          {
            "name": "project_id",
            "in": "query",
            "required": false,
            "type": "string"
          },
          {
            "name": "view",
            "in": "query",
            "required": false,
            "type": "string"
          }
        ],
        "tags": [
          "controller.api.services.v1.HostCatalogService"
        ]
      },
      "delete": {
        "summary": "Deletes a HostCatalog",
        "operationId": "HostCatalogService_DeleteHostCatalog2",
        "responses": {
          "200": {
            "description": "A successful response.",
            "schema": {
              "$ref": "#/definitions/controller.api.services.v1.DeleteHostCatalogResponse"
            }
          }
        },
        "parameters": [
          {
            "name": "org_id",
            "in": "path",
            "required": true,
            "type": "string"
          },
          {
            "name": "id",
            "in": "path",
            "required": true,
            "type": "string"
          },
          {
            "name": "project_id",
            "in": "query",
            "required": false,
            "type": "string"
          }
        ],
        "tags": [
          "controller.api.services.v1.HostCatalogService"
        ]
      },
      "patch": {
        "summary": "Updates a HostCatalog",
        "operationId": "HostCatalogService_UpdateHostCatalog2",
        "responses": {
          "200": {
            "description": "",
            "schema": {
              "$ref": "#/definitions/controller.api.resources.hosts.v1.HostCatalog"
            }
          }
        },
        "parameters": [
          {
            "name": "org_id",
            "in": "path",
            "required": true,
            "type": "string"
          },
          {
            "name": "id",
            "in": "path",
            "required": true,
            "type": "string"
          },
          {
            "name": "body",
            "in": "body",
            "required": true,
            "schema": {
              "$ref": "#/definitions/controller.api.resources.hosts.v1.HostCatalog"
            }
          }
        ],
        "tags": [
          "controller.api.services.v1.HostCatalogService"
        ]
      }
    },
    "/v1/orgs/{org_id}/projects/{project_id}/host-catalogs": {
      "get": {
        "summary": "Gets a list of HostCatalogs",
        "operationId": "HostCatalogService_ListHostCatalogs",
        "responses": {
          "200": {
            "description": "A successful response.",
            "schema": {
              "$ref": "#/definitions/controller.api.services.v1.ListHostCatalogsResponse"
            }
          }
        },
        "parameters": [
          {
            "name": "org_id",
            "in": "path",
            "required": true,
            "type": "string"
          },
          {
            "name": "project_id",
            "in": "path",
            "required": true,
            "type": "string"
          },
          {
            "name": "view",
            "in": "query",
            "required": false,
            "type": "string"
          }
        ],
        "tags": [
          "controller.api.services.v1.HostCatalogService"
        ]
      },
      "post": {
        "summary": "Creates a HostCatalog",
        "description": "Creates a single host catalog under the specified org and project",
        "operationId": "HostCatalogService_CreateHostCatalog",
        "responses": {
          "200": {
            "description": "",
            "schema": {
              "$ref": "#/definitions/controller.api.resources.hosts.v1.HostCatalog"
            }
          }
        },
        "parameters": [
          {
            "name": "org_id",
            "in": "path",
            "required": true,
            "type": "string"
          },
          {
            "name": "project_id",
            "in": "path",
            "required": true,
            "type": "string"
          },
          {
            "name": "body",
            "in": "body",
            "required": true,
            "schema": {
              "$ref": "#/definitions/controller.api.resources.hosts.v1.HostCatalog"
            }
          }
        ],
        "tags": [
          "controller.api.services.v1.HostCatalogService"
        ]
      }
    },
    "/v1/orgs/{org_id}/projects/{project_id}/host-catalogs/{host_catalog_id}/host-sets": {
      "get": {
        "summary": "List all HostSets under the specific catalog",
        "operationId": "HostSetService_ListHostSets",
        "responses": {
          "200": {
            "description": "A successful response.",
            "schema": {
              "$ref": "#/definitions/controller.api.services.v1.ListHostSetsResponse"
            }
          }
        },
        "parameters": [
          {
            "name": "org_id",
            "in": "path",
            "required": true,
            "type": "string"
          },
          {
            "name": "project_id",
            "in": "path",
            "required": true,
            "type": "string"
          },
          {
            "name": "host_catalog_id",
            "in": "path",
            "required": true,
            "type": "string"
          },
          {
            "name": "view",
            "in": "query",
            "required": false,
            "type": "string"
          }
        ],
        "tags": [
          "controller.api.services.v1.HostSetService"
        ]
      },
      "post": {
        "summary": "Create a HostSet",
        "operationId": "HostSetService_CreateHostSet",
        "responses": {
          "200": {
            "description": "",
            "schema": {
              "$ref": "#/definitions/controller.api.resources.hosts.v1.HostSet"
            }
          }
        },
        "parameters": [
          {
            "name": "org_id",
            "in": "path",
            "required": true,
            "type": "string"
          },
          {
            "name": "project_id",
            "in": "path",
            "required": true,
            "type": "string"
          },
          {
            "name": "host_catalog_id",
            "in": "path",
            "required": true,
            "type": "string"
          },
          {
            "name": "body",
            "in": "body",
            "required": true,
            "schema": {
              "$ref": "#/definitions/controller.api.resources.hosts.v1.HostSet"
            }
          }
        ],
        "tags": [
          "controller.api.services.v1.HostSetService"
        ]
      }
    },
    "/v1/orgs/{org_id}/projects/{project_id}/host-catalogs/{host_catalog_id}/host-sets/{id}": {
      "get": {
        "summary": "Get a single HostSet",
        "operationId": "HostSetService_GetHostSet",
        "responses": {
          "200": {
            "description": "",
            "schema": {
              "$ref": "#/definitions/controller.api.resources.hosts.v1.HostSet"
            }
          }
        },
        "parameters": [
          {
            "name": "org_id",
            "in": "path",
            "required": true,
            "type": "string"
          },
          {
            "name": "project_id",
            "in": "path",
            "required": true,
            "type": "string"
          },
          {
            "name": "host_catalog_id",
            "in": "path",
            "required": true,
            "type": "string"
          },
          {
            "name": "id",
            "in": "path",
            "required": true,
            "type": "string"
          },
          {
            "name": "view",
            "in": "query",
            "required": false,
            "type": "string"
          }
        ],
        "tags": [
          "controller.api.services.v1.HostSetService"
        ]
      },
      "delete": {
        "summary": "Delete a HostSet",
        "operationId": "HostSetService_DeleteHostSet",
        "responses": {
          "200": {
            "description": "A successful response.",
            "schema": {
              "$ref": "#/definitions/controller.api.services.v1.DeleteHostSetResponse"
            }
          }
        },
        "parameters": [
          {
            "name": "org_id",
            "in": "path",
            "required": true,
            "type": "string"
          },
          {
            "name": "project_id",
            "in": "path",
            "required": true,
            "type": "string"
          },
          {
            "name": "host_catalog_id",
            "in": "path",
            "required": true,
            "type": "string"
          },
          {
            "name": "id",
            "in": "path",
            "required": true,
            "type": "string"
          }
        ],
        "tags": [
          "controller.api.services.v1.HostSetService"
        ]
      },
      "patch": {
        "summary": "Update a HostSet",
        "operationId": "HostSetService_UpdateHostSet",
        "responses": {
          "200": {
            "description": "",
            "schema": {
              "$ref": "#/definitions/controller.api.resources.hosts.v1.HostSet"
            }
          }
        },
        "parameters": [
          {
            "name": "org_id",
            "in": "path",
            "required": true,
            "type": "string"
          },
          {
            "name": "project_id",
            "in": "path",
            "required": true,
            "type": "string"
          },
          {
            "name": "host_catalog_id",
            "in": "path",
            "required": true,
            "type": "string"
          },
          {
            "name": "id",
            "in": "path",
            "required": true,
            "type": "string"
          },
          {
            "name": "body",
            "in": "body",
            "required": true,
            "schema": {
              "$ref": "#/definitions/controller.api.resources.hosts.v1.HostSet"
            }
          }
        ],
        "tags": [
          "controller.api.services.v1.HostSetService"
        ]
      }
    },
    "/v1/orgs/{org_id}/projects/{project_id}/host-catalogs/{host_catalog_id}/host-sets/{id}:add-hosts": {
      "post": {
        "summary": "Adds existing Hosts to the Host Set",
        "description": "Adds the hosts to this Host Set if possible.  All hosts added must be a child of the same host catalog this host set is a child of.",
        "operationId": "HostSetService_AddToHostSet",
        "responses": {
          "200": {
            "description": "A successful response.",
            "schema": {
              "$ref": "#/definitions/controller.api.services.v1.AddToHostSetResponse"
            }
          }
        },
        "parameters": [
          {
            "name": "org_id",
            "in": "path",
            "required": true,
            "type": "string"
          },
          {
            "name": "project_id",
            "in": "path",
            "required": true,
            "type": "string"
          },
          {
            "name": "host_catalog_id",
            "in": "path",
            "required": true,
            "type": "string"
          },
          {
            "name": "id",
            "in": "path",
            "required": true,
            "type": "string"
          }
        ],
        "tags": [
          "controller.api.services.v1.HostSetService"
        ]
      }
    },
    "/v1/orgs/{org_id}/projects/{project_id}/host-catalogs/{host_catalog_id}/host-sets/{id}:remove-hosts": {
      "post": {
        "summary": "Removes Hosts to the Host Set",
        "description": "Removes the hosts from this Host Set if present.  If it is not present then no action is taken and no error is returned.",
        "operationId": "HostSetService_RemoveFromHostSet",
        "responses": {
          "200": {
            "description": "A successful response.",
            "schema": {
              "$ref": "#/definitions/controller.api.services.v1.RemoveFromHostSetResponse"
            }
          }
        },
        "parameters": [
          {
            "name": "org_id",
            "in": "path",
            "required": true,
            "type": "string"
          },
          {
            "name": "project_id",
            "in": "path",
            "required": true,
            "type": "string"
          },
          {
            "name": "host_catalog_id",
            "in": "path",
            "required": true,
            "type": "string"
          },
          {
            "name": "id",
            "description": "This host set's id.",
            "in": "path",
            "required": true,
            "type": "string"
          }
        ],
        "tags": [
          "controller.api.services.v1.HostSetService"
        ]
      }
    },
    "/v1/orgs/{org_id}/projects/{project_id}/host-catalogs/{host_catalog_id}/hosts": {
      "get": {
        "summary": "List all Hosts for the specified catalog",
        "operationId": "HostService_ListHosts",
        "responses": {
          "200": {
            "description": "A successful response.",
            "schema": {
              "$ref": "#/definitions/controller.api.services.v1.ListHostsResponse"
            }
          }
        },
        "parameters": [
          {
            "name": "org_id",
            "in": "path",
            "required": true,
            "type": "string"
          },
          {
            "name": "project_id",
            "in": "path",
            "required": true,
            "type": "string"
          },
          {
            "name": "host_catalog_id",
            "in": "path",
            "required": true,
            "type": "string"
          },
          {
            "name": "view",
            "in": "query",
            "required": false,
            "type": "string"
          }
        ],
        "tags": [
          "controller.api.services.v1.HostService"
        ]
      },
      "post": {
        "summary": "Create a single Host",
        "operationId": "HostService_CreateHost",
        "responses": {
          "200": {
            "description": "",
            "schema": {
              "$ref": "#/definitions/controller.api.resources.hosts.v1.Host"
            }
          }
        },
        "parameters": [
          {
            "name": "org_id",
            "in": "path",
            "required": true,
            "type": "string"
          },
          {
            "name": "project_id",
            "in": "path",
            "required": true,
            "type": "string"
          },
          {
            "name": "host_catalog_id",
            "in": "path",
            "required": true,
            "type": "string"
          },
          {
            "name": "body",
            "in": "body",
            "required": true,
            "schema": {
              "$ref": "#/definitions/controller.api.resources.hosts.v1.Host"
            }
          }
        ],
        "tags": [
          "controller.api.services.v1.HostService"
        ]
      }
    },
    "/v1/orgs/{org_id}/projects/{project_id}/host-catalogs/{host_catalog_id}/hosts/{id}": {
      "get": {
        "summary": "Gets a single Host",
        "operationId": "HostService_GetHost",
        "responses": {
          "200": {
            "description": "",
            "schema": {
              "$ref": "#/definitions/controller.api.resources.hosts.v1.Host"
            }
          }
        },
        "parameters": [
          {
            "name": "org_id",
            "in": "path",
            "required": true,
            "type": "string"
          },
          {
            "name": "project_id",
            "in": "path",
            "required": true,
            "type": "string"
          },
          {
            "name": "host_catalog_id",
            "in": "path",
            "required": true,
            "type": "string"
          },
          {
            "name": "id",
            "in": "path",
            "required": true,
            "type": "string"
          },
          {
            "name": "view",
            "in": "query",
            "required": false,
            "type": "string"
          }
        ],
        "tags": [
          "controller.api.services.v1.HostService"
        ]
      },
      "delete": {
        "summary": "Delete a Host",
        "operationId": "HostService_DeleteHost",
        "responses": {
          "200": {
            "description": "A successful response.",
            "schema": {
              "$ref": "#/definitions/controller.api.services.v1.DeleteHostResponse"
            }
          }
        },
        "parameters": [
          {
            "name": "org_id",
            "in": "path",
            "required": true,
            "type": "string"
          },
          {
            "name": "project_id",
            "in": "path",
            "required": true,
            "type": "string"
          },
          {
            "name": "host_catalog_id",
            "in": "path",
            "required": true,
            "type": "string"
          },
          {
            "name": "id",
            "in": "path",
            "required": true,
            "type": "string"
          }
        ],
        "tags": [
          "controller.api.services.v1.HostService"
        ]
      },
      "patch": {
        "summary": "Update a Host",
        "operationId": "HostService_UpdateHost",
        "responses": {
          "200": {
            "description": "",
            "schema": {
              "$ref": "#/definitions/controller.api.resources.hosts.v1.Host"
            }
          }
        },
        "parameters": [
          {
            "name": "org_id",
            "in": "path",
            "required": true,
            "type": "string"
          },
          {
            "name": "project_id",
            "in": "path",
            "required": true,
            "type": "string"
          },
          {
            "name": "host_catalog_id",
            "in": "path",
            "required": true,
            "type": "string"
          },
          {
            "name": "id",
            "in": "path",
            "required": true,
            "type": "string"
          },
          {
            "name": "body",
            "in": "body",
            "required": true,
            "schema": {
              "$ref": "#/definitions/controller.api.resources.hosts.v1.Host"
            }
          }
        ],
        "tags": [
          "controller.api.services.v1.HostService"
        ]
      }
    },
    "/v1/orgs/{org_id}/projects/{project_id}/host-catalogs/{id}": {
      "get": {
        "summary": "Gets a single HostCatalog",
        "description": "Get's a single Host Catalog with the provided identifier.",
        "operationId": "HostCatalogService_GetHostCatalog",
        "responses": {
          "200": {
            "description": "",
            "schema": {
              "$ref": "#/definitions/controller.api.resources.hosts.v1.HostCatalog"
            }
          }
        },
        "parameters": [
          {
            "name": "org_id",
            "in": "path",
            "required": true,
            "type": "string"
          },
          {
            "name": "project_id",
            "in": "path",
            "required": true,
            "type": "string"
          },
          {
            "name": "id",
            "in": "path",
            "required": true,
            "type": "string"
          },
          {
            "name": "view",
            "in": "query",
            "required": false,
            "type": "string"
          }
        ],
        "tags": [
          "controller.api.services.v1.HostCatalogService"
        ]
      },
      "delete": {
        "summary": "Deletes a HostCatalog",
        "operationId": "HostCatalogService_DeleteHostCatalog",
        "responses": {
          "200": {
            "description": "A successful response.",
            "schema": {
              "$ref": "#/definitions/controller.api.services.v1.DeleteHostCatalogResponse"
            }
          }
        },
        "parameters": [
          {
            "name": "org_id",
            "in": "path",
            "required": true,
            "type": "string"
          },
          {
            "name": "project_id",
            "in": "path",
            "required": true,
            "type": "string"
          },
          {
            "name": "id",
            "in": "path",
            "required": true,
            "type": "string"
          }
        ],
        "tags": [
          "controller.api.services.v1.HostCatalogService"
        ]
      },
      "patch": {
        "summary": "Updates a HostCatalog",
        "operationId": "HostCatalogService_UpdateHostCatalog",
        "responses": {
          "200": {
            "description": "",
            "schema": {
              "$ref": "#/definitions/controller.api.resources.hosts.v1.HostCatalog"
            }
          }
        },
        "parameters": [
          {
            "name": "org_id",
            "in": "path",
            "required": true,
            "type": "string"
          },
          {
            "name": "project_id",
            "in": "path",
            "required": true,
            "type": "string"
          },
          {
            "name": "id",
            "in": "path",
            "required": true,
            "type": "string"
          },
          {
            "name": "body",
            "in": "body",
            "required": true,
            "schema": {
              "$ref": "#/definitions/controller.api.resources.hosts.v1.HostCatalog"
            }
          }
        ],
        "tags": [
          "controller.api.services.v1.HostCatalogService"
        ]
      }
    },
    "/v1/orgs/{org_id}/projects/{project_id}/sessions": {
      "get": {
        "summary": "Lists all Sessions",
        "operationId": "SessionService_ListSessions",
        "responses": {
          "200": {
            "description": "A successful response.",
            "schema": {
              "$ref": "#/definitions/controller.api.v1.ListSessionsResponse"
            }
          }
        },
        "parameters": [
          {
            "name": "org_id",
            "in": "path",
            "required": true,
            "type": "string"
          },
          {
            "name": "project_id",
            "in": "path",
            "required": true,
            "type": "string"
          },
          {
            "name": "view",
            "in": "query",
            "required": false,
            "type": "string",
            "enum": [
              "BASIC",
              "FULL"
            ],
            "default": "BASIC"
          }
        ],
        "tags": [
          "controller.api.v1.SessionService"
        ]
      },
      "post": {
        "summary": "Creates a single Session",
        "description": "Creates a session for the provided target.",
        "operationId": "SessionService_CreateSession",
        "responses": {
          "200": {
            "description": "",
            "schema": {
              "$ref": "#/definitions/controller.api.resource.v1.Session"
            }
          }
        },
        "parameters": [
          {
            "name": "org_id",
            "in": "path",
            "required": true,
            "type": "string"
          },
          {
            "name": "project_id",
            "in": "path",
            "required": true,
            "type": "string"
          },
          {
            "name": "body",
            "in": "body",
            "required": true,
            "schema": {
              "$ref": "#/definitions/controller.api.resource.v1.Session"
            }
          }
        ],
        "tags": [
          "controller.api.v1.SessionService"
        ]
      }
    },
    "/v1/orgs/{org_id}/projects/{project_id}/sessions/{id}": {
      "get": {
        "summary": "Gets a single Session",
        "operationId": "SessionService_GetSession",
        "responses": {
          "200": {
            "description": "",
            "schema": {
              "$ref": "#/definitions/controller.api.resource.v1.Session"
            }
          }
        },
        "parameters": [
          {
            "name": "org_id",
            "in": "path",
            "required": true,
            "type": "string"
          },
          {
            "name": "project_id",
            "in": "path",
            "required": true,
            "type": "string"
          },
          {
            "name": "id",
            "in": "path",
            "required": true,
            "type": "string"
          },
          {
            "name": "view",
            "in": "query",
            "required": false,
            "type": "string",
            "enum": [
              "BASIC",
              "FULL"
            ],
            "default": "BASIC"
          }
        ],
        "tags": [
          "controller.api.v1.SessionService"
        ]
      },
      "delete": {
        "summary": "Deletes a Session",
        "operationId": "SessionService_DeleteSession",
        "responses": {
          "200": {
            "description": "A successful response.",
            "schema": {
              "$ref": "#/definitions/controller.api.v1.DeleteSessionResponse"
            }
          }
        },
        "parameters": [
          {
            "name": "org_id",
            "in": "path",
            "required": true,
            "type": "string"
          },
          {
            "name": "project_id",
            "in": "path",
            "required": true,
            "type": "string"
          },
          {
            "name": "id",
            "in": "path",
            "required": true,
            "type": "string"
          }
        ],
        "tags": [
          "controller.api.v1.SessionService"
        ]
      },
      "patch": {
        "summary": "Updates a Session",
        "operationId": "SessionService_UpdateSession",
        "responses": {
          "200": {
            "description": "",
            "schema": {
              "$ref": "#/definitions/controller.api.resource.v1.Session"
            }
          }
        },
        "parameters": [
          {
            "name": "org_id",
            "in": "path",
            "required": true,
            "type": "string"
          },
          {
            "name": "project_id",
            "in": "path",
            "required": true,
            "type": "string"
          },
          {
            "name": "id",
            "in": "path",
            "required": true,
            "type": "string"
          },
          {
            "name": "body",
            "in": "body",
            "required": true,
            "schema": {
              "$ref": "#/definitions/controller.api.resource.v1.Session"
            }
          }
        ],
        "tags": [
          "controller.api.v1.SessionService"
        ]
      }
    },
    "/v1/orgs/{org_id}/projects/{project_id}/targets": {
      "get": {
        "summary": "Lists all Targets",
        "operationId": "TargetService_ListTargets",
        "responses": {
          "200": {
            "description": "A successful response.",
            "schema": {
              "$ref": "#/definitions/controller.api.v1.ListTargetsResponse"
            }
          }
        },
        "parameters": [
          {
            "name": "org_id",
            "in": "path",
            "required": true,
            "type": "string"
          },
          {
            "name": "project_id",
            "in": "path",
            "required": true,
            "type": "string"
          },
          {
            "name": "view",
            "in": "query",
            "required": false,
            "type": "string",
            "enum": [
              "BASIC",
              "FULL"
            ],
            "default": "BASIC"
          }
        ],
        "tags": [
          "controller.api.v1.TargetService"
        ]
      },
      "post": {
        "summary": "Creates a single Target",
        "operationId": "TargetService_CreateTarget",
        "responses": {
          "200": {
            "description": "",
            "schema": {
              "$ref": "#/definitions/controller.api.resource.v1.Target"
            }
          }
        },
        "parameters": [
          {
            "name": "org_id",
            "in": "path",
            "required": true,
            "type": "string"
          },
          {
            "name": "project_id",
            "in": "path",
            "required": true,
            "type": "string"
          },
          {
            "name": "body",
            "in": "body",
            "required": true,
            "schema": {
              "$ref": "#/definitions/controller.api.resource.v1.Target"
            }
          }
        ],
        "tags": [
          "controller.api.v1.TargetService"
        ]
      }
    },
    "/v1/orgs/{org_id}/projects/{project_id}/targets/{id}": {
      "get": {
        "summary": "Gets a single Target",
        "operationId": "TargetService_GetTarget",
        "responses": {
          "200": {
            "description": "",
            "schema": {
              "$ref": "#/definitions/controller.api.resource.v1.Target"
            }
          }
        },
        "parameters": [
          {
            "name": "org_id",
            "in": "path",
            "required": true,
            "type": "string"
          },
          {
            "name": "project_id",
            "in": "path",
            "required": true,
            "type": "string"
          },
          {
            "name": "id",
            "in": "path",
            "required": true,
            "type": "string"
          },
          {
            "name": "view",
            "in": "query",
            "required": false,
            "type": "string",
            "enum": [
              "BASIC",
              "FULL"
            ],
            "default": "BASIC"
          }
        ],
        "tags": [
          "controller.api.v1.TargetService"
        ]
      },
      "delete": {
        "summary": "Deletes a Target",
        "operationId": "TargetService_DeleteTarget",
        "responses": {
          "200": {
            "description": "A successful response.",
            "schema": {
              "$ref": "#/definitions/controller.api.v1.DeleteTargetResponse"
            }
          }
        },
        "parameters": [
          {
            "name": "org_id",
            "in": "path",
            "required": true,
            "type": "string"
          },
          {
            "name": "project_id",
            "in": "path",
            "required": true,
            "type": "string"
          },
          {
            "name": "id",
            "in": "path",
            "required": true,
            "type": "string"
          }
        ],
        "tags": [
          "controller.api.v1.TargetService"
        ]
      },
      "patch": {
        "summary": "Updates a Target",
        "operationId": "TargetService_UpdateTarget",
        "responses": {
          "200": {
            "description": "",
            "schema": {
              "$ref": "#/definitions/controller.api.resource.v1.Target"
            }
          }
        },
        "parameters": [
          {
            "name": "org_id",
            "in": "path",
            "required": true,
            "type": "string"
          },
          {
            "name": "project_id",
            "in": "path",
            "required": true,
            "type": "string"
          },
          {
            "name": "id",
            "in": "path",
            "required": true,
            "type": "string"
          },
          {
            "name": "body",
            "in": "body",
            "required": true,
            "schema": {
              "$ref": "#/definitions/controller.api.resource.v1.Target"
            }
          }
        ],
        "tags": [
          "controller.api.v1.TargetService"
        ]
      }
    },
    "/v1/orgs/{org_id}/projects/{project_id}/targets/{id}:add-host-sets": {
      "post": {
        "summary": "Adds existing Host Sets to the Target",
        "description": "Adds the host sets to this target if possible.  All host sets added must be in the same project this target is from.",
        "operationId": "TargetService_AddHostSetsToTarget",
        "responses": {
          "200": {
            "description": "A successful response.",
            "schema": {
              "$ref": "#/definitions/controller.api.v1.AddHostSetsToTargetResponse"
            }
          }
        },
        "parameters": [
          {
            "name": "org_id",
            "in": "path",
            "required": true,
            "type": "string"
          },
          {
            "name": "project_id",
            "in": "path",
            "required": true,
            "type": "string"
          },
          {
            "name": "id",
            "in": "path",
            "required": true,
            "type": "string"
          }
        ],
        "tags": [
          "controller.api.v1.TargetService"
        ]
      }
    },
    "/v1/orgs/{org_id}/projects/{project_id}/targets/{id}:remove-host-sets": {
      "post": {
        "summary": "Removes Host Sets from the Target",
        "description": "Removes the host sets from this target if present.  If it is not present then no action is taken and no error is returned.",
        "operationId": "TargetService_RemoveHostSetsFromTarget",
        "responses": {
          "200": {
            "description": "A successful response.",
            "schema": {
              "$ref": "#/definitions/controller.api.v1.RemoveHostSetsFromTargetResponse"
            }
          }
        },
        "parameters": [
          {
            "name": "org_id",
            "in": "path",
            "required": true,
            "type": "string"
          },
          {
            "name": "project_id",
            "in": "path",
            "required": true,
            "type": "string"
          },
          {
            "name": "id",
            "in": "path",
            "required": true,
            "type": "string"
          }
        ],
        "tags": [
          "controller.api.v1.TargetService"
        ]
      }
    }
  },
  "definitions": {
    "controller.api.resources.hosts.v1.Host": {
      "type": "object",
      "properties": {
        "id": {
          "type": "string",
          "description": "The ID of the host\nOutput only.",
          "readOnly": true
        },
        "type": {
          "type": "string",
          "title": "The type of the resource, to help differentiate schemas"
        },
        "name": {
          "type": "string",
          "title": "Optional name for identification purposes"
        },
        "description": {
          "type": "string",
          "title": "Optional user-set description for identification purposes"
        },
        "created_time": {
          "type": "string",
          "format": "date-time",
          "description": "The time this resource was created\nOutput only.",
          "readOnly": true
        },
        "updated_time": {
          "type": "string",
          "format": "date-time",
          "description": "The time this resource was last updated\nOutput only.",
          "readOnly": true
        },
        "disabled": {
          "type": "boolean",
          "format": "boolean",
          "title": "Whether the host is disabled"
        },
        "address": {
          "type": "string",
          "title": "The address (DNS or IP name) used to reach the host"
        }
      },
      "title": "Host contains all fields related to a Host resource"
    },
    "controller.api.resources.hosts.v1.HostCatalog": {
      "type": "object",
      "properties": {
        "id": {
          "type": "string",
          "description": "The ID of the host\nOutput only.",
          "readOnly": true
        },
        "type": {
          "type": "string",
          "title": "The type of the resource, to help differentiate schemas"
        },
        "name": {
          "type": "string",
          "title": "Optional name for identification purposes"
        },
        "description": {
          "type": "string",
          "title": "Optional user-set description for identification purposes"
        },
        "created_time": {
          "type": "string",
          "format": "date-time",
          "description": "The time this resource was created\nOutput only.",
          "readOnly": true
        },
        "updated_time": {
          "type": "string",
          "format": "date-time",
          "description": "The time this resource was last updated\nOutput only.",
          "readOnly": true
        },
        "disabled": {
          "type": "boolean",
          "format": "boolean",
          "title": "Whether the catalog is disabled"
        },
        "attributes": {
          "type": "object",
          "title": "Attributes specific to the catalog type"
        }
      },
      "title": "HostCatalog manages Hosts and HostSets"
    },
    "controller.api.resources.hosts.v1.HostSet": {
      "type": "object",
      "properties": {
        "id": {
          "type": "string",
          "description": "The ID of the host\nOutput only.",
          "readOnly": true
        },
        "type": {
          "type": "string",
          "title": "The type of the resource, to help differentiate schemas"
        },
        "name": {
          "type": "string",
          "title": "Optional name for identification purposes"
        },
        "description": {
          "type": "string",
          "title": "Optional user-set description for identification purposes"
        },
        "created_time": {
          "type": "string",
          "format": "date-time",
          "description": "The time this resource was created\nOutput only.",
          "readOnly": true
        },
        "updated_time": {
          "type": "string",
          "format": "date-time",
          "description": "The time this resource was last updated\nOutput only.",
          "readOnly": true
        },
        "disabled": {
          "type": "boolean",
          "format": "boolean",
          "title": "Whether the host set is disabled"
        },
        "size": {
          "type": "string",
          "format": "int64",
          "description": "The total count of hosts in this host set\nOutput only.",
          "readOnly": true
        },
        "hosts": {
          "type": "array",
          "items": {
            "$ref": "#/definitions/controller.api.resources.hosts.v1.Host"
          },
          "description": "A list of hosts in this host set\nTODO: Figure out if this should be in the basic HostSet view and what\nview to use on the Hosts.\nOutput only.",
          "readOnly": true
        }
      },
<<<<<<< HEAD
      "description": "HostSets are a collection of sets created and managed by a catalog."
    },
    "controller.api.resource.v1.Session": {
      "type": "object",
      "properties": {
        "uri": {
          "type": "string",
          "description": "Output only.",
          "readOnly": true
        },
        "friendly_name": {
          "type": "string"
        },
        "created_time": {
          "type": "string",
          "format": "date-time",
          "description": "The time this session was created.\nOutput only.",
          "readOnly": true
        },
        "updated_time": {
          "type": "string",
          "format": "date-time",
          "description": "The time this session was last updated.\nOutput only.",
          "readOnly": true
        },
        "worker_uris": {
          "type": "array",
          "items": {
            "type": "string"
          },
          "description": "The workers which are able to handle this session.\nOutput only.",
          "readOnly": true
        },
        "mtls_cert": {
          "type": "array",
          "items": {
            "type": "string",
            "format": "byte"
          },
          "description": "Output only.",
          "readOnly": true
        },
        "target_reference": {
          "$ref": "#/definitions/controller.api.resource.v1.TargetRef",
          "description": "A reference to the target that this session will connect to.\nTODO: Decide between holding just a reference (good for request) or inline (good for response) or some combination."
        }
      },
      "description": "A session contains the information required for an end user to connect to target.\nTODO: Add a way to track session state information."
    },
    "controller.api.resource.v1.StaticCatalogDetails": {
      "type": "object"
    },
    "controller.api.resource.v1.Target": {
      "type": "object",
      "properties": {
        "uri": {
          "type": "string",
          "description": "Output only.",
          "readOnly": true
        },
        "friendly_name": {
          "type": "string"
        },
        "created_time": {
          "type": "string",
          "format": "date-time",
          "description": "The time this target was created.\nOutput only.",
          "readOnly": true
        },
        "updated_time": {
          "type": "string",
          "format": "date-time",
          "description": "The time this target was last updated.\nOutput only.",
          "readOnly": true
        },
        "disabled": {
          "type": "boolean",
          "format": "boolean",
          "description": "Marks the target as disabled.  Default is false."
        },
        "hosts": {
          "type": "array",
          "items": {
            "$ref": "#/definitions/controller.api.resource.v1.HostSet"
          },
          "description": "A list of HostSets which this target points to."
        },
        "default_port": {
          "type": "integer",
          "format": "int32",
          "title": "The default port to connect to for all"
        }
      },
      "description": "A target captures how to access a specific service.  It's list of hostsets all host the same service and authorize\naccess to it using any single credential in the list of credential sets."
    },
    "controller.api.resource.v1.TargetRef": {
      "type": "object",
      "properties": {
        "uri": {
          "type": "string"
        }
      }
    },
    "controller.api.v1.AddHostSetsToTargetResponse": {
      "type": "object"
    },
    "controller.api.v1.AddToHostSetResponse": {
=======
      "title": "HostSet is a collection of Hosts created and managed by a HostCatalog"
    },
    "controller.api.services.v1.AddToHostSetResponse": {
>>>>>>> 8824a6f7
      "type": "object"
    },
    "controller.api.services.v1.CreateHostCatalogResponse": {
      "type": "object",
      "properties": {
        "uri": {
          "type": "string"
        },
        "item": {
          "$ref": "#/definitions/controller.api.resources.hosts.v1.HostCatalog"
        }
      }
    },
    "controller.api.services.v1.CreateHostResponse": {
      "type": "object",
      "properties": {
        "ref": {
          "type": "string"
        },
        "item": {
          "$ref": "#/definitions/controller.api.resources.hosts.v1.Host"
        }
      }
    },
    "controller.api.services.v1.CreateHostSetResponse": {
      "type": "object",
      "properties": {
        "uri": {
          "type": "string"
        },
        "item": {
          "$ref": "#/definitions/controller.api.resources.hosts.v1.HostSet"
        }
      }
    },
<<<<<<< HEAD
    "controller.api.v1.CreateSessionResponse": {
      "type": "object",
      "properties": {
        "uri": {
          "type": "string"
        },
        "item": {
          "$ref": "#/definitions/controller.api.resource.v1.Session"
        }
      }
    },
    "controller.api.v1.CreateTargetResponse": {
      "type": "object",
      "properties": {
        "uri": {
          "type": "string"
        },
        "item": {
          "$ref": "#/definitions/controller.api.resource.v1.Target"
        }
      }
    },
    "controller.api.v1.DeleteHostCatalogResponse": {
=======
    "controller.api.services.v1.DeleteHostCatalogResponse": {
>>>>>>> 8824a6f7
      "type": "object",
      "properties": {
        "existed": {
          "type": "boolean",
          "format": "boolean"
        }
      }
    },
    "controller.api.services.v1.DeleteHostResponse": {
      "type": "object",
      "properties": {
        "existed": {
          "type": "boolean",
          "format": "boolean"
        }
      }
    },
    "controller.api.services.v1.DeleteHostSetResponse": {
      "type": "object",
      "properties": {
        "existed": {
          "type": "boolean",
          "format": "boolean"
        }
      }
    },
<<<<<<< HEAD
    "controller.api.v1.DeleteSessionResponse": {
      "type": "object",
      "properties": {
        "existed": {
          "type": "boolean",
          "format": "boolean"
        }
      }
    },
    "controller.api.v1.DeleteTargetResponse": {
      "type": "object",
      "properties": {
        "existed": {
          "type": "boolean",
          "format": "boolean"
        }
      }
    },
    "controller.api.v1.GetHostCatalogResponse": {
=======
    "controller.api.services.v1.GetHostCatalogResponse": {
>>>>>>> 8824a6f7
      "type": "object",
      "properties": {
        "item": {
          "$ref": "#/definitions/controller.api.resources.hosts.v1.HostCatalog"
        }
      }
    },
    "controller.api.services.v1.GetHostResponse": {
      "type": "object",
      "properties": {
        "item": {
          "$ref": "#/definitions/controller.api.resources.hosts.v1.Host"
        }
      }
    },
    "controller.api.services.v1.GetHostSetResponse": {
      "type": "object",
      "properties": {
        "item": {
          "$ref": "#/definitions/controller.api.resources.hosts.v1.HostSet"
        }
      }
    },
<<<<<<< HEAD
    "controller.api.v1.GetSessionResponse": {
      "type": "object",
      "properties": {
        "item": {
          "$ref": "#/definitions/controller.api.resource.v1.Session"
        }
      }
    },
    "controller.api.v1.GetTargetResponse": {
      "type": "object",
      "properties": {
        "item": {
          "$ref": "#/definitions/controller.api.resource.v1.Target"
        }
      }
    },
    "controller.api.v1.ListHostCatalogsResponse": {
=======
    "controller.api.services.v1.ListHostCatalogsResponse": {
>>>>>>> 8824a6f7
      "type": "object",
      "properties": {
        "items": {
          "type": "array",
          "items": {
            "$ref": "#/definitions/controller.api.resources.hosts.v1.HostCatalog"
          }
        }
      }
    },
    "controller.api.services.v1.ListHostSetsResponse": {
      "type": "object",
      "properties": {
        "items": {
          "type": "array",
          "items": {
            "$ref": "#/definitions/controller.api.resources.hosts.v1.HostSet"
          }
        }
      }
    },
    "controller.api.services.v1.ListHostsResponse": {
      "type": "object",
      "properties": {
        "items": {
          "type": "array",
          "items": {
            "$ref": "#/definitions/controller.api.resources.hosts.v1.Host"
          }
        }
      }
    },
<<<<<<< HEAD
    "controller.api.v1.ListSessionsResponse": {
      "type": "object",
      "properties": {
        "items": {
          "type": "array",
          "items": {
            "$ref": "#/definitions/controller.api.resource.v1.Session"
          }
        }
      }
    },
    "controller.api.v1.ListTargetsResponse": {
      "type": "object",
      "properties": {
        "items": {
          "type": "array",
          "items": {
            "$ref": "#/definitions/controller.api.resource.v1.Target"
          }
        }
      }
    },
    "controller.api.v1.RemoveFromHostSetResponse": {
      "type": "object"
    },
    "controller.api.v1.RemoveHostSetsFromTargetResponse": {
      "type": "object"
    },
    "controller.api.v1.UpdateHostCatalogResponse": {
=======
    "controller.api.services.v1.RemoveFromHostSetResponse": {
      "type": "object"
    },
    "controller.api.services.v1.UpdateHostCatalogResponse": {
>>>>>>> 8824a6f7
      "type": "object",
      "properties": {
        "item": {
          "$ref": "#/definitions/controller.api.resources.hosts.v1.HostCatalog"
        }
      }
    },
    "controller.api.services.v1.UpdateHostResponse": {
      "type": "object",
      "properties": {
        "item": {
          "$ref": "#/definitions/controller.api.resources.hosts.v1.Host"
        }
      }
    },
    "controller.api.services.v1.UpdateHostSetResponse": {
      "type": "object",
      "properties": {
        "item": {
          "$ref": "#/definitions/controller.api.resources.hosts.v1.HostSet"
        }
      }
    },
<<<<<<< HEAD
    "controller.api.v1.UpdateSessionResponse": {
      "type": "object",
      "properties": {
        "item": {
          "$ref": "#/definitions/controller.api.resource.v1.Session"
        }
      }
    },
    "controller.api.v1.UpdateTargetResponse": {
      "type": "object",
      "properties": {
        "item": {
          "$ref": "#/definitions/controller.api.resource.v1.Target"
        }
      }
    },
    "controller.api.view.v1.View": {
      "type": "string",
      "enum": [
        "BASIC",
        "FULL"
      ],
      "default": "BASIC"
    },
=======
>>>>>>> 8824a6f7
    "google.protobuf.FieldMask": {
      "type": "object",
      "properties": {
        "paths": {
          "type": "array",
          "items": {
            "type": "string"
          },
          "description": "The set of field mask paths."
        }
      },
      "description": "paths: \"f.a\"\n    paths: \"f.b.d\"\n\nHere `f` represents a field in some root message, `a` and `b`\nfields in the message found in `f`, and `d` a field found in the\nmessage in `f.b`.\n\nField masks are used to specify a subset of fields that should be\nreturned by a get operation or modified by an update operation.\nField masks also have a custom JSON encoding (see below).\n\n# Field Masks in Projections\n\nWhen used in the context of a projection, a response message or\nsub-message is filtered by the API to only contain those fields as\nspecified in the mask. For example, if the mask in the previous\nexample is applied to a response message as follows:\n\n    f {\n      a : 22\n      b {\n        d : 1\n        x : 2\n      }\n      y : 13\n    }\n    z: 8\n\nThe result will not contain specific values for fields x,y and z\n(their value will be set to the default, and omitted in proto text\noutput):\n\n\n    f {\n      a : 22\n      b {\n        d : 1\n      }\n    }\n\nA repeated field is not allowed except at the last position of a\npaths string.\n\nIf a FieldMask object is not present in a get operation, the\noperation applies to all fields (as if a FieldMask of all fields\nhad been specified).\n\nNote that a field mask does not necessarily apply to the\ntop-level response message. In case of a REST get operation, the\nfield mask applies directly to the response, but in case of a REST\nlist operation, the mask instead applies to each individual message\nin the returned resource list. In case of a REST custom method,\nother definitions may be used. Where the mask applies will be\nclearly documented together with its declaration in the API.  In\nany case, the effect on the returned resource/resources is required\nbehavior for APIs.\n\n# Field Masks in Update Operations\n\nA field mask in update operations specifies which fields of the\ntargeted resource are going to be updated. The API is required\nto only change the values of the fields as specified in the mask\nand leave the others untouched. If a resource is passed in to\ndescribe the updated values, the API ignores the values of all\nfields not covered by the mask.\n\nIf a repeated field is specified for an update operation, new values will\nbe appended to the existing repeated field in the target resource. Note that\na repeated field is only allowed in the last position of a `paths` string.\n\nIf a sub-message is specified in the last position of the field mask for an\nupdate operation, then new value will be merged into the existing sub-message\nin the target resource.\n\nFor example, given the target message:\n\n    f {\n      b {\n        d: 1\n        x: 2\n      }\n      c: [1]\n    }\n\nAnd an update message:\n\n    f {\n      b {\n        d: 10\n      }\n      c: [2]\n    }\n\nthen if the field mask is:\n\n paths: [\"f.b\", \"f.c\"]\n\nthen the result will be:\n\n    f {\n      b {\n        d: 10\n        x: 2\n      }\n      c: [1, 2]\n    }\n\nAn implementation may provide options to override this default behavior for\nrepeated and message fields.\n\nIn order to reset a field's value to the default, the field must\nbe in the mask and set to the default value in the provided resource.\nHence, in order to reset all fields of a resource, provide a default\ninstance of the resource and set all fields in the mask, or do\nnot provide a mask as described below.\n\nIf a field mask is not present on update, the operation applies to\nall fields (as if a field mask of all fields has been specified).\nNote that in the presence of schema evolution, this may mean that\nfields the client does not know and has therefore not filled into\nthe request will be reset to their default. If this is unwanted\nbehavior, a specific service may require a client to always specify\na field mask, producing an error if not.\n\nAs with get operations, the location of the resource which\ndescribes the updated values in the request message depends on the\noperation kind. In any case, the effect of the field mask is\nrequired to be honored by the API.\n\n## Considerations for HTTP REST\n\nThe HTTP kind of an update operation which uses a field mask must\nbe set to PATCH instead of PUT in order to satisfy HTTP semantics\n(PUT must only be used for full updates).\n\n# JSON Encoding of Field Masks\n\nIn JSON, a field mask is encoded as a single string where paths are\nseparated by a comma. Fields name in each path are converted\nto/from lower-camel naming conventions.\n\nAs an example, consider the following message declarations:\n\n    message Profile {\n      User user = 1;\n      Photo photo = 2;\n    }\n    message User {\n      string display_name = 1;\n      string address = 2;\n    }\n\nIn proto a field mask for `Profile` may look as such:\n\n    mask {\n      paths: \"user.display_name\"\n      paths: \"photo\"\n    }\n\nIn JSON, the same mask is represented as below:\n\n    {\n      mask: \"user.displayName,photo\"\n    }\n\n# Field Masks and Oneof Fields\n\nField masks treat fields in oneofs just as regular fields. Consider the\nfollowing message:\n\n    message SampleMessage {\n      oneof test_oneof {\n        string name = 4;\n        SubMessage sub_message = 9;\n      }\n    }\n\nThe field mask can be:\n\n    mask {\n      paths: \"name\"\n    }\n\nOr:\n\n    mask {\n      paths: \"sub_message\"\n    }\n\nNote that oneof type names (\"test_oneof\" in this case) cannot be used in\npaths.\n\n## Field Mask Verification\n\nThe implementation of any API method which has a FieldMask type field in the\nrequest should verify the included field paths, and return an\n`INVALID_ARGUMENT` error if any path is unmappable.",
      "title": "`FieldMask` represents a set of symbolic field paths, for example:"
    },
    "google.protobuf.NullValue": {
      "type": "string",
      "enum": [
        "NULL_VALUE"
      ],
      "default": "NULL_VALUE",
      "description": "`NullValue` is a singleton enumeration to represent the null value for the\n`Value` type union.\n\n The JSON representation for `NullValue` is JSON `null`.\n\n - NULL_VALUE: Null value."
    }
  }
}<|MERGE_RESOLUTION|>--- conflicted
+++ resolved
@@ -1404,493 +1404,6 @@
           "controller.api.services.v1.HostCatalogService"
         ]
       }
-    },
-    "/v1/orgs/{org_id}/projects/{project_id}/sessions": {
-      "get": {
-        "summary": "Lists all Sessions",
-        "operationId": "SessionService_ListSessions",
-        "responses": {
-          "200": {
-            "description": "A successful response.",
-            "schema": {
-              "$ref": "#/definitions/controller.api.v1.ListSessionsResponse"
-            }
-          }
-        },
-        "parameters": [
-          {
-            "name": "org_id",
-            "in": "path",
-            "required": true,
-            "type": "string"
-          },
-          {
-            "name": "project_id",
-            "in": "path",
-            "required": true,
-            "type": "string"
-          },
-          {
-            "name": "view",
-            "in": "query",
-            "required": false,
-            "type": "string",
-            "enum": [
-              "BASIC",
-              "FULL"
-            ],
-            "default": "BASIC"
-          }
-        ],
-        "tags": [
-          "controller.api.v1.SessionService"
-        ]
-      },
-      "post": {
-        "summary": "Creates a single Session",
-        "description": "Creates a session for the provided target.",
-        "operationId": "SessionService_CreateSession",
-        "responses": {
-          "200": {
-            "description": "",
-            "schema": {
-              "$ref": "#/definitions/controller.api.resource.v1.Session"
-            }
-          }
-        },
-        "parameters": [
-          {
-            "name": "org_id",
-            "in": "path",
-            "required": true,
-            "type": "string"
-          },
-          {
-            "name": "project_id",
-            "in": "path",
-            "required": true,
-            "type": "string"
-          },
-          {
-            "name": "body",
-            "in": "body",
-            "required": true,
-            "schema": {
-              "$ref": "#/definitions/controller.api.resource.v1.Session"
-            }
-          }
-        ],
-        "tags": [
-          "controller.api.v1.SessionService"
-        ]
-      }
-    },
-    "/v1/orgs/{org_id}/projects/{project_id}/sessions/{id}": {
-      "get": {
-        "summary": "Gets a single Session",
-        "operationId": "SessionService_GetSession",
-        "responses": {
-          "200": {
-            "description": "",
-            "schema": {
-              "$ref": "#/definitions/controller.api.resource.v1.Session"
-            }
-          }
-        },
-        "parameters": [
-          {
-            "name": "org_id",
-            "in": "path",
-            "required": true,
-            "type": "string"
-          },
-          {
-            "name": "project_id",
-            "in": "path",
-            "required": true,
-            "type": "string"
-          },
-          {
-            "name": "id",
-            "in": "path",
-            "required": true,
-            "type": "string"
-          },
-          {
-            "name": "view",
-            "in": "query",
-            "required": false,
-            "type": "string",
-            "enum": [
-              "BASIC",
-              "FULL"
-            ],
-            "default": "BASIC"
-          }
-        ],
-        "tags": [
-          "controller.api.v1.SessionService"
-        ]
-      },
-      "delete": {
-        "summary": "Deletes a Session",
-        "operationId": "SessionService_DeleteSession",
-        "responses": {
-          "200": {
-            "description": "A successful response.",
-            "schema": {
-              "$ref": "#/definitions/controller.api.v1.DeleteSessionResponse"
-            }
-          }
-        },
-        "parameters": [
-          {
-            "name": "org_id",
-            "in": "path",
-            "required": true,
-            "type": "string"
-          },
-          {
-            "name": "project_id",
-            "in": "path",
-            "required": true,
-            "type": "string"
-          },
-          {
-            "name": "id",
-            "in": "path",
-            "required": true,
-            "type": "string"
-          }
-        ],
-        "tags": [
-          "controller.api.v1.SessionService"
-        ]
-      },
-      "patch": {
-        "summary": "Updates a Session",
-        "operationId": "SessionService_UpdateSession",
-        "responses": {
-          "200": {
-            "description": "",
-            "schema": {
-              "$ref": "#/definitions/controller.api.resource.v1.Session"
-            }
-          }
-        },
-        "parameters": [
-          {
-            "name": "org_id",
-            "in": "path",
-            "required": true,
-            "type": "string"
-          },
-          {
-            "name": "project_id",
-            "in": "path",
-            "required": true,
-            "type": "string"
-          },
-          {
-            "name": "id",
-            "in": "path",
-            "required": true,
-            "type": "string"
-          },
-          {
-            "name": "body",
-            "in": "body",
-            "required": true,
-            "schema": {
-              "$ref": "#/definitions/controller.api.resource.v1.Session"
-            }
-          }
-        ],
-        "tags": [
-          "controller.api.v1.SessionService"
-        ]
-      }
-    },
-    "/v1/orgs/{org_id}/projects/{project_id}/targets": {
-      "get": {
-        "summary": "Lists all Targets",
-        "operationId": "TargetService_ListTargets",
-        "responses": {
-          "200": {
-            "description": "A successful response.",
-            "schema": {
-              "$ref": "#/definitions/controller.api.v1.ListTargetsResponse"
-            }
-          }
-        },
-        "parameters": [
-          {
-            "name": "org_id",
-            "in": "path",
-            "required": true,
-            "type": "string"
-          },
-          {
-            "name": "project_id",
-            "in": "path",
-            "required": true,
-            "type": "string"
-          },
-          {
-            "name": "view",
-            "in": "query",
-            "required": false,
-            "type": "string",
-            "enum": [
-              "BASIC",
-              "FULL"
-            ],
-            "default": "BASIC"
-          }
-        ],
-        "tags": [
-          "controller.api.v1.TargetService"
-        ]
-      },
-      "post": {
-        "summary": "Creates a single Target",
-        "operationId": "TargetService_CreateTarget",
-        "responses": {
-          "200": {
-            "description": "",
-            "schema": {
-              "$ref": "#/definitions/controller.api.resource.v1.Target"
-            }
-          }
-        },
-        "parameters": [
-          {
-            "name": "org_id",
-            "in": "path",
-            "required": true,
-            "type": "string"
-          },
-          {
-            "name": "project_id",
-            "in": "path",
-            "required": true,
-            "type": "string"
-          },
-          {
-            "name": "body",
-            "in": "body",
-            "required": true,
-            "schema": {
-              "$ref": "#/definitions/controller.api.resource.v1.Target"
-            }
-          }
-        ],
-        "tags": [
-          "controller.api.v1.TargetService"
-        ]
-      }
-    },
-    "/v1/orgs/{org_id}/projects/{project_id}/targets/{id}": {
-      "get": {
-        "summary": "Gets a single Target",
-        "operationId": "TargetService_GetTarget",
-        "responses": {
-          "200": {
-            "description": "",
-            "schema": {
-              "$ref": "#/definitions/controller.api.resource.v1.Target"
-            }
-          }
-        },
-        "parameters": [
-          {
-            "name": "org_id",
-            "in": "path",
-            "required": true,
-            "type": "string"
-          },
-          {
-            "name": "project_id",
-            "in": "path",
-            "required": true,
-            "type": "string"
-          },
-          {
-            "name": "id",
-            "in": "path",
-            "required": true,
-            "type": "string"
-          },
-          {
-            "name": "view",
-            "in": "query",
-            "required": false,
-            "type": "string",
-            "enum": [
-              "BASIC",
-              "FULL"
-            ],
-            "default": "BASIC"
-          }
-        ],
-        "tags": [
-          "controller.api.v1.TargetService"
-        ]
-      },
-      "delete": {
-        "summary": "Deletes a Target",
-        "operationId": "TargetService_DeleteTarget",
-        "responses": {
-          "200": {
-            "description": "A successful response.",
-            "schema": {
-              "$ref": "#/definitions/controller.api.v1.DeleteTargetResponse"
-            }
-          }
-        },
-        "parameters": [
-          {
-            "name": "org_id",
-            "in": "path",
-            "required": true,
-            "type": "string"
-          },
-          {
-            "name": "project_id",
-            "in": "path",
-            "required": true,
-            "type": "string"
-          },
-          {
-            "name": "id",
-            "in": "path",
-            "required": true,
-            "type": "string"
-          }
-        ],
-        "tags": [
-          "controller.api.v1.TargetService"
-        ]
-      },
-      "patch": {
-        "summary": "Updates a Target",
-        "operationId": "TargetService_UpdateTarget",
-        "responses": {
-          "200": {
-            "description": "",
-            "schema": {
-              "$ref": "#/definitions/controller.api.resource.v1.Target"
-            }
-          }
-        },
-        "parameters": [
-          {
-            "name": "org_id",
-            "in": "path",
-            "required": true,
-            "type": "string"
-          },
-          {
-            "name": "project_id",
-            "in": "path",
-            "required": true,
-            "type": "string"
-          },
-          {
-            "name": "id",
-            "in": "path",
-            "required": true,
-            "type": "string"
-          },
-          {
-            "name": "body",
-            "in": "body",
-            "required": true,
-            "schema": {
-              "$ref": "#/definitions/controller.api.resource.v1.Target"
-            }
-          }
-        ],
-        "tags": [
-          "controller.api.v1.TargetService"
-        ]
-      }
-    },
-    "/v1/orgs/{org_id}/projects/{project_id}/targets/{id}:add-host-sets": {
-      "post": {
-        "summary": "Adds existing Host Sets to the Target",
-        "description": "Adds the host sets to this target if possible.  All host sets added must be in the same project this target is from.",
-        "operationId": "TargetService_AddHostSetsToTarget",
-        "responses": {
-          "200": {
-            "description": "A successful response.",
-            "schema": {
-              "$ref": "#/definitions/controller.api.v1.AddHostSetsToTargetResponse"
-            }
-          }
-        },
-        "parameters": [
-          {
-            "name": "org_id",
-            "in": "path",
-            "required": true,
-            "type": "string"
-          },
-          {
-            "name": "project_id",
-            "in": "path",
-            "required": true,
-            "type": "string"
-          },
-          {
-            "name": "id",
-            "in": "path",
-            "required": true,
-            "type": "string"
-          }
-        ],
-        "tags": [
-          "controller.api.v1.TargetService"
-        ]
-      }
-    },
-    "/v1/orgs/{org_id}/projects/{project_id}/targets/{id}:remove-host-sets": {
-      "post": {
-        "summary": "Removes Host Sets from the Target",
-        "description": "Removes the host sets from this target if present.  If it is not present then no action is taken and no error is returned.",
-        "operationId": "TargetService_RemoveHostSetsFromTarget",
-        "responses": {
-          "200": {
-            "description": "A successful response.",
-            "schema": {
-              "$ref": "#/definitions/controller.api.v1.RemoveHostSetsFromTargetResponse"
-            }
-          }
-        },
-        "parameters": [
-          {
-            "name": "org_id",
-            "in": "path",
-            "required": true,
-            "type": "string"
-          },
-          {
-            "name": "project_id",
-            "in": "path",
-            "required": true,
-            "type": "string"
-          },
-          {
-            "name": "id",
-            "in": "path",
-            "required": true,
-            "type": "string"
-          }
-        ],
-        "tags": [
-          "controller.api.v1.TargetService"
-        ]
-      }
     }
   },
   "definitions": {
@@ -2034,181 +1547,45 @@
           "readOnly": true
         }
       },
-<<<<<<< HEAD
-      "description": "HostSets are a collection of sets created and managed by a catalog."
-    },
-    "controller.api.resource.v1.Session": {
-      "type": "object",
-      "properties": {
-        "uri": {
-          "type": "string",
-          "description": "Output only.",
-          "readOnly": true
-        },
-        "friendly_name": {
-          "type": "string"
-        },
-        "created_time": {
-          "type": "string",
-          "format": "date-time",
-          "description": "The time this session was created.\nOutput only.",
-          "readOnly": true
-        },
-        "updated_time": {
-          "type": "string",
-          "format": "date-time",
-          "description": "The time this session was last updated.\nOutput only.",
-          "readOnly": true
-        },
-        "worker_uris": {
-          "type": "array",
-          "items": {
-            "type": "string"
-          },
-          "description": "The workers which are able to handle this session.\nOutput only.",
-          "readOnly": true
-        },
-        "mtls_cert": {
-          "type": "array",
-          "items": {
-            "type": "string",
-            "format": "byte"
-          },
-          "description": "Output only.",
-          "readOnly": true
-        },
-        "target_reference": {
-          "$ref": "#/definitions/controller.api.resource.v1.TargetRef",
-          "description": "A reference to the target that this session will connect to.\nTODO: Decide between holding just a reference (good for request) or inline (good for response) or some combination."
-        }
-      },
-      "description": "A session contains the information required for an end user to connect to target.\nTODO: Add a way to track session state information."
-    },
-    "controller.api.resource.v1.StaticCatalogDetails": {
+      "title": "HostSet is a collection of Hosts created and managed by a HostCatalog"
+    },
+    "controller.api.services.v1.AddToHostSetResponse": {
       "type": "object"
     },
-    "controller.api.resource.v1.Target": {
-      "type": "object",
-      "properties": {
-        "uri": {
-          "type": "string",
-          "description": "Output only.",
-          "readOnly": true
-        },
-        "friendly_name": {
-          "type": "string"
-        },
-        "created_time": {
-          "type": "string",
-          "format": "date-time",
-          "description": "The time this target was created.\nOutput only.",
-          "readOnly": true
-        },
-        "updated_time": {
-          "type": "string",
-          "format": "date-time",
-          "description": "The time this target was last updated.\nOutput only.",
-          "readOnly": true
-        },
-        "disabled": {
-          "type": "boolean",
-          "format": "boolean",
-          "description": "Marks the target as disabled.  Default is false."
-        },
-        "hosts": {
-          "type": "array",
-          "items": {
-            "$ref": "#/definitions/controller.api.resource.v1.HostSet"
-          },
-          "description": "A list of HostSets which this target points to."
-        },
-        "default_port": {
-          "type": "integer",
-          "format": "int32",
-          "title": "The default port to connect to for all"
-        }
-      },
-      "description": "A target captures how to access a specific service.  It's list of hostsets all host the same service and authorize\naccess to it using any single credential in the list of credential sets."
-    },
-    "controller.api.resource.v1.TargetRef": {
+    "controller.api.services.v1.CreateHostCatalogResponse": {
       "type": "object",
       "properties": {
         "uri": {
           "type": "string"
-        }
-      }
-    },
-    "controller.api.v1.AddHostSetsToTargetResponse": {
-      "type": "object"
-    },
-    "controller.api.v1.AddToHostSetResponse": {
-=======
-      "title": "HostSet is a collection of Hosts created and managed by a HostCatalog"
-    },
-    "controller.api.services.v1.AddToHostSetResponse": {
->>>>>>> 8824a6f7
-      "type": "object"
-    },
-    "controller.api.services.v1.CreateHostCatalogResponse": {
+        },
+        "item": {
+          "$ref": "#/definitions/controller.api.resources.hosts.v1.HostCatalog"
+        }
+      }
+    },
+    "controller.api.services.v1.CreateHostResponse": {
+      "type": "object",
+      "properties": {
+        "ref": {
+          "type": "string"
+        },
+        "item": {
+          "$ref": "#/definitions/controller.api.resources.hosts.v1.Host"
+        }
+      }
+    },
+    "controller.api.services.v1.CreateHostSetResponse": {
       "type": "object",
       "properties": {
         "uri": {
           "type": "string"
         },
         "item": {
-          "$ref": "#/definitions/controller.api.resources.hosts.v1.HostCatalog"
-        }
-      }
-    },
-    "controller.api.services.v1.CreateHostResponse": {
-      "type": "object",
-      "properties": {
-        "ref": {
-          "type": "string"
-        },
-        "item": {
-          "$ref": "#/definitions/controller.api.resources.hosts.v1.Host"
-        }
-      }
-    },
-    "controller.api.services.v1.CreateHostSetResponse": {
-      "type": "object",
-      "properties": {
-        "uri": {
-          "type": "string"
-        },
-        "item": {
           "$ref": "#/definitions/controller.api.resources.hosts.v1.HostSet"
         }
       }
     },
-<<<<<<< HEAD
-    "controller.api.v1.CreateSessionResponse": {
-      "type": "object",
-      "properties": {
-        "uri": {
-          "type": "string"
-        },
-        "item": {
-          "$ref": "#/definitions/controller.api.resource.v1.Session"
-        }
-      }
-    },
-    "controller.api.v1.CreateTargetResponse": {
-      "type": "object",
-      "properties": {
-        "uri": {
-          "type": "string"
-        },
-        "item": {
-          "$ref": "#/definitions/controller.api.resource.v1.Target"
-        }
-      }
-    },
-    "controller.api.v1.DeleteHostCatalogResponse": {
-=======
     "controller.api.services.v1.DeleteHostCatalogResponse": {
->>>>>>> 8824a6f7
       "type": "object",
       "properties": {
         "existed": {
@@ -2235,29 +1612,7 @@
         }
       }
     },
-<<<<<<< HEAD
-    "controller.api.v1.DeleteSessionResponse": {
-      "type": "object",
-      "properties": {
-        "existed": {
-          "type": "boolean",
-          "format": "boolean"
-        }
-      }
-    },
-    "controller.api.v1.DeleteTargetResponse": {
-      "type": "object",
-      "properties": {
-        "existed": {
-          "type": "boolean",
-          "format": "boolean"
-        }
-      }
-    },
-    "controller.api.v1.GetHostCatalogResponse": {
-=======
     "controller.api.services.v1.GetHostCatalogResponse": {
->>>>>>> 8824a6f7
       "type": "object",
       "properties": {
         "item": {
@@ -2281,27 +1636,7 @@
         }
       }
     },
-<<<<<<< HEAD
-    "controller.api.v1.GetSessionResponse": {
-      "type": "object",
-      "properties": {
-        "item": {
-          "$ref": "#/definitions/controller.api.resource.v1.Session"
-        }
-      }
-    },
-    "controller.api.v1.GetTargetResponse": {
-      "type": "object",
-      "properties": {
-        "item": {
-          "$ref": "#/definitions/controller.api.resource.v1.Target"
-        }
-      }
-    },
-    "controller.api.v1.ListHostCatalogsResponse": {
-=======
     "controller.api.services.v1.ListHostCatalogsResponse": {
->>>>>>> 8824a6f7
       "type": "object",
       "properties": {
         "items": {
@@ -2334,42 +1669,10 @@
         }
       }
     },
-<<<<<<< HEAD
-    "controller.api.v1.ListSessionsResponse": {
-      "type": "object",
-      "properties": {
-        "items": {
-          "type": "array",
-          "items": {
-            "$ref": "#/definitions/controller.api.resource.v1.Session"
-          }
-        }
-      }
-    },
-    "controller.api.v1.ListTargetsResponse": {
-      "type": "object",
-      "properties": {
-        "items": {
-          "type": "array",
-          "items": {
-            "$ref": "#/definitions/controller.api.resource.v1.Target"
-          }
-        }
-      }
-    },
-    "controller.api.v1.RemoveFromHostSetResponse": {
-      "type": "object"
-    },
-    "controller.api.v1.RemoveHostSetsFromTargetResponse": {
-      "type": "object"
-    },
-    "controller.api.v1.UpdateHostCatalogResponse": {
-=======
     "controller.api.services.v1.RemoveFromHostSetResponse": {
       "type": "object"
     },
     "controller.api.services.v1.UpdateHostCatalogResponse": {
->>>>>>> 8824a6f7
       "type": "object",
       "properties": {
         "item": {
@@ -2393,33 +1696,6 @@
         }
       }
     },
-<<<<<<< HEAD
-    "controller.api.v1.UpdateSessionResponse": {
-      "type": "object",
-      "properties": {
-        "item": {
-          "$ref": "#/definitions/controller.api.resource.v1.Session"
-        }
-      }
-    },
-    "controller.api.v1.UpdateTargetResponse": {
-      "type": "object",
-      "properties": {
-        "item": {
-          "$ref": "#/definitions/controller.api.resource.v1.Target"
-        }
-      }
-    },
-    "controller.api.view.v1.View": {
-      "type": "string",
-      "enum": [
-        "BASIC",
-        "FULL"
-      ],
-      "default": "BASIC"
-    },
-=======
->>>>>>> 8824a6f7
     "google.protobuf.FieldMask": {
       "type": "object",
       "properties": {
