{
  "swagger": "2.0",
  "info": {
    "title": "Controller API",
    "description": "API for managing resources associated with Controllers.",
    "version": "0.0.1"
  },
  "schemes": [
    "https",
    "http"
  ],
  "consumes": [
    "application/json"
  ],
  "produces": [
    "application/json"
  ],
  "paths": {
    "/v1/orgs": {
      "get": {
        "summary": "Lists all Organizations",
        "operationId": "OrganizationService_ListOrganizations",
        "responses": {
          "200": {
            "description": "A successful response.",
            "schema": {
              "$ref": "#/definitions/controller.api.services.v1.ListOrganizationsResponse"
            }
          }
        },
        "parameters": [
          {
            "name": "view",
            "in": "query",
            "required": false,
            "type": "string"
          }
        ],
        "tags": [
          "controller.api.services.v1.OrganizationService"
        ]
      }
    },
    "/v1/orgs/{id}": {
      "get": {
        "summary": "Gets a single Organization",
        "operationId": "OrganizationService_GetOrganization",
        "responses": {
          "200": {
            "description": "",
            "schema": {
              "$ref": "#/definitions/controller.api.resources.scopes.v1.Organization"
            }
          }
        },
        "parameters": [
          {
            "name": "id",
            "in": "path",
            "required": true,
            "type": "string"
          },
          {
            "name": "view",
            "in": "query",
            "required": false,
            "type": "string"
          }
        ],
        "tags": [
          "controller.api.services.v1.OrganizationService"
        ]
      }
    },
    "/v1/orgs/{org_id}/groups": {
      "get": {
        "summary": "Lists all Groups",
        "operationId": "GroupService_ListGroups",
        "responses": {
          "200": {
            "description": "A successful response.",
            "schema": {
              "$ref": "#/definitions/controller.api.services.v1.ListGroupsResponse"
            }
          }
        },
        "parameters": [
          {
            "name": "org_id",
            "in": "path",
            "required": true,
            "type": "string"
          },
          {
            "name": "project_id",
            "in": "query",
            "required": false,
            "type": "string"
          },
          {
            "name": "view",
            "in": "query",
            "required": false,
            "type": "string"
          }
        ],
        "tags": [
          "controller.api.services.v1.GroupService"
        ]
      },
      "post": {
        "summary": "Creates a single Group",
        "operationId": "GroupService_CreateGroup",
        "responses": {
          "200": {
            "description": "",
            "schema": {
              "$ref": "#/definitions/controller.api.resources.groups.v1.Group"
            }
          }
        },
        "parameters": [
          {
            "name": "org_id",
            "in": "path",
            "required": true,
            "type": "string"
          },
          {
            "name": "body",
            "in": "body",
            "required": true,
            "schema": {
              "$ref": "#/definitions/controller.api.resources.groups.v1.Group"
            }
          }
        ],
        "tags": [
          "controller.api.services.v1.GroupService"
        ]
      }
    },
    "/v1/orgs/{org_id}/groups/{id}": {
      "get": {
        "summary": "Gets a single Group",
        "operationId": "GroupService_GetGroup",
        "responses": {
          "200": {
            "description": "",
            "schema": {
              "$ref": "#/definitions/controller.api.resources.groups.v1.Group"
            }
          }
        },
        "parameters": [
          {
            "name": "org_id",
            "in": "path",
            "required": true,
            "type": "string"
          },
          {
            "name": "id",
            "in": "path",
            "required": true,
            "type": "string"
          },
          {
            "name": "project_id",
            "in": "query",
            "required": false,
            "type": "string"
          },
          {
            "name": "view",
            "in": "query",
            "required": false,
            "type": "string"
          }
        ],
        "tags": [
          "controller.api.services.v1.GroupService"
        ]
      },
      "delete": {
        "summary": "Deletes a Group",
        "operationId": "GroupService_DeleteGroup",
        "responses": {
          "200": {
            "description": "A successful response.",
            "schema": {
              "$ref": "#/definitions/controller.api.services.v1.DeleteGroupResponse"
            }
          }
        },
        "parameters": [
          {
            "name": "org_id",
            "in": "path",
            "required": true,
            "type": "string"
          },
          {
            "name": "id",
            "in": "path",
            "required": true,
            "type": "string"
          },
          {
            "name": "project_id",
            "in": "query",
            "required": false,
            "type": "string"
          }
        ],
        "tags": [
          "controller.api.services.v1.GroupService"
        ]
      },
      "patch": {
        "summary": "Updates a Group",
        "operationId": "GroupService_UpdateGroup",
        "responses": {
          "200": {
            "description": "",
            "schema": {
              "$ref": "#/definitions/controller.api.resources.groups.v1.Group"
            }
          }
        },
        "parameters": [
          {
            "name": "org_id",
            "in": "path",
            "required": true,
            "type": "string"
          },
          {
            "name": "id",
            "in": "path",
            "required": true,
            "type": "string"
          },
          {
            "name": "body",
            "in": "body",
            "required": true,
            "schema": {
              "$ref": "#/definitions/controller.api.resources.groups.v1.Group"
            }
          }
        ],
        "tags": [
          "controller.api.services.v1.GroupService"
        ]
      }
    },
    "/v1/orgs/{org_id}/host-catalogs": {
      "get": {
        "summary": "List all Hosts for the specified catalog",
        "operationId": "HostService_ListHosts2",
        "responses": {
          "200": {
            "description": "A successful response.",
            "schema": {
              "$ref": "#/definitions/controller.api.services.v1.ListHostsResponse"
            }
          }
        },
        "parameters": [
          {
            "name": "org_id",
            "in": "path",
            "required": true,
            "type": "string"
          },
          {
            "name": "project_id",
            "in": "query",
            "required": false,
            "type": "string"
          },
          {
            "name": "host_catalog_id",
            "in": "query",
            "required": false,
            "type": "string"
          },
          {
            "name": "view",
            "in": "query",
            "required": false,
            "type": "string"
          }
        ],
        "tags": [
          "controller.api.services.v1.HostService"
        ]
      },
      "post": {
        "summary": "Creates a HostCatalog",
        "description": "Creates a single host catalog under the specified org and project",
        "operationId": "HostCatalogService_CreateHostCatalog2",
        "responses": {
          "200": {
            "description": "",
            "schema": {
              "$ref": "#/definitions/controller.api.resources.hosts.v1.HostCatalog"
            }
          }
        },
        "parameters": [
          {
            "name": "org_id",
            "in": "path",
            "required": true,
            "type": "string"
          },
          {
            "name": "body",
            "in": "body",
            "required": true,
            "schema": {
              "$ref": "#/definitions/controller.api.resources.hosts.v1.HostCatalog"
            }
          }
        ],
        "tags": [
          "controller.api.services.v1.HostCatalogService"
        ]
      }
    },
    "/v1/orgs/{org_id}/host-catalogs/{host_catalog_id}/host-sets": {
      "get": {
        "summary": "List all HostSets under the specific catalog",
        "operationId": "HostSetService_ListHostSets2",
        "responses": {
          "200": {
            "description": "A successful response.",
            "schema": {
              "$ref": "#/definitions/controller.api.services.v1.ListHostSetsResponse"
            }
          }
        },
        "parameters": [
          {
            "name": "org_id",
            "in": "path",
            "required": true,
            "type": "string"
          },
          {
            "name": "host_catalog_id",
            "in": "path",
            "required": true,
            "type": "string"
          },
          {
            "name": "project_id",
            "in": "query",
            "required": false,
            "type": "string"
          },
          {
            "name": "view",
            "in": "query",
            "required": false,
            "type": "string"
          }
        ],
        "tags": [
          "controller.api.services.v1.HostSetService"
        ]
      },
      "post": {
        "summary": "Create a HostSet",
        "operationId": "HostSetService_CreateHostSet2",
        "responses": {
          "200": {
            "description": "",
            "schema": {
              "$ref": "#/definitions/controller.api.resources.hosts.v1.HostSet"
            }
          }
        },
        "parameters": [
          {
            "name": "org_id",
            "in": "path",
            "required": true,
            "type": "string"
          },
          {
            "name": "host_catalog_id",
            "in": "path",
            "required": true,
            "type": "string"
          },
          {
            "name": "body",
            "in": "body",
            "required": true,
            "schema": {
              "$ref": "#/definitions/controller.api.resources.hosts.v1.HostSet"
            }
          }
        ],
        "tags": [
          "controller.api.services.v1.HostSetService"
        ]
      }
    },
    "/v1/orgs/{org_id}/host-catalogs/{host_catalog_id}/host-sets/{id}": {
      "get": {
        "summary": "Get a single HostSet",
        "operationId": "HostSetService_GetHostSet2",
        "responses": {
          "200": {
            "description": "",
            "schema": {
              "$ref": "#/definitions/controller.api.resources.hosts.v1.HostSet"
            }
          }
        },
        "parameters": [
          {
            "name": "org_id",
            "in": "path",
            "required": true,
            "type": "string"
          },
          {
            "name": "host_catalog_id",
            "in": "path",
            "required": true,
            "type": "string"
          },
          {
            "name": "id",
            "in": "path",
            "required": true,
            "type": "string"
          },
          {
            "name": "project_id",
            "in": "query",
            "required": false,
            "type": "string"
          },
          {
            "name": "view",
            "in": "query",
            "required": false,
            "type": "string"
          }
        ],
        "tags": [
          "controller.api.services.v1.HostSetService"
        ]
      },
      "delete": {
        "summary": "Delete a HostSet",
        "operationId": "HostSetService_DeleteHostSet2",
        "responses": {
          "200": {
            "description": "A successful response.",
            "schema": {
              "$ref": "#/definitions/controller.api.services.v1.DeleteHostSetResponse"
            }
          }
        },
        "parameters": [
          {
            "name": "org_id",
            "in": "path",
            "required": true,
            "type": "string"
          },
          {
            "name": "host_catalog_id",
            "in": "path",
            "required": true,
            "type": "string"
          },
          {
            "name": "id",
            "in": "path",
            "required": true,
            "type": "string"
          },
          {
            "name": "project_id",
            "in": "query",
            "required": false,
            "type": "string"
          }
        ],
        "tags": [
          "controller.api.services.v1.HostSetService"
        ]
      },
      "patch": {
        "summary": "Update a HostSet",
        "operationId": "HostSetService_UpdateHostSet2",
        "responses": {
          "200": {
            "description": "",
            "schema": {
              "$ref": "#/definitions/controller.api.resources.hosts.v1.HostSet"
            }
          }
        },
        "parameters": [
          {
            "name": "org_id",
            "in": "path",
            "required": true,
            "type": "string"
          },
          {
            "name": "host_catalog_id",
            "in": "path",
            "required": true,
            "type": "string"
          },
          {
            "name": "id",
            "in": "path",
            "required": true,
            "type": "string"
          },
          {
            "name": "body",
            "in": "body",
            "required": true,
            "schema": {
              "$ref": "#/definitions/controller.api.resources.hosts.v1.HostSet"
            }
          }
        ],
        "tags": [
          "controller.api.services.v1.HostSetService"
        ]
      }
    },
    "/v1/orgs/{org_id}/host-catalogs/{host_catalog_id}/host-sets/{id}:add-hosts": {
      "post": {
        "summary": "Adds existing Hosts to the Host Set",
        "description": "Adds the hosts to this Host Set if possible.  All hosts added must be a child of the same host catalog this host set is a child of.",
        "operationId": "HostSetService_AddToHostSet2",
        "responses": {
          "200": {
            "description": "A successful response.",
            "schema": {
              "$ref": "#/definitions/controller.api.services.v1.AddToHostSetResponse"
            }
          }
        },
        "parameters": [
          {
            "name": "org_id",
            "in": "path",
            "required": true,
            "type": "string"
          },
          {
            "name": "host_catalog_id",
            "in": "path",
            "required": true,
            "type": "string"
          },
          {
            "name": "id",
            "in": "path",
            "required": true,
            "type": "string"
          }
        ],
        "tags": [
          "controller.api.services.v1.HostSetService"
        ]
      }
    },
    "/v1/orgs/{org_id}/host-catalogs/{host_catalog_id}/host-sets/{id}:remove-hosts": {
      "post": {
        "summary": "Removes Hosts to the Host Set",
        "description": "Removes the hosts from this Host Set if present.  If it is not present then no action is taken and no error is returned.",
        "operationId": "HostSetService_RemoveFromHostSet2",
        "responses": {
          "200": {
            "description": "A successful response.",
            "schema": {
              "$ref": "#/definitions/controller.api.services.v1.RemoveFromHostSetResponse"
            }
          }
        },
        "parameters": [
          {
            "name": "org_id",
            "in": "path",
            "required": true,
            "type": "string"
          },
          {
            "name": "host_catalog_id",
            "in": "path",
            "required": true,
            "type": "string"
          },
          {
            "name": "id",
            "description": "This host set's id.",
            "in": "path",
            "required": true,
            "type": "string"
          }
        ],
        "tags": [
          "controller.api.services.v1.HostSetService"
        ]
      }
    },
    "/v1/orgs/{org_id}/host-catalogs/{host_catalog_id}/hosts": {
      "post": {
        "summary": "Create a single Host",
        "operationId": "HostService_CreateHost2",
        "responses": {
          "200": {
            "description": "",
            "schema": {
              "$ref": "#/definitions/controller.api.resources.hosts.v1.Host"
            }
          }
        },
        "parameters": [
          {
            "name": "org_id",
            "in": "path",
            "required": true,
            "type": "string"
          },
          {
            "name": "host_catalog_id",
            "in": "path",
            "required": true,
            "type": "string"
          },
          {
            "name": "body",
            "in": "body",
            "required": true,
            "schema": {
              "$ref": "#/definitions/controller.api.resources.hosts.v1.Host"
            }
          }
        ],
        "tags": [
          "controller.api.services.v1.HostService"
        ]
      }
    },
    "/v1/orgs/{org_id}/host-catalogs/{host_catalog_id}/hosts/{id}": {
      "get": {
        "summary": "Gets a single Host",
        "operationId": "HostService_GetHost2",
        "responses": {
          "200": {
            "description": "",
            "schema": {
              "$ref": "#/definitions/controller.api.resources.hosts.v1.Host"
            }
          }
        },
        "parameters": [
          {
            "name": "org_id",
            "in": "path",
            "required": true,
            "type": "string"
          },
          {
            "name": "host_catalog_id",
            "in": "path",
            "required": true,
            "type": "string"
          },
          {
            "name": "id",
            "in": "path",
            "required": true,
            "type": "string"
          },
          {
            "name": "project_id",
            "in": "query",
            "required": false,
            "type": "string"
          },
          {
            "name": "view",
            "in": "query",
            "required": false,
            "type": "string"
          }
        ],
        "tags": [
          "controller.api.services.v1.HostService"
        ]
      },
      "delete": {
        "summary": "Delete a Host",
        "operationId": "HostService_DeleteHost2",
        "responses": {
          "200": {
            "description": "A successful response.",
            "schema": {
              "$ref": "#/definitions/controller.api.services.v1.DeleteHostResponse"
            }
          }
        },
        "parameters": [
          {
            "name": "org_id",
            "in": "path",
            "required": true,
            "type": "string"
          },
          {
            "name": "host_catalog_id",
            "in": "path",
            "required": true,
            "type": "string"
          },
          {
            "name": "id",
            "in": "path",
            "required": true,
            "type": "string"
          },
          {
            "name": "project_id",
            "in": "query",
            "required": false,
            "type": "string"
          }
        ],
        "tags": [
          "controller.api.services.v1.HostService"
        ]
      },
      "patch": {
        "summary": "Update a Host",
        "operationId": "HostService_UpdateHost2",
        "responses": {
          "200": {
            "description": "",
            "schema": {
              "$ref": "#/definitions/controller.api.resources.hosts.v1.Host"
            }
          }
        },
        "parameters": [
          {
            "name": "org_id",
            "in": "path",
            "required": true,
            "type": "string"
          },
          {
            "name": "host_catalog_id",
            "in": "path",
            "required": true,
            "type": "string"
          },
          {
            "name": "id",
            "in": "path",
            "required": true,
            "type": "string"
          },
          {
            "name": "body",
            "in": "body",
            "required": true,
            "schema": {
              "$ref": "#/definitions/controller.api.resources.hosts.v1.Host"
            }
          }
        ],
        "tags": [
          "controller.api.services.v1.HostService"
        ]
      }
    },
    "/v1/orgs/{org_id}/host-catalogs/{id}": {
      "get": {
        "summary": "Gets a single HostCatalog",
        "description": "Get's a single Host Catalog with the provided identifier.",
        "operationId": "HostCatalogService_GetHostCatalog2",
        "responses": {
          "200": {
            "description": "",
            "schema": {
              "$ref": "#/definitions/controller.api.resources.hosts.v1.HostCatalog"
            }
          }
        },
        "parameters": [
          {
            "name": "org_id",
            "in": "path",
            "required": true,
            "type": "string"
          },
          {
            "name": "id",
            "in": "path",
            "required": true,
            "type": "string"
          },
          {
            "name": "project_id",
            "in": "query",
            "required": false,
            "type": "string"
          },
          {
            "name": "view",
            "in": "query",
            "required": false,
            "type": "string"
          }
        ],
        "tags": [
          "controller.api.services.v1.HostCatalogService"
        ]
      },
      "delete": {
        "summary": "Deletes a HostCatalog",
        "operationId": "HostCatalogService_DeleteHostCatalog2",
        "responses": {
          "200": {
            "description": "A successful response.",
            "schema": {
              "$ref": "#/definitions/controller.api.services.v1.DeleteHostCatalogResponse"
            }
          }
        },
        "parameters": [
          {
            "name": "org_id",
            "in": "path",
            "required": true,
            "type": "string"
          },
          {
            "name": "id",
            "in": "path",
            "required": true,
            "type": "string"
          },
          {
            "name": "project_id",
            "in": "query",
            "required": false,
            "type": "string"
          }
        ],
        "tags": [
          "controller.api.services.v1.HostCatalogService"
        ]
      },
      "patch": {
        "summary": "Updates a HostCatalog",
        "operationId": "HostCatalogService_UpdateHostCatalog2",
        "responses": {
          "200": {
            "description": "",
            "schema": {
              "$ref": "#/definitions/controller.api.resources.hosts.v1.HostCatalog"
            }
          }
        },
        "parameters": [
          {
            "name": "org_id",
            "in": "path",
            "required": true,
            "type": "string"
          },
          {
            "name": "id",
            "in": "path",
            "required": true,
            "type": "string"
          },
          {
            "name": "body",
            "in": "body",
            "required": true,
            "schema": {
              "$ref": "#/definitions/controller.api.resources.hosts.v1.HostCatalog"
            }
          }
        ],
        "tags": [
          "controller.api.services.v1.HostCatalogService"
        ]
      }
    },
    "/v1/orgs/{org_id}/projects": {
      "get": {
        "summary": "Lists all Projects",
        "operationId": "ProjectService_ListProjects",
        "responses": {
          "200": {
            "description": "A successful response.",
            "schema": {
              "$ref": "#/definitions/controller.api.services.v1.ListProjectsResponse"
            }
          }
        },
        "parameters": [
          {
            "name": "org_id",
            "in": "path",
            "required": true,
            "type": "string"
          },
          {
            "name": "view",
            "in": "query",
            "required": false,
            "type": "string"
          }
        ],
        "tags": [
          "controller.api.services.v1.ProjectService"
        ]
      },
      "post": {
        "summary": "Creates a single Project",
        "operationId": "ProjectService_CreateProject",
        "responses": {
          "200": {
            "description": "",
            "schema": {
              "$ref": "#/definitions/controller.api.resources.scopes.v1.Project"
            }
          }
        },
        "parameters": [
          {
            "name": "org_id",
            "in": "path",
            "required": true,
            "type": "string"
          },
          {
            "name": "body",
            "in": "body",
            "required": true,
            "schema": {
              "$ref": "#/definitions/controller.api.resources.scopes.v1.Project"
            }
          }
        ],
        "tags": [
          "controller.api.services.v1.ProjectService"
        ]
      }
    },
    "/v1/orgs/{org_id}/projects/{id}": {
      "get": {
        "summary": "Gets a single Project",
        "operationId": "ProjectService_GetProject",
        "responses": {
          "200": {
            "description": "",
            "schema": {
              "$ref": "#/definitions/controller.api.resources.scopes.v1.Project"
            }
          }
        },
        "parameters": [
          {
            "name": "org_id",
            "in": "path",
            "required": true,
            "type": "string"
          },
          {
            "name": "id",
            "in": "path",
            "required": true,
            "type": "string"
          },
          {
            "name": "view",
            "in": "query",
            "required": false,
            "type": "string"
          }
        ],
        "tags": [
          "controller.api.services.v1.ProjectService"
        ]
      },
      "delete": {
        "summary": "Deletes a Project",
        "operationId": "ProjectService_DeleteProject",
        "responses": {
          "200": {
            "description": "A successful response.",
            "schema": {
              "$ref": "#/definitions/controller.api.services.v1.DeleteProjectResponse"
            }
          }
        },
        "parameters": [
          {
            "name": "org_id",
            "in": "path",
            "required": true,
            "type": "string"
          },
          {
            "name": "id",
            "in": "path",
            "required": true,
            "type": "string"
          }
        ],
        "tags": [
          "controller.api.services.v1.ProjectService"
        ]
      },
      "patch": {
        "summary": "Updates a Project",
        "operationId": "ProjectService_UpdateProject",
        "responses": {
          "200": {
            "description": "",
            "schema": {
              "$ref": "#/definitions/controller.api.resources.scopes.v1.Project"
            }
          }
        },
        "parameters": [
          {
            "name": "org_id",
            "in": "path",
            "required": true,
            "type": "string"
          },
          {
            "name": "id",
            "in": "path",
            "required": true,
            "type": "string"
          },
          {
            "name": "body",
            "in": "body",
            "required": true,
            "schema": {
              "$ref": "#/definitions/controller.api.resources.scopes.v1.Project"
            }
          }
        ],
        "tags": [
          "controller.api.services.v1.ProjectService"
        ]
      }
    },
    "/v1/orgs/{org_id}/projects/{project_id}/groups": {
      "get": {
        "summary": "Lists all Groups",
        "operationId": "GroupService_ListGroups2",
        "responses": {
          "200": {
            "description": "A successful response.",
            "schema": {
              "$ref": "#/definitions/controller.api.services.v1.ListGroupsResponse"
            }
          }
        },
        "parameters": [
          {
            "name": "org_id",
            "in": "path",
            "required": true,
            "type": "string"
          },
          {
            "name": "project_id",
            "in": "path",
            "required": true,
            "type": "string"
          },
          {
            "name": "view",
            "in": "query",
            "required": false,
            "type": "string"
          }
        ],
        "tags": [
          "controller.api.services.v1.GroupService"
        ]
      },
      "post": {
        "summary": "Creates a single Group",
        "operationId": "GroupService_CreateGroup2",
        "responses": {
          "200": {
            "description": "",
            "schema": {
              "$ref": "#/definitions/controller.api.resources.groups.v1.Group"
            }
          }
        },
        "parameters": [
          {
            "name": "org_id",
            "in": "path",
            "required": true,
            "type": "string"
          },
          {
            "name": "project_id",
            "in": "path",
            "required": true,
            "type": "string"
          },
          {
            "name": "body",
            "in": "body",
            "required": true,
            "schema": {
              "$ref": "#/definitions/controller.api.resources.groups.v1.Group"
            }
          }
        ],
        "tags": [
          "controller.api.services.v1.GroupService"
        ]
      }
    },
    "/v1/orgs/{org_id}/projects/{project_id}/groups/{id}": {
      "get": {
        "summary": "Gets a single Group",
        "operationId": "GroupService_GetGroup2",
        "responses": {
          "200": {
            "description": "",
            "schema": {
              "$ref": "#/definitions/controller.api.resources.groups.v1.Group"
            }
          }
        },
        "parameters": [
          {
            "name": "org_id",
            "in": "path",
            "required": true,
            "type": "string"
          },
          {
            "name": "project_id",
            "in": "path",
            "required": true,
            "type": "string"
          },
          {
            "name": "id",
            "in": "path",
            "required": true,
            "type": "string"
          },
          {
            "name": "view",
            "in": "query",
            "required": false,
            "type": "string"
          }
        ],
        "tags": [
          "controller.api.services.v1.GroupService"
        ]
      },
      "delete": {
        "summary": "Deletes a Group",
        "operationId": "GroupService_DeleteGroup2",
        "responses": {
          "200": {
            "description": "A successful response.",
            "schema": {
              "$ref": "#/definitions/controller.api.services.v1.DeleteGroupResponse"
            }
          }
        },
        "parameters": [
          {
            "name": "org_id",
            "in": "path",
            "required": true,
            "type": "string"
          },
          {
            "name": "project_id",
            "in": "path",
            "required": true,
            "type": "string"
          },
          {
            "name": "id",
            "in": "path",
            "required": true,
            "type": "string"
          }
        ],
        "tags": [
          "controller.api.services.v1.GroupService"
        ]
      },
      "patch": {
        "summary": "Updates a Group",
        "operationId": "GroupService_UpdateGroup2",
        "responses": {
          "200": {
            "description": "",
            "schema": {
              "$ref": "#/definitions/controller.api.resources.groups.v1.Group"
            }
          }
        },
        "parameters": [
          {
            "name": "org_id",
            "in": "path",
            "required": true,
            "type": "string"
          },
          {
            "name": "project_id",
            "in": "path",
            "required": true,
            "type": "string"
          },
          {
            "name": "id",
            "in": "path",
            "required": true,
            "type": "string"
          },
          {
            "name": "body",
            "in": "body",
            "required": true,
            "schema": {
              "$ref": "#/definitions/controller.api.resources.groups.v1.Group"
            }
          }
        ],
        "tags": [
          "controller.api.services.v1.GroupService"
        ]
      }
    },
    "/v1/orgs/{org_id}/projects/{project_id}/host-catalogs": {
      "get": {
        "summary": "Gets a list of HostCatalogs",
        "operationId": "HostCatalogService_ListHostCatalogs",
        "responses": {
          "200": {
            "description": "A successful response.",
            "schema": {
              "$ref": "#/definitions/controller.api.services.v1.ListHostCatalogsResponse"
            }
          }
        },
        "parameters": [
          {
            "name": "org_id",
            "in": "path",
            "required": true,
            "type": "string"
          },
          {
            "name": "project_id",
            "in": "path",
            "required": true,
            "type": "string"
          },
          {
            "name": "view",
            "in": "query",
            "required": false,
            "type": "string"
          }
        ],
        "tags": [
          "controller.api.services.v1.HostCatalogService"
        ]
      },
      "post": {
        "summary": "Creates a HostCatalog",
        "description": "Creates a single host catalog under the specified org and project",
        "operationId": "HostCatalogService_CreateHostCatalog",
        "responses": {
          "200": {
            "description": "",
            "schema": {
              "$ref": "#/definitions/controller.api.resources.hosts.v1.HostCatalog"
            }
          }
        },
        "parameters": [
          {
            "name": "org_id",
            "in": "path",
            "required": true,
            "type": "string"
          },
          {
            "name": "project_id",
            "in": "path",
            "required": true,
            "type": "string"
          },
          {
            "name": "body",
            "in": "body",
            "required": true,
            "schema": {
              "$ref": "#/definitions/controller.api.resources.hosts.v1.HostCatalog"
            }
          }
        ],
        "tags": [
          "controller.api.services.v1.HostCatalogService"
        ]
      }
    },
    "/v1/orgs/{org_id}/projects/{project_id}/host-catalogs/{host_catalog_id}/host-sets": {
      "get": {
        "summary": "List all HostSets under the specific catalog",
        "operationId": "HostSetService_ListHostSets",
        "responses": {
          "200": {
            "description": "A successful response.",
            "schema": {
              "$ref": "#/definitions/controller.api.services.v1.ListHostSetsResponse"
            }
          }
        },
        "parameters": [
          {
            "name": "org_id",
            "in": "path",
            "required": true,
            "type": "string"
          },
          {
            "name": "project_id",
            "in": "path",
            "required": true,
            "type": "string"
          },
          {
            "name": "host_catalog_id",
            "in": "path",
            "required": true,
            "type": "string"
          },
          {
            "name": "view",
            "in": "query",
            "required": false,
            "type": "string"
          }
        ],
        "tags": [
          "controller.api.services.v1.HostSetService"
        ]
      },
      "post": {
        "summary": "Create a HostSet",
        "operationId": "HostSetService_CreateHostSet",
        "responses": {
          "200": {
            "description": "",
            "schema": {
              "$ref": "#/definitions/controller.api.resources.hosts.v1.HostSet"
            }
          }
        },
        "parameters": [
          {
            "name": "org_id",
            "in": "path",
            "required": true,
            "type": "string"
          },
          {
            "name": "project_id",
            "in": "path",
            "required": true,
            "type": "string"
          },
          {
            "name": "host_catalog_id",
            "in": "path",
            "required": true,
            "type": "string"
          },
          {
            "name": "body",
            "in": "body",
            "required": true,
            "schema": {
              "$ref": "#/definitions/controller.api.resources.hosts.v1.HostSet"
            }
          }
        ],
        "tags": [
          "controller.api.services.v1.HostSetService"
        ]
      }
    },
    "/v1/orgs/{org_id}/projects/{project_id}/host-catalogs/{host_catalog_id}/host-sets/{id}": {
      "get": {
        "summary": "Get a single HostSet",
        "operationId": "HostSetService_GetHostSet",
        "responses": {
          "200": {
            "description": "",
            "schema": {
              "$ref": "#/definitions/controller.api.resources.hosts.v1.HostSet"
            }
          }
        },
        "parameters": [
          {
            "name": "org_id",
            "in": "path",
            "required": true,
            "type": "string"
          },
          {
            "name": "project_id",
            "in": "path",
            "required": true,
            "type": "string"
          },
          {
            "name": "host_catalog_id",
            "in": "path",
            "required": true,
            "type": "string"
          },
          {
            "name": "id",
            "in": "path",
            "required": true,
            "type": "string"
          },
          {
            "name": "view",
            "in": "query",
            "required": false,
            "type": "string"
          }
        ],
        "tags": [
          "controller.api.services.v1.HostSetService"
        ]
      },
      "delete": {
        "summary": "Delete a HostSet",
        "operationId": "HostSetService_DeleteHostSet",
        "responses": {
          "200": {
            "description": "A successful response.",
            "schema": {
              "$ref": "#/definitions/controller.api.services.v1.DeleteHostSetResponse"
            }
          }
        },
        "parameters": [
          {
            "name": "org_id",
            "in": "path",
            "required": true,
            "type": "string"
          },
          {
            "name": "project_id",
            "in": "path",
            "required": true,
            "type": "string"
          },
          {
            "name": "host_catalog_id",
            "in": "path",
            "required": true,
            "type": "string"
          },
          {
            "name": "id",
            "in": "path",
            "required": true,
            "type": "string"
          }
        ],
        "tags": [
          "controller.api.services.v1.HostSetService"
        ]
      },
      "patch": {
        "summary": "Update a HostSet",
        "operationId": "HostSetService_UpdateHostSet",
        "responses": {
          "200": {
            "description": "",
            "schema": {
              "$ref": "#/definitions/controller.api.resources.hosts.v1.HostSet"
            }
          }
        },
        "parameters": [
          {
            "name": "org_id",
            "in": "path",
            "required": true,
            "type": "string"
          },
          {
            "name": "project_id",
            "in": "path",
            "required": true,
            "type": "string"
          },
          {
            "name": "host_catalog_id",
            "in": "path",
            "required": true,
            "type": "string"
          },
          {
            "name": "id",
            "in": "path",
            "required": true,
            "type": "string"
          },
          {
            "name": "body",
            "in": "body",
            "required": true,
            "schema": {
              "$ref": "#/definitions/controller.api.resources.hosts.v1.HostSet"
            }
          }
        ],
        "tags": [
          "controller.api.services.v1.HostSetService"
        ]
      }
    },
    "/v1/orgs/{org_id}/projects/{project_id}/host-catalogs/{host_catalog_id}/host-sets/{id}:add-hosts": {
      "post": {
        "summary": "Adds existing Hosts to the Host Set",
        "description": "Adds the hosts to this Host Set if possible.  All hosts added must be a child of the same host catalog this host set is a child of.",
        "operationId": "HostSetService_AddToHostSet",
        "responses": {
          "200": {
            "description": "A successful response.",
            "schema": {
              "$ref": "#/definitions/controller.api.services.v1.AddToHostSetResponse"
            }
          }
        },
        "parameters": [
          {
            "name": "org_id",
            "in": "path",
            "required": true,
            "type": "string"
          },
          {
            "name": "project_id",
            "in": "path",
            "required": true,
            "type": "string"
          },
          {
            "name": "host_catalog_id",
            "in": "path",
            "required": true,
            "type": "string"
          },
          {
            "name": "id",
            "in": "path",
            "required": true,
            "type": "string"
          }
        ],
        "tags": [
          "controller.api.services.v1.HostSetService"
        ]
      }
    },
    "/v1/orgs/{org_id}/projects/{project_id}/host-catalogs/{host_catalog_id}/host-sets/{id}:remove-hosts": {
      "post": {
        "summary": "Removes Hosts to the Host Set",
        "description": "Removes the hosts from this Host Set if present.  If it is not present then no action is taken and no error is returned.",
        "operationId": "HostSetService_RemoveFromHostSet",
        "responses": {
          "200": {
            "description": "A successful response.",
            "schema": {
              "$ref": "#/definitions/controller.api.services.v1.RemoveFromHostSetResponse"
            }
          }
        },
        "parameters": [
          {
            "name": "org_id",
            "in": "path",
            "required": true,
            "type": "string"
          },
          {
            "name": "project_id",
            "in": "path",
            "required": true,
            "type": "string"
          },
          {
            "name": "host_catalog_id",
            "in": "path",
            "required": true,
            "type": "string"
          },
          {
            "name": "id",
            "description": "This host set's id.",
            "in": "path",
            "required": true,
            "type": "string"
          }
        ],
        "tags": [
          "controller.api.services.v1.HostSetService"
        ]
      }
    },
    "/v1/orgs/{org_id}/projects/{project_id}/host-catalogs/{host_catalog_id}/hosts": {
      "get": {
        "summary": "List all Hosts for the specified catalog",
        "operationId": "HostService_ListHosts",
        "responses": {
          "200": {
            "description": "A successful response.",
            "schema": {
              "$ref": "#/definitions/controller.api.services.v1.ListHostsResponse"
            }
          }
        },
        "parameters": [
          {
            "name": "org_id",
            "in": "path",
            "required": true,
            "type": "string"
          },
          {
            "name": "project_id",
            "in": "path",
            "required": true,
            "type": "string"
          },
          {
            "name": "host_catalog_id",
            "in": "path",
            "required": true,
            "type": "string"
          },
          {
            "name": "view",
            "in": "query",
            "required": false,
            "type": "string"
          }
        ],
        "tags": [
          "controller.api.services.v1.HostService"
        ]
      },
      "post": {
        "summary": "Create a single Host",
        "operationId": "HostService_CreateHost",
        "responses": {
          "200": {
            "description": "",
            "schema": {
              "$ref": "#/definitions/controller.api.resources.hosts.v1.Host"
            }
          }
        },
        "parameters": [
          {
            "name": "org_id",
            "in": "path",
            "required": true,
            "type": "string"
          },
          {
            "name": "project_id",
            "in": "path",
            "required": true,
            "type": "string"
          },
          {
            "name": "host_catalog_id",
            "in": "path",
            "required": true,
            "type": "string"
          },
          {
            "name": "body",
            "in": "body",
            "required": true,
            "schema": {
              "$ref": "#/definitions/controller.api.resources.hosts.v1.Host"
            }
          }
        ],
        "tags": [
          "controller.api.services.v1.HostService"
        ]
      }
    },
    "/v1/orgs/{org_id}/projects/{project_id}/host-catalogs/{host_catalog_id}/hosts/{id}": {
      "get": {
        "summary": "Gets a single Host",
        "operationId": "HostService_GetHost",
        "responses": {
          "200": {
            "description": "",
            "schema": {
              "$ref": "#/definitions/controller.api.resources.hosts.v1.Host"
            }
          }
        },
        "parameters": [
          {
            "name": "org_id",
            "in": "path",
            "required": true,
            "type": "string"
          },
          {
            "name": "project_id",
            "in": "path",
            "required": true,
            "type": "string"
          },
          {
            "name": "host_catalog_id",
            "in": "path",
            "required": true,
            "type": "string"
          },
          {
            "name": "id",
            "in": "path",
            "required": true,
            "type": "string"
          },
          {
            "name": "view",
            "in": "query",
            "required": false,
            "type": "string"
          }
        ],
        "tags": [
          "controller.api.services.v1.HostService"
        ]
      },
      "delete": {
        "summary": "Delete a Host",
        "operationId": "HostService_DeleteHost",
        "responses": {
          "200": {
            "description": "A successful response.",
            "schema": {
              "$ref": "#/definitions/controller.api.services.v1.DeleteHostResponse"
            }
          }
        },
        "parameters": [
          {
            "name": "org_id",
            "in": "path",
            "required": true,
            "type": "string"
          },
          {
            "name": "project_id",
            "in": "path",
            "required": true,
            "type": "string"
          },
          {
            "name": "host_catalog_id",
            "in": "path",
            "required": true,
            "type": "string"
          },
          {
            "name": "id",
            "in": "path",
            "required": true,
            "type": "string"
          }
        ],
        "tags": [
          "controller.api.services.v1.HostService"
        ]
      },
      "patch": {
        "summary": "Update a Host",
        "operationId": "HostService_UpdateHost",
        "responses": {
          "200": {
            "description": "",
            "schema": {
              "$ref": "#/definitions/controller.api.resources.hosts.v1.Host"
            }
          }
        },
        "parameters": [
          {
            "name": "org_id",
            "in": "path",
            "required": true,
            "type": "string"
          },
          {
            "name": "project_id",
            "in": "path",
            "required": true,
            "type": "string"
          },
          {
            "name": "host_catalog_id",
            "in": "path",
            "required": true,
            "type": "string"
          },
          {
            "name": "id",
            "in": "path",
            "required": true,
            "type": "string"
          },
          {
            "name": "body",
            "in": "body",
            "required": true,
            "schema": {
              "$ref": "#/definitions/controller.api.resources.hosts.v1.Host"
            }
          }
        ],
        "tags": [
          "controller.api.services.v1.HostService"
        ]
      }
    },
    "/v1/orgs/{org_id}/projects/{project_id}/host-catalogs/{id}": {
      "get": {
        "summary": "Gets a single HostCatalog",
        "description": "Get's a single Host Catalog with the provided identifier.",
        "operationId": "HostCatalogService_GetHostCatalog",
        "responses": {
          "200": {
            "description": "",
            "schema": {
              "$ref": "#/definitions/controller.api.resources.hosts.v1.HostCatalog"
            }
          }
        },
        "parameters": [
          {
            "name": "org_id",
            "in": "path",
            "required": true,
            "type": "string"
          },
          {
            "name": "project_id",
            "in": "path",
            "required": true,
            "type": "string"
          },
          {
            "name": "id",
            "in": "path",
            "required": true,
            "type": "string"
          },
          {
            "name": "view",
            "in": "query",
            "required": false,
            "type": "string"
          }
        ],
        "tags": [
          "controller.api.services.v1.HostCatalogService"
        ]
      },
      "delete": {
        "summary": "Deletes a HostCatalog",
        "operationId": "HostCatalogService_DeleteHostCatalog",
        "responses": {
          "200": {
            "description": "A successful response.",
            "schema": {
              "$ref": "#/definitions/controller.api.services.v1.DeleteHostCatalogResponse"
            }
          }
        },
        "parameters": [
          {
            "name": "org_id",
            "in": "path",
            "required": true,
            "type": "string"
          },
          {
            "name": "project_id",
            "in": "path",
            "required": true,
            "type": "string"
          },
          {
            "name": "id",
            "in": "path",
            "required": true,
            "type": "string"
          }
        ],
        "tags": [
          "controller.api.services.v1.HostCatalogService"
        ]
      },
      "patch": {
        "summary": "Updates a HostCatalog",
        "operationId": "HostCatalogService_UpdateHostCatalog",
        "responses": {
          "200": {
            "description": "",
            "schema": {
              "$ref": "#/definitions/controller.api.resources.hosts.v1.HostCatalog"
            }
          }
        },
        "parameters": [
          {
            "name": "org_id",
            "in": "path",
            "required": true,
            "type": "string"
          },
          {
            "name": "project_id",
            "in": "path",
            "required": true,
            "type": "string"
          },
          {
            "name": "id",
            "in": "path",
            "required": true,
            "type": "string"
          },
          {
            "name": "body",
            "in": "body",
            "required": true,
            "schema": {
              "$ref": "#/definitions/controller.api.resources.hosts.v1.HostCatalog"
            }
          }
        ],
        "tags": [
          "controller.api.services.v1.HostCatalogService"
        ]
      }
    },
    "/v1/orgs/{org_id}/projects/{project_id}/roles": {
      "get": {
        "summary": "Lists all Roles",
        "operationId": "RoleService_ListRoles2",
        "responses": {
          "200": {
            "description": "A successful response.",
            "schema": {
              "$ref": "#/definitions/controller.api.services.v1.ListRolesResponse"
            }
          }
        },
        "parameters": [
          {
            "name": "org_id",
            "in": "path",
            "required": true,
            "type": "string"
          },
          {
            "name": "project_id",
            "in": "path",
            "required": true,
            "type": "string"
          },
          {
            "name": "view",
            "in": "query",
            "required": false,
            "type": "string"
          }
        ],
        "tags": [
          "controller.api.services.v1.RoleService"
        ]
      },
      "post": {
        "summary": "Creates a single Role",
        "operationId": "RoleService_CreateRole2",
        "responses": {
          "200": {
            "description": "",
            "schema": {
              "$ref": "#/definitions/controller.api.resources.roles.v1.Role"
            }
          }
        },
        "parameters": [
          {
            "name": "org_id",
            "in": "path",
            "required": true,
            "type": "string"
          },
          {
            "name": "project_id",
            "in": "path",
            "required": true,
            "type": "string"
          },
          {
            "name": "body",
            "in": "body",
            "required": true,
            "schema": {
              "$ref": "#/definitions/controller.api.resources.roles.v1.Role"
            }
          }
        ],
        "tags": [
          "controller.api.services.v1.RoleService"
        ]
      }
    },
    "/v1/orgs/{org_id}/projects/{project_id}/roles/{id}": {
      "get": {
        "summary": "Gets a single Role",
        "operationId": "RoleService_GetRole2",
        "responses": {
          "200": {
            "description": "",
            "schema": {
              "$ref": "#/definitions/controller.api.resources.roles.v1.Role"
            }
          }
        },
        "parameters": [
          {
            "name": "org_id",
            "in": "path",
            "required": true,
            "type": "string"
          },
          {
            "name": "project_id",
            "in": "path",
            "required": true,
            "type": "string"
          },
          {
            "name": "id",
            "in": "path",
            "required": true,
            "type": "string"
          },
          {
            "name": "view",
            "in": "query",
            "required": false,
            "type": "string"
          }
        ],
        "tags": [
          "controller.api.services.v1.RoleService"
        ]
      },
      "delete": {
        "summary": "Deletes a Role",
        "operationId": "RoleService_DeleteRole2",
        "responses": {
          "200": {
            "description": "A successful response.",
            "schema": {
              "$ref": "#/definitions/controller.api.services.v1.DeleteRoleResponse"
            }
          }
        },
        "parameters": [
          {
            "name": "org_id",
            "in": "path",
            "required": true,
            "type": "string"
          },
          {
            "name": "project_id",
            "in": "path",
            "required": true,
            "type": "string"
          },
          {
            "name": "id",
            "in": "path",
            "required": true,
            "type": "string"
          }
        ],
        "tags": [
          "controller.api.services.v1.RoleService"
        ]
      },
      "patch": {
        "summary": "Updates a Role",
        "operationId": "RoleService_UpdateRole2",
        "responses": {
          "200": {
            "description": "",
            "schema": {
              "$ref": "#/definitions/controller.api.resources.roles.v1.Role"
            }
          }
        },
        "parameters": [
          {
            "name": "org_id",
            "in": "path",
            "required": true,
            "type": "string"
          },
          {
            "name": "project_id",
            "in": "path",
            "required": true,
            "type": "string"
          },
          {
            "name": "id",
            "in": "path",
            "required": true,
            "type": "string"
          },
          {
            "name": "body",
            "in": "body",
            "required": true,
            "schema": {
              "$ref": "#/definitions/controller.api.resources.roles.v1.Role"
            }
          }
        ],
        "tags": [
          "controller.api.services.v1.RoleService"
        ]
      }
    },
    "/v1/orgs/{org_id}/projects/{project_id}/roles/{role_id}:add-principals": {
      "post": {
        "summary": "Adds Users and/or Groups to a Role",
        "operationId": "RoleService_AddRolePrincipals2",
        "responses": {
          "200": {
            "description": "",
            "schema": {
              "$ref": "#/definitions/controller.api.resources.roles.v1.Role"
            }
          }
        },
        "parameters": [
          {
            "name": "org_id",
            "in": "path",
            "required": true,
            "type": "string"
          },
          {
            "name": "project_id",
            "in": "path",
            "required": true,
            "type": "string"
          },
          {
            "name": "role_id",
            "in": "path",
            "required": true,
            "type": "string"
          },
          {
            "name": "body",
            "in": "body",
            "required": true,
            "schema": {
              "$ref": "#/definitions/controller.api.services.v1.AddRolePrincipalsRequest"
            }
          }
        ],
        "tags": [
          "controller.api.services.v1.RoleService"
        ]
      }
    },
    "/v1/orgs/{org_id}/projects/{project_id}/roles/{role_id}:remove-principals": {
      "post": {
        "summary": "Removes the specified Users and/or Groups from a Role.",
        "operationId": "RoleService_RemoveRolePrincipals2",
        "responses": {
          "200": {
            "description": "",
            "schema": {
              "$ref": "#/definitions/controller.api.resources.roles.v1.Role"
            }
          }
        },
        "parameters": [
          {
            "name": "org_id",
            "in": "path",
            "required": true,
            "type": "string"
          },
          {
            "name": "project_id",
            "in": "path",
            "required": true,
            "type": "string"
          },
          {
            "name": "role_id",
            "in": "path",
            "required": true,
            "type": "string"
          },
          {
            "name": "body",
            "in": "body",
            "required": true,
            "schema": {
              "$ref": "#/definitions/controller.api.services.v1.RemoveRolePrincipalsRequest"
            }
          }
        ],
        "tags": [
          "controller.api.services.v1.RoleService"
        ]
      }
    },
    "/v1/orgs/{org_id}/projects/{project_id}/roles/{role_id}:set-principals": {
      "post": {
        "summary": "Set Users and/or Groups to a Role, removing any principals that are not specified in the request.",
        "operationId": "RoleService_SetRolePrincipals2",
        "responses": {
          "200": {
            "description": "",
            "schema": {
              "$ref": "#/definitions/controller.api.resources.roles.v1.Role"
            }
          }
        },
        "parameters": [
          {
            "name": "org_id",
            "in": "path",
            "required": true,
            "type": "string"
          },
          {
            "name": "project_id",
            "in": "path",
            "required": true,
            "type": "string"
          },
          {
            "name": "role_id",
            "in": "path",
            "required": true,
            "type": "string"
          },
          {
            "name": "body",
            "in": "body",
            "required": true,
            "schema": {
              "$ref": "#/definitions/controller.api.services.v1.SetRolePrincipalsRequest"
            }
          }
        ],
        "tags": [
          "controller.api.services.v1.RoleService"
        ]
      }
    },
    "/v1/orgs/{org_id}/roles": {
      "get": {
        "summary": "Lists all Roles",
        "operationId": "RoleService_ListRoles",
        "responses": {
          "200": {
            "description": "A successful response.",
            "schema": {
              "$ref": "#/definitions/controller.api.services.v1.ListRolesResponse"
            }
          }
        },
        "parameters": [
          {
            "name": "org_id",
            "in": "path",
            "required": true,
            "type": "string"
          },
          {
            "name": "project_id",
            "in": "query",
            "required": false,
            "type": "string"
          },
          {
            "name": "view",
            "in": "query",
            "required": false,
            "type": "string"
          }
        ],
        "tags": [
          "controller.api.services.v1.RoleService"
        ]
      },
      "post": {
        "summary": "Creates a single Role",
        "operationId": "RoleService_CreateRole",
        "responses": {
          "200": {
            "description": "",
            "schema": {
              "$ref": "#/definitions/controller.api.resources.roles.v1.Role"
            }
          }
        },
        "parameters": [
          {
            "name": "org_id",
            "in": "path",
            "required": true,
            "type": "string"
          },
          {
            "name": "body",
            "in": "body",
            "required": true,
            "schema": {
              "$ref": "#/definitions/controller.api.resources.roles.v1.Role"
            }
          }
        ],
        "tags": [
          "controller.api.services.v1.RoleService"
        ]
      }
    },
    "/v1/orgs/{org_id}/roles/{id}": {
      "get": {
        "summary": "Gets a single Role",
        "operationId": "RoleService_GetRole",
        "responses": {
          "200": {
            "description": "",
            "schema": {
              "$ref": "#/definitions/controller.api.resources.roles.v1.Role"
            }
          }
        },
        "parameters": [
          {
            "name": "org_id",
            "in": "path",
            "required": true,
            "type": "string"
          },
          {
            "name": "id",
            "in": "path",
            "required": true,
            "type": "string"
          },
          {
            "name": "project_id",
            "in": "query",
            "required": false,
            "type": "string"
          },
          {
            "name": "view",
            "in": "query",
            "required": false,
            "type": "string"
          }
        ],
        "tags": [
          "controller.api.services.v1.RoleService"
        ]
      },
      "delete": {
        "summary": "Deletes a Role",
        "operationId": "RoleService_DeleteRole",
        "responses": {
          "200": {
            "description": "A successful response.",
            "schema": {
              "$ref": "#/definitions/controller.api.services.v1.DeleteRoleResponse"
            }
          }
        },
        "parameters": [
          {
            "name": "org_id",
            "in": "path",
            "required": true,
            "type": "string"
          },
          {
            "name": "id",
            "in": "path",
            "required": true,
            "type": "string"
          },
          {
            "name": "project_id",
            "in": "query",
            "required": false,
            "type": "string"
          }
        ],
        "tags": [
          "controller.api.services.v1.RoleService"
        ]
      },
      "patch": {
        "summary": "Updates a Role",
        "operationId": "RoleService_UpdateRole",
        "responses": {
          "200": {
            "description": "",
            "schema": {
              "$ref": "#/definitions/controller.api.resources.roles.v1.Role"
            }
          }
        },
        "parameters": [
          {
            "name": "org_id",
            "in": "path",
            "required": true,
            "type": "string"
          },
          {
            "name": "id",
            "in": "path",
            "required": true,
            "type": "string"
          },
          {
            "name": "body",
            "in": "body",
            "required": true,
            "schema": {
              "$ref": "#/definitions/controller.api.resources.roles.v1.Role"
            }
          }
        ],
        "tags": [
          "controller.api.services.v1.RoleService"
        ]
      }
    },
    "/v1/orgs/{org_id}/roles/{role_id}:add-principals": {
      "post": {
        "summary": "Adds Users and/or Groups to a Role",
        "operationId": "RoleService_AddRolePrincipals",
        "responses": {
          "200": {
            "description": "",
            "schema": {
              "$ref": "#/definitions/controller.api.resources.roles.v1.Role"
            }
          }
        },
        "parameters": [
          {
            "name": "org_id",
            "in": "path",
            "required": true,
            "type": "string"
          },
          {
            "name": "role_id",
            "in": "path",
            "required": true,
            "type": "string"
          },
          {
            "name": "body",
            "in": "body",
            "required": true,
            "schema": {
              "$ref": "#/definitions/controller.api.services.v1.AddRolePrincipalsRequest"
            }
          }
        ],
        "tags": [
          "controller.api.services.v1.RoleService"
        ]
      }
    },
    "/v1/orgs/{org_id}/roles/{role_id}:remove-principals": {
      "post": {
        "summary": "Removes the specified Users and/or Groups from a Role.",
        "operationId": "RoleService_RemoveRolePrincipals",
        "responses": {
          "200": {
            "description": "",
            "schema": {
              "$ref": "#/definitions/controller.api.resources.roles.v1.Role"
            }
          }
        },
        "parameters": [
          {
            "name": "org_id",
            "in": "path",
            "required": true,
            "type": "string"
          },
          {
            "name": "role_id",
            "in": "path",
            "required": true,
            "type": "string"
          },
          {
            "name": "body",
            "in": "body",
            "required": true,
            "schema": {
              "$ref": "#/definitions/controller.api.services.v1.RemoveRolePrincipalsRequest"
            }
          }
        ],
        "tags": [
          "controller.api.services.v1.RoleService"
        ]
      }
    },
    "/v1/orgs/{org_id}/roles/{role_id}:set-principals": {
      "post": {
        "summary": "Set Users and/or Groups to a Role, removing any principals that are not specified in the request.",
        "operationId": "RoleService_SetRolePrincipals",
        "responses": {
          "200": {
            "description": "",
            "schema": {
              "$ref": "#/definitions/controller.api.resources.roles.v1.Role"
            }
          }
        },
        "parameters": [
          {
            "name": "org_id",
            "in": "path",
            "required": true,
            "type": "string"
          },
          {
            "name": "role_id",
            "in": "path",
            "required": true,
            "type": "string"
          },
          {
            "name": "body",
            "in": "body",
            "required": true,
            "schema": {
              "$ref": "#/definitions/controller.api.services.v1.SetRolePrincipalsRequest"
            }
          }
        ],
        "tags": [
          "controller.api.services.v1.RoleService"
        ]
      }
    },
    "/v1/orgs/{org_id}/users": {
      "get": {
        "summary": "Lists all Users",
        "operationId": "UserService_ListUsers",
        "responses": {
          "200": {
            "description": "A successful response.",
            "schema": {
              "$ref": "#/definitions/controller.api.services.v1.ListUsersResponse"
            }
          }
        },
        "parameters": [
          {
            "name": "org_id",
            "in": "path",
            "required": true,
            "type": "string"
          },
          {
            "name": "view",
            "in": "query",
            "required": false,
            "type": "string"
          }
        ],
        "tags": [
          "controller.api.services.v1.UserService"
        ]
      },
      "post": {
        "summary": "Creates a single User",
        "operationId": "UserService_CreateUser",
        "responses": {
          "200": {
            "description": "",
            "schema": {
              "$ref": "#/definitions/controller.api.resources.users.v1.User"
            }
          }
        },
        "parameters": [
          {
            "name": "org_id",
            "in": "path",
            "required": true,
            "type": "string"
          },
          {
            "name": "body",
            "in": "body",
            "required": true,
            "schema": {
              "$ref": "#/definitions/controller.api.resources.users.v1.User"
            }
          }
        ],
        "tags": [
          "controller.api.services.v1.UserService"
        ]
      }
    },
    "/v1/orgs/{org_id}/users/{id}": {
      "get": {
        "summary": "Gets a single User",
        "operationId": "UserService_GetUser",
        "responses": {
          "200": {
            "description": "",
            "schema": {
              "$ref": "#/definitions/controller.api.resources.users.v1.User"
            }
          }
        },
        "parameters": [
          {
            "name": "org_id",
            "in": "path",
            "required": true,
            "type": "string"
          },
          {
            "name": "id",
            "in": "path",
            "required": true,
            "type": "string"
          },
          {
            "name": "view",
            "in": "query",
            "required": false,
            "type": "string"
          }
        ],
        "tags": [
          "controller.api.services.v1.UserService"
        ]
      },
      "delete": {
        "summary": "Deletes a User",
        "operationId": "UserService_DeleteUser",
        "responses": {
          "200": {
            "description": "A successful response.",
            "schema": {
              "$ref": "#/definitions/controller.api.services.v1.DeleteUserResponse"
            }
          }
        },
        "parameters": [
          {
            "name": "org_id",
            "in": "path",
            "required": true,
            "type": "string"
          },
          {
            "name": "id",
            "in": "path",
            "required": true,
            "type": "string"
          }
        ],
        "tags": [
          "controller.api.services.v1.UserService"
        ]
      },
      "patch": {
        "summary": "Updates a User",
        "operationId": "UserService_UpdateUser",
        "responses": {
          "200": {
            "description": "",
            "schema": {
              "$ref": "#/definitions/controller.api.resources.users.v1.User"
            }
          }
        },
        "parameters": [
          {
            "name": "org_id",
            "in": "path",
            "required": true,
            "type": "string"
          },
          {
            "name": "id",
            "in": "path",
            "required": true,
            "type": "string"
          },
          {
            "name": "body",
            "in": "body",
            "required": true,
            "schema": {
              "$ref": "#/definitions/controller.api.resources.users.v1.User"
            }
          }
        ],
        "tags": [
          "controller.api.services.v1.UserService"
        ]
      }
    },
    "/v1/orgs/{org_id}:authenticate": {
      "post": {
        "summary": "Authenticate a user to an Organization and retrieve an authentication token.",
        "operationId": "OrganizationService_Authenticate",
        "responses": {
          "200": {
            "description": "",
            "schema": {
              "$ref": "#/definitions/controller.api.resources.authtokens.v1.AuthToken"
            }
          }
        },
        "parameters": [
          {
            "name": "org_id",
            "in": "path",
            "required": true,
            "type": "string"
          },
          {
            "name": "body",
            "in": "body",
            "required": true,
            "schema": {
              "$ref": "#/definitions/controller.api.services.v1.AuthenticateRequest"
            }
          }
        ],
        "tags": [
          "controller.api.services.v1.OrganizationService"
        ]
      }
    },
    "/v1/orgs/{org_id}:deauthenticate": {
      "post": {
        "summary": "Deauthenticate an authentication token from an Organization.",
        "operationId": "OrganizationService_Deauthenticate",
        "responses": {
          "200": {
            "description": "A successful response.",
            "schema": {
              "$ref": "#/definitions/controller.api.services.v1.DeauthenticateResponse"
            }
          }
        },
        "parameters": [
          {
            "name": "org_id",
            "in": "path",
            "required": true,
            "type": "string"
          }
        ],
        "tags": [
          "controller.api.services.v1.OrganizationService"
        ]
      }
    }
  },
  "definitions": {
    "controller.api.resources.authtokens.v1.AuthToken": {
      "type": "object",
      "properties": {
        "id": {
          "type": "string",
          "description": "The ID of the AuthToken\nOutput only.",
          "readOnly": true
        },
        "token": {
          "type": "string",
          "description": "The token.  This will only be populated after login and is only ever visible to the end user whose login\nrequest resulted in this auth token being created.\nOutput only.",
          "readOnly": true
        },
        "user_id": {
          "type": "string",
          "description": "The id of the user of this AuthToken.\nOutput only.",
          "readOnly": true
        },
        "auth_method_id": {
          "type": "string",
          "description": "The id of the user of this AuthToken.\nOutput only.",
          "readOnly": true
        },
        "created_time": {
          "type": "string",
          "format": "date-time",
          "description": "The time this resource was created\nOutput only.",
          "readOnly": true
        },
        "updated_time": {
          "type": "string",
          "format": "date-time",
          "description": "The time this resource was last updated.\nOutput only.",
          "readOnly": true
        },
        "approximate_last_used_time": {
          "type": "string",
          "format": "date-time",
          "description": "The approximate time this AuthToken was last used.\nOutput only.",
          "readOnly": true
        },
        "expiration_time": {
          "type": "string",
          "format": "date-time",
          "description": "The time this AuthToken expires.\nOutput only.",
          "readOnly": true
        }
      },
      "title": "AuthToken contains all fields related to an AuthToken resource"
    },
    "controller.api.resources.groups.v1.Group": {
      "type": "object",
      "properties": {
        "id": {
          "type": "string",
          "description": "The ID of the Project\nOutput only.",
          "readOnly": true
        },
        "name": {
          "type": "string",
          "title": "Optional name for identification purposes"
        },
        "description": {
          "type": "string",
          "title": "Optional user-set descripton for identification purposes"
        },
        "created_time": {
          "type": "string",
          "format": "date-time",
          "description": "The time this resource was created\nOutput only.",
          "readOnly": true
        },
        "updated_time": {
          "type": "string",
          "format": "date-time",
          "description": "The time this resource was last updated.\nOutput only.",
          "readOnly": true
        },
        "disabled": {
          "type": "boolean",
          "format": "boolean",
          "title": "Whether the resource is disabled"
        }
      },
      "title": "Group contains all fields related to a Group resource"
    },
    "controller.api.resources.hosts.v1.Host": {
      "type": "object",
      "properties": {
        "id": {
          "type": "string",
          "description": "The ID of the host\nOutput only.",
          "readOnly": true
        },
        "type": {
          "type": "string",
          "title": "The type of the resource, to help differentiate schemas"
        },
        "name": {
          "type": "string",
          "title": "Optional name for identification purposes"
        },
        "description": {
          "type": "string",
          "title": "Optional user-set description for identification purposes"
        },
        "created_time": {
          "type": "string",
          "format": "date-time",
          "description": "The time this resource was created\nOutput only.",
          "readOnly": true
        },
        "updated_time": {
          "type": "string",
          "format": "date-time",
          "description": "The time this resource was last updated\nOutput only.",
          "readOnly": true
        },
        "disabled": {
          "type": "boolean",
          "format": "boolean",
          "title": "Whether the host is disabled"
        },
        "address": {
          "type": "string",
          "title": "The address (DNS or IP name) used to reach the host"
        }
      },
      "title": "Host contains all fields related to a Host resource"
    },
    "controller.api.resources.hosts.v1.HostCatalog": {
      "type": "object",
      "properties": {
        "id": {
          "type": "string",
          "description": "The ID of the host\nOutput only.",
          "readOnly": true
        },
        "type": {
          "type": "string",
          "title": "The type of the resource, to help differentiate schemas"
        },
        "name": {
          "type": "string",
          "title": "Optional name for identification purposes"
        },
        "description": {
          "type": "string",
          "title": "Optional user-set description for identification purposes"
        },
        "created_time": {
          "type": "string",
          "format": "date-time",
          "description": "The time this resource was created\nOutput only.",
          "readOnly": true
        },
        "updated_time": {
          "type": "string",
          "format": "date-time",
          "description": "The time this resource was last updated\nOutput only.",
          "readOnly": true
        },
        "disabled": {
          "type": "boolean",
          "format": "boolean",
          "title": "Whether the catalog is disabled"
        },
        "attributes": {
          "type": "object",
          "title": "Attributes specific to the catalog type"
        }
      },
      "title": "HostCatalog manages Hosts and HostSets"
    },
    "controller.api.resources.hosts.v1.HostSet": {
      "type": "object",
      "properties": {
        "id": {
          "type": "string",
          "description": "The ID of the host\nOutput only.",
          "readOnly": true
        },
        "type": {
          "type": "string",
          "title": "The type of the resource, to help differentiate schemas"
        },
        "name": {
          "type": "string",
          "title": "Optional name for identification purposes"
        },
        "description": {
          "type": "string",
          "title": "Optional user-set description for identification purposes"
        },
        "created_time": {
          "type": "string",
          "format": "date-time",
          "description": "The time this resource was created\nOutput only.",
          "readOnly": true
        },
        "updated_time": {
          "type": "string",
          "format": "date-time",
          "description": "The time this resource was last updated\nOutput only.",
          "readOnly": true
        },
        "disabled": {
          "type": "boolean",
          "format": "boolean",
          "title": "Whether the host set is disabled"
        },
        "size": {
          "type": "string",
          "format": "int64",
          "description": "The total count of hosts in this host set\nOutput only.",
          "readOnly": true
        },
        "hosts": {
          "type": "array",
          "items": {
            "$ref": "#/definitions/controller.api.resources.hosts.v1.Host"
          },
          "description": "A list of hosts in this host set\nTODO: Figure out if this should be in the basic HostSet view and what\nview to use on the Hosts.\nOutput only.",
          "readOnly": true
        }
      },
      "title": "HostSet is a collection of Hosts created and managed by a HostCatalog"
    },
    "controller.api.resources.roles.v1.Role": {
      "type": "object",
      "properties": {
        "id": {
          "type": "string",
          "description": "The ID of the Role\nOutput only.",
          "readOnly": true
        },
        "name": {
          "type": "string",
          "title": "Optional name for identification purposes"
        },
        "description": {
          "type": "string",
          "title": "Optional user-set description for identification purposes"
        },
        "created_time": {
          "type": "string",
          "format": "date-time",
          "description": "The time this resource was created\nOutput only.",
          "readOnly": true
        },
        "updated_time": {
          "type": "string",
          "format": "date-time",
          "description": "The time this resource was last updated.\nOutput only.",
          "readOnly": true
        },
        "disabled": {
          "type": "boolean",
          "format": "boolean",
          "title": "Whether the resource is disabled"
        },
<<<<<<< HEAD
        "grant_scope_id": {
          "type": "string",
          "description": "The scope the grants will apply to. If the role is at the global scope,\nthis can be an organization or project. If the role is at an organization\nscope, this can be a project within the organization. It is invalid for\nthis to be anything other than the role's scope when the role's scope is\na project."
=======
        "version": {
          "type": "integer",
          "format": "int64",
          "description": "The version can be used in subsiquent write requests to ensure this resource\nhas not changed and to fail the write if it has.\nOutput only.",
          "readOnly": true
        },
        "user_ids": {
          "type": "array",
          "items": {
            "type": "string"
          },
          "description": "The principals that are assigned this role.\nOutput only.",
          "readOnly": true
        },
        "group_ids": {
          "type": "array",
          "items": {
            "type": "string"
          },
          "description": "Output only.",
          "readOnly": true
        },
        "grants": {
          "type": "array",
          "items": {
            "type": "string"
          },
          "description": "The grants that this role provides for it's principals.\nOutput only.",
          "readOnly": true
>>>>>>> 1ddc59f8
        }
      },
      "title": "Role contains all fields related to a Role resource"
    },
    "controller.api.resources.scopes.v1.Organization": {
      "type": "object",
      "properties": {
        "id": {
          "type": "string",
          "description": "The ID of the Organization\nOutput only.",
          "readOnly": true
        },
        "name": {
          "type": "string",
          "title": "Optional name for identification purposes"
        },
        "description": {
          "type": "string",
          "title": "Optional user-set descripton for identification purposes"
        },
        "created_time": {
          "type": "string",
          "format": "date-time",
          "description": "The time this resource was created\nOutput only.",
          "readOnly": true
        },
        "updated_time": {
          "type": "string",
          "format": "date-time",
          "description": "The time this resource was last updated.\nOutput only.",
          "readOnly": true
        }
      },
      "title": "Organization contains all fields related to an Organization resource"
    },
    "controller.api.resources.scopes.v1.Project": {
      "type": "object",
      "properties": {
        "id": {
          "type": "string",
          "description": "The ID of the Project\nOutput only.",
          "readOnly": true
        },
        "name": {
          "type": "string",
          "title": "Optional name for identification purposes"
        },
        "description": {
          "type": "string",
          "title": "Optional user-set descripton for identification purposes"
        },
        "created_time": {
          "type": "string",
          "format": "date-time",
          "description": "The time this resource was created\nOutput only.",
          "readOnly": true
        },
        "updated_time": {
          "type": "string",
          "format": "date-time",
          "description": "The time this resource was last updated.\nOutput only.",
          "readOnly": true
        },
        "disabled": {
          "type": "boolean",
          "format": "boolean",
          "title": "Whether the resource is disabled"
        }
      },
      "title": "Project contains all fields related to a Project resource"
    },
    "controller.api.resources.users.v1.User": {
      "type": "object",
      "properties": {
        "id": {
          "type": "string",
          "description": "The ID of the Project\nOutput only.",
          "readOnly": true
        },
        "name": {
          "type": "string",
          "title": "Optional name for identification purposes"
        },
        "description": {
          "type": "string",
          "title": "Optional user-set descripton for identification purposes"
        },
        "created_time": {
          "type": "string",
          "format": "date-time",
          "description": "The time this resource was created\nOutput only.",
          "readOnly": true
        },
        "updated_time": {
          "type": "string",
          "format": "date-time",
          "description": "The time this resource was last updated.\nOutput only.",
          "readOnly": true
        },
        "disabled": {
          "type": "boolean",
          "format": "boolean",
          "title": "Whether the resource is disabled"
        }
      },
      "title": "User contains all fields related to a User resource"
    },
    "controller.api.services.v1.AddRolePrincipalsRequest": {
      "type": "object",
      "properties": {
        "org_id": {
          "type": "string"
        },
        "project_id": {
          "type": "string"
        },
        "role_id": {
          "type": "string"
        },
        "version": {
          "type": "integer",
          "format": "int64",
          "description": "The version ensures the role hasn't changed since it was last retrieved and if\nit has the request will fail."
        },
        "user_ids": {
          "type": "array",
          "items": {
            "type": "string"
          }
        },
        "group_ids": {
          "type": "array",
          "items": {
            "type": "string"
          }
        }
      }
    },
    "controller.api.services.v1.AddRolePrincipalsResponse": {
      "type": "object",
      "properties": {
        "item": {
          "$ref": "#/definitions/controller.api.resources.roles.v1.Role"
        }
      }
    },
    "controller.api.services.v1.AddToHostSetResponse": {
      "type": "object"
    },
    "controller.api.services.v1.AuthenticateRequest": {
      "type": "object",
      "properties": {
        "org_id": {
          "type": "string"
        },
        "auth_method_id": {
          "type": "string",
          "description": "The id to the authmethod in the system being used for authentication.  The auth method must be in the org\nbeing logged in to."
        },
        "token_type": {
          "type": "string",
          "description": "This can be \"cookie\" or \"token\".  If not provided, \"token\" will be used.  For now only type \"token\" is returned."
        },
        "password_credential": {
          "$ref": "#/definitions/controller.api.services.v1.PasswordCredential"
        }
      }
    },
    "controller.api.services.v1.AuthenticateResponse": {
      "type": "object",
      "properties": {
        "item": {
          "$ref": "#/definitions/controller.api.resources.authtokens.v1.AuthToken"
        }
      }
    },
    "controller.api.services.v1.CreateGroupResponse": {
      "type": "object",
      "properties": {
        "uri": {
          "type": "string"
        },
        "item": {
          "$ref": "#/definitions/controller.api.resources.groups.v1.Group"
        }
      }
    },
    "controller.api.services.v1.CreateHostCatalogResponse": {
      "type": "object",
      "properties": {
        "uri": {
          "type": "string"
        },
        "item": {
          "$ref": "#/definitions/controller.api.resources.hosts.v1.HostCatalog"
        }
      }
    },
    "controller.api.services.v1.CreateHostResponse": {
      "type": "object",
      "properties": {
        "ref": {
          "type": "string"
        },
        "item": {
          "$ref": "#/definitions/controller.api.resources.hosts.v1.Host"
        }
      }
    },
    "controller.api.services.v1.CreateHostSetResponse": {
      "type": "object",
      "properties": {
        "uri": {
          "type": "string"
        },
        "item": {
          "$ref": "#/definitions/controller.api.resources.hosts.v1.HostSet"
        }
      }
    },
    "controller.api.services.v1.CreateProjectResponse": {
      "type": "object",
      "properties": {
        "uri": {
          "type": "string"
        },
        "item": {
          "$ref": "#/definitions/controller.api.resources.scopes.v1.Project"
        }
      }
    },
    "controller.api.services.v1.CreateRoleResponse": {
      "type": "object",
      "properties": {
        "uri": {
          "type": "string"
        },
        "item": {
          "$ref": "#/definitions/controller.api.resources.roles.v1.Role"
        }
      }
    },
    "controller.api.services.v1.CreateUserResponse": {
      "type": "object",
      "properties": {
        "uri": {
          "type": "string"
        },
        "item": {
          "$ref": "#/definitions/controller.api.resources.users.v1.User"
        }
      }
    },
    "controller.api.services.v1.DeauthenticateResponse": {
      "type": "object"
    },
    "controller.api.services.v1.DeleteGroupResponse": {
      "type": "object",
      "properties": {
        "existed": {
          "type": "boolean",
          "format": "boolean"
        }
      }
    },
    "controller.api.services.v1.DeleteHostCatalogResponse": {
      "type": "object",
      "properties": {
        "existed": {
          "type": "boolean",
          "format": "boolean"
        }
      }
    },
    "controller.api.services.v1.DeleteHostResponse": {
      "type": "object",
      "properties": {
        "existed": {
          "type": "boolean",
          "format": "boolean"
        }
      }
    },
    "controller.api.services.v1.DeleteHostSetResponse": {
      "type": "object",
      "properties": {
        "existed": {
          "type": "boolean",
          "format": "boolean"
        }
      }
    },
    "controller.api.services.v1.DeleteProjectResponse": {
      "type": "object",
      "properties": {
        "existed": {
          "type": "boolean",
          "format": "boolean"
        }
      }
    },
    "controller.api.services.v1.DeleteRoleResponse": {
      "type": "object",
      "properties": {
        "existed": {
          "type": "boolean",
          "format": "boolean"
        }
      }
    },
    "controller.api.services.v1.DeleteUserResponse": {
      "type": "object",
      "properties": {
        "existed": {
          "type": "boolean",
          "format": "boolean"
        }
      }
    },
    "controller.api.services.v1.GetGroupResponse": {
      "type": "object",
      "properties": {
        "item": {
          "$ref": "#/definitions/controller.api.resources.groups.v1.Group"
        }
      }
    },
    "controller.api.services.v1.GetHostCatalogResponse": {
      "type": "object",
      "properties": {
        "item": {
          "$ref": "#/definitions/controller.api.resources.hosts.v1.HostCatalog"
        }
      }
    },
    "controller.api.services.v1.GetHostResponse": {
      "type": "object",
      "properties": {
        "item": {
          "$ref": "#/definitions/controller.api.resources.hosts.v1.Host"
        }
      }
    },
    "controller.api.services.v1.GetHostSetResponse": {
      "type": "object",
      "properties": {
        "item": {
          "$ref": "#/definitions/controller.api.resources.hosts.v1.HostSet"
        }
      }
    },
    "controller.api.services.v1.GetOrganizationResponse": {
      "type": "object",
      "properties": {
        "item": {
          "$ref": "#/definitions/controller.api.resources.scopes.v1.Organization"
        }
      }
    },
    "controller.api.services.v1.GetProjectResponse": {
      "type": "object",
      "properties": {
        "item": {
          "$ref": "#/definitions/controller.api.resources.scopes.v1.Project"
        }
      }
    },
    "controller.api.services.v1.GetRoleResponse": {
      "type": "object",
      "properties": {
        "item": {
          "$ref": "#/definitions/controller.api.resources.roles.v1.Role"
        }
      }
    },
    "controller.api.services.v1.GetUserResponse": {
      "type": "object",
      "properties": {
        "item": {
          "$ref": "#/definitions/controller.api.resources.users.v1.User"
        }
      }
    },
    "controller.api.services.v1.ListGroupsResponse": {
      "type": "object",
      "properties": {
        "items": {
          "type": "array",
          "items": {
            "$ref": "#/definitions/controller.api.resources.groups.v1.Group"
          }
        }
      }
    },
    "controller.api.services.v1.ListHostCatalogsResponse": {
      "type": "object",
      "properties": {
        "items": {
          "type": "array",
          "items": {
            "$ref": "#/definitions/controller.api.resources.hosts.v1.HostCatalog"
          }
        }
      }
    },
    "controller.api.services.v1.ListHostSetsResponse": {
      "type": "object",
      "properties": {
        "items": {
          "type": "array",
          "items": {
            "$ref": "#/definitions/controller.api.resources.hosts.v1.HostSet"
          }
        }
      }
    },
    "controller.api.services.v1.ListHostsResponse": {
      "type": "object",
      "properties": {
        "items": {
          "type": "array",
          "items": {
            "$ref": "#/definitions/controller.api.resources.hosts.v1.Host"
          }
        }
      }
    },
    "controller.api.services.v1.ListOrganizationsResponse": {
      "type": "object",
      "properties": {
        "items": {
          "type": "array",
          "items": {
            "$ref": "#/definitions/controller.api.resources.scopes.v1.Organization"
          }
        }
      }
    },
    "controller.api.services.v1.ListProjectsResponse": {
      "type": "object",
      "properties": {
        "items": {
          "type": "array",
          "items": {
            "$ref": "#/definitions/controller.api.resources.scopes.v1.Project"
          }
        }
      }
    },
    "controller.api.services.v1.ListRolesResponse": {
      "type": "object",
      "properties": {
        "items": {
          "type": "array",
          "items": {
            "$ref": "#/definitions/controller.api.resources.roles.v1.Role"
          }
        }
      }
    },
    "controller.api.services.v1.ListUsersResponse": {
      "type": "object",
      "properties": {
        "items": {
          "type": "array",
          "items": {
            "$ref": "#/definitions/controller.api.resources.users.v1.User"
          }
        }
      }
    },
    "controller.api.services.v1.PasswordCredential": {
      "type": "object",
      "properties": {
        "login_name": {
          "type": "string"
        },
        "password": {
          "type": "string"
        }
      }
    },
    "controller.api.services.v1.RemoveFromHostSetResponse": {
      "type": "object"
    },
    "controller.api.services.v1.RemoveRolePrincipalsRequest": {
      "type": "object",
      "properties": {
        "org_id": {
          "type": "string"
        },
        "project_id": {
          "type": "string"
        },
        "role_id": {
          "type": "string"
        },
        "version": {
          "type": "integer",
          "format": "int64",
          "description": "The version ensures the role hasn't changed since it was last retrieved and if\nit has the request will fail."
        },
        "user_ids": {
          "type": "array",
          "items": {
            "type": "string"
          }
        },
        "group_ids": {
          "type": "array",
          "items": {
            "type": "string"
          }
        }
      }
    },
    "controller.api.services.v1.RemoveRolePrincipalsResponse": {
      "type": "object",
      "properties": {
        "item": {
          "$ref": "#/definitions/controller.api.resources.roles.v1.Role"
        }
      }
    },
    "controller.api.services.v1.SetRolePrincipalsRequest": {
      "type": "object",
      "properties": {
        "org_id": {
          "type": "string"
        },
        "project_id": {
          "type": "string"
        },
        "role_id": {
          "type": "string"
        },
        "version": {
          "type": "integer",
          "format": "int64",
          "description": "The version ensures the role hasn't changed since it was last retrieved and if\nit has the request will fail."
        },
        "user_ids": {
          "type": "array",
          "items": {
            "type": "string"
          }
        },
        "group_ids": {
          "type": "array",
          "items": {
            "type": "string"
          }
        }
      }
    },
    "controller.api.services.v1.SetRolePrincipalsResponse": {
      "type": "object",
      "properties": {
        "item": {
          "$ref": "#/definitions/controller.api.resources.roles.v1.Role"
        }
      }
    },
    "controller.api.services.v1.UpdateGroupResponse": {
      "type": "object",
      "properties": {
        "item": {
          "$ref": "#/definitions/controller.api.resources.groups.v1.Group"
        }
      }
    },
    "controller.api.services.v1.UpdateHostCatalogResponse": {
      "type": "object",
      "properties": {
        "item": {
          "$ref": "#/definitions/controller.api.resources.hosts.v1.HostCatalog"
        }
      }
    },
    "controller.api.services.v1.UpdateHostResponse": {
      "type": "object",
      "properties": {
        "item": {
          "$ref": "#/definitions/controller.api.resources.hosts.v1.Host"
        }
      }
    },
    "controller.api.services.v1.UpdateHostSetResponse": {
      "type": "object",
      "properties": {
        "item": {
          "$ref": "#/definitions/controller.api.resources.hosts.v1.HostSet"
        }
      }
    },
    "controller.api.services.v1.UpdateProjectResponse": {
      "type": "object",
      "properties": {
        "item": {
          "$ref": "#/definitions/controller.api.resources.scopes.v1.Project"
        }
      }
    },
    "controller.api.services.v1.UpdateRoleResponse": {
      "type": "object",
      "properties": {
        "item": {
          "$ref": "#/definitions/controller.api.resources.roles.v1.Role"
        }
      }
    },
    "controller.api.services.v1.UpdateUserResponse": {
      "type": "object",
      "properties": {
        "item": {
          "$ref": "#/definitions/controller.api.resources.users.v1.User"
        }
      }
    },
    "google.protobuf.FieldMask": {
      "type": "object",
      "properties": {
        "paths": {
          "type": "array",
          "items": {
            "type": "string"
          },
          "description": "The set of field mask paths."
        }
      },
      "description": "paths: \"f.a\"\n    paths: \"f.b.d\"\n\nHere `f` represents a field in some root message, `a` and `b`\nfields in the message found in `f`, and `d` a field found in the\nmessage in `f.b`.\n\nField masks are used to specify a subset of fields that should be\nreturned by a get operation or modified by an update operation.\nField masks also have a custom JSON encoding (see below).\n\n# Field Masks in Projections\n\nWhen used in the context of a projection, a response message or\nsub-message is filtered by the API to only contain those fields as\nspecified in the mask. For example, if the mask in the previous\nexample is applied to a response message as follows:\n\n    f {\n      a : 22\n      b {\n        d : 1\n        x : 2\n      }\n      y : 13\n    }\n    z: 8\n\nThe result will not contain specific values for fields x,y and z\n(their value will be set to the default, and omitted in proto text\noutput):\n\n\n    f {\n      a : 22\n      b {\n        d : 1\n      }\n    }\n\nA repeated field is not allowed except at the last position of a\npaths string.\n\nIf a FieldMask object is not present in a get operation, the\noperation applies to all fields (as if a FieldMask of all fields\nhad been specified).\n\nNote that a field mask does not necessarily apply to the\ntop-level response message. In case of a REST get operation, the\nfield mask applies directly to the response, but in case of a REST\nlist operation, the mask instead applies to each individual message\nin the returned resource list. In case of a REST custom method,\nother definitions may be used. Where the mask applies will be\nclearly documented together with its declaration in the API.  In\nany case, the effect on the returned resource/resources is required\nbehavior for APIs.\n\n# Field Masks in Update Operations\n\nA field mask in update operations specifies which fields of the\ntargeted resource are going to be updated. The API is required\nto only change the values of the fields as specified in the mask\nand leave the others untouched. If a resource is passed in to\ndescribe the updated values, the API ignores the values of all\nfields not covered by the mask.\n\nIf a repeated field is specified for an update operation, new values will\nbe appended to the existing repeated field in the target resource. Note that\na repeated field is only allowed in the last position of a `paths` string.\n\nIf a sub-message is specified in the last position of the field mask for an\nupdate operation, then new value will be merged into the existing sub-message\nin the target resource.\n\nFor example, given the target message:\n\n    f {\n      b {\n        d: 1\n        x: 2\n      }\n      c: [1]\n    }\n\nAnd an update message:\n\n    f {\n      b {\n        d: 10\n      }\n      c: [2]\n    }\n\nthen if the field mask is:\n\n paths: [\"f.b\", \"f.c\"]\n\nthen the result will be:\n\n    f {\n      b {\n        d: 10\n        x: 2\n      }\n      c: [1, 2]\n    }\n\nAn implementation may provide options to override this default behavior for\nrepeated and message fields.\n\nIn order to reset a field's value to the default, the field must\nbe in the mask and set to the default value in the provided resource.\nHence, in order to reset all fields of a resource, provide a default\ninstance of the resource and set all fields in the mask, or do\nnot provide a mask as described below.\n\nIf a field mask is not present on update, the operation applies to\nall fields (as if a field mask of all fields has been specified).\nNote that in the presence of schema evolution, this may mean that\nfields the client does not know and has therefore not filled into\nthe request will be reset to their default. If this is unwanted\nbehavior, a specific service may require a client to always specify\na field mask, producing an error if not.\n\nAs with get operations, the location of the resource which\ndescribes the updated values in the request message depends on the\noperation kind. In any case, the effect of the field mask is\nrequired to be honored by the API.\n\n## Considerations for HTTP REST\n\nThe HTTP kind of an update operation which uses a field mask must\nbe set to PATCH instead of PUT in order to satisfy HTTP semantics\n(PUT must only be used for full updates).\n\n# JSON Encoding of Field Masks\n\nIn JSON, a field mask is encoded as a single string where paths are\nseparated by a comma. Fields name in each path are converted\nto/from lower-camel naming conventions.\n\nAs an example, consider the following message declarations:\n\n    message Profile {\n      User user = 1;\n      Photo photo = 2;\n    }\n    message User {\n      string display_name = 1;\n      string address = 2;\n    }\n\nIn proto a field mask for `Profile` may look as such:\n\n    mask {\n      paths: \"user.display_name\"\n      paths: \"photo\"\n    }\n\nIn JSON, the same mask is represented as below:\n\n    {\n      mask: \"user.displayName,photo\"\n    }\n\n# Field Masks and Oneof Fields\n\nField masks treat fields in oneofs just as regular fields. Consider the\nfollowing message:\n\n    message SampleMessage {\n      oneof test_oneof {\n        string name = 4;\n        SubMessage sub_message = 9;\n      }\n    }\n\nThe field mask can be:\n\n    mask {\n      paths: \"name\"\n    }\n\nOr:\n\n    mask {\n      paths: \"sub_message\"\n    }\n\nNote that oneof type names (\"test_oneof\" in this case) cannot be used in\npaths.\n\n## Field Mask Verification\n\nThe implementation of any API method which has a FieldMask type field in the\nrequest should verify the included field paths, and return an\n`INVALID_ARGUMENT` error if any path is unmappable.",
      "title": "`FieldMask` represents a set of symbolic field paths, for example:"
    },
    "google.protobuf.NullValue": {
      "type": "string",
      "enum": [
        "NULL_VALUE"
      ],
      "default": "NULL_VALUE",
      "description": "`NullValue` is a singleton enumeration to represent the null value for the\n`Value` type union.\n\n The JSON representation for `NullValue` is JSON `null`.\n\n - NULL_VALUE: Null value."
    }
  }
}<|MERGE_RESOLUTION|>--- conflicted
+++ resolved
@@ -3120,11 +3120,10 @@
           "format": "boolean",
           "title": "Whether the resource is disabled"
         },
-<<<<<<< HEAD
         "grant_scope_id": {
           "type": "string",
           "description": "The scope the grants will apply to. If the role is at the global scope,\nthis can be an organization or project. If the role is at an organization\nscope, this can be a project within the organization. It is invalid for\nthis to be anything other than the role's scope when the role's scope is\na project."
-=======
+        },
         "version": {
           "type": "integer",
           "format": "int64",
@@ -3154,7 +3153,6 @@
           },
           "description": "The grants that this role provides for it's principals.\nOutput only.",
           "readOnly": true
->>>>>>> 1ddc59f8
         }
       },
       "title": "Role contains all fields related to a Role resource"
