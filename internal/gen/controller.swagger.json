{
  "swagger": "2.0",
  "info": {
    "title": "Controller API",
    "description": "API for managing resources associated with Controllers.",
    "version": "0.0.1"
  },
  "schemes": [
    "https",
    "http"
  ],
  "consumes": [
    "application/json"
  ],
  "produces": [
    "application/json"
  ],
  "paths": {
    "/v1/scopes": {
      "get": {
        "summary": "Lists all Scopes within the scope of the token making the request",
        "operationId": "ScopeService_ListScopes",
        "responses": {
          "200": {
            "description": "A successful response.",
            "schema": {
              "$ref": "#/definitions/controller.api.services.v1.ListScopesResponse"
            }
          }
        },
        "parameters": [
          {
            "name": "scope_id",
            "in": "query",
            "required": false,
            "type": "string"
          },
          {
            "name": "view",
            "in": "query",
            "required": false,
            "type": "string"
          }
        ],
        "tags": [
          "controller.api.services.v1.ScopeService"
        ]
      },
      "post": {
        "summary": "Creates a single Scope",
        "operationId": "ScopeService_CreateScope",
        "responses": {
          "200": {
            "description": "",
            "schema": {
              "$ref": "#/definitions/controller.api.resources.scopes.v1.Scope"
            }
          }
        },
        "parameters": [
          {
            "name": "body",
            "in": "body",
            "required": true,
            "schema": {
              "$ref": "#/definitions/controller.api.resources.scopes.v1.Scope"
            }
          }
        ],
        "tags": [
          "controller.api.services.v1.ScopeService"
        ]
      }
    },
<<<<<<< HEAD
    "/v1/scopes/*/auth-methods": {
      "get": {
        "summary": "Lists all AuthMethods",
        "operationId": "AuthMethodService_ListAuthMethods",
=======
    "/v1/scopes/*/auth-methods/{auth_method_id}/accounts": {
      "get": {
        "summary": "Lists all accounts in a specific auth method.",
        "operationId": "AccountService_ListAccounts",
>>>>>>> e5ec1f48
        "responses": {
          "200": {
            "description": "A successful response.",
            "schema": {
<<<<<<< HEAD
              "$ref": "#/definitions/controller.api.services.v1.ListAuthMethodsResponse"
=======
              "$ref": "#/definitions/controller.api.services.v1.ListAccountsResponse"
>>>>>>> e5ec1f48
            }
          }
        },
        "parameters": [
          {
<<<<<<< HEAD
=======
            "name": "auth_method_id",
            "in": "path",
            "required": true,
            "type": "string"
          },
          {
>>>>>>> e5ec1f48
            "name": "view",
            "in": "query",
            "required": false,
            "type": "string"
          }
        ],
        "tags": [
<<<<<<< HEAD
          "controller.api.services.v1.AuthMethodService"
        ]
      },
      "post": {
        "summary": "Creates a single AuthMethod",
        "operationId": "AuthMethodService_CreateAuthMethod",
=======
          "controller.api.services.v1.AccountService"
        ]
      },
      "post": {
        "summary": "Creates a single account in the provided auth method.",
        "operationId": "AccountService_CreateAccount",
        "responses": {
          "200": {
            "description": "",
            "schema": {
              "$ref": "#/definitions/controller.api.resources.auth.v1.Account"
            }
          }
        },
        "parameters": [
          {
            "name": "auth_method_id",
            "in": "path",
            "required": true,
            "type": "string"
          },
          {
            "name": "body",
            "in": "body",
            "required": true,
            "schema": {
              "$ref": "#/definitions/controller.api.resources.auth.v1.Account"
            }
          }
        ],
        "tags": [
          "controller.api.services.v1.AccountService"
        ]
      }
    },
    "/v1/scopes/*/auth-methods/{auth_method_id}/accounts/{id}": {
      "get": {
        "summary": "Gets a single Account",
        "operationId": "AccountService_GetAccount",
        "responses": {
          "200": {
            "description": "",
            "schema": {
              "$ref": "#/definitions/controller.api.resources.auth.v1.Account"
            }
          }
        },
        "parameters": [
          {
            "name": "auth_method_id",
            "in": "path",
            "required": true,
            "type": "string"
          },
          {
            "name": "id",
            "in": "path",
            "required": true,
            "type": "string"
          },
          {
            "name": "view",
            "in": "query",
            "required": false,
            "type": "string"
          }
        ],
        "tags": [
          "controller.api.services.v1.AccountService"
        ]
      },
      "delete": {
        "summary": "Deletes an account.",
        "operationId": "AccountService_DeleteAccount",
        "responses": {
          "200": {
            "description": "A successful response.",
            "schema": {
              "$ref": "#/definitions/controller.api.services.v1.DeleteAccountResponse"
            }
          }
        },
        "parameters": [
          {
            "name": "auth_method_id",
            "in": "path",
            "required": true,
            "type": "string"
          },
          {
            "name": "id",
            "in": "path",
            "required": true,
            "type": "string"
          }
        ],
        "tags": [
          "controller.api.services.v1.AccountService"
        ]
      },
      "patch": {
        "summary": "Updates an account.",
        "operationId": "AccountService_UpdateAccount",
>>>>>>> e5ec1f48
        "responses": {
          "200": {
            "description": "",
            "schema": {
<<<<<<< HEAD
              "$ref": "#/definitions/controller.api.resources.auth.v1.AuthMethod"
=======
              "$ref": "#/definitions/controller.api.resources.auth.v1.Account"
>>>>>>> e5ec1f48
            }
          }
        },
        "parameters": [
          {
<<<<<<< HEAD
=======
            "name": "auth_method_id",
            "in": "path",
            "required": true,
            "type": "string"
          },
          {
            "name": "id",
            "in": "path",
            "required": true,
            "type": "string"
          },
          {
>>>>>>> e5ec1f48
            "name": "body",
            "in": "body",
            "required": true,
            "schema": {
<<<<<<< HEAD
              "$ref": "#/definitions/controller.api.resources.auth.v1.AuthMethod"
=======
              "$ref": "#/definitions/controller.api.resources.auth.v1.Account"
>>>>>>> e5ec1f48
            }
          }
        ],
        "tags": [
<<<<<<< HEAD
          "controller.api.services.v1.AuthMethodService"
=======
          "controller.api.services.v1.AccountService"
>>>>>>> e5ec1f48
        ]
      }
    },
    "/v1/scopes/*/auth-methods/{auth_method_id}:authenticate": {
      "post": {
        "summary": "Authenticate a user to an scope and retrieve an authentication token.",
        "operationId": "AuthenticationService_Authenticate",
        "responses": {
          "200": {
            "description": "",
            "schema": {
              "$ref": "#/definitions/controller.api.resources.authtokens.v1.AuthToken"
            }
          }
        },
        "parameters": [
          {
            "name": "auth_method_id",
            "description": "The id to the authmethod in the system being used for authentication.  The auth method must be in the scope\nbeing logged in to.",
            "in": "path",
            "required": true,
            "type": "string"
          },
          {
            "name": "body",
            "in": "body",
            "required": true,
            "schema": {
              "$ref": "#/definitions/controller.api.services.v1.AuthenticateRequest"
            }
          }
        ],
        "tags": [
          "controller.api.services.v1.AuthenticationService"
        ]
      }
    },
    "/v1/scopes/*/auth-methods/{id}": {
      "get": {
        "summary": "Gets a single AuthMethod",
        "operationId": "AuthMethodService_GetAuthMethod",
        "responses": {
          "200": {
            "description": "",
            "schema": {
              "$ref": "#/definitions/controller.api.resources.auth.v1.AuthMethod"
            }
          }
        },
        "parameters": [
          {
            "name": "id",
            "in": "path",
            "required": true,
            "type": "string"
          },
          {
            "name": "view",
            "in": "query",
            "required": false,
            "type": "string"
          }
        ],
        "tags": [
          "controller.api.services.v1.AuthMethodService"
        ]
      },
      "delete": {
        "summary": "Deletes a AuthMethod",
        "operationId": "AuthMethodService_DeleteAuthMethod",
        "responses": {
          "200": {
            "description": "A successful response.",
            "schema": {
              "$ref": "#/definitions/controller.api.services.v1.DeleteAuthMethodResponse"
            }
          }
        },
        "parameters": [
          {
            "name": "id",
            "in": "path",
            "required": true,
            "type": "string"
          }
        ],
        "tags": [
          "controller.api.services.v1.AuthMethodService"
        ]
      },
      "patch": {
        "summary": "Updates a AuthMethod",
        "operationId": "AuthMethodService_UpdateAuthMethod",
        "responses": {
          "200": {
            "description": "",
            "schema": {
              "$ref": "#/definitions/controller.api.resources.auth.v1.AuthMethod"
            }
          }
        },
        "parameters": [
          {
            "name": "id",
            "in": "path",
            "required": true,
            "type": "string"
          },
          {
            "name": "body",
            "in": "body",
            "required": true,
            "schema": {
              "$ref": "#/definitions/controller.api.resources.auth.v1.AuthMethod"
            }
          }
        ],
        "tags": [
          "controller.api.services.v1.AuthMethodService"
        ]
      }
    },
    "/v1/scopes/*/auth-tokens": {
      "get": {
        "summary": "Lists all AuthTokens",
        "operationId": "AuthTokenService_ListAuthTokens",
        "responses": {
          "200": {
            "description": "A successful response.",
            "schema": {
              "$ref": "#/definitions/controller.api.services.v1.ListAuthTokensResponse"
            }
          }
        },
        "parameters": [
          {
            "name": "view",
            "in": "query",
            "required": false,
            "type": "string"
          }
        ],
        "tags": [
          "controller.api.services.v1.AuthTokenService"
        ]
      }
    },
    "/v1/scopes/*/auth-tokens/{id}": {
      "get": {
        "summary": "Gets a single AuthToken",
        "operationId": "AuthTokenService_GetAuthToken",
        "responses": {
          "200": {
            "description": "",
            "schema": {
              "$ref": "#/definitions/controller.api.resources.authtokens.v1.AuthToken"
            }
          }
        },
        "parameters": [
          {
            "name": "id",
            "in": "path",
            "required": true,
            "type": "string"
          },
          {
            "name": "view",
            "in": "query",
            "required": false,
            "type": "string"
          }
        ],
        "tags": [
          "controller.api.services.v1.AuthTokenService"
        ]
      },
      "delete": {
        "summary": "Deletes an AuthTokens",
        "operationId": "AuthTokenService_DeleteAuthToken",
        "responses": {
          "200": {
            "description": "A successful response.",
            "schema": {
              "$ref": "#/definitions/controller.api.services.v1.DeleteAuthTokenResponse"
            }
          }
        },
        "parameters": [
          {
            "name": "id",
            "in": "path",
            "required": true,
            "type": "string"
          }
        ],
        "tags": [
          "controller.api.services.v1.AuthTokenService"
        ]
      }
    },
    "/v1/scopes/*/groups": {
      "get": {
        "summary": "Lists all Groups",
        "operationId": "GroupService_ListGroups",
        "responses": {
          "200": {
            "description": "A successful response.",
            "schema": {
              "$ref": "#/definitions/controller.api.services.v1.ListGroupsResponse"
            }
          }
        },
        "parameters": [
          {
            "name": "view",
            "in": "query",
            "required": false,
            "type": "string"
          }
        ],
        "tags": [
          "controller.api.services.v1.GroupService"
        ]
      },
      "post": {
        "summary": "Creates a single Group",
        "operationId": "GroupService_CreateGroup",
        "responses": {
          "200": {
            "description": "",
            "schema": {
              "$ref": "#/definitions/controller.api.resources.groups.v1.Group"
            }
          }
        },
        "parameters": [
          {
            "name": "body",
            "in": "body",
            "required": true,
            "schema": {
              "$ref": "#/definitions/controller.api.resources.groups.v1.Group"
            }
          }
        ],
        "tags": [
          "controller.api.services.v1.GroupService"
        ]
      }
    },
    "/v1/scopes/*/groups/{id}": {
      "get": {
        "summary": "Gets a single Group",
        "operationId": "GroupService_GetGroup",
        "responses": {
          "200": {
            "description": "",
            "schema": {
              "$ref": "#/definitions/controller.api.resources.groups.v1.Group"
            }
          }
        },
        "parameters": [
          {
            "name": "id",
            "in": "path",
            "required": true,
            "type": "string"
          },
          {
            "name": "view",
            "in": "query",
            "required": false,
            "type": "string"
          }
        ],
        "tags": [
          "controller.api.services.v1.GroupService"
        ]
      },
      "delete": {
        "summary": "Deletes a Group",
        "operationId": "GroupService_DeleteGroup",
        "responses": {
          "200": {
            "description": "A successful response.",
            "schema": {
              "$ref": "#/definitions/controller.api.services.v1.DeleteGroupResponse"
            }
          }
        },
        "parameters": [
          {
            "name": "id",
            "in": "path",
            "required": true,
            "type": "string"
          }
        ],
        "tags": [
          "controller.api.services.v1.GroupService"
        ]
      },
      "patch": {
        "summary": "Updates a Group",
        "operationId": "GroupService_UpdateGroup",
        "responses": {
          "200": {
            "description": "",
            "schema": {
              "$ref": "#/definitions/controller.api.resources.groups.v1.Group"
            }
          }
        },
        "parameters": [
          {
            "name": "id",
            "in": "path",
            "required": true,
            "type": "string"
          },
          {
            "name": "body",
            "in": "body",
            "required": true,
            "schema": {
              "$ref": "#/definitions/controller.api.resources.groups.v1.Group"
            }
          }
        ],
        "tags": [
          "controller.api.services.v1.GroupService"
        ]
      }
    },
    "/v1/scopes/*/groups/{id}:add-members": {
      "post": {
        "summary": "Adds Users as members to a Group",
        "operationId": "GroupService_AddGroupMembers",
        "responses": {
          "200": {
            "description": "",
            "schema": {
              "$ref": "#/definitions/controller.api.resources.groups.v1.Group"
            }
          }
        },
        "parameters": [
          {
            "name": "id",
            "in": "path",
            "required": true,
            "type": "string"
          },
          {
            "name": "body",
            "in": "body",
            "required": true,
            "schema": {
              "$ref": "#/definitions/controller.api.services.v1.AddGroupMembersRequest"
            }
          }
        ],
        "tags": [
          "controller.api.services.v1.GroupService"
        ]
      }
    },
    "/v1/scopes/*/groups/{id}:remove-members": {
      "post": {
        "summary": "Removes the specified members from a Group.",
        "operationId": "GroupService_RemoveGroupMembers",
        "responses": {
          "200": {
            "description": "",
            "schema": {
              "$ref": "#/definitions/controller.api.resources.groups.v1.Group"
            }
          }
        },
        "parameters": [
          {
            "name": "id",
            "in": "path",
            "required": true,
            "type": "string"
          },
          {
            "name": "body",
            "in": "body",
            "required": true,
            "schema": {
              "$ref": "#/definitions/controller.api.services.v1.RemoveGroupMembersRequest"
            }
          }
        ],
        "tags": [
          "controller.api.services.v1.GroupService"
        ]
      }
    },
    "/v1/scopes/*/groups/{id}:set-members": {
      "post": {
        "summary": "Set a Group's members to exactly the list of provided in the request, removing any members that are not specified.",
        "operationId": "GroupService_SetGroupMembers",
        "responses": {
          "200": {
            "description": "",
            "schema": {
              "$ref": "#/definitions/controller.api.resources.groups.v1.Group"
            }
          }
        },
        "parameters": [
          {
            "name": "id",
            "in": "path",
            "required": true,
            "type": "string"
          },
          {
            "name": "body",
            "in": "body",
            "required": true,
            "schema": {
              "$ref": "#/definitions/controller.api.services.v1.SetGroupMembersRequest"
            }
          }
        ],
        "tags": [
          "controller.api.services.v1.GroupService"
        ]
      }
    },
    "/v1/scopes/*/host-catalogs": {
      "get": {
        "summary": "Gets a list of HostCatalogs",
        "operationId": "HostCatalogService_ListHostCatalogs",
        "responses": {
          "200": {
            "description": "A successful response.",
            "schema": {
              "$ref": "#/definitions/controller.api.services.v1.ListHostCatalogsResponse"
            }
          }
        },
        "parameters": [
          {
            "name": "view",
            "in": "query",
            "required": false,
            "type": "string"
          }
        ],
        "tags": [
          "controller.api.services.v1.HostCatalogService"
        ]
      },
      "post": {
        "summary": "Creates a HostCatalog",
        "description": "Creates a single host catalog under the specified scope",
        "operationId": "HostCatalogService_CreateHostCatalog",
        "responses": {
          "200": {
            "description": "",
            "schema": {
              "$ref": "#/definitions/controller.api.resources.hosts.v1.HostCatalog"
            }
          }
        },
        "parameters": [
          {
            "name": "body",
            "in": "body",
            "required": true,
            "schema": {
              "$ref": "#/definitions/controller.api.resources.hosts.v1.HostCatalog"
            }
          }
        ],
        "tags": [
          "controller.api.services.v1.HostCatalogService"
        ]
      }
    },
    "/v1/scopes/*/host-catalogs/{host_catalog_id}/host-sets": {
      "get": {
        "summary": "List all HostSets under the specific catalog",
        "operationId": "HostSetService_ListHostSets",
        "responses": {
          "200": {
            "description": "A successful response.",
            "schema": {
              "$ref": "#/definitions/controller.api.services.v1.ListHostSetsResponse"
            }
          }
        },
        "parameters": [
          {
            "name": "host_catalog_id",
            "in": "path",
            "required": true,
            "type": "string"
          },
          {
            "name": "view",
            "in": "query",
            "required": false,
            "type": "string"
          }
        ],
        "tags": [
          "controller.api.services.v1.HostSetService"
        ]
      },
      "post": {
        "summary": "Create a HostSet",
        "operationId": "HostSetService_CreateHostSet",
        "responses": {
          "200": {
            "description": "",
            "schema": {
              "$ref": "#/definitions/controller.api.resources.hosts.v1.HostSet"
            }
          }
        },
        "parameters": [
          {
            "name": "host_catalog_id",
            "in": "path",
            "required": true,
            "type": "string"
          },
          {
            "name": "body",
            "in": "body",
            "required": true,
            "schema": {
              "$ref": "#/definitions/controller.api.resources.hosts.v1.HostSet"
            }
          }
        ],
        "tags": [
          "controller.api.services.v1.HostSetService"
        ]
      }
    },
    "/v1/scopes/*/host-catalogs/{host_catalog_id}/host-sets/{id}": {
      "get": {
        "summary": "Get a single HostSet",
        "operationId": "HostSetService_GetHostSet",
        "responses": {
          "200": {
            "description": "",
            "schema": {
              "$ref": "#/definitions/controller.api.resources.hosts.v1.HostSet"
            }
          }
        },
        "parameters": [
          {
            "name": "host_catalog_id",
            "in": "path",
            "required": true,
            "type": "string"
          },
          {
            "name": "id",
            "in": "path",
            "required": true,
            "type": "string"
          },
          {
            "name": "view",
            "in": "query",
            "required": false,
            "type": "string"
          }
        ],
        "tags": [
          "controller.api.services.v1.HostSetService"
        ]
      },
      "delete": {
        "summary": "Delete a HostSet",
        "operationId": "HostSetService_DeleteHostSet",
        "responses": {
          "200": {
            "description": "A successful response.",
            "schema": {
              "$ref": "#/definitions/controller.api.services.v1.DeleteHostSetResponse"
            }
          }
        },
        "parameters": [
          {
            "name": "host_catalog_id",
            "in": "path",
            "required": true,
            "type": "string"
          },
          {
            "name": "id",
            "in": "path",
            "required": true,
            "type": "string"
          }
        ],
        "tags": [
          "controller.api.services.v1.HostSetService"
        ]
      },
      "patch": {
        "summary": "Update a HostSet",
        "operationId": "HostSetService_UpdateHostSet",
        "responses": {
          "200": {
            "description": "",
            "schema": {
              "$ref": "#/definitions/controller.api.resources.hosts.v1.HostSet"
            }
          }
        },
        "parameters": [
          {
            "name": "host_catalog_id",
            "in": "path",
            "required": true,
            "type": "string"
          },
          {
            "name": "id",
            "in": "path",
            "required": true,
            "type": "string"
          },
          {
            "name": "body",
            "in": "body",
            "required": true,
            "schema": {
              "$ref": "#/definitions/controller.api.resources.hosts.v1.HostSet"
            }
          }
        ],
        "tags": [
          "controller.api.services.v1.HostSetService"
        ]
      }
    },
    "/v1/scopes/*/host-catalogs/{host_catalog_id}/host-sets/{id}:add-hosts": {
      "post": {
        "summary": "Adds existing Hosts to the Host Set",
        "description": "Adds the hosts to this Host Set if possible.  All hosts added must be a child of the same host catalog this host set is a child of.",
        "operationId": "HostSetService_AddToHostSet",
        "responses": {
          "200": {
            "description": "A successful response.",
            "schema": {
              "$ref": "#/definitions/controller.api.services.v1.AddToHostSetResponse"
            }
          }
        },
        "parameters": [
          {
            "name": "host_catalog_id",
            "in": "path",
            "required": true,
            "type": "string"
          },
          {
            "name": "id",
            "in": "path",
            "required": true,
            "type": "string"
          }
        ],
        "tags": [
          "controller.api.services.v1.HostSetService"
        ]
      }
    },
    "/v1/scopes/*/host-catalogs/{host_catalog_id}/host-sets/{id}:remove-hosts": {
      "post": {
        "summary": "Removes Hosts to the Host Set",
        "description": "Removes the hosts from this Host Set if present.  If it is not present then no action is taken and no error is returned.",
        "operationId": "HostSetService_RemoveFromHostSet",
        "responses": {
          "200": {
            "description": "A successful response.",
            "schema": {
              "$ref": "#/definitions/controller.api.services.v1.RemoveFromHostSetResponse"
            }
          }
        },
        "parameters": [
          {
            "name": "host_catalog_id",
            "in": "path",
            "required": true,
            "type": "string"
          },
          {
            "name": "id",
            "description": "This host set's id.",
            "in": "path",
            "required": true,
            "type": "string"
          }
        ],
        "tags": [
          "controller.api.services.v1.HostSetService"
        ]
      }
    },
    "/v1/scopes/*/host-catalogs/{host_catalog_id}/hosts": {
      "get": {
        "summary": "List all Hosts for the specified catalog",
        "operationId": "HostService_ListHosts",
        "responses": {
          "200": {
            "description": "A successful response.",
            "schema": {
              "$ref": "#/definitions/controller.api.services.v1.ListHostsResponse"
            }
          }
        },
        "parameters": [
          {
            "name": "host_catalog_id",
            "in": "path",
            "required": true,
            "type": "string"
          },
          {
            "name": "view",
            "in": "query",
            "required": false,
            "type": "string"
          }
        ],
        "tags": [
          "controller.api.services.v1.HostService"
        ]
      },
      "post": {
        "summary": "Create a single Host",
        "operationId": "HostService_CreateHost",
        "responses": {
          "200": {
            "description": "",
            "schema": {
              "$ref": "#/definitions/controller.api.resources.hosts.v1.Host"
            }
          }
        },
        "parameters": [
          {
            "name": "host_catalog_id",
            "in": "path",
            "required": true,
            "type": "string"
          },
          {
            "name": "body",
            "in": "body",
            "required": true,
            "schema": {
              "$ref": "#/definitions/controller.api.resources.hosts.v1.Host"
            }
          }
        ],
        "tags": [
          "controller.api.services.v1.HostService"
        ]
      }
    },
    "/v1/scopes/*/host-catalogs/{host_catalog_id}/hosts/{id}": {
      "get": {
        "summary": "Gets a single Host",
        "operationId": "HostService_GetHost",
        "responses": {
          "200": {
            "description": "",
            "schema": {
              "$ref": "#/definitions/controller.api.resources.hosts.v1.Host"
            }
          }
        },
        "parameters": [
          {
            "name": "host_catalog_id",
            "in": "path",
            "required": true,
            "type": "string"
          },
          {
            "name": "id",
            "in": "path",
            "required": true,
            "type": "string"
          },
          {
            "name": "view",
            "in": "query",
            "required": false,
            "type": "string"
          }
        ],
        "tags": [
          "controller.api.services.v1.HostService"
        ]
      },
      "delete": {
        "summary": "Delete a Host",
        "operationId": "HostService_DeleteHost",
        "responses": {
          "200": {
            "description": "A successful response.",
            "schema": {
              "$ref": "#/definitions/controller.api.services.v1.DeleteHostResponse"
            }
          }
        },
        "parameters": [
          {
            "name": "host_catalog_id",
            "in": "path",
            "required": true,
            "type": "string"
          },
          {
            "name": "id",
            "in": "path",
            "required": true,
            "type": "string"
          }
        ],
        "tags": [
          "controller.api.services.v1.HostService"
        ]
      },
      "patch": {
        "summary": "Update a Host",
        "operationId": "HostService_UpdateHost",
        "responses": {
          "200": {
            "description": "",
            "schema": {
              "$ref": "#/definitions/controller.api.resources.hosts.v1.Host"
            }
          }
        },
        "parameters": [
          {
            "name": "host_catalog_id",
            "in": "path",
            "required": true,
            "type": "string"
          },
          {
            "name": "id",
            "in": "path",
            "required": true,
            "type": "string"
          },
          {
            "name": "body",
            "in": "body",
            "required": true,
            "schema": {
              "$ref": "#/definitions/controller.api.resources.hosts.v1.Host"
            }
          }
        ],
        "tags": [
          "controller.api.services.v1.HostService"
        ]
      }
    },
    "/v1/scopes/*/host-catalogs/{id}": {
      "get": {
        "summary": "Gets a single HostCatalog",
        "description": "Gets a single Host Catalog with the provided identifier.",
        "operationId": "HostCatalogService_GetHostCatalog",
        "responses": {
          "200": {
            "description": "",
            "schema": {
              "$ref": "#/definitions/controller.api.resources.hosts.v1.HostCatalog"
            }
          }
        },
        "parameters": [
          {
            "name": "id",
            "in": "path",
            "required": true,
            "type": "string"
          },
          {
            "name": "view",
            "in": "query",
            "required": false,
            "type": "string"
          }
        ],
        "tags": [
          "controller.api.services.v1.HostCatalogService"
        ]
      },
      "delete": {
        "summary": "Deletes a HostCatalog",
        "operationId": "HostCatalogService_DeleteHostCatalog",
        "responses": {
          "200": {
            "description": "A successful response.",
            "schema": {
              "$ref": "#/definitions/controller.api.services.v1.DeleteHostCatalogResponse"
            }
          }
        },
        "parameters": [
          {
            "name": "id",
            "in": "path",
            "required": true,
            "type": "string"
          }
        ],
        "tags": [
          "controller.api.services.v1.HostCatalogService"
        ]
      },
      "patch": {
        "summary": "Updates a HostCatalog",
        "operationId": "HostCatalogService_UpdateHostCatalog",
        "responses": {
          "200": {
            "description": "",
            "schema": {
              "$ref": "#/definitions/controller.api.resources.hosts.v1.HostCatalog"
            }
          }
        },
        "parameters": [
          {
            "name": "id",
            "in": "path",
            "required": true,
            "type": "string"
          },
          {
            "name": "body",
            "in": "body",
            "required": true,
            "schema": {
              "$ref": "#/definitions/controller.api.resources.hosts.v1.HostCatalog"
            }
          }
        ],
        "tags": [
          "controller.api.services.v1.HostCatalogService"
        ]
      }
    },
    "/v1/scopes/*/roles": {
      "get": {
        "summary": "Lists all Roles",
        "operationId": "RoleService_ListRoles",
        "responses": {
          "200": {
            "description": "A successful response.",
            "schema": {
              "$ref": "#/definitions/controller.api.services.v1.ListRolesResponse"
            }
          }
        },
        "parameters": [
          {
            "name": "view",
            "in": "query",
            "required": false,
            "type": "string"
          }
        ],
        "tags": [
          "controller.api.services.v1.RoleService"
        ]
      },
      "post": {
        "summary": "Creates a single Role",
        "operationId": "RoleService_CreateRole",
        "responses": {
          "200": {
            "description": "",
            "schema": {
              "$ref": "#/definitions/controller.api.resources.roles.v1.Role"
            }
          }
        },
        "parameters": [
          {
            "name": "body",
            "in": "body",
            "required": true,
            "schema": {
              "$ref": "#/definitions/controller.api.resources.roles.v1.Role"
            }
          }
        ],
        "tags": [
          "controller.api.services.v1.RoleService"
        ]
      }
    },
    "/v1/scopes/*/roles/{id}": {
      "get": {
        "summary": "Gets a single Role",
        "operationId": "RoleService_GetRole",
        "responses": {
          "200": {
            "description": "",
            "schema": {
              "$ref": "#/definitions/controller.api.resources.roles.v1.Role"
            }
          }
        },
        "parameters": [
          {
            "name": "id",
            "in": "path",
            "required": true,
            "type": "string"
          },
          {
            "name": "view",
            "in": "query",
            "required": false,
            "type": "string"
          }
        ],
        "tags": [
          "controller.api.services.v1.RoleService"
        ]
      },
      "delete": {
        "summary": "Deletes a Role",
        "operationId": "RoleService_DeleteRole",
        "responses": {
          "200": {
            "description": "A successful response.",
            "schema": {
              "$ref": "#/definitions/controller.api.services.v1.DeleteRoleResponse"
            }
          }
        },
        "parameters": [
          {
            "name": "id",
            "in": "path",
            "required": true,
            "type": "string"
          }
        ],
        "tags": [
          "controller.api.services.v1.RoleService"
        ]
      },
      "patch": {
        "summary": "Updates a Role",
        "operationId": "RoleService_UpdateRole",
        "responses": {
          "200": {
            "description": "",
            "schema": {
              "$ref": "#/definitions/controller.api.resources.roles.v1.Role"
            }
          }
        },
        "parameters": [
          {
            "name": "id",
            "in": "path",
            "required": true,
            "type": "string"
          },
          {
            "name": "body",
            "in": "body",
            "required": true,
            "schema": {
              "$ref": "#/definitions/controller.api.resources.roles.v1.Role"
            }
          }
        ],
        "tags": [
          "controller.api.services.v1.RoleService"
        ]
      }
    },
    "/v1/scopes/*/roles/{role_id}:add-grants": {
      "post": {
        "summary": "Adds grants to a role",
        "operationId": "RoleService_AddRoleGrants",
        "responses": {
          "200": {
            "description": "",
            "schema": {
              "$ref": "#/definitions/controller.api.resources.roles.v1.Role"
            }
          }
        },
        "parameters": [
          {
            "name": "role_id",
            "in": "path",
            "required": true,
            "type": "string"
          },
          {
            "name": "body",
            "in": "body",
            "required": true,
            "schema": {
              "$ref": "#/definitions/controller.api.services.v1.AddRoleGrantsRequest"
            }
          }
        ],
        "tags": [
          "controller.api.services.v1.RoleService"
        ]
      }
    },
    "/v1/scopes/*/roles/{role_id}:add-principals": {
      "post": {
        "summary": "Adds Users and/or Groups to a Role",
        "operationId": "RoleService_AddRolePrincipals",
        "responses": {
          "200": {
            "description": "",
            "schema": {
              "$ref": "#/definitions/controller.api.resources.roles.v1.Role"
            }
          }
        },
        "parameters": [
          {
            "name": "role_id",
            "in": "path",
            "required": true,
            "type": "string"
          },
          {
            "name": "body",
            "in": "body",
            "required": true,
            "schema": {
              "$ref": "#/definitions/controller.api.services.v1.AddRolePrincipalsRequest"
            }
          }
        ],
        "tags": [
          "controller.api.services.v1.RoleService"
        ]
      }
    },
    "/v1/scopes/*/roles/{role_id}:remove-grants": {
      "post": {
        "summary": "Removes grants from a role.",
        "operationId": "RoleService_RemoveRoleGrants",
        "responses": {
          "200": {
            "description": "",
            "schema": {
              "$ref": "#/definitions/controller.api.resources.roles.v1.Role"
            }
          }
        },
        "parameters": [
          {
            "name": "role_id",
            "in": "path",
            "required": true,
            "type": "string"
          },
          {
            "name": "body",
            "in": "body",
            "required": true,
            "schema": {
              "$ref": "#/definitions/controller.api.services.v1.RemoveRoleGrantsRequest"
            }
          }
        ],
        "tags": [
          "controller.api.services.v1.RoleService"
        ]
      }
    },
    "/v1/scopes/*/roles/{role_id}:remove-principals": {
      "post": {
        "summary": "Removes the specified Users and/or Groups from a Role.",
        "operationId": "RoleService_RemoveRolePrincipals",
        "responses": {
          "200": {
            "description": "",
            "schema": {
              "$ref": "#/definitions/controller.api.resources.roles.v1.Role"
            }
          }
        },
        "parameters": [
          {
            "name": "role_id",
            "in": "path",
            "required": true,
            "type": "string"
          },
          {
            "name": "body",
            "in": "body",
            "required": true,
            "schema": {
              "$ref": "#/definitions/controller.api.services.v1.RemoveRolePrincipalsRequest"
            }
          }
        ],
        "tags": [
          "controller.api.services.v1.RoleService"
        ]
      }
    },
    "/v1/scopes/*/roles/{role_id}:set-grants": {
      "post": {
        "summary": "Set grants for a role, removing any grants that are not specified in the request.",
        "operationId": "RoleService_SetRoleGrants",
        "responses": {
          "200": {
            "description": "",
            "schema": {
              "$ref": "#/definitions/controller.api.resources.roles.v1.Role"
            }
          }
        },
        "parameters": [
          {
            "name": "role_id",
            "in": "path",
            "required": true,
            "type": "string"
          },
          {
            "name": "body",
            "in": "body",
            "required": true,
            "schema": {
              "$ref": "#/definitions/controller.api.services.v1.SetRoleGrantsRequest"
            }
          }
        ],
        "tags": [
          "controller.api.services.v1.RoleService"
        ]
      }
    },
    "/v1/scopes/*/roles/{role_id}:set-principals": {
      "post": {
        "summary": "Set Users and/or Groups to a Role, removing any principals that are not specified in the request.",
        "operationId": "RoleService_SetRolePrincipals",
        "responses": {
          "200": {
            "description": "",
            "schema": {
              "$ref": "#/definitions/controller.api.resources.roles.v1.Role"
            }
          }
        },
        "parameters": [
          {
            "name": "role_id",
            "in": "path",
            "required": true,
            "type": "string"
          },
          {
            "name": "body",
            "in": "body",
            "required": true,
            "schema": {
              "$ref": "#/definitions/controller.api.services.v1.SetRolePrincipalsRequest"
            }
          }
        ],
        "tags": [
          "controller.api.services.v1.RoleService"
        ]
      }
    },
    "/v1/scopes/*/users": {
      "get": {
        "summary": "Lists all Users",
        "operationId": "UserService_ListUsers",
        "responses": {
          "200": {
            "description": "A successful response.",
            "schema": {
              "$ref": "#/definitions/controller.api.services.v1.ListUsersResponse"
            }
          }
        },
        "parameters": [
          {
            "name": "view",
            "in": "query",
            "required": false,
            "type": "string"
          }
        ],
        "tags": [
          "controller.api.services.v1.UserService"
        ]
      },
      "post": {
        "summary": "Creates a single User",
        "operationId": "UserService_CreateUser",
        "responses": {
          "200": {
            "description": "",
            "schema": {
              "$ref": "#/definitions/controller.api.resources.users.v1.User"
            }
          }
        },
        "parameters": [
          {
            "name": "body",
            "in": "body",
            "required": true,
            "schema": {
              "$ref": "#/definitions/controller.api.resources.users.v1.User"
            }
          }
        ],
        "tags": [
          "controller.api.services.v1.UserService"
        ]
      }
    },
    "/v1/scopes/*/users/{id}": {
      "get": {
        "summary": "Gets a single User",
        "operationId": "UserService_GetUser",
        "responses": {
          "200": {
            "description": "",
            "schema": {
              "$ref": "#/definitions/controller.api.resources.users.v1.User"
            }
          }
        },
        "parameters": [
          {
            "name": "id",
            "in": "path",
            "required": true,
            "type": "string"
          },
          {
            "name": "view",
            "in": "query",
            "required": false,
            "type": "string"
          }
        ],
        "tags": [
          "controller.api.services.v1.UserService"
        ]
      },
      "delete": {
        "summary": "Deletes a User",
        "operationId": "UserService_DeleteUser",
        "responses": {
          "200": {
            "description": "A successful response.",
            "schema": {
              "$ref": "#/definitions/controller.api.services.v1.DeleteUserResponse"
            }
          }
        },
        "parameters": [
          {
            "name": "id",
            "in": "path",
            "required": true,
            "type": "string"
          }
        ],
        "tags": [
          "controller.api.services.v1.UserService"
        ]
      },
      "patch": {
        "summary": "Updates a User",
        "operationId": "UserService_UpdateUser",
        "responses": {
          "200": {
            "description": "",
            "schema": {
              "$ref": "#/definitions/controller.api.resources.users.v1.User"
            }
          }
        },
        "parameters": [
          {
            "name": "id",
            "in": "path",
            "required": true,
            "type": "string"
          },
          {
            "name": "body",
            "in": "body",
            "required": true,
            "schema": {
              "$ref": "#/definitions/controller.api.resources.users.v1.User"
            }
          }
        ],
        "tags": [
          "controller.api.services.v1.UserService"
        ]
      }
    },
    "/v1/scopes/{id}": {
      "get": {
        "summary": "Gets a single Scope",
        "operationId": "ScopeService_GetScope",
        "responses": {
          "200": {
            "description": "",
            "schema": {
              "$ref": "#/definitions/controller.api.resources.scopes.v1.Scope"
            }
          }
        },
        "parameters": [
          {
            "name": "id",
            "in": "path",
            "required": true,
            "type": "string"
          },
          {
            "name": "view",
            "in": "query",
            "required": false,
            "type": "string"
          }
        ],
        "tags": [
          "controller.api.services.v1.ScopeService"
        ]
      },
      "delete": {
        "summary": "Deletes a Scope",
        "operationId": "ScopeService_DeleteScope",
        "responses": {
          "200": {
            "description": "A successful response.",
            "schema": {
              "$ref": "#/definitions/controller.api.services.v1.DeleteScopeResponse"
            }
          }
        },
        "parameters": [
          {
            "name": "id",
            "in": "path",
            "required": true,
            "type": "string"
          }
        ],
        "tags": [
          "controller.api.services.v1.ScopeService"
        ]
      },
      "patch": {
        "summary": "Updates a Scope",
        "operationId": "ScopeService_UpdateScope",
        "responses": {
          "200": {
            "description": "",
            "schema": {
              "$ref": "#/definitions/controller.api.resources.scopes.v1.Scope"
            }
          }
        },
        "parameters": [
          {
            "name": "id",
            "in": "path",
            "required": true,
            "type": "string"
          },
          {
            "name": "body",
            "in": "body",
            "required": true,
            "schema": {
              "$ref": "#/definitions/controller.api.resources.scopes.v1.Scope"
            }
          }
        ],
        "tags": [
          "controller.api.services.v1.ScopeService"
        ]
      }
    }
  },
  "definitions": {
<<<<<<< HEAD
    "controller.api.resources.auth.v1.AuthMethod": {
=======
    "controller.api.resources.auth.v1.Account": {
>>>>>>> e5ec1f48
      "type": "object",
      "properties": {
        "id": {
          "type": "string",
<<<<<<< HEAD
          "description": "The ID of the AuthMethod\nOutput only.",
=======
          "description": "The ID of the Account\nOutput only.",
>>>>>>> e5ec1f48
          "readOnly": true
        },
        "scope": {
          "$ref": "#/definitions/controller.api.resources.scopes.v1.ScopeInfo",
          "description": "Scope information for this resource\nOutput only.",
          "readOnly": true
        },
<<<<<<< HEAD
=======
        "auth_method_id": {
          "type": "string",
          "description": "The auth method this account is created for.\nOutput only.",
          "readOnly": true
        },
>>>>>>> e5ec1f48
        "name": {
          "type": "string",
          "title": "Optional name for identification purposes"
        },
        "description": {
          "type": "string",
          "title": "Optional user-set descripton for identification purposes"
        },
        "created_time": {
          "type": "string",
          "format": "date-time",
          "description": "The time this resource was created\nOutput only.",
          "readOnly": true
        },
        "updated_time": {
          "type": "string",
          "format": "date-time",
          "description": "The time this resource was last updated.\nOutput only.",
          "readOnly": true
        },
<<<<<<< HEAD
        "type": {
          "type": "string",
          "description": "The auth method type.  This can be \"password\" or \"oidc\"."
        },
        "attributes": {
          "type": "object",
          "description": "The attributes that are applied for the specific Auth Method type."
        }
      },
      "title": "AuthMethod contains all fields related to a AuthMethod resource"
=======
        "disabled": {
          "type": "boolean",
          "format": "boolean",
          "title": "Whether the resource is disabled"
        },
        "type": {
          "type": "string",
          "description": "The type of this account.  Possible values are: \"password\", \"oidc\"."
        },
        "attributes": {
          "type": "object",
          "description": "The attributes that are applicable for the specific Account type."
        }
      },
      "title": "Account contains all fields related to an auth Account resource"
>>>>>>> e5ec1f48
    },
    "controller.api.resources.authtokens.v1.AuthToken": {
      "type": "object",
      "properties": {
        "id": {
          "type": "string",
          "description": "The ID of the AuthToken\nOutput only.",
          "readOnly": true
        },
        "scope": {
          "$ref": "#/definitions/controller.api.resources.scopes.v1.ScopeInfo",
          "description": "Scope information for this resource\nOutput only.",
          "readOnly": true
        },
        "token": {
          "type": "string",
          "description": "The token value, which will only be populated after authentication and is\nonly ever visible to the end user whose login request resulted in this\nauth token being created.\nOutput only.",
          "readOnly": true
        },
        "user_id": {
          "type": "string",
          "description": "The id of the user of this AuthToken.\nOutput only.",
          "readOnly": true
        },
        "auth_method_id": {
          "type": "string",
          "description": "The id of the user of this AuthToken.\nOutput only.",
          "readOnly": true
        },
        "created_time": {
          "type": "string",
          "format": "date-time",
          "description": "The time this resource was created\nOutput only.",
          "readOnly": true
        },
        "updated_time": {
          "type": "string",
          "format": "date-time",
          "description": "The time this resource was last updated.\nOutput only.",
          "readOnly": true
        },
        "approximate_last_used_time": {
          "type": "string",
          "format": "date-time",
          "description": "The approximate time this AuthToken was last used.\nOutput only.",
          "readOnly": true
        },
        "expiration_time": {
          "type": "string",
          "format": "date-time",
          "description": "The time this AuthToken expires.\nOutput only.",
          "readOnly": true
        }
      },
      "title": "AuthToken contains all fields related to an AuthToken resource"
    },
    "controller.api.resources.groups.v1.Group": {
      "type": "object",
      "properties": {
        "id": {
          "type": "string",
          "description": "The ID of the Project\nOutput only.",
          "readOnly": true
        },
        "scope": {
          "$ref": "#/definitions/controller.api.resources.scopes.v1.ScopeInfo",
          "description": "Scope information for this resource\nOutput only.",
          "readOnly": true
        },
        "name": {
          "type": "string",
          "title": "Optional name for identification purposes"
        },
        "description": {
          "type": "string",
          "title": "Optional user-set descripton for identification purposes"
        },
        "created_time": {
          "type": "string",
          "format": "date-time",
          "description": "The time this resource was created\nOutput only.",
          "readOnly": true
        },
        "updated_time": {
          "type": "string",
          "format": "date-time",
          "description": "The time this resource was last updated.\nOutput only.",
          "readOnly": true
        },
        "disabled": {
          "type": "boolean",
          "format": "boolean",
          "title": "Whether the resource is disabled"
        },
        "version": {
          "type": "integer",
          "format": "int64",
          "description": "The version can be used in subsiquent write requests to ensure this resource\nhas not changed and to fail the write if it has.\nOutput only.",
          "readOnly": true
        },
        "member_ids": {
          "type": "array",
          "items": {
            "type": "string"
          },
          "description": "Contains the list of member ids in this group.\nOutput only.",
          "readOnly": true
        },
        "members": {
          "type": "array",
          "items": {
            "$ref": "#/definitions/controller.api.resources.groups.v1.Member"
          },
          "description": "The members of this group.\nOutput only.",
          "readOnly": true
        }
      },
      "title": "Group contains all fields related to a Group resource"
    },
    "controller.api.resources.groups.v1.Member": {
      "type": "object",
      "properties": {
        "id": {
          "type": "string",
          "description": "The ID of the member.\nOutput only.",
          "readOnly": true
        },
        "type": {
          "type": "string",
          "description": "The type of the member.\nOutput only.",
          "readOnly": true
        },
        "scope_id": {
          "type": "string",
          "description": "The scope ID of the member.\nOutput only.",
          "readOnly": true
        }
      }
    },
    "controller.api.resources.hosts.v1.Host": {
      "type": "object",
      "properties": {
        "id": {
          "type": "string",
          "description": "The ID of the host\nOutput only.",
          "readOnly": true
        },
        "scope": {
          "$ref": "#/definitions/controller.api.resources.scopes.v1.ScopeInfo",
          "description": "Scope information for this resource\nOutput only.",
          "readOnly": true
        },
        "type": {
          "type": "string",
          "title": "The type of the resource, to help differentiate schemas"
        },
        "name": {
          "type": "string",
          "title": "Optional name for identification purposes"
        },
        "description": {
          "type": "string",
          "title": "Optional user-set description for identification purposes"
        },
        "created_time": {
          "type": "string",
          "format": "date-time",
          "description": "The time this resource was created\nOutput only.",
          "readOnly": true
        },
        "updated_time": {
          "type": "string",
          "format": "date-time",
          "description": "The time this resource was last updated\nOutput only.",
          "readOnly": true
        },
        "disabled": {
          "type": "boolean",
          "format": "boolean",
          "title": "Whether the host is disabled"
        },
        "address": {
          "type": "string",
          "title": "The address (DNS or IP name) used to reach the host"
        }
      },
      "title": "Host contains all fields related to a Host resource"
    },
    "controller.api.resources.hosts.v1.HostCatalog": {
      "type": "object",
      "properties": {
        "id": {
          "type": "string",
          "description": "The ID of the host\nOutput only.",
          "readOnly": true
        },
        "scope": {
          "$ref": "#/definitions/controller.api.resources.scopes.v1.ScopeInfo",
          "description": "Scope information for this resource\nOutput only.",
          "readOnly": true
        },
        "type": {
          "type": "string",
          "title": "The type of the resource, to help differentiate schemas"
        },
        "name": {
          "type": "string",
          "title": "Optional name for identification purposes"
        },
        "description": {
          "type": "string",
          "title": "Optional user-set description for identification purposes"
        },
        "created_time": {
          "type": "string",
          "format": "date-time",
          "description": "The time this resource was created\nOutput only.",
          "readOnly": true
        },
        "updated_time": {
          "type": "string",
          "format": "date-time",
          "description": "The time this resource was last updated\nOutput only.",
          "readOnly": true
        },
        "disabled": {
          "type": "boolean",
          "format": "boolean",
          "title": "Whether the catalog is disabled"
        },
        "attributes": {
          "type": "object",
          "title": "Attributes specific to the catalog type"
        }
      },
      "title": "HostCatalog manages Hosts and HostSets"
    },
    "controller.api.resources.hosts.v1.HostSet": {
      "type": "object",
      "properties": {
        "id": {
          "type": "string",
          "description": "The ID of the host\nOutput only.",
          "readOnly": true
        },
        "scope": {
          "$ref": "#/definitions/controller.api.resources.scopes.v1.ScopeInfo",
          "description": "Scope information for this resource\nOutput only.",
          "readOnly": true
        },
        "type": {
          "type": "string",
          "title": "The type of the resource, to help differentiate schemas"
        },
        "name": {
          "type": "string",
          "title": "Optional name for identification purposes"
        },
        "description": {
          "type": "string",
          "title": "Optional user-set description for identification purposes"
        },
        "created_time": {
          "type": "string",
          "format": "date-time",
          "description": "The time this resource was created\nOutput only.",
          "readOnly": true
        },
        "updated_time": {
          "type": "string",
          "format": "date-time",
          "description": "The time this resource was last updated\nOutput only.",
          "readOnly": true
        },
        "disabled": {
          "type": "boolean",
          "format": "boolean",
          "title": "Whether the host set is disabled"
        },
        "size": {
          "type": "string",
          "format": "int64",
          "description": "The total count of hosts in this host set\nOutput only.",
          "readOnly": true
        },
        "hosts": {
          "type": "array",
          "items": {
            "$ref": "#/definitions/controller.api.resources.hosts.v1.Host"
          },
          "description": "A list of hosts in this host set\nTODO: Figure out if this should be in the basic HostSet view and what\nview to use on the Hosts.\nOutput only.",
          "readOnly": true
        }
      },
      "title": "HostSet is a collection of Hosts created and managed by a HostCatalog"
    },
    "controller.api.resources.roles.v1.Grant": {
      "type": "object",
      "properties": {
        "raw": {
          "type": "string",
          "description": "The original user-supplied string.\nOutput only.",
          "readOnly": true
        },
        "canonical": {
          "type": "string",
          "description": "The canonically formatted string.\nOutput only.",
          "readOnly": true
        },
        "json": {
          "$ref": "#/definitions/controller.api.resources.roles.v1.GrantJson",
          "description": "The JSON representation of the grant.\nOutput only.",
          "readOnly": true
        }
      }
    },
    "controller.api.resources.roles.v1.GrantJson": {
      "type": "object",
      "properties": {
        "id": {
          "type": "string",
          "description": "The ID, if set.\nOutput only.",
          "readOnly": true
        },
        "type": {
          "type": "string",
          "description": "The type, if set.\nOutput only.",
          "readOnly": true
        },
        "actions": {
          "type": "array",
          "items": {
            "type": "string"
          },
          "description": "The actions.\nOutput only.",
          "readOnly": true
        }
      }
    },
    "controller.api.resources.roles.v1.Principal": {
      "type": "object",
      "properties": {
        "id": {
          "type": "string",
          "description": "The ID of the principal.\nOutput only.",
          "readOnly": true
        },
        "type": {
          "type": "string",
          "description": "The type of the principal.\nOutput only.",
          "readOnly": true
        },
        "scope_id": {
          "type": "string",
          "description": "The scope ID of the principal.\nOutput only.",
          "readOnly": true
        }
      }
    },
    "controller.api.resources.roles.v1.Role": {
      "type": "object",
      "properties": {
        "id": {
          "type": "string",
          "description": "The ID of the Role\nOutput only.",
          "readOnly": true
        },
        "scope": {
          "$ref": "#/definitions/controller.api.resources.scopes.v1.ScopeInfo",
          "description": "Scope information for this resource\nOutput only.",
          "readOnly": true
        },
        "name": {
          "type": "string",
          "title": "Optional name for identification purposes"
        },
        "description": {
          "type": "string",
          "title": "Optional user-set description for identification purposes"
        },
        "created_time": {
          "type": "string",
          "format": "date-time",
          "description": "The time this resource was created\nOutput only.",
          "readOnly": true
        },
        "updated_time": {
          "type": "string",
          "format": "date-time",
          "description": "The time this resource was last updated.\nOutput only.",
          "readOnly": true
        },
        "disabled": {
          "type": "boolean",
          "format": "boolean",
          "title": "Whether the resource is disabled"
        },
        "grant_scope_id": {
          "type": "string",
          "description": "The scope the grants will apply to. If the role is at the global scope,\nthis can be an org or project. If the role is at an org\nscope, this can be a project within the org. It is invalid for\nthis to be anything other than the role's scope when the role's scope is\na project."
        },
        "version": {
          "type": "integer",
          "format": "int64",
          "description": "The version can be used in subsiquent write requests to ensure this resource\nhas not changed and to fail the write if it has.\nOutput only.",
          "readOnly": true
        },
        "principal_ids": {
          "type": "array",
          "items": {
            "type": "string"
          },
          "description": "The IDs (only) of principals that are assigned to this role.\nOutput only.",
          "readOnly": true
        },
        "principals": {
          "type": "array",
          "items": {
            "$ref": "#/definitions/controller.api.resources.roles.v1.Principal"
          },
          "description": "The principals that are assigned to this role.\nOutput only.",
          "readOnly": true
        },
        "grant_strings": {
          "type": "array",
          "items": {
            "type": "string"
          },
          "description": "The grants that this role provides for its principals.\nOutput only.",
          "readOnly": true
        },
        "grants": {
          "type": "array",
          "items": {
            "$ref": "#/definitions/controller.api.resources.roles.v1.Grant"
          },
          "description": "The parsed grant information.\nOutput only.",
          "readOnly": true
        }
      },
      "title": "Role contains all fields related to a Role resource"
    },
    "controller.api.resources.scopes.v1.Scope": {
      "type": "object",
      "properties": {
        "id": {
          "type": "string",
          "description": "The ID of the Scope\nOutput only.",
          "readOnly": true
        },
        "scope": {
          "$ref": "#/definitions/controller.api.resources.scopes.v1.ScopeInfo",
          "description": "Scope information for this resource\nOutput only.",
          "readOnly": true
        },
        "name": {
          "type": "string",
          "title": "Optional name for identification purposes"
        },
        "description": {
          "type": "string",
          "title": "Optional user-set descripton for identification purposes"
        },
        "created_time": {
          "type": "string",
          "format": "date-time",
          "description": "The time this resource was created\nOutput only.",
          "readOnly": true
        },
        "updated_time": {
          "type": "string",
          "format": "date-time",
          "description": "The time this resource was last updated.\nOutput only.",
          "readOnly": true
        },
        "disabled": {
          "type": "boolean",
          "format": "boolean",
          "title": "Whether the resource is disabled"
        }
      },
      "title": "Scope contains all fields related to a Scope resource"
    },
    "controller.api.resources.scopes.v1.ScopeInfo": {
      "type": "object",
      "properties": {
        "id": {
          "type": "string",
          "description": "The ID of the Scope\nOutput only.",
          "readOnly": true
        },
        "type": {
          "type": "string",
          "description": "The type of the Scope\nOutput only.",
          "readOnly": true
        },
        "name": {
          "type": "string",
          "description": "The name of the scope, if any\nOutput only.",
          "readOnly": true
        },
        "description": {
          "type": "string",
          "description": "The description of the scope, if any\nOutput only.",
          "readOnly": true
        },
        "parent_scope_id": {
          "type": "string",
          "description": "The ID of the parent scope, if any\nOutput only.",
          "readOnly": true
        }
      }
    },
    "controller.api.resources.users.v1.User": {
      "type": "object",
      "properties": {
        "id": {
          "type": "string",
          "description": "The ID of the Project\nOutput only.",
          "readOnly": true
        },
        "scope": {
          "$ref": "#/definitions/controller.api.resources.scopes.v1.ScopeInfo",
          "description": "Scope information for this resource\nOutput only.",
          "readOnly": true
        },
        "name": {
          "type": "string",
          "title": "Optional name for identification purposes"
        },
        "description": {
          "type": "string",
          "title": "Optional user-set descripton for identification purposes"
        },
        "created_time": {
          "type": "string",
          "format": "date-time",
          "description": "The time this resource was created\nOutput only.",
          "readOnly": true
        },
        "updated_time": {
          "type": "string",
          "format": "date-time",
          "description": "The time this resource was last updated.\nOutput only.",
          "readOnly": true
        },
        "disabled": {
          "type": "boolean",
          "format": "boolean",
          "title": "Whether the resource is disabled"
        }
      },
      "title": "User contains all fields related to a User resource"
    },
    "controller.api.services.v1.AddGroupMembersRequest": {
      "type": "object",
      "properties": {
        "id": {
          "type": "string"
        },
        "version": {
          "type": "integer",
          "format": "int64",
          "description": "The version ensures the group hasn't changed since it was last retrieved and if\nit has the request will fail."
        },
        "member_ids": {
          "type": "array",
          "items": {
            "type": "string"
          }
        }
      }
    },
    "controller.api.services.v1.AddGroupMembersResponse": {
      "type": "object",
      "properties": {
        "item": {
          "$ref": "#/definitions/controller.api.resources.groups.v1.Group"
        }
      }
    },
    "controller.api.services.v1.AddRoleGrantsRequest": {
      "type": "object",
      "properties": {
        "role_id": {
          "type": "string"
        },
        "version": {
          "type": "integer",
          "format": "int64",
          "description": "The version ensures the role hasn't changed since it was last retrieved and if\nit has the request will fail."
        },
        "grant_strings": {
          "type": "array",
          "items": {
            "type": "string"
          }
        }
      }
    },
    "controller.api.services.v1.AddRoleGrantsResponse": {
      "type": "object",
      "properties": {
        "item": {
          "$ref": "#/definitions/controller.api.resources.roles.v1.Role"
        }
      }
    },
    "controller.api.services.v1.AddRolePrincipalsRequest": {
      "type": "object",
      "properties": {
        "role_id": {
          "type": "string"
        },
        "version": {
          "type": "integer",
          "format": "int64",
          "description": "The version ensures the role hasn't changed since it was last retrieved and if\nit has the request will fail."
        },
        "principal_ids": {
          "type": "array",
          "items": {
            "type": "string"
          }
        }
      }
    },
    "controller.api.services.v1.AddRolePrincipalsResponse": {
      "type": "object",
      "properties": {
        "item": {
          "$ref": "#/definitions/controller.api.resources.roles.v1.Role"
        }
      }
    },
    "controller.api.services.v1.AddToHostSetResponse": {
      "type": "object"
    },
    "controller.api.services.v1.AuthenticateRequest": {
      "type": "object",
      "properties": {
        "auth_method_id": {
          "type": "string",
          "description": "The id to the authmethod in the system being used for authentication.  The auth method must be in the scope\nbeing logged in to."
        },
        "token_type": {
          "type": "string",
          "description": "This can be \"cookie\" or \"token\".  If not provided, \"token\" will be used.  For now only type \"token\" is returned."
        },
        "credentials": {
          "type": "object",
          "description": "credentials are the different possible credential names depending on what type of auth method is used.\nFor password auth method: should include only \"name\" and \"password\"."
        }
      }
    },
    "controller.api.services.v1.AuthenticateResponse": {
      "type": "object",
      "properties": {
        "item": {
          "$ref": "#/definitions/controller.api.resources.authtokens.v1.AuthToken"
        }
      }
    },
<<<<<<< HEAD
    "controller.api.services.v1.CreateAuthMethodResponse": {
=======
    "controller.api.services.v1.CreateAccountResponse": {
>>>>>>> e5ec1f48
      "type": "object",
      "properties": {
        "uri": {
          "type": "string"
        },
        "item": {
<<<<<<< HEAD
          "$ref": "#/definitions/controller.api.resources.auth.v1.AuthMethod"
=======
          "$ref": "#/definitions/controller.api.resources.auth.v1.Account"
>>>>>>> e5ec1f48
        }
      }
    },
    "controller.api.services.v1.CreateGroupResponse": {
      "type": "object",
      "properties": {
        "uri": {
          "type": "string"
        },
        "item": {
          "$ref": "#/definitions/controller.api.resources.groups.v1.Group"
        }
      }
    },
    "controller.api.services.v1.CreateHostCatalogResponse": {
      "type": "object",
      "properties": {
        "uri": {
          "type": "string"
        },
        "item": {
          "$ref": "#/definitions/controller.api.resources.hosts.v1.HostCatalog"
        }
      }
    },
    "controller.api.services.v1.CreateHostResponse": {
      "type": "object",
      "properties": {
        "uri": {
          "type": "string"
        },
        "item": {
          "$ref": "#/definitions/controller.api.resources.hosts.v1.Host"
        }
      }
    },
    "controller.api.services.v1.CreateHostSetResponse": {
      "type": "object",
      "properties": {
        "uri": {
          "type": "string"
        },
        "item": {
          "$ref": "#/definitions/controller.api.resources.hosts.v1.HostSet"
        }
      }
    },
    "controller.api.services.v1.CreateRoleResponse": {
      "type": "object",
      "properties": {
        "uri": {
          "type": "string"
        },
        "item": {
          "$ref": "#/definitions/controller.api.resources.roles.v1.Role"
        }
      }
    },
    "controller.api.services.v1.CreateScopeResponse": {
      "type": "object",
      "properties": {
        "uri": {
          "type": "string"
        },
        "item": {
          "$ref": "#/definitions/controller.api.resources.scopes.v1.Scope"
        }
      }
    },
    "controller.api.services.v1.CreateUserResponse": {
      "type": "object",
      "properties": {
        "uri": {
          "type": "string"
        },
        "item": {
          "$ref": "#/definitions/controller.api.resources.users.v1.User"
        }
      }
    },
<<<<<<< HEAD
    "controller.api.services.v1.DeleteAuthMethodResponse": {
=======
    "controller.api.services.v1.DeleteAccountResponse": {
>>>>>>> e5ec1f48
      "type": "object",
      "properties": {
        "existed": {
          "type": "boolean",
          "format": "boolean"
        }
      }
    },
    "controller.api.services.v1.DeleteAuthTokenResponse": {
      "type": "object",
      "properties": {
        "existed": {
          "type": "boolean",
          "format": "boolean"
        }
      }
    },
    "controller.api.services.v1.DeleteGroupResponse": {
      "type": "object",
      "properties": {
        "existed": {
          "type": "boolean",
          "format": "boolean"
        }
      }
    },
    "controller.api.services.v1.DeleteHostCatalogResponse": {
      "type": "object",
      "properties": {
        "existed": {
          "type": "boolean",
          "format": "boolean"
        }
      }
    },
    "controller.api.services.v1.DeleteHostResponse": {
      "type": "object",
      "properties": {
        "existed": {
          "type": "boolean",
          "format": "boolean"
        }
      }
    },
    "controller.api.services.v1.DeleteHostSetResponse": {
      "type": "object",
      "properties": {
        "existed": {
          "type": "boolean",
          "format": "boolean"
        }
      }
    },
    "controller.api.services.v1.DeleteRoleResponse": {
      "type": "object",
      "properties": {
        "existed": {
          "type": "boolean",
          "format": "boolean"
        }
      }
    },
    "controller.api.services.v1.DeleteScopeResponse": {
      "type": "object",
      "properties": {
        "existed": {
          "type": "boolean",
          "format": "boolean"
        }
      }
    },
    "controller.api.services.v1.DeleteUserResponse": {
      "type": "object",
      "properties": {
        "existed": {
          "type": "boolean",
          "format": "boolean"
        }
      }
    },
<<<<<<< HEAD
    "controller.api.services.v1.GetAuthMethodResponse": {
      "type": "object",
      "properties": {
        "item": {
          "$ref": "#/definitions/controller.api.resources.auth.v1.AuthMethod"
=======
    "controller.api.services.v1.GetAccountResponse": {
      "type": "object",
      "properties": {
        "item": {
          "$ref": "#/definitions/controller.api.resources.auth.v1.Account"
>>>>>>> e5ec1f48
        }
      }
    },
    "controller.api.services.v1.GetAuthTokenResponse": {
      "type": "object",
      "properties": {
        "item": {
          "$ref": "#/definitions/controller.api.resources.authtokens.v1.AuthToken"
        }
      }
    },
    "controller.api.services.v1.GetGroupResponse": {
      "type": "object",
      "properties": {
        "item": {
          "$ref": "#/definitions/controller.api.resources.groups.v1.Group"
        }
      }
    },
    "controller.api.services.v1.GetHostCatalogResponse": {
      "type": "object",
      "properties": {
        "item": {
          "$ref": "#/definitions/controller.api.resources.hosts.v1.HostCatalog"
        }
      }
    },
    "controller.api.services.v1.GetHostResponse": {
      "type": "object",
      "properties": {
        "item": {
          "$ref": "#/definitions/controller.api.resources.hosts.v1.Host"
        }
      }
    },
    "controller.api.services.v1.GetHostSetResponse": {
      "type": "object",
      "properties": {
        "item": {
          "$ref": "#/definitions/controller.api.resources.hosts.v1.HostSet"
        }
      }
    },
    "controller.api.services.v1.GetRoleResponse": {
      "type": "object",
      "properties": {
        "item": {
          "$ref": "#/definitions/controller.api.resources.roles.v1.Role"
        }
      }
    },
    "controller.api.services.v1.GetScopeResponse": {
      "type": "object",
      "properties": {
        "item": {
          "$ref": "#/definitions/controller.api.resources.scopes.v1.Scope"
        }
      }
    },
    "controller.api.services.v1.GetUserResponse": {
      "type": "object",
      "properties": {
        "item": {
          "$ref": "#/definitions/controller.api.resources.users.v1.User"
        }
      }
    },
<<<<<<< HEAD
    "controller.api.services.v1.ListAuthMethodsResponse": {
=======
    "controller.api.services.v1.ListAccountsResponse": {
>>>>>>> e5ec1f48
      "type": "object",
      "properties": {
        "items": {
          "type": "array",
          "items": {
<<<<<<< HEAD
            "$ref": "#/definitions/controller.api.resources.auth.v1.AuthMethod"
=======
            "$ref": "#/definitions/controller.api.resources.auth.v1.Account"
>>>>>>> e5ec1f48
          }
        }
      }
    },
    "controller.api.services.v1.ListAuthTokensResponse": {
      "type": "object",
      "properties": {
        "items": {
          "type": "array",
          "items": {
            "$ref": "#/definitions/controller.api.resources.authtokens.v1.AuthToken"
          }
        }
      }
    },
    "controller.api.services.v1.ListGroupsResponse": {
      "type": "object",
      "properties": {
        "items": {
          "type": "array",
          "items": {
            "$ref": "#/definitions/controller.api.resources.groups.v1.Group"
          }
        }
      }
    },
    "controller.api.services.v1.ListHostCatalogsResponse": {
      "type": "object",
      "properties": {
        "items": {
          "type": "array",
          "items": {
            "$ref": "#/definitions/controller.api.resources.hosts.v1.HostCatalog"
          }
        }
      }
    },
    "controller.api.services.v1.ListHostSetsResponse": {
      "type": "object",
      "properties": {
        "items": {
          "type": "array",
          "items": {
            "$ref": "#/definitions/controller.api.resources.hosts.v1.HostSet"
          }
        }
      }
    },
    "controller.api.services.v1.ListHostsResponse": {
      "type": "object",
      "properties": {
        "items": {
          "type": "array",
          "items": {
            "$ref": "#/definitions/controller.api.resources.hosts.v1.Host"
          }
        }
      }
    },
    "controller.api.services.v1.ListRolesResponse": {
      "type": "object",
      "properties": {
        "items": {
          "type": "array",
          "items": {
            "$ref": "#/definitions/controller.api.resources.roles.v1.Role"
          }
        }
      }
    },
    "controller.api.services.v1.ListScopesResponse": {
      "type": "object",
      "properties": {
        "items": {
          "type": "array",
          "items": {
            "$ref": "#/definitions/controller.api.resources.scopes.v1.Scope"
          }
        }
      }
    },
    "controller.api.services.v1.ListUsersResponse": {
      "type": "object",
      "properties": {
        "items": {
          "type": "array",
          "items": {
            "$ref": "#/definitions/controller.api.resources.users.v1.User"
          }
        }
      }
    },
    "controller.api.services.v1.RemoveFromHostSetResponse": {
      "type": "object"
    },
    "controller.api.services.v1.RemoveGroupMembersRequest": {
      "type": "object",
      "properties": {
        "id": {
          "type": "string"
        },
        "version": {
          "type": "integer",
          "format": "int64",
          "description": "The version ensures the group hasn't changed since it was last retrieved and if\nit has the request will fail."
        },
        "member_ids": {
          "type": "array",
          "items": {
            "type": "string"
          }
        }
      }
    },
    "controller.api.services.v1.RemoveGroupMembersResponse": {
      "type": "object",
      "properties": {
        "item": {
          "$ref": "#/definitions/controller.api.resources.groups.v1.Group"
        }
      }
    },
    "controller.api.services.v1.RemoveRoleGrantsRequest": {
      "type": "object",
      "properties": {
        "role_id": {
          "type": "string"
        },
        "version": {
          "type": "integer",
          "format": "int64",
          "description": "The version ensures the role hasn't changed since it was last retrieved and if\nit has the request will fail."
        },
        "grant_strings": {
          "type": "array",
          "items": {
            "type": "string"
          }
        }
      }
    },
    "controller.api.services.v1.RemoveRoleGrantsResponse": {
      "type": "object",
      "properties": {
        "item": {
          "$ref": "#/definitions/controller.api.resources.roles.v1.Role"
        }
      }
    },
    "controller.api.services.v1.RemoveRolePrincipalsRequest": {
      "type": "object",
      "properties": {
        "role_id": {
          "type": "string"
        },
        "version": {
          "type": "integer",
          "format": "int64",
          "description": "The version ensures the role hasn't changed since it was last retrieved and if\nit has the request will fail."
        },
        "principal_ids": {
          "type": "array",
          "items": {
            "type": "string"
          }
        }
      }
    },
    "controller.api.services.v1.RemoveRolePrincipalsResponse": {
      "type": "object",
      "properties": {
        "item": {
          "$ref": "#/definitions/controller.api.resources.roles.v1.Role"
        }
      }
    },
    "controller.api.services.v1.SetGroupMembersRequest": {
      "type": "object",
      "properties": {
        "id": {
          "type": "string"
        },
        "version": {
          "type": "integer",
          "format": "int64",
          "description": "The version ensures the group hasn't changed since it was last retrieved and if\nit has the request will fail."
        },
        "member_ids": {
          "type": "array",
          "items": {
            "type": "string"
          }
        }
      }
    },
    "controller.api.services.v1.SetGroupMembersResponse": {
      "type": "object",
      "properties": {
        "item": {
          "$ref": "#/definitions/controller.api.resources.groups.v1.Group"
        }
      }
    },
    "controller.api.services.v1.SetRoleGrantsRequest": {
      "type": "object",
      "properties": {
        "role_id": {
          "type": "string"
        },
        "version": {
          "type": "integer",
          "format": "int64",
          "description": "The version ensures the role hasn't changed since it was last retrieved and if\nit has the request will fail."
        },
        "grant_strings": {
          "type": "array",
          "items": {
            "type": "string"
          }
        }
      }
    },
    "controller.api.services.v1.SetRoleGrantsResponse": {
      "type": "object",
      "properties": {
        "item": {
          "$ref": "#/definitions/controller.api.resources.roles.v1.Role"
        }
      }
    },
    "controller.api.services.v1.SetRolePrincipalsRequest": {
      "type": "object",
      "properties": {
        "role_id": {
          "type": "string"
        },
        "version": {
          "type": "integer",
          "format": "int64",
          "description": "The version ensures the role hasn't changed since it was last retrieved and if\nit has the request will fail."
        },
        "principal_ids": {
          "type": "array",
          "items": {
            "type": "string"
          }
        }
      }
    },
    "controller.api.services.v1.SetRolePrincipalsResponse": {
      "type": "object",
      "properties": {
        "item": {
          "$ref": "#/definitions/controller.api.resources.roles.v1.Role"
        }
      }
    },
<<<<<<< HEAD
    "controller.api.services.v1.UpdateAuthMethodResponse": {
      "type": "object",
      "properties": {
        "item": {
          "$ref": "#/definitions/controller.api.resources.auth.v1.AuthMethod"
=======
    "controller.api.services.v1.UpdateAccountResponse": {
      "type": "object",
      "properties": {
        "item": {
          "$ref": "#/definitions/controller.api.resources.auth.v1.Account"
>>>>>>> e5ec1f48
        }
      }
    },
    "controller.api.services.v1.UpdateGroupResponse": {
      "type": "object",
      "properties": {
        "item": {
          "$ref": "#/definitions/controller.api.resources.groups.v1.Group"
        }
      }
    },
    "controller.api.services.v1.UpdateHostCatalogResponse": {
      "type": "object",
      "properties": {
        "item": {
          "$ref": "#/definitions/controller.api.resources.hosts.v1.HostCatalog"
        }
      }
    },
    "controller.api.services.v1.UpdateHostResponse": {
      "type": "object",
      "properties": {
        "item": {
          "$ref": "#/definitions/controller.api.resources.hosts.v1.Host"
        }
      }
    },
    "controller.api.services.v1.UpdateHostSetResponse": {
      "type": "object",
      "properties": {
        "item": {
          "$ref": "#/definitions/controller.api.resources.hosts.v1.HostSet"
        }
      }
    },
    "controller.api.services.v1.UpdateRoleResponse": {
      "type": "object",
      "properties": {
        "item": {
          "$ref": "#/definitions/controller.api.resources.roles.v1.Role"
        }
      }
    },
    "controller.api.services.v1.UpdateScopeResponse": {
      "type": "object",
      "properties": {
        "item": {
          "$ref": "#/definitions/controller.api.resources.scopes.v1.Scope"
        }
      }
    },
    "controller.api.services.v1.UpdateUserResponse": {
      "type": "object",
      "properties": {
        "item": {
          "$ref": "#/definitions/controller.api.resources.users.v1.User"
        }
      }
    },
    "google.protobuf.FieldMask": {
      "type": "object",
      "properties": {
        "paths": {
          "type": "array",
          "items": {
            "type": "string"
          },
          "description": "The set of field mask paths."
        }
      },
      "description": "paths: \"f.a\"\n    paths: \"f.b.d\"\n\nHere `f` represents a field in some root message, `a` and `b`\nfields in the message found in `f`, and `d` a field found in the\nmessage in `f.b`.\n\nField masks are used to specify a subset of fields that should be\nreturned by a get operation or modified by an update operation.\nField masks also have a custom JSON encoding (see below).\n\n# Field Masks in Projections\n\nWhen used in the context of a projection, a response message or\nsub-message is filtered by the API to only contain those fields as\nspecified in the mask. For example, if the mask in the previous\nexample is applied to a response message as follows:\n\n    f {\n      a : 22\n      b {\n        d : 1\n        x : 2\n      }\n      y : 13\n    }\n    z: 8\n\nThe result will not contain specific values for fields x,y and z\n(their value will be set to the default, and omitted in proto text\noutput):\n\n\n    f {\n      a : 22\n      b {\n        d : 1\n      }\n    }\n\nA repeated field is not allowed except at the last position of a\npaths string.\n\nIf a FieldMask object is not present in a get operation, the\noperation applies to all fields (as if a FieldMask of all fields\nhad been specified).\n\nNote that a field mask does not necessarily apply to the\ntop-level response message. In case of a REST get operation, the\nfield mask applies directly to the response, but in case of a REST\nlist operation, the mask instead applies to each individual message\nin the returned resource list. In case of a REST custom method,\nother definitions may be used. Where the mask applies will be\nclearly documented together with its declaration in the API.  In\nany case, the effect on the returned resource/resources is required\nbehavior for APIs.\n\n# Field Masks in Update Operations\n\nA field mask in update operations specifies which fields of the\ntargeted resource are going to be updated. The API is required\nto only change the values of the fields as specified in the mask\nand leave the others untouched. If a resource is passed in to\ndescribe the updated values, the API ignores the values of all\nfields not covered by the mask.\n\nIf a repeated field is specified for an update operation, new values will\nbe appended to the existing repeated field in the target resource. Note that\na repeated field is only allowed in the last position of a `paths` string.\n\nIf a sub-message is specified in the last position of the field mask for an\nupdate operation, then new value will be merged into the existing sub-message\nin the target resource.\n\nFor example, given the target message:\n\n    f {\n      b {\n        d: 1\n        x: 2\n      }\n      c: [1]\n    }\n\nAnd an update message:\n\n    f {\n      b {\n        d: 10\n      }\n      c: [2]\n    }\n\nthen if the field mask is:\n\n paths: [\"f.b\", \"f.c\"]\n\nthen the result will be:\n\n    f {\n      b {\n        d: 10\n        x: 2\n      }\n      c: [1, 2]\n    }\n\nAn implementation may provide options to override this default behavior for\nrepeated and message fields.\n\nIn order to reset a field's value to the default, the field must\nbe in the mask and set to the default value in the provided resource.\nHence, in order to reset all fields of a resource, provide a default\ninstance of the resource and set all fields in the mask, or do\nnot provide a mask as described below.\n\nIf a field mask is not present on update, the operation applies to\nall fields (as if a field mask of all fields has been specified).\nNote that in the presence of schema evolution, this may mean that\nfields the client does not know and has therefore not filled into\nthe request will be reset to their default. If this is unwanted\nbehavior, a specific service may require a client to always specify\na field mask, producing an error if not.\n\nAs with get operations, the location of the resource which\ndescribes the updated values in the request message depends on the\noperation kind. In any case, the effect of the field mask is\nrequired to be honored by the API.\n\n## Considerations for HTTP REST\n\nThe HTTP kind of an update operation which uses a field mask must\nbe set to PATCH instead of PUT in order to satisfy HTTP semantics\n(PUT must only be used for full updates).\n\n# JSON Encoding of Field Masks\n\nIn JSON, a field mask is encoded as a single string where paths are\nseparated by a comma. Fields name in each path are converted\nto/from lower-camel naming conventions.\n\nAs an example, consider the following message declarations:\n\n    message Profile {\n      User user = 1;\n      Photo photo = 2;\n    }\n    message User {\n      string display_name = 1;\n      string address = 2;\n    }\n\nIn proto a field mask for `Profile` may look as such:\n\n    mask {\n      paths: \"user.display_name\"\n      paths: \"photo\"\n    }\n\nIn JSON, the same mask is represented as below:\n\n    {\n      mask: \"user.displayName,photo\"\n    }\n\n# Field Masks and Oneof Fields\n\nField masks treat fields in oneofs just as regular fields. Consider the\nfollowing message:\n\n    message SampleMessage {\n      oneof test_oneof {\n        string name = 4;\n        SubMessage sub_message = 9;\n      }\n    }\n\nThe field mask can be:\n\n    mask {\n      paths: \"name\"\n    }\n\nOr:\n\n    mask {\n      paths: \"sub_message\"\n    }\n\nNote that oneof type names (\"test_oneof\" in this case) cannot be used in\npaths.\n\n## Field Mask Verification\n\nThe implementation of any API method which has a FieldMask type field in the\nrequest should verify the included field paths, and return an\n`INVALID_ARGUMENT` error if any path is unmappable.",
      "title": "`FieldMask` represents a set of symbolic field paths, for example:"
    },
    "google.protobuf.NullValue": {
      "type": "string",
      "enum": [
        "NULL_VALUE"
      ],
      "default": "NULL_VALUE",
      "description": "`NullValue` is a singleton enumeration to represent the null value for the\n`Value` type union.\n\n The JSON representation for `NullValue` is JSON `null`.\n\n - NULL_VALUE: Null value."
    }
  }
}<|MERGE_RESOLUTION|>--- conflicted
+++ resolved
@@ -72,40 +72,26 @@
         ]
       }
     },
-<<<<<<< HEAD
-    "/v1/scopes/*/auth-methods": {
-      "get": {
-        "summary": "Lists all AuthMethods",
-        "operationId": "AuthMethodService_ListAuthMethods",
-=======
     "/v1/scopes/*/auth-methods/{auth_method_id}/accounts": {
       "get": {
         "summary": "Lists all accounts in a specific auth method.",
         "operationId": "AccountService_ListAccounts",
->>>>>>> e5ec1f48
         "responses": {
           "200": {
             "description": "A successful response.",
             "schema": {
-<<<<<<< HEAD
-              "$ref": "#/definitions/controller.api.services.v1.ListAuthMethodsResponse"
-=======
               "$ref": "#/definitions/controller.api.services.v1.ListAccountsResponse"
->>>>>>> e5ec1f48
-            }
-          }
-        },
-        "parameters": [
-          {
-<<<<<<< HEAD
-=======
+            }
+          }
+        },
+        "parameters": [
+          {
             "name": "auth_method_id",
             "in": "path",
             "required": true,
             "type": "string"
           },
           {
->>>>>>> e5ec1f48
             "name": "view",
             "in": "query",
             "required": false,
@@ -113,14 +99,6 @@
           }
         ],
         "tags": [
-<<<<<<< HEAD
-          "controller.api.services.v1.AuthMethodService"
-        ]
-      },
-      "post": {
-        "summary": "Creates a single AuthMethod",
-        "operationId": "AuthMethodService_CreateAuthMethod",
-=======
           "controller.api.services.v1.AccountService"
         ]
       },
@@ -224,23 +202,16 @@
       "patch": {
         "summary": "Updates an account.",
         "operationId": "AccountService_UpdateAccount",
->>>>>>> e5ec1f48
-        "responses": {
-          "200": {
-            "description": "",
-            "schema": {
-<<<<<<< HEAD
-              "$ref": "#/definitions/controller.api.resources.auth.v1.AuthMethod"
-=======
+        "responses": {
+          "200": {
+            "description": "",
+            "schema": {
               "$ref": "#/definitions/controller.api.resources.auth.v1.Account"
->>>>>>> e5ec1f48
-            }
-          }
-        },
-        "parameters": [
-          {
-<<<<<<< HEAD
-=======
+            }
+          }
+        },
+        "parameters": [
+          {
             "name": "auth_method_id",
             "in": "path",
             "required": true,
@@ -253,25 +224,16 @@
             "type": "string"
           },
           {
->>>>>>> e5ec1f48
             "name": "body",
             "in": "body",
             "required": true,
             "schema": {
-<<<<<<< HEAD
-              "$ref": "#/definitions/controller.api.resources.auth.v1.AuthMethod"
-=======
               "$ref": "#/definitions/controller.api.resources.auth.v1.Account"
->>>>>>> e5ec1f48
-            }
-          }
-        ],
-        "tags": [
-<<<<<<< HEAD
-          "controller.api.services.v1.AuthMethodService"
-=======
+            }
+          }
+        ],
+        "tags": [
           "controller.api.services.v1.AccountService"
->>>>>>> e5ec1f48
         ]
       }
     },
@@ -306,91 +268,6 @@
         ],
         "tags": [
           "controller.api.services.v1.AuthenticationService"
-        ]
-      }
-    },
-    "/v1/scopes/*/auth-methods/{id}": {
-      "get": {
-        "summary": "Gets a single AuthMethod",
-        "operationId": "AuthMethodService_GetAuthMethod",
-        "responses": {
-          "200": {
-            "description": "",
-            "schema": {
-              "$ref": "#/definitions/controller.api.resources.auth.v1.AuthMethod"
-            }
-          }
-        },
-        "parameters": [
-          {
-            "name": "id",
-            "in": "path",
-            "required": true,
-            "type": "string"
-          },
-          {
-            "name": "view",
-            "in": "query",
-            "required": false,
-            "type": "string"
-          }
-        ],
-        "tags": [
-          "controller.api.services.v1.AuthMethodService"
-        ]
-      },
-      "delete": {
-        "summary": "Deletes a AuthMethod",
-        "operationId": "AuthMethodService_DeleteAuthMethod",
-        "responses": {
-          "200": {
-            "description": "A successful response.",
-            "schema": {
-              "$ref": "#/definitions/controller.api.services.v1.DeleteAuthMethodResponse"
-            }
-          }
-        },
-        "parameters": [
-          {
-            "name": "id",
-            "in": "path",
-            "required": true,
-            "type": "string"
-          }
-        ],
-        "tags": [
-          "controller.api.services.v1.AuthMethodService"
-        ]
-      },
-      "patch": {
-        "summary": "Updates a AuthMethod",
-        "operationId": "AuthMethodService_UpdateAuthMethod",
-        "responses": {
-          "200": {
-            "description": "",
-            "schema": {
-              "$ref": "#/definitions/controller.api.resources.auth.v1.AuthMethod"
-            }
-          }
-        },
-        "parameters": [
-          {
-            "name": "id",
-            "in": "path",
-            "required": true,
-            "type": "string"
-          },
-          {
-            "name": "body",
-            "in": "body",
-            "required": true,
-            "schema": {
-              "$ref": "#/definitions/controller.api.resources.auth.v1.AuthMethod"
-            }
-          }
-        ],
-        "tags": [
-          "controller.api.services.v1.AuthMethodService"
         ]
       }
     },
@@ -1794,20 +1671,12 @@
     }
   },
   "definitions": {
-<<<<<<< HEAD
-    "controller.api.resources.auth.v1.AuthMethod": {
-=======
     "controller.api.resources.auth.v1.Account": {
->>>>>>> e5ec1f48
       "type": "object",
       "properties": {
         "id": {
           "type": "string",
-<<<<<<< HEAD
-          "description": "The ID of the AuthMethod\nOutput only.",
-=======
           "description": "The ID of the Account\nOutput only.",
->>>>>>> e5ec1f48
           "readOnly": true
         },
         "scope": {
@@ -1815,14 +1684,11 @@
           "description": "Scope information for this resource\nOutput only.",
           "readOnly": true
         },
-<<<<<<< HEAD
-=======
         "auth_method_id": {
           "type": "string",
           "description": "The auth method this account is created for.\nOutput only.",
           "readOnly": true
         },
->>>>>>> e5ec1f48
         "name": {
           "type": "string",
           "title": "Optional name for identification purposes"
@@ -1843,18 +1709,6 @@
           "description": "The time this resource was last updated.\nOutput only.",
           "readOnly": true
         },
-<<<<<<< HEAD
-        "type": {
-          "type": "string",
-          "description": "The auth method type.  This can be \"password\" or \"oidc\"."
-        },
-        "attributes": {
-          "type": "object",
-          "description": "The attributes that are applied for the specific Auth Method type."
-        }
-      },
-      "title": "AuthMethod contains all fields related to a AuthMethod resource"
-=======
         "disabled": {
           "type": "boolean",
           "format": "boolean",
@@ -1870,7 +1724,6 @@
         }
       },
       "title": "Account contains all fields related to an auth Account resource"
->>>>>>> e5ec1f48
     },
     "controller.api.resources.authtokens.v1.AuthToken": {
       "type": "object",
@@ -2534,22 +2387,14 @@
         }
       }
     },
-<<<<<<< HEAD
-    "controller.api.services.v1.CreateAuthMethodResponse": {
-=======
     "controller.api.services.v1.CreateAccountResponse": {
->>>>>>> e5ec1f48
       "type": "object",
       "properties": {
         "uri": {
           "type": "string"
         },
         "item": {
-<<<<<<< HEAD
-          "$ref": "#/definitions/controller.api.resources.auth.v1.AuthMethod"
-=======
           "$ref": "#/definitions/controller.api.resources.auth.v1.Account"
->>>>>>> e5ec1f48
         }
       }
     },
@@ -2630,11 +2475,7 @@
         }
       }
     },
-<<<<<<< HEAD
-    "controller.api.services.v1.DeleteAuthMethodResponse": {
-=======
     "controller.api.services.v1.DeleteAccountResponse": {
->>>>>>> e5ec1f48
       "type": "object",
       "properties": {
         "existed": {
@@ -2715,19 +2556,11 @@
         }
       }
     },
-<<<<<<< HEAD
-    "controller.api.services.v1.GetAuthMethodResponse": {
-      "type": "object",
-      "properties": {
-        "item": {
-          "$ref": "#/definitions/controller.api.resources.auth.v1.AuthMethod"
-=======
     "controller.api.services.v1.GetAccountResponse": {
       "type": "object",
       "properties": {
         "item": {
           "$ref": "#/definitions/controller.api.resources.auth.v1.Account"
->>>>>>> e5ec1f48
         }
       }
     },
@@ -2795,21 +2628,13 @@
         }
       }
     },
-<<<<<<< HEAD
-    "controller.api.services.v1.ListAuthMethodsResponse": {
-=======
     "controller.api.services.v1.ListAccountsResponse": {
->>>>>>> e5ec1f48
       "type": "object",
       "properties": {
         "items": {
           "type": "array",
           "items": {
-<<<<<<< HEAD
-            "$ref": "#/definitions/controller.api.resources.auth.v1.AuthMethod"
-=======
             "$ref": "#/definitions/controller.api.resources.auth.v1.Account"
->>>>>>> e5ec1f48
           }
         }
       }
@@ -3067,19 +2892,11 @@
         }
       }
     },
-<<<<<<< HEAD
-    "controller.api.services.v1.UpdateAuthMethodResponse": {
-      "type": "object",
-      "properties": {
-        "item": {
-          "$ref": "#/definitions/controller.api.resources.auth.v1.AuthMethod"
-=======
     "controller.api.services.v1.UpdateAccountResponse": {
       "type": "object",
       "properties": {
         "item": {
           "$ref": "#/definitions/controller.api.resources.auth.v1.Account"
->>>>>>> e5ec1f48
         }
       }
     },
