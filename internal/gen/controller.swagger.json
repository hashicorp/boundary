{
  "swagger": "2.0",
  "info": {
    "title": "Boundary Controller HTTP API",
    "version": "version not set"
  },
  "schemes": [
    "https",
    "http"
  ],
  "consumes": [
    "application/json"
  ],
  "produces": [
    "application/json"
  ],
  "paths": {
    "/v1/accounts": {
      "get": {
        "summary": "Lists all Accounts in a specific Auth Method.",
        "operationId": "AccountService_ListAccounts",
        "responses": {
          "200": {
            "description": "A successful response.",
            "schema": {
              "$ref": "#/definitions/controller.api.services.v1.ListAccountsResponse"
            }
          }
        },
        "parameters": [
          {
            "name": "auth_method_id",
            "in": "query",
            "required": false,
            "type": "string"
          }
        ],
        "tags": [
          "controller.api.services.v1.AccountService"
        ]
      },
      "post": {
        "summary": "Creates a single Account in the provided Auth Method.",
        "operationId": "AccountService_CreateAccount",
        "responses": {
          "200": {
            "description": "",
            "schema": {
              "$ref": "#/definitions/controller.api.resources.accounts.v1.Account"
            }
          }
        },
        "parameters": [
          {
            "name": "body",
            "in": "body",
            "required": true,
            "schema": {
              "$ref": "#/definitions/controller.api.resources.accounts.v1.Account"
            }
          }
        ],
        "tags": [
          "controller.api.services.v1.AccountService"
        ]
      }
    },
    "/v1/accounts/{id}": {
      "get": {
        "summary": "Gets a single Account.",
        "operationId": "AccountService_GetAccount",
        "responses": {
          "200": {
            "description": "",
            "schema": {
              "$ref": "#/definitions/controller.api.resources.accounts.v1.Account"
            }
          }
        },
        "parameters": [
          {
            "name": "id",
            "in": "path",
            "required": true,
            "type": "string"
          }
        ],
        "tags": [
          "controller.api.services.v1.AccountService"
        ]
      },
      "delete": {
        "summary": "Deletes an Account.",
        "operationId": "AccountService_DeleteAccount",
        "responses": {
          "200": {
            "description": "A successful response.",
            "schema": {
              "$ref": "#/definitions/controller.api.services.v1.DeleteAccountResponse"
            }
          }
        },
        "parameters": [
          {
            "name": "id",
            "in": "path",
            "required": true,
            "type": "string"
          }
        ],
        "tags": [
          "controller.api.services.v1.AccountService"
        ]
      },
      "patch": {
        "summary": "Updates an Account.",
        "operationId": "AccountService_UpdateAccount",
        "responses": {
          "200": {
            "description": "",
            "schema": {
              "$ref": "#/definitions/controller.api.resources.accounts.v1.Account"
            }
          }
        },
        "parameters": [
          {
            "name": "id",
            "in": "path",
            "required": true,
            "type": "string"
          },
          {
            "name": "body",
            "in": "body",
            "required": true,
            "schema": {
              "$ref": "#/definitions/controller.api.resources.accounts.v1.Account"
            }
          },
          {
            "name": "update_mask",
            "in": "query",
            "required": false,
            "type": "array",
            "items": {
              "type": "string"
            },
            "collectionFormat": "multi"
          }
        ],
        "tags": [
          "controller.api.services.v1.AccountService"
        ]
      }
    },
    "/v1/accounts/{id}:change-password": {
      "post": {
        "summary": "Sets the password for the provided Account.",
        "operationId": "AccountService_ChangePassword",
        "responses": {
          "200": {
            "description": "",
            "schema": {
              "$ref": "#/definitions/controller.api.resources.accounts.v1.Account"
            }
          }
        },
        "parameters": [
          {
            "name": "id",
            "in": "path",
            "required": true,
            "type": "string"
          },
          {
            "name": "body",
            "in": "body",
            "required": true,
            "schema": {
              "$ref": "#/definitions/controller.api.services.v1.ChangePasswordRequest"
            }
          }
        ],
        "tags": [
          "controller.api.services.v1.AccountService"
        ]
      }
    },
    "/v1/accounts/{id}:set-password": {
      "post": {
        "summary": "Sets the password for the provided Account.",
        "operationId": "AccountService_SetPassword",
        "responses": {
          "200": {
            "description": "",
            "schema": {
              "$ref": "#/definitions/controller.api.resources.accounts.v1.Account"
            }
          }
        },
        "parameters": [
          {
            "name": "id",
            "in": "path",
            "required": true,
            "type": "string"
          },
          {
            "name": "body",
            "in": "body",
            "required": true,
            "schema": {
              "$ref": "#/definitions/controller.api.services.v1.SetPasswordRequest"
            }
          }
        ],
        "tags": [
          "controller.api.services.v1.AccountService"
        ]
      }
    },
    "/v1/auth-methods": {
      "get": {
        "summary": "Lists all Auth Methods.",
        "operationId": "AuthMethodService_ListAuthMethods",
        "responses": {
          "200": {
            "description": "A successful response.",
            "schema": {
              "$ref": "#/definitions/controller.api.services.v1.ListAuthMethodsResponse"
            }
          }
        },
        "parameters": [
          {
            "name": "scope_id",
            "in": "query",
            "required": false,
            "type": "string"
          }
        ],
        "tags": [
          "controller.api.services.v1.AuthMethodService"
        ]
      },
      "post": {
        "summary": "Creates a single Auth Method.",
        "operationId": "AuthMethodService_CreateAuthMethod",
        "responses": {
          "200": {
            "description": "",
            "schema": {
              "$ref": "#/definitions/controller.api.resources.authmethods.v1.AuthMethod"
            }
          }
        },
        "parameters": [
          {
            "name": "body",
            "in": "body",
            "required": true,
            "schema": {
              "$ref": "#/definitions/controller.api.resources.authmethods.v1.AuthMethod"
            }
          }
        ],
        "tags": [
          "controller.api.services.v1.AuthMethodService"
        ]
      }
    },
    "/v1/auth-methods/{auth_method_id}:authenticate": {
      "post": {
        "summary": "Authenticate a user to an scope and retrieve an authentication token.",
        "operationId": "AuthMethodService_Authenticate",
        "responses": {
          "200": {
            "description": "",
            "schema": {
              "$ref": "#/definitions/controller.api.resources.authtokens.v1.AuthToken"
            }
          }
        },
        "parameters": [
          {
            "name": "auth_method_id",
            "description": "The ID of the Auth Method in the system that should be used for authentication.",
            "in": "path",
            "required": true,
            "type": "string"
          },
          {
            "name": "body",
            "in": "body",
            "required": true,
            "schema": {
              "$ref": "#/definitions/controller.api.services.v1.AuthenticateRequest"
            }
          }
        ],
        "tags": [
          "controller.api.services.v1.AuthMethodService"
        ]
      }
    },
    "/v1/auth-methods/{id}": {
      "get": {
        "summary": "Gets a single Auth Method.",
        "operationId": "AuthMethodService_GetAuthMethod",
        "responses": {
          "200": {
            "description": "",
            "schema": {
              "$ref": "#/definitions/controller.api.resources.authmethods.v1.AuthMethod"
            }
          }
        },
        "parameters": [
          {
            "name": "id",
            "in": "path",
            "required": true,
            "type": "string"
          }
        ],
        "tags": [
          "controller.api.services.v1.AuthMethodService"
        ]
      },
      "delete": {
        "summary": "Deletes an AuthMethod",
        "operationId": "AuthMethodService_DeleteAuthMethod",
        "responses": {
          "200": {
            "description": "A successful response.",
            "schema": {
              "$ref": "#/definitions/controller.api.services.v1.DeleteAuthMethodResponse"
            }
          }
        },
        "parameters": [
          {
            "name": "id",
            "in": "path",
            "required": true,
            "type": "string"
          }
        ],
        "tags": [
          "controller.api.services.v1.AuthMethodService"
        ]
      },
      "patch": {
        "summary": "Updates an Auth Method.",
        "operationId": "AuthMethodService_UpdateAuthMethod",
        "responses": {
          "200": {
            "description": "",
            "schema": {
              "$ref": "#/definitions/controller.api.resources.authmethods.v1.AuthMethod"
            }
          }
        },
        "parameters": [
          {
            "name": "id",
            "in": "path",
            "required": true,
            "type": "string"
          },
          {
            "name": "body",
            "in": "body",
            "required": true,
            "schema": {
              "$ref": "#/definitions/controller.api.resources.authmethods.v1.AuthMethod"
            }
          },
          {
            "name": "update_mask",
            "in": "query",
            "required": false,
            "type": "array",
            "items": {
              "type": "string"
            },
            "collectionFormat": "multi"
          }
        ],
        "tags": [
          "controller.api.services.v1.AuthMethodService"
        ]
      }
    },
    "/v1/auth-tokens": {
      "get": {
        "summary": "Lists all Auth Tokens.",
        "operationId": "AuthTokenService_ListAuthTokens",
        "responses": {
          "200": {
            "description": "A successful response.",
            "schema": {
              "$ref": "#/definitions/controller.api.services.v1.ListAuthTokensResponse"
            }
          }
        },
        "parameters": [
          {
            "name": "scope_id",
            "in": "query",
            "required": false,
            "type": "string"
          }
        ],
        "tags": [
          "controller.api.services.v1.AuthTokenService"
        ]
      }
    },
    "/v1/auth-tokens/{id}": {
      "get": {
        "summary": "Gets a single Auth Token.",
        "operationId": "AuthTokenService_GetAuthToken",
        "responses": {
          "200": {
            "description": "",
            "schema": {
              "$ref": "#/definitions/controller.api.resources.authtokens.v1.AuthToken"
            }
          }
        },
        "parameters": [
          {
            "name": "id",
            "in": "path",
            "required": true,
            "type": "string"
          }
        ],
        "tags": [
          "controller.api.services.v1.AuthTokenService"
        ]
      },
      "delete": {
        "summary": "Deletes an Auth Token.",
        "operationId": "AuthTokenService_DeleteAuthToken",
        "responses": {
          "200": {
            "description": "A successful response.",
            "schema": {
              "$ref": "#/definitions/controller.api.services.v1.DeleteAuthTokenResponse"
            }
          }
        },
        "parameters": [
          {
            "name": "id",
            "in": "path",
            "required": true,
            "type": "string"
          }
        ],
        "tags": [
          "controller.api.services.v1.AuthTokenService"
        ]
      }
    },
    "/v1/groups": {
      "get": {
        "summary": "Lists all Groups.",
        "operationId": "GroupService_ListGroups",
        "responses": {
          "200": {
            "description": "A successful response.",
            "schema": {
              "$ref": "#/definitions/controller.api.services.v1.ListGroupsResponse"
            }
          }
        },
        "parameters": [
          {
            "name": "scope_id",
            "in": "query",
            "required": false,
            "type": "string"
          }
        ],
        "tags": [
          "controller.api.services.v1.GroupService"
        ]
      },
      "post": {
        "summary": "Creates a single Group.",
        "operationId": "GroupService_CreateGroup",
        "responses": {
          "200": {
            "description": "",
            "schema": {
              "$ref": "#/definitions/controller.api.resources.groups.v1.Group"
            }
          }
        },
        "parameters": [
          {
            "name": "body",
            "in": "body",
            "required": true,
            "schema": {
              "$ref": "#/definitions/controller.api.resources.groups.v1.Group"
            }
          }
        ],
        "tags": [
          "controller.api.services.v1.GroupService"
        ]
      }
    },
    "/v1/groups/{id}": {
      "get": {
        "summary": "Gets a single Group.",
        "operationId": "GroupService_GetGroup",
        "responses": {
          "200": {
            "description": "",
            "schema": {
              "$ref": "#/definitions/controller.api.resources.groups.v1.Group"
            }
          }
        },
        "parameters": [
          {
            "name": "id",
            "in": "path",
            "required": true,
            "type": "string"
          }
        ],
        "tags": [
          "controller.api.services.v1.GroupService"
        ]
      },
      "delete": {
        "summary": "Deletes a Group.",
        "operationId": "GroupService_DeleteGroup",
        "responses": {
          "200": {
            "description": "A successful response.",
            "schema": {
              "$ref": "#/definitions/controller.api.services.v1.DeleteGroupResponse"
            }
          }
        },
        "parameters": [
          {
            "name": "id",
            "in": "path",
            "required": true,
            "type": "string"
          }
        ],
        "tags": [
          "controller.api.services.v1.GroupService"
        ]
      },
      "patch": {
        "summary": "Updates a Group.",
        "operationId": "GroupService_UpdateGroup",
        "responses": {
          "200": {
            "description": "",
            "schema": {
              "$ref": "#/definitions/controller.api.resources.groups.v1.Group"
            }
          }
        },
        "parameters": [
          {
            "name": "id",
            "in": "path",
            "required": true,
            "type": "string"
          },
          {
            "name": "body",
            "in": "body",
            "required": true,
            "schema": {
              "$ref": "#/definitions/controller.api.resources.groups.v1.Group"
            }
          },
          {
            "name": "update_mask",
            "in": "query",
            "required": false,
            "type": "array",
            "items": {
              "type": "string"
            },
            "collectionFormat": "multi"
          }
        ],
        "tags": [
          "controller.api.services.v1.GroupService"
        ]
      }
    },
    "/v1/groups/{id}:add-members": {
      "post": {
        "summary": "Adds members to a Group.",
        "operationId": "GroupService_AddGroupMembers",
        "responses": {
          "200": {
            "description": "",
            "schema": {
              "$ref": "#/definitions/controller.api.resources.groups.v1.Group"
            }
          }
        },
        "parameters": [
          {
            "name": "id",
            "in": "path",
            "required": true,
            "type": "string"
          },
          {
            "name": "body",
            "in": "body",
            "required": true,
            "schema": {
              "$ref": "#/definitions/controller.api.services.v1.AddGroupMembersRequest"
            }
          }
        ],
        "tags": [
          "controller.api.services.v1.GroupService"
        ]
      }
    },
    "/v1/groups/{id}:remove-members": {
      "post": {
        "summary": "Removes the specified members from a Group.",
        "operationId": "GroupService_RemoveGroupMembers",
        "responses": {
          "200": {
            "description": "",
            "schema": {
              "$ref": "#/definitions/controller.api.resources.groups.v1.Group"
            }
          }
        },
        "parameters": [
          {
            "name": "id",
            "in": "path",
            "required": true,
            "type": "string"
          },
          {
            "name": "body",
            "in": "body",
            "required": true,
            "schema": {
              "$ref": "#/definitions/controller.api.services.v1.RemoveGroupMembersRequest"
            }
          }
        ],
        "tags": [
          "controller.api.services.v1.GroupService"
        ]
      }
    },
    "/v1/groups/{id}:set-members": {
      "post": {
        "summary": "Set a Group's members to exactly the list of provided in the request, removing any members that are not specified.",
        "operationId": "GroupService_SetGroupMembers",
        "responses": {
          "200": {
            "description": "",
            "schema": {
              "$ref": "#/definitions/controller.api.resources.groups.v1.Group"
            }
          }
        },
        "parameters": [
          {
            "name": "id",
            "in": "path",
            "required": true,
            "type": "string"
          },
          {
            "name": "body",
            "in": "body",
            "required": true,
            "schema": {
              "$ref": "#/definitions/controller.api.services.v1.SetGroupMembersRequest"
            }
          }
        ],
        "tags": [
          "controller.api.services.v1.GroupService"
        ]
      }
    },
    "/v1/host-catalogs": {
      "get": {
        "summary": "Gets a list of Host Catalogs.",
        "operationId": "HostCatalogService_ListHostCatalogs",
        "responses": {
          "200": {
            "description": "A successful response.",
            "schema": {
              "$ref": "#/definitions/controller.api.services.v1.ListHostCatalogsResponse"
            }
          }
        },
        "parameters": [
          {
            "name": "scope_id",
            "in": "query",
            "required": false,
            "type": "string"
          }
        ],
        "tags": [
          "controller.api.services.v1.HostCatalogService"
        ]
      },
      "post": {
        "summary": "Creates a Host Catalog",
        "operationId": "HostCatalogService_CreateHostCatalog",
        "responses": {
          "200": {
            "description": "",
            "schema": {
              "$ref": "#/definitions/controller.api.resources.hostcatalogs.v1.HostCatalog"
            }
          }
        },
        "parameters": [
          {
            "name": "body",
            "in": "body",
            "required": true,
            "schema": {
              "$ref": "#/definitions/controller.api.resources.hostcatalogs.v1.HostCatalog"
            }
          }
        ],
        "tags": [
          "controller.api.services.v1.HostCatalogService"
        ]
      }
    },
    "/v1/host-catalogs/{id}": {
      "get": {
        "summary": "Gets a single Host Catalog.",
        "operationId": "HostCatalogService_GetHostCatalog",
        "responses": {
          "200": {
            "description": "",
            "schema": {
              "$ref": "#/definitions/controller.api.resources.hostcatalogs.v1.HostCatalog"
            }
          }
        },
        "parameters": [
          {
            "name": "id",
            "in": "path",
            "required": true,
            "type": "string"
          }
        ],
        "tags": [
          "controller.api.services.v1.HostCatalogService"
        ]
      },
      "delete": {
        "summary": "Deletes a Host Catalog",
        "operationId": "HostCatalogService_DeleteHostCatalog",
        "responses": {
          "200": {
            "description": "A successful response.",
            "schema": {
              "$ref": "#/definitions/controller.api.services.v1.DeleteHostCatalogResponse"
            }
          }
        },
        "parameters": [
          {
            "name": "id",
            "in": "path",
            "required": true,
            "type": "string"
          }
        ],
        "tags": [
          "controller.api.services.v1.HostCatalogService"
        ]
      },
      "patch": {
        "summary": "Updates a Host Catalog",
        "operationId": "HostCatalogService_UpdateHostCatalog",
        "responses": {
          "200": {
            "description": "",
            "schema": {
              "$ref": "#/definitions/controller.api.resources.hostcatalogs.v1.HostCatalog"
            }
          }
        },
        "parameters": [
          {
            "name": "id",
            "in": "path",
            "required": true,
            "type": "string"
          },
          {
            "name": "body",
            "in": "body",
            "required": true,
            "schema": {
              "$ref": "#/definitions/controller.api.resources.hostcatalogs.v1.HostCatalog"
            }
          },
          {
            "name": "update_mask",
            "in": "query",
            "required": false,
            "type": "array",
            "items": {
              "type": "string"
            },
            "collectionFormat": "multi"
          }
        ],
        "tags": [
          "controller.api.services.v1.HostCatalogService"
        ]
      }
    },
    "/v1/host-sets": {
      "get": {
        "summary": "List all Host Sets under the specific Catalog.",
        "operationId": "HostSetService_ListHostSets",
        "responses": {
          "200": {
            "description": "A successful response.",
            "schema": {
              "$ref": "#/definitions/controller.api.services.v1.ListHostSetsResponse"
            }
          }
        },
        "parameters": [
          {
            "name": "host_catalog_id",
            "in": "query",
            "required": false,
            "type": "string"
          }
        ],
        "tags": [
          "controller.api.services.v1.HostSetService"
        ]
      },
      "post": {
        "summary": "Create a Host Set.",
        "operationId": "HostSetService_CreateHostSet",
        "responses": {
          "200": {
            "description": "",
            "schema": {
              "$ref": "#/definitions/controller.api.resources.hostsets.v1.HostSet"
            }
          }
        },
        "parameters": [
          {
            "name": "body",
            "in": "body",
            "required": true,
            "schema": {
              "$ref": "#/definitions/controller.api.resources.hostsets.v1.HostSet"
            }
          }
        ],
        "tags": [
          "controller.api.services.v1.HostSetService"
        ]
      }
    },
    "/v1/host-sets/{id}": {
      "get": {
        "summary": "Get a single Host Set.",
        "operationId": "HostSetService_GetHostSet",
        "responses": {
          "200": {
            "description": "",
            "schema": {
              "$ref": "#/definitions/controller.api.resources.hostsets.v1.HostSet"
            }
          }
        },
        "parameters": [
          {
            "name": "id",
            "in": "path",
            "required": true,
            "type": "string"
          }
        ],
        "tags": [
          "controller.api.services.v1.HostSetService"
        ]
      },
      "delete": {
        "summary": "Delete a Host Set.",
        "operationId": "HostSetService_DeleteHostSet",
        "responses": {
          "200": {
            "description": "A successful response.",
            "schema": {
              "$ref": "#/definitions/controller.api.services.v1.DeleteHostSetResponse"
            }
          }
        },
        "parameters": [
          {
            "name": "id",
            "in": "path",
            "required": true,
            "type": "string"
          }
        ],
        "tags": [
          "controller.api.services.v1.HostSetService"
        ]
      },
      "patch": {
        "summary": "Update a Host Set.",
        "operationId": "HostSetService_UpdateHostSet",
        "responses": {
          "200": {
            "description": "",
            "schema": {
              "$ref": "#/definitions/controller.api.resources.hostsets.v1.HostSet"
            }
          }
        },
        "parameters": [
          {
            "name": "id",
            "in": "path",
            "required": true,
            "type": "string"
          },
          {
            "name": "body",
            "in": "body",
            "required": true,
            "schema": {
              "$ref": "#/definitions/controller.api.resources.hostsets.v1.HostSet"
            }
          },
          {
            "name": "update_mask",
            "in": "query",
            "required": false,
            "type": "array",
            "items": {
              "type": "string"
            },
            "collectionFormat": "multi"
          }
        ],
        "tags": [
          "controller.api.services.v1.HostSetService"
        ]
      }
    },
    "/v1/host-sets/{id}:add-hosts": {
      "post": {
        "summary": "Adds existing Hosts to a Host Set.",
        "operationId": "HostSetService_AddHostSetHosts",
        "responses": {
          "200": {
            "description": "",
            "schema": {
              "$ref": "#/definitions/controller.api.resources.hostsets.v1.HostSet"
            }
          }
        },
        "parameters": [
          {
            "name": "id",
            "in": "path",
            "required": true,
            "type": "string"
          },
          {
            "name": "body",
            "in": "body",
            "required": true,
            "schema": {
              "$ref": "#/definitions/controller.api.services.v1.AddHostSetHostsRequest"
            }
          }
        ],
        "tags": [
          "controller.api.services.v1.HostSetService"
        ]
      }
    },
    "/v1/host-sets/{id}:remove-hosts": {
      "post": {
        "summary": "Removes Hosts from the Host Set.",
        "operationId": "HostSetService_RemoveHostSetHosts",
        "responses": {
          "200": {
            "description": "",
            "schema": {
              "$ref": "#/definitions/controller.api.resources.hostsets.v1.HostSet"
            }
          }
        },
        "parameters": [
          {
            "name": "id",
            "in": "path",
            "required": true,
            "type": "string"
          },
          {
            "name": "body",
            "in": "body",
            "required": true,
            "schema": {
              "$ref": "#/definitions/controller.api.services.v1.RemoveHostSetHostsRequest"
            }
          }
        ],
        "tags": [
          "controller.api.services.v1.HostSetService"
        ]
      }
    },
    "/v1/host-sets/{id}:set-hosts": {
      "post": {
        "summary": "Sets the Hosts on the Host Set.",
        "operationId": "HostSetService_SetHostSetHosts",
        "responses": {
          "200": {
            "description": "",
            "schema": {
              "$ref": "#/definitions/controller.api.resources.hostsets.v1.HostSet"
            }
          }
        },
        "parameters": [
          {
            "name": "id",
            "in": "path",
            "required": true,
            "type": "string"
          },
          {
            "name": "body",
            "in": "body",
            "required": true,
            "schema": {
              "$ref": "#/definitions/controller.api.services.v1.SetHostSetHostsRequest"
            }
          }
        ],
        "tags": [
          "controller.api.services.v1.HostSetService"
        ]
      }
    },
    "/v1/hosts": {
      "get": {
        "summary": "List all Hosts for the specified Catalog.",
        "operationId": "HostService_ListHosts",
        "responses": {
          "200": {
            "description": "A successful response.",
            "schema": {
              "$ref": "#/definitions/controller.api.services.v1.ListHostsResponse"
            }
          }
        },
        "parameters": [
          {
            "name": "host_catalog_id",
            "in": "query",
            "required": false,
            "type": "string"
          }
        ],
        "tags": [
          "controller.api.services.v1.HostService"
        ]
      },
      "post": {
        "summary": "Create a single Host.",
        "operationId": "HostService_CreateHost",
        "responses": {
          "200": {
            "description": "",
            "schema": {
              "$ref": "#/definitions/controller.api.resources.hosts.v1.Host"
            }
          }
        },
        "parameters": [
          {
            "name": "body",
            "in": "body",
            "required": true,
            "schema": {
              "$ref": "#/definitions/controller.api.resources.hosts.v1.Host"
            }
          }
        ],
        "tags": [
          "controller.api.services.v1.HostService"
        ]
      }
    },
    "/v1/hosts/{id}": {
      "get": {
        "summary": "Gets a single Host.",
        "operationId": "HostService_GetHost",
        "responses": {
          "200": {
            "description": "",
            "schema": {
              "$ref": "#/definitions/controller.api.resources.hosts.v1.Host"
            }
          }
        },
        "parameters": [
          {
            "name": "id",
            "in": "path",
            "required": true,
            "type": "string"
          }
        ],
        "tags": [
          "controller.api.services.v1.HostService"
        ]
      },
      "delete": {
        "summary": "Delete a Host.",
        "operationId": "HostService_DeleteHost",
        "responses": {
          "200": {
            "description": "A successful response.",
            "schema": {
              "$ref": "#/definitions/controller.api.services.v1.DeleteHostResponse"
            }
          }
        },
        "parameters": [
          {
            "name": "id",
            "in": "path",
            "required": true,
            "type": "string"
          }
        ],
        "tags": [
          "controller.api.services.v1.HostService"
        ]
      },
      "patch": {
        "summary": "Update a Host.",
        "operationId": "HostService_UpdateHost",
        "responses": {
          "200": {
            "description": "",
            "schema": {
              "$ref": "#/definitions/controller.api.resources.hosts.v1.Host"
            }
          }
        },
        "parameters": [
          {
            "name": "id",
            "in": "path",
            "required": true,
            "type": "string"
          },
          {
            "name": "body",
            "in": "body",
            "required": true,
            "schema": {
              "$ref": "#/definitions/controller.api.resources.hosts.v1.Host"
            }
          },
          {
            "name": "update_mask",
            "in": "query",
            "required": false,
            "type": "array",
            "items": {
              "type": "string"
            },
            "collectionFormat": "multi"
          }
        ],
        "tags": [
          "controller.api.services.v1.HostService"
        ]
      }
    },
    "/v1/roles": {
      "get": {
        "summary": "Lists all Roles.",
        "operationId": "RoleService_ListRoles",
        "responses": {
          "200": {
            "description": "A successful response.",
            "schema": {
              "$ref": "#/definitions/controller.api.services.v1.ListRolesResponse"
            }
          }
        },
        "parameters": [
          {
            "name": "scope_id",
            "in": "query",
            "required": false,
            "type": "string"
          }
        ],
        "tags": [
          "controller.api.services.v1.RoleService"
        ]
      },
      "post": {
        "summary": "Creates a single Role.",
        "operationId": "RoleService_CreateRole",
        "responses": {
          "200": {
            "description": "",
            "schema": {
              "$ref": "#/definitions/controller.api.resources.roles.v1.Role"
            }
          }
        },
        "parameters": [
          {
            "name": "body",
            "in": "body",
            "required": true,
            "schema": {
              "$ref": "#/definitions/controller.api.resources.roles.v1.Role"
            }
          }
        ],
        "tags": [
          "controller.api.services.v1.RoleService"
        ]
      }
    },
    "/v1/roles/{id}": {
      "get": {
        "summary": "Gets a single Role.",
        "operationId": "RoleService_GetRole",
        "responses": {
          "200": {
            "description": "",
            "schema": {
              "$ref": "#/definitions/controller.api.resources.roles.v1.Role"
            }
          }
        },
        "parameters": [
          {
            "name": "id",
            "in": "path",
            "required": true,
            "type": "string"
          }
        ],
        "tags": [
          "controller.api.services.v1.RoleService"
        ]
      },
      "delete": {
        "summary": "Deletes a Role.",
        "operationId": "RoleService_DeleteRole",
        "responses": {
          "200": {
            "description": "A successful response.",
            "schema": {
              "$ref": "#/definitions/controller.api.services.v1.DeleteRoleResponse"
            }
          }
        },
        "parameters": [
          {
            "name": "id",
            "in": "path",
            "required": true,
            "type": "string"
          }
        ],
        "tags": [
          "controller.api.services.v1.RoleService"
        ]
      },
      "patch": {
        "summary": "Updates a Role.",
        "operationId": "RoleService_UpdateRole",
        "responses": {
          "200": {
            "description": "",
            "schema": {
              "$ref": "#/definitions/controller.api.resources.roles.v1.Role"
            }
          }
        },
        "parameters": [
          {
            "name": "id",
            "in": "path",
            "required": true,
            "type": "string"
          },
          {
            "name": "body",
            "in": "body",
            "required": true,
            "schema": {
              "$ref": "#/definitions/controller.api.resources.roles.v1.Role"
            }
          },
          {
            "name": "update_mask",
            "in": "query",
            "required": false,
            "type": "array",
            "items": {
              "type": "string"
            },
            "collectionFormat": "multi"
          }
        ],
        "tags": [
          "controller.api.services.v1.RoleService"
        ]
      }
    },
    "/v1/roles/{id}:add-grants": {
      "post": {
        "summary": "Adds grants to a Role",
        "operationId": "RoleService_AddRoleGrants",
        "responses": {
          "200": {
            "description": "",
            "schema": {
              "$ref": "#/definitions/controller.api.resources.roles.v1.Role"
            }
          }
        },
        "parameters": [
          {
            "name": "id",
            "in": "path",
            "required": true,
            "type": "string"
          },
          {
            "name": "body",
            "in": "body",
            "required": true,
            "schema": {
              "$ref": "#/definitions/controller.api.services.v1.AddRoleGrantsRequest"
            }
          }
        ],
        "tags": [
          "controller.api.services.v1.RoleService"
        ]
      }
    },
    "/v1/roles/{id}:add-principals": {
      "post": {
        "summary": "Adds Users and/or Groups to a Role.",
        "operationId": "RoleService_AddRolePrincipals",
        "responses": {
          "200": {
            "description": "",
            "schema": {
              "$ref": "#/definitions/controller.api.resources.roles.v1.Role"
            }
          }
        },
        "parameters": [
          {
            "name": "id",
            "in": "path",
            "required": true,
            "type": "string"
          },
          {
            "name": "body",
            "in": "body",
            "required": true,
            "schema": {
              "$ref": "#/definitions/controller.api.services.v1.AddRolePrincipalsRequest"
            }
          }
        ],
        "tags": [
          "controller.api.services.v1.RoleService"
        ]
      }
    },
    "/v1/roles/{id}:remove-grants": {
      "post": {
        "summary": "Removes grants from a Role.",
        "operationId": "RoleService_RemoveRoleGrants",
        "responses": {
          "200": {
            "description": "",
            "schema": {
              "$ref": "#/definitions/controller.api.resources.roles.v1.Role"
            }
          }
        },
        "parameters": [
          {
            "name": "id",
            "in": "path",
            "required": true,
            "type": "string"
          },
          {
            "name": "body",
            "in": "body",
            "required": true,
            "schema": {
              "$ref": "#/definitions/controller.api.services.v1.RemoveRoleGrantsRequest"
            }
          }
        ],
        "tags": [
          "controller.api.services.v1.RoleService"
        ]
      }
    },
    "/v1/roles/{id}:remove-principals": {
      "post": {
        "summary": "Removes the specified Users and/or Groups from a Role.",
        "operationId": "RoleService_RemoveRolePrincipals",
        "responses": {
          "200": {
            "description": "",
            "schema": {
              "$ref": "#/definitions/controller.api.resources.roles.v1.Role"
            }
          }
        },
        "parameters": [
          {
            "name": "id",
            "in": "path",
            "required": true,
            "type": "string"
          },
          {
            "name": "body",
            "in": "body",
            "required": true,
            "schema": {
              "$ref": "#/definitions/controller.api.services.v1.RemoveRolePrincipalsRequest"
            }
          }
        ],
        "tags": [
          "controller.api.services.v1.RoleService"
        ]
      }
    },
    "/v1/roles/{id}:set-grants": {
      "post": {
        "summary": "Set grants for a Role, removing any grants that are not specified in the request.",
        "operationId": "RoleService_SetRoleGrants",
        "responses": {
          "200": {
            "description": "",
            "schema": {
              "$ref": "#/definitions/controller.api.resources.roles.v1.Role"
            }
          }
        },
        "parameters": [
          {
            "name": "id",
            "in": "path",
            "required": true,
            "type": "string"
          },
          {
            "name": "body",
            "in": "body",
            "required": true,
            "schema": {
              "$ref": "#/definitions/controller.api.services.v1.SetRoleGrantsRequest"
            }
          }
        ],
        "tags": [
          "controller.api.services.v1.RoleService"
        ]
      }
    },
    "/v1/roles/{id}:set-principals": {
      "post": {
        "summary": "Set Users and/or Groups to a Role, removing any principals that are not specified in the request.",
        "operationId": "RoleService_SetRolePrincipals",
        "responses": {
          "200": {
            "description": "",
            "schema": {
              "$ref": "#/definitions/controller.api.resources.roles.v1.Role"
            }
          }
        },
        "parameters": [
          {
            "name": "id",
            "in": "path",
            "required": true,
            "type": "string"
          },
          {
            "name": "body",
            "in": "body",
            "required": true,
            "schema": {
              "$ref": "#/definitions/controller.api.services.v1.SetRolePrincipalsRequest"
            }
          }
        ],
        "tags": [
          "controller.api.services.v1.RoleService"
        ]
      }
    },
    "/v1/scopes": {
      "get": {
        "summary": "Lists all Scopes within the Scope provided in the request.",
        "operationId": "ScopeService_ListScopes",
        "responses": {
          "200": {
            "description": "A successful response.",
            "schema": {
              "$ref": "#/definitions/controller.api.services.v1.ListScopesResponse"
            }
          }
        },
        "parameters": [
          {
            "name": "scope_id",
            "in": "query",
            "required": false,
            "type": "string"
          }
        ],
        "tags": [
          "controller.api.services.v1.ScopeService"
        ]
      },
      "post": {
        "summary": "Creates a single Scope.",
        "operationId": "ScopeService_CreateScope",
        "responses": {
          "200": {
            "description": "",
            "schema": {
              "$ref": "#/definitions/controller.api.resources.scopes.v1.Scope"
            }
          }
        },
        "parameters": [
          {
            "name": "body",
            "in": "body",
            "required": true,
            "schema": {
              "$ref": "#/definitions/controller.api.resources.scopes.v1.Scope"
            }
          },
          {
            "name": "skip_admin_role_creation",
            "in": "query",
            "required": false,
            "type": "boolean"
          },
          {
            "name": "skip_default_role_creation",
            "in": "query",
            "required": false,
            "type": "boolean"
          }
        ],
        "tags": [
          "controller.api.services.v1.ScopeService"
        ]
      }
    },
    "/v1/scopes/{id}": {
      "get": {
        "summary": "Gets a single Scope.",
        "operationId": "ScopeService_GetScope",
        "responses": {
          "200": {
            "description": "",
            "schema": {
              "$ref": "#/definitions/controller.api.resources.scopes.v1.Scope"
            }
          }
        },
        "parameters": [
          {
            "name": "id",
            "in": "path",
            "required": true,
            "type": "string"
          }
        ],
        "tags": [
          "controller.api.services.v1.ScopeService"
        ]
      },
      "delete": {
        "summary": "Deletes a Scope.",
        "operationId": "ScopeService_DeleteScope",
        "responses": {
          "200": {
            "description": "A successful response.",
            "schema": {
              "$ref": "#/definitions/controller.api.services.v1.DeleteScopeResponse"
            }
          }
        },
        "parameters": [
          {
            "name": "id",
            "in": "path",
            "required": true,
            "type": "string"
          }
        ],
        "tags": [
          "controller.api.services.v1.ScopeService"
        ]
      },
      "patch": {
        "summary": "Updates a Scope.",
        "operationId": "ScopeService_UpdateScope",
        "responses": {
          "200": {
            "description": "",
            "schema": {
              "$ref": "#/definitions/controller.api.resources.scopes.v1.Scope"
            }
          }
        },
        "parameters": [
          {
            "name": "id",
            "in": "path",
            "required": true,
            "type": "string"
          },
          {
            "name": "body",
            "in": "body",
            "required": true,
            "schema": {
              "$ref": "#/definitions/controller.api.resources.scopes.v1.Scope"
            }
          },
          {
            "name": "update_mask",
            "in": "query",
            "required": false,
            "type": "array",
            "items": {
              "type": "string"
            },
            "collectionFormat": "multi"
          }
        ],
        "tags": [
          "controller.api.services.v1.ScopeService"
        ]
      }
    },
    "/v1/sessions": {
      "get": {
        "summary": "Lists all Sessions.",
        "operationId": "SessionService_ListSessions",
        "responses": {
          "200": {
            "description": "A successful response.",
            "schema": {
              "$ref": "#/definitions/controller.api.services.v1.ListSessionsResponse"
            }
          }
        },
        "parameters": [
          {
            "name": "scope_id",
            "in": "query",
            "required": false,
            "type": "string"
          }
        ],
        "tags": [
          "controller.api.services.v1.SessionService"
        ]
      }
    },
    "/v1/sessions/{id}": {
      "get": {
        "summary": "Gets a single Session.",
        "operationId": "SessionService_GetSession",
        "responses": {
          "200": {
            "description": "",
            "schema": {
              "$ref": "#/definitions/controller.api.resources.sessions.v1.Session"
            }
          }
        },
        "parameters": [
          {
            "name": "id",
            "in": "path",
            "required": true,
            "type": "string"
          }
        ],
        "tags": [
          "controller.api.services.v1.SessionService"
        ]
      }
    },
    "/v1/sessions/{id}:cancel": {
      "post": {
        "summary": "Cancels a Session.",
        "operationId": "SessionService_CancelSession",
        "responses": {
          "200": {
            "description": "",
            "schema": {
              "$ref": "#/definitions/controller.api.resources.sessions.v1.Session"
            }
          }
        },
        "parameters": [
          {
            "name": "id",
            "in": "path",
            "required": true,
            "type": "string"
          },
          {
            "name": "body",
            "in": "body",
            "required": true,
            "schema": {
              "$ref": "#/definitions/controller.api.services.v1.CancelSessionRequest"
            }
          }
        ],
        "tags": [
          "controller.api.services.v1.SessionService"
        ]
      }
    },
    "/v1/targets": {
      "get": {
        "summary": "Lists all Targets.",
        "operationId": "TargetService_ListTargets",
        "responses": {
          "200": {
            "description": "A successful response.",
            "schema": {
              "$ref": "#/definitions/controller.api.services.v1.ListTargetsResponse"
            }
          }
        },
        "parameters": [
          {
            "name": "scope_id",
            "in": "query",
            "required": false,
            "type": "string"
          }
        ],
        "tags": [
          "controller.api.services.v1.TargetService"
        ]
      },
      "post": {
        "summary": "Creates a single Target.",
        "operationId": "TargetService_CreateTarget",
        "responses": {
          "200": {
            "description": "",
            "schema": {
              "$ref": "#/definitions/controller.api.resources.targets.v1.Target"
            }
          }
        },
        "parameters": [
          {
            "name": "body",
            "in": "body",
            "required": true,
            "schema": {
              "$ref": "#/definitions/controller.api.resources.targets.v1.Target"
            }
          }
        ],
        "tags": [
          "controller.api.services.v1.TargetService"
        ]
      }
    },
    "/v1/targets/{id}": {
      "get": {
        "summary": "Gets a single Target.",
        "operationId": "TargetService_GetTarget",
        "responses": {
          "200": {
            "description": "",
            "schema": {
              "$ref": "#/definitions/controller.api.resources.targets.v1.Target"
            }
          }
        },
        "parameters": [
          {
            "name": "id",
            "in": "path",
            "required": true,
            "type": "string"
          }
        ],
        "tags": [
          "controller.api.services.v1.TargetService"
        ]
      },
      "delete": {
        "summary": "Deletes a Target.",
        "operationId": "TargetService_DeleteTarget",
        "responses": {
          "200": {
            "description": "A successful response.",
            "schema": {
              "$ref": "#/definitions/controller.api.services.v1.DeleteTargetResponse"
            }
          }
        },
        "parameters": [
          {
            "name": "id",
            "in": "path",
            "required": true,
            "type": "string"
          }
        ],
        "tags": [
          "controller.api.services.v1.TargetService"
        ]
      },
      "patch": {
        "summary": "Updates a Target.",
        "operationId": "TargetService_UpdateTarget",
        "responses": {
          "200": {
            "description": "",
            "schema": {
              "$ref": "#/definitions/controller.api.resources.targets.v1.Target"
            }
          }
        },
        "parameters": [
          {
            "name": "id",
            "in": "path",
            "required": true,
            "type": "string"
          },
          {
            "name": "body",
            "in": "body",
            "required": true,
            "schema": {
              "$ref": "#/definitions/controller.api.resources.targets.v1.Target"
            }
          },
          {
            "name": "update_mask",
            "in": "query",
            "required": false,
            "type": "array",
            "items": {
              "type": "string"
            },
            "collectionFormat": "multi"
          }
        ],
        "tags": [
          "controller.api.services.v1.TargetService"
        ]
      }
    },
    "/v1/targets/{id}:add-host-sets": {
      "post": {
        "summary": "Adds existing Host Sets to a Target.",
        "operationId": "TargetService_AddTargetHostSets",
        "responses": {
          "200": {
            "description": "",
            "schema": {
              "$ref": "#/definitions/controller.api.resources.targets.v1.Target"
            }
          }
        },
        "parameters": [
          {
            "name": "id",
            "in": "path",
            "required": true,
            "type": "string"
          },
          {
            "name": "body",
            "in": "body",
            "required": true,
            "schema": {
              "$ref": "#/definitions/controller.api.services.v1.AddTargetHostSetsRequest"
            }
          }
        ],
        "tags": [
          "controller.api.services.v1.TargetService"
        ]
      }
    },
    "/v1/targets/{id}:authorize-session": {
      "post": {
        "summary": "Authorizes a Session.",
        "operationId": "TargetService_AuthorizeSession",
        "responses": {
          "200": {
            "description": "",
            "schema": {
              "$ref": "#/definitions/controller.api.resources.targets.v1.SessionAuthorization"
            }
          }
        },
        "parameters": [
          {
            "name": "id",
            "description": "The ID of the target. Required unless some combination of scope_id/scope_name and name are set.",
            "in": "path",
            "required": true,
            "type": "string"
          },
          {
            "name": "body",
            "in": "body",
            "required": true,
            "schema": {
              "$ref": "#/definitions/controller.api.services.v1.AuthorizeSessionRequest"
            }
          }
        ],
        "tags": [
          "controller.api.services.v1.TargetService"
        ]
      }
    },
    "/v1/targets/{id}:remove-host-sets": {
      "post": {
        "summary": "Removes Host Sets from the Target.",
        "operationId": "TargetService_RemoveTargetHostSets",
        "responses": {
          "200": {
            "description": "",
            "schema": {
              "$ref": "#/definitions/controller.api.resources.targets.v1.Target"
            }
          }
        },
        "parameters": [
          {
            "name": "id",
            "in": "path",
            "required": true,
            "type": "string"
          },
          {
            "name": "body",
            "in": "body",
            "required": true,
            "schema": {
              "$ref": "#/definitions/controller.api.services.v1.RemoveTargetHostSetsRequest"
            }
          }
        ],
        "tags": [
          "controller.api.services.v1.TargetService"
        ]
      }
    },
    "/v1/targets/{id}:set-host-sets": {
      "post": {
        "summary": "Sets the Host Sets on the Target.",
        "operationId": "TargetService_SetTargetHostSets",
        "responses": {
          "200": {
            "description": "",
            "schema": {
              "$ref": "#/definitions/controller.api.resources.targets.v1.Target"
            }
          }
        },
        "parameters": [
          {
            "name": "id",
            "in": "path",
            "required": true,
            "type": "string"
          },
          {
            "name": "body",
            "in": "body",
            "required": true,
            "schema": {
              "$ref": "#/definitions/controller.api.services.v1.SetTargetHostSetsRequest"
            }
          }
        ],
        "tags": [
          "controller.api.services.v1.TargetService"
        ]
      }
    },
    "/v1/users": {
      "get": {
        "summary": "Lists all Users.",
        "operationId": "UserService_ListUsers",
        "responses": {
          "200": {
            "description": "A successful response.",
            "schema": {
              "$ref": "#/definitions/controller.api.services.v1.ListUsersResponse"
            }
          }
        },
        "parameters": [
          {
            "name": "scope_id",
            "in": "query",
            "required": false,
            "type": "string"
          }
        ],
        "tags": [
          "controller.api.services.v1.UserService"
        ]
      },
      "post": {
        "summary": "Creates a single User.",
        "operationId": "UserService_CreateUser",
        "responses": {
          "200": {
            "description": "",
            "schema": {
              "$ref": "#/definitions/controller.api.resources.users.v1.User"
            }
          }
        },
        "parameters": [
          {
            "name": "body",
            "in": "body",
            "required": true,
            "schema": {
              "$ref": "#/definitions/controller.api.resources.users.v1.User"
            }
          }
        ],
        "tags": [
          "controller.api.services.v1.UserService"
        ]
      }
    },
    "/v1/users/{id}": {
      "get": {
        "summary": "Gets a single User.",
        "operationId": "UserService_GetUser",
        "responses": {
          "200": {
            "description": "",
            "schema": {
              "$ref": "#/definitions/controller.api.resources.users.v1.User"
            }
          }
        },
        "parameters": [
          {
            "name": "id",
            "in": "path",
            "required": true,
            "type": "string"
          }
        ],
        "tags": [
          "controller.api.services.v1.UserService"
        ]
      },
      "delete": {
        "summary": "Deletes a User.",
        "operationId": "UserService_DeleteUser",
        "responses": {
          "200": {
            "description": "A successful response.",
            "schema": {
              "$ref": "#/definitions/controller.api.services.v1.DeleteUserResponse"
            }
          }
        },
        "parameters": [
          {
            "name": "id",
            "in": "path",
            "required": true,
            "type": "string"
          }
        ],
        "tags": [
          "controller.api.services.v1.UserService"
        ]
      },
      "patch": {
        "summary": "Updates a User.",
        "operationId": "UserService_UpdateUser",
        "responses": {
          "200": {
            "description": "",
            "schema": {
              "$ref": "#/definitions/controller.api.resources.users.v1.User"
            }
          }
        },
        "parameters": [
          {
            "name": "id",
            "in": "path",
            "required": true,
            "type": "string"
          },
          {
            "name": "body",
            "in": "body",
            "required": true,
            "schema": {
              "$ref": "#/definitions/controller.api.resources.users.v1.User"
            }
          },
          {
            "name": "update_mask",
            "in": "query",
            "required": false,
            "type": "array",
            "items": {
              "type": "string"
            },
            "collectionFormat": "multi"
          }
        ],
        "tags": [
          "controller.api.services.v1.UserService"
        ]
      }
    },
    "/v1/users/{id}:add-accounts": {
      "post": {
        "summary": "Associates an Account to a User.",
        "operationId": "UserService_AddUserAccounts",
        "responses": {
          "200": {
            "description": "",
            "schema": {
              "$ref": "#/definitions/controller.api.resources.users.v1.User"
            }
          }
        },
        "parameters": [
          {
            "name": "id",
            "in": "path",
            "required": true,
            "type": "string"
          },
          {
            "name": "body",
            "in": "body",
            "required": true,
            "schema": {
              "$ref": "#/definitions/controller.api.services.v1.AddUserAccountsRequest"
            }
          }
        ],
        "tags": [
          "controller.api.services.v1.UserService"
        ]
      }
    },
    "/v1/users/{id}:remove-accounts": {
      "post": {
        "summary": "Removes the specified Accounts from being associated with the provided User.",
        "operationId": "UserService_RemoveUserAccounts",
        "responses": {
          "200": {
            "description": "",
            "schema": {
              "$ref": "#/definitions/controller.api.resources.users.v1.User"
            }
          }
        },
        "parameters": [
          {
            "name": "id",
            "in": "path",
            "required": true,
            "type": "string"
          },
          {
            "name": "body",
            "in": "body",
            "required": true,
            "schema": {
              "$ref": "#/definitions/controller.api.services.v1.RemoveUserAccountsRequest"
            }
          }
        ],
        "tags": [
          "controller.api.services.v1.UserService"
        ]
      }
    },
    "/v1/users/{id}:set-accounts": {
      "post": {
        "summary": "Set the Accounts associated to the User to exactly the list of provided in the request, removing any Accounts that are not specified.",
        "operationId": "UserService_SetUserAccounts",
        "responses": {
          "200": {
            "description": "",
            "schema": {
              "$ref": "#/definitions/controller.api.resources.users.v1.User"
            }
          }
        },
        "parameters": [
          {
            "name": "id",
            "in": "path",
            "required": true,
            "type": "string"
          },
          {
            "name": "body",
            "in": "body",
            "required": true,
            "schema": {
              "$ref": "#/definitions/controller.api.services.v1.SetUserAccountsRequest"
            }
          }
        ],
        "tags": [
          "controller.api.services.v1.UserService"
        ]
      }
    }
  },
  "definitions": {
    "controller.api.resources.accounts.v1.Account": {
      "type": "object",
      "properties": {
        "id": {
          "type": "string",
          "description": "Output only. The ID of the Account.",
          "readOnly": true
        },
        "scope": {
          "$ref": "#/definitions/controller.api.resources.scopes.v1.ScopeInfo",
          "description": "Output only. Scope information for the Account.",
          "readOnly": true
        },
        "name": {
          "type": "string",
          "description": "Optional name for identification purposes."
        },
        "description": {
          "type": "string",
          "description": "Optional user-set description for identification purposes."
        },
        "created_time": {
          "type": "string",
          "format": "date-time",
          "description": "Output only. The time this resource was created.",
          "readOnly": true
        },
        "updated_time": {
          "type": "string",
          "format": "date-time",
          "description": "Output only. The time this resource was last updated.",
          "readOnly": true
        },
        "version": {
          "type": "integer",
          "format": "int64",
          "description": "Version is used in mutation requests, after the initial creation, to ensure this resource has not changed.\nThe mutation will fail if the version does not match the latest known good version."
        },
        "type": {
          "type": "string",
          "description": "The type of this Account."
        },
        "auth_method_id": {
          "type": "string",
          "description": "The ID of the Auth Method that is associated with this Account."
        },
        "attributes": {
          "type": "object",
          "description": "The attributes that are applicable for the specific Account type."
        }
      },
      "title": "Account contains all fields related to an Account resource"
    },
    "controller.api.resources.authmethods.v1.AuthMethod": {
      "type": "object",
      "properties": {
        "id": {
          "type": "string",
          "description": "Output only. The ID of the Auth Method.",
          "readOnly": true
        },
        "scope_id": {
          "type": "string",
          "description": "The ID of the Scope of which this Auth Method is a part."
        },
        "scope": {
          "$ref": "#/definitions/controller.api.resources.scopes.v1.ScopeInfo",
          "description": "Output only. Scope information for this Auth method.",
          "readOnly": true
        },
        "name": {
          "type": "string",
          "description": "Optional name for identification purposes."
        },
        "description": {
          "type": "string",
          "description": "Optional user-set description for identification purposes."
        },
        "created_time": {
          "type": "string",
          "format": "date-time",
          "description": "Output only. The time this resource was created.",
          "readOnly": true
        },
        "updated_time": {
          "type": "string",
          "format": "date-time",
          "description": "Output only. The time this resource was last updated.",
          "readOnly": true
        },
        "version": {
          "type": "integer",
          "format": "int64",
          "description": "Version is used in mutation requests, after the initial creation, to ensure this resource has not changed.\nThe mutation will fail if the version does not match the latest known good version."
        },
        "type": {
          "type": "string",
          "description": "The Auth Method type."
        },
        "attributes": {
          "type": "object",
          "description": "The attributes that are applicable for the specific Auth Method type."
        }
      },
      "title": "AuthMethod contains all fields related to an Auth Method resource"
    },
    "controller.api.resources.authtokens.v1.AuthToken": {
      "type": "object",
      "properties": {
        "id": {
          "type": "string",
          "description": "Output only. The ID of the Auth Token.",
          "readOnly": true
        },
        "scope_id": {
          "type": "string",
          "description": "The Scope in which this Auth Token was generated."
        },
        "scope": {
          "$ref": "#/definitions/controller.api.resources.scopes.v1.ScopeInfo",
          "description": "Output only. Scope information for this resource.",
          "readOnly": true
        },
        "token": {
          "type": "string",
          "description": "Output only. The token value, which will only be populated after authentication and is only ever visible to the end user whose login request resulted in this Auth Token being created.",
          "readOnly": true
        },
        "user_id": {
          "type": "string",
          "description": "Output only. The ID of the User associated with this Auth Token.",
          "readOnly": true
        },
        "auth_method_id": {
          "type": "string",
          "description": "Output only. The ID of the Auth Method associated with this Auth Token.",
          "readOnly": true
        },
        "account_id": {
          "type": "string",
          "description": "Output only. The ID of the Account associated with this Auth Token.",
          "readOnly": true
        },
        "created_time": {
          "type": "string",
          "format": "date-time",
          "description": "Output only. The time this resource was created.",
          "readOnly": true
        },
        "updated_time": {
          "type": "string",
          "format": "date-time",
          "description": "Output only. The time this resource was last updated.",
          "readOnly": true
        },
        "approximate_last_used_time": {
          "type": "string",
          "format": "date-time",
          "description": "Output only. The approximate time this Auth Token was last used.",
          "readOnly": true
        },
        "expiration_time": {
          "type": "string",
          "format": "date-time",
          "description": "Output only. The time this Auth Token expires.",
          "readOnly": true
        }
      },
      "title": "AuthToken contains all fields related to an Auth Token resource"
    },
    "controller.api.resources.groups.v1.Group": {
      "type": "object",
      "properties": {
        "id": {
          "type": "string",
          "description": "Output only. The ID of the Group.",
          "readOnly": true
        },
        "scope_id": {
          "type": "string",
          "description": "The ID of the scope of which this Group is a part."
        },
        "scope": {
          "$ref": "#/definitions/controller.api.resources.scopes.v1.ScopeInfo",
          "description": "Output only. Scope information for this Group.",
          "readOnly": true
        },
        "name": {
          "type": "string",
          "description": "Optional name for identification purposes."
        },
        "description": {
          "type": "string",
          "description": "Optional user-set descripton for identification purposes."
        },
        "created_time": {
          "type": "string",
          "format": "date-time",
          "description": "Output only. The time this resource was created.",
          "readOnly": true
        },
        "updated_time": {
          "type": "string",
          "format": "date-time",
          "description": "Output only. The time this resource was last updated.",
          "readOnly": true
        },
        "version": {
          "type": "integer",
          "format": "int64",
          "description": "Version is used in mutation requests, after the initial creation, to ensure this resource has not changed.\nThe mutation will fail if the version does not match the latest known good version."
        },
        "member_ids": {
          "type": "array",
          "items": {
            "type": "string"
          },
          "description": "Output only. Contains the list of member IDs in this Group.",
          "readOnly": true
        },
        "members": {
          "type": "array",
          "items": {
            "$ref": "#/definitions/controller.api.resources.groups.v1.Member"
          },
          "description": "Output only. The members of this Group.",
          "readOnly": true
        }
      },
      "title": "Group contains all fields related to a Group resource"
    },
    "controller.api.resources.groups.v1.Member": {
      "type": "object",
      "properties": {
        "id": {
          "type": "string",
          "description": "Output only. The ID of the member.",
          "readOnly": true
        },
        "scope_id": {
          "type": "string",
          "description": "Output only. The Scope ID of the member.",
          "readOnly": true
        }
      }
    },
    "controller.api.resources.hostcatalogs.v1.HostCatalog": {
      "type": "object",
      "properties": {
        "id": {
          "type": "string",
          "description": "Output only. The ID of the host.",
          "readOnly": true
        },
        "scope_id": {
          "type": "string",
          "description": "The ID of the Scope of which this Host Catalog is a part."
        },
        "scope": {
          "$ref": "#/definitions/controller.api.resources.scopes.v1.ScopeInfo",
          "description": "Output only. Scope information for this resource.",
          "readOnly": true
        },
        "name": {
          "type": "string",
          "description": "Optional name for identification purposes."
        },
        "description": {
          "type": "string",
          "description": "Optional user-set description for identification purposes."
        },
        "created_time": {
          "type": "string",
          "format": "date-time",
          "description": "Output only. The time this resource was created.",
          "readOnly": true
        },
        "updated_time": {
          "type": "string",
          "format": "date-time",
          "description": "Output only. The time this resource was last updated.",
          "readOnly": true
        },
        "version": {
          "type": "integer",
          "format": "int64",
          "description": "Version is used in mutation requests, after the initial creation, to ensure this resource has not changed.\nThe mutation will fail if the version does not match the latest known good version."
        },
        "type": {
          "type": "string",
          "description": "The type of Host Catalog."
        },
        "attributes": {
          "type": "object",
          "description": "Attributes specific to the catalog type."
        }
      },
      "title": "HostCatalog manages Hosts and Host Sets"
    },
    "controller.api.resources.hosts.v1.Host": {
      "type": "object",
      "properties": {
        "id": {
          "type": "string",
          "description": "Output only. The ID of the Host.",
          "readOnly": true
        },
        "host_catalog_id": {
          "type": "string",
          "description": "The Host Catalog of which this Host is a part."
        },
        "scope": {
          "$ref": "#/definitions/controller.api.resources.scopes.v1.ScopeInfo",
          "description": "Output only. Scope information for this resource.",
          "readOnly": true
        },
        "name": {
          "type": "string",
          "description": "Optional name for identification purposes."
        },
        "description": {
          "type": "string",
          "description": "Optional user-set description for identification purposes."
        },
        "created_time": {
          "type": "string",
          "format": "date-time",
          "description": "Output only. The time this resource was created.",
          "readOnly": true
        },
        "updated_time": {
          "type": "string",
          "format": "date-time",
          "description": "Output only. The time this resource was last updated.",
          "readOnly": true
        },
        "version": {
          "type": "integer",
          "format": "int64",
          "description": "Version is used in mutation requests, after the initial creation, to ensure this resource has not changed.\nThe mutation will fail if the version does not match the latest known good version."
        },
        "type": {
          "type": "string",
          "description": "The type of the resource."
        },
        "host_set_ids": {
          "type": "array",
          "items": {
            "type": "string"
          },
          "description": "Output only. A list of Host Sets containing this Host.",
          "readOnly": true
        },
        "attributes": {
          "type": "object",
          "description": "The attributes that are applicable to the specific Host type."
        }
      },
      "title": "Host contains all fields related to a Host resource"
    },
    "controller.api.resources.hostsets.v1.HostSet": {
      "type": "object",
      "properties": {
        "id": {
          "type": "string",
          "description": "Output only. The ID of the Host Set.",
          "readOnly": true
        },
        "host_catalog_id": {
          "type": "string",
          "description": "The Host Catalog of which this Host Set is a part."
        },
        "scope": {
          "$ref": "#/definitions/controller.api.resources.scopes.v1.ScopeInfo",
          "description": "Output only. Scope information for this resource.",
          "readOnly": true
        },
        "name": {
          "type": "string",
          "description": "Optional name for identification purposes."
        },
        "description": {
          "type": "string",
          "description": "Optional user-set description for identification purposes."
        },
        "created_time": {
          "type": "string",
          "format": "date-time",
          "description": "Output only. The time this resource was created.",
          "readOnly": true
        },
        "updated_time": {
          "type": "string",
          "format": "date-time",
          "description": "Output only. The time this resource was last updated.",
          "readOnly": true
        },
        "version": {
          "type": "integer",
          "format": "int64",
          "description": "Version is used in mutation requests, after the initial creation, to ensure this resource has not changed.\nThe mutation will fail if the version does not match the latest known good version."
        },
        "type": {
          "type": "string",
          "description": "The type of the Host Set."
        },
        "host_ids": {
          "type": "array",
          "items": {
            "type": "string"
          },
          "description": "Output only. A list of Hosts in this Host Set.",
          "readOnly": true
        },
        "attributes": {
          "type": "object",
          "description": "The attributes that are applicable for the specific Host Set type."
        }
      },
      "title": "HostSet is a collection of Hosts created and managed by a Host Catalog"
    },
    "controller.api.resources.roles.v1.Grant": {
      "type": "object",
      "properties": {
        "raw": {
          "type": "string",
          "description": "Output only. The original user-supplied string.",
          "readOnly": true
        },
        "canonical": {
          "type": "string",
          "description": "Output only. The canonically-formatted string.",
          "readOnly": true
        },
        "json": {
          "$ref": "#/definitions/controller.api.resources.roles.v1.GrantJson",
          "description": "Output only. The JSON representation of the grant.",
          "readOnly": true
        }
      }
    },
    "controller.api.resources.roles.v1.GrantJson": {
      "type": "object",
      "properties": {
        "id": {
          "type": "string",
          "description": "Output only. The ID, if set.",
          "readOnly": true
        },
        "type": {
          "type": "string",
          "description": "Output only. The type, if set.",
          "readOnly": true
        },
        "actions": {
          "type": "array",
          "items": {
            "type": "string"
          },
          "description": "Output only. The actions.",
          "readOnly": true
        }
      }
    },
    "controller.api.resources.roles.v1.Principal": {
      "type": "object",
      "properties": {
        "id": {
          "type": "string",
          "description": "Output only. The ID of the principal.",
          "readOnly": true
        },
        "type": {
          "type": "string",
          "description": "Output only. The type of the principal.",
          "readOnly": true
        },
        "scope_id": {
          "type": "string",
          "description": "Output only. The Scope of the principal.",
          "readOnly": true
        }
      }
    },
    "controller.api.resources.roles.v1.Role": {
      "type": "object",
      "properties": {
        "id": {
          "type": "string",
          "description": "Output only. The ID of the Role.",
          "readOnly": true
        },
        "scope_id": {
          "type": "string",
          "description": "The ID of the Scope containing this Role."
        },
        "scope": {
          "$ref": "#/definitions/controller.api.resources.scopes.v1.ScopeInfo",
          "description": "Output only. Scope information for this resource.",
          "readOnly": true
        },
        "name": {
          "type": "string",
          "description": "Optional name for identification purposes."
        },
        "description": {
          "type": "string",
          "description": "Optional user-set description for identification purposes."
        },
        "created_time": {
          "type": "string",
          "format": "date-time",
          "description": "Output only. The time this resource was created.",
          "readOnly": true
        },
        "updated_time": {
          "type": "string",
          "format": "date-time",
          "description": "Output only. The time this resource was last updated.",
          "readOnly": true
        },
        "version": {
          "type": "integer",
          "format": "int64",
          "description": "Version is used in mutation requests, after the initial creation, to ensure this resource has not changed.\nThe mutation will fail if the version does not match the latest known good version."
        },
        "grant_scope_id": {
          "type": "string",
          "description": "The Scope the grants will apply to. If the Role is at the global scope, this can be an org or project. If the Role is at an org scope, this can be a project within the org. It is invalid for this to be anything other than the Role's scope when the Role's scope is a project."
        },
        "principal_ids": {
          "type": "array",
          "items": {
            "type": "string"
          },
          "description": "Output only. The IDs (only) of principals that are assigned to this role.",
          "readOnly": true
        },
        "principals": {
          "type": "array",
          "items": {
            "$ref": "#/definitions/controller.api.resources.roles.v1.Principal"
          },
          "description": "Output only. The principals that are assigned to this role.",
          "readOnly": true
        },
        "grant_strings": {
          "type": "array",
          "items": {
            "type": "string"
          },
          "description": "Output only. The grants that this role provides for its principals.",
          "readOnly": true
        },
        "grants": {
          "type": "array",
          "items": {
            "$ref": "#/definitions/controller.api.resources.roles.v1.Grant"
          },
          "description": "Output only. The parsed grant information.",
          "readOnly": true
        }
      },
      "title": "Role contains all fields related to a Role resource"
    },
    "controller.api.resources.scopes.v1.Scope": {
      "type": "object",
      "properties": {
        "id": {
          "type": "string",
          "description": "Output only. The ID of the Scope.",
          "readOnly": true
        },
        "scope_id": {
          "type": "string",
          "description": "The ID of the Scope this resource is in. If this is the \"global\" Scope this field will be empty."
        },
        "scope": {
          "$ref": "#/definitions/controller.api.resources.scopes.v1.ScopeInfo",
          "description": "Output only. Scope information for this resource.",
          "readOnly": true
        },
        "name": {
          "type": "string",
          "description": "Optional name for identification purposes."
        },
        "description": {
          "type": "string",
          "description": "Optional user-set descripton for identification purposes."
        },
        "created_time": {
          "type": "string",
          "format": "date-time",
          "description": "Output only. The time this resource was created.",
          "readOnly": true
        },
        "updated_time": {
          "type": "string",
          "format": "date-time",
          "description": "Output only. The time this resource was last updated.",
          "readOnly": true
        },
        "version": {
          "type": "integer",
          "format": "int64",
          "description": "Version is used in mutation requests, after the initial creation, to ensure this resource has not changed.\nThe mutation will fail if the version does not match the latest known good version."
        },
        "type": {
          "type": "string",
          "description": "The type of the resource."
        }
      },
      "title": "Scope contains all fields related to a Scope resource"
    },
    "controller.api.resources.scopes.v1.ScopeInfo": {
      "type": "object",
      "properties": {
        "id": {
          "type": "string",
          "description": "Output only. The ID of the Scope.",
          "readOnly": true
        },
        "type": {
          "type": "string",
          "description": "Output only. The type of the Scope.",
          "readOnly": true
        },
        "name": {
          "type": "string",
          "description": "Output only. The name of the Scope, if any.",
          "readOnly": true
        },
        "description": {
          "type": "string",
          "description": "Output only. The description of the Scope, if any.",
          "readOnly": true
        },
        "parent_scope_id": {
          "type": "string",
          "description": "Output only. The ID of the parent Scope, if any. This field will be empty if this is the \"global\" scope.",
          "readOnly": true
        }
      }
    },
    "controller.api.resources.sessions.v1.Session": {
      "type": "object",
      "properties": {
        "id": {
          "type": "string",
          "description": "Output only. The ID of the Session.",
          "readOnly": true
        },
        "target_id": {
          "type": "string",
          "description": "Output only. The ID of the Target that created this Session.",
          "readOnly": true
        },
        "scope": {
          "$ref": "#/definitions/controller.api.resources.scopes.v1.ScopeInfo",
          "description": "Output only. Scope information for this resource.",
          "readOnly": true
        },
        "created_time": {
          "type": "string",
          "format": "date-time",
          "description": "Output only. The time this resource was created.",
          "readOnly": true
        },
        "updated_time": {
          "type": "string",
          "format": "date-time",
          "description": "Output only. The time this resource was last updated.",
          "readOnly": true
        },
        "version": {
          "type": "integer",
          "format": "int64",
          "description": "Version is used when canceling this Session to ensure that the operation is acting on a known session state."
        },
        "type": {
          "type": "string",
          "description": "Output only. Type of the Session (e.g. tcp).",
          "readOnly": true
        },
        "expiration_time": {
          "type": "string",
          "format": "date-time",
          "description": "Output only. After this time the connection will be expired, e.g. forcefully terminated.",
          "readOnly": true
        },
        "auth_token_id": {
          "type": "string",
          "description": "Output only. The ID of the Auth Token used to authenticate.",
          "readOnly": true
        },
        "user_id": {
          "type": "string",
          "description": "Output only. The ID of the User that requested the Session.",
          "readOnly": true
        },
        "host_set_id": {
          "type": "string",
          "description": "Output only. The Host Set sourcing the Host for this Session.",
          "readOnly": true
        },
        "host_id": {
          "type": "string",
          "description": "Output only. The Host used by the Session.",
          "readOnly": true
        },
        "scope_id": {
          "type": "string",
          "description": "Output only. The Scope of the Session.",
          "readOnly": true
        },
        "endpoint": {
          "type": "string",
          "description": "Output only. The endpoint of the Session; that is, the address to which the worker is proxying data.",
          "readOnly": true
        },
        "states": {
          "type": "array",
          "items": {
            "$ref": "#/definitions/controller.api.resources.sessions.v1.SessionState"
          },
          "description": "Output only. The states of this Session in descending order from the current state to the first.",
          "readOnly": true
        },
        "status": {
          "type": "string",
          "description": "Output only. The current status of this Session.",
          "readOnly": true
        },
        "worker_info": {
          "type": "array",
          "items": {
            "$ref": "#/definitions/controller.api.resources.sessions.v1.WorkerInfo"
          },
          "description": "Output only. Worker information given to the client.",
          "readOnly": true
        },
        "certificate": {
          "type": "string",
          "format": "byte",
          "description": "Output only. The certificate generated for the session. Raw DER bytes.",
          "readOnly": true
        },
        "termination_reason": {
          "type": "string",
          "description": "Output only. If the session is terminated, this provides a short description as to why.",
          "readOnly": true
        }
      },
      "title": "Session contains all fields related to a Session resource"
    },
    "controller.api.resources.sessions.v1.SessionState": {
      "type": "object",
      "properties": {
        "status": {
          "type": "string",
          "description": "The status of the Session, e.g. \"pending\", \"active\", \"canceling\", \"terminated\"."
        },
        "start_time": {
          "type": "string",
          "format": "date-time",
          "description": "Output only. The time the Session entered this state.",
          "readOnly": true
        },
        "end_time": {
          "type": "string",
          "format": "date-time",
          "description": "Output only. The time the Session stopped being in this state.",
          "readOnly": true
        }
      }
    },
    "controller.api.resources.sessions.v1.WorkerInfo": {
      "type": "object",
      "properties": {
        "address": {
          "type": "string",
          "description": "The address of the worker."
        }
      }
    },
    "controller.api.resources.targets.v1.HostSet": {
      "type": "object",
      "properties": {
        "id": {
          "type": "string",
          "description": "Output only. The ID of the Host Set.",
          "readOnly": true
        },
        "host_catalog_id": {
          "type": "string",
          "description": "Output only. The Host Catalog to which this Host Set belongs.",
          "readOnly": true
        }
      }
    },
    "controller.api.resources.targets.v1.SessionAuthorization": {
      "type": "object",
      "properties": {
        "session_id": {
          "type": "string",
          "description": "Output only. The ID of the Session.",
          "readOnly": true
        },
        "target_id": {
          "type": "string",
          "description": "Output only. The ID of the Target authorizing this Session.",
          "readOnly": true
        },
        "scope": {
          "$ref": "#/definitions/controller.api.resources.scopes.v1.ScopeInfo",
          "description": "Output only. Scope information for this resource.",
          "readOnly": true
        },
        "created_time": {
          "type": "string",
          "format": "date-time",
          "description": "Output only. The time this resource was created.",
          "readOnly": true
        },
        "user_id": {
          "type": "string",
          "description": "Output only. The User for which this Session was authorized.",
          "readOnly": true
        },
        "host_set_id": {
          "type": "string",
          "description": "Output only. The Host Set containing the Host being used for this Session.",
          "readOnly": true
        },
        "host_id": {
          "type": "string",
          "description": "Output only. The Host whose address is being used as the endpoint for this Session.",
          "readOnly": true
        },
        "type": {
          "type": "string",
          "description": "Output only. Type of the Session (e.g. tcp, ssh, etc.).",
          "readOnly": true
        },
        "authorization_token": {
          "type": "string",
          "description": "Output only. The marshaled SessionAuthorizationData message containing all information that the proxy needs.",
          "readOnly": true
        },
        "endpoint": {
          "type": "string",
          "description": "Output only. The endpoint address that the worker will connect to, useful for setting TLS parameters.",
          "readOnly": true
        }
      },
      "description": "SessionAuthorization contains all fields related to authorization for a Session. It's in the Targets package because it's returned by a Target's authorize action."
    },
    "controller.api.resources.targets.v1.Target": {
      "type": "object",
      "properties": {
        "id": {
          "type": "string",
          "description": "Output only. The ID of the resource.",
          "readOnly": true
        },
        "scope_id": {
          "type": "string",
          "description": "The Scope of of this resource. This must be defined for creation of this resource, but is otherwise output only."
        },
        "scope": {
          "$ref": "#/definitions/controller.api.resources.scopes.v1.ScopeInfo",
          "description": "Output only. Scope information for this resource.",
          "readOnly": true
        },
        "name": {
          "type": "string",
          "description": "Required name for identification purposes."
        },
        "description": {
          "type": "string",
          "description": "Optional user-set description for identification purposes."
        },
        "created_time": {
          "type": "string",
          "format": "date-time",
          "description": "Output only. The time this resource was created.",
          "readOnly": true
        },
        "updated_time": {
          "type": "string",
          "format": "date-time",
          "description": "Output only. The time this resource was last updated.",
          "readOnly": true
        },
        "version": {
          "type": "integer",
          "format": "int64",
          "description": "Version is used in mutation requests, after the initial creation, to ensure this resource has not changed.\nThe mutation will fail if the version does not match the latest known good version."
        },
        "type": {
          "type": "string",
          "description": "The type of the Target."
        },
        "host_set_ids": {
          "type": "array",
          "items": {
            "type": "string"
          },
          "description": "The IDs of the Host Sets associated with this Target."
        },
        "host_sets": {
          "type": "array",
          "items": {
            "$ref": "#/definitions/controller.api.resources.targets.v1.HostSet"
          },
          "description": "Output only. The Host Sets associated with this Target.",
          "readOnly": true
        },
        "session_max_seconds": {
          "type": "integer",
          "format": "int64",
          "description": "Maximum total lifetime of a created Session, in seconds."
        },
        "session_connection_limit": {
          "type": "integer",
          "format": "int32",
          "description": "Maximum number of connections allowed in a Session.  Unlimited is indicated by the value -1."
        },
<<<<<<< HEAD
        "worker_filter": {
          "type": "string",
          "description": "A boolean expression to filter the workers that are allowed to satisfy this request."
=======
        "authorized_actions": {
          "type": "array",
          "items": {
            "type": "string"
          },
          "description": "Output only. The available actions on this resource for this user.",
          "readOnly": true
>>>>>>> 27919ab1
        },
        "attributes": {
          "type": "object",
          "description": "The attributes that are applicable for the specific Target."
        }
      },
      "title": "Target contains all fields related to a Target resource"
    },
    "controller.api.resources.users.v1.Account": {
      "type": "object",
      "properties": {
        "id": {
          "type": "string",
          "description": "Output only. The ID of the Account.",
          "readOnly": true
        },
        "scope_id": {
          "type": "string",
          "description": "Output only. The Scope containing the Account.",
          "readOnly": true
        }
      }
    },
    "controller.api.resources.users.v1.User": {
      "type": "object",
      "properties": {
        "id": {
          "type": "string",
          "description": "Output only. The ID of the User.",
          "readOnly": true
        },
        "scope_id": {
          "type": "string",
          "description": "The ID of the Scope this resource is in."
        },
        "scope": {
          "$ref": "#/definitions/controller.api.resources.scopes.v1.ScopeInfo",
          "description": "Output only. Scope information for this resource.",
          "readOnly": true
        },
        "name": {
          "type": "string",
          "description": "Optional name for identification purposes."
        },
        "description": {
          "type": "string",
          "description": "Optional user-set description for identification purposes."
        },
        "created_time": {
          "type": "string",
          "format": "date-time",
          "description": "Output only. The time this resource was created.",
          "readOnly": true
        },
        "updated_time": {
          "type": "string",
          "format": "date-time",
          "description": "Output only. The time this resource was last updated.",
          "readOnly": true
        },
        "version": {
          "type": "integer",
          "format": "int64",
          "description": "Version is used in mutation requests, after the initial creation, to ensure this resource has not changed.\nThe mutation will fail if the version does not match the latest known good version."
        },
        "account_ids": {
          "type": "array",
          "items": {
            "type": "string"
          },
          "description": "Output only. Contains the list of Account IDs linked to this User.",
          "readOnly": true
        },
        "accounts": {
          "type": "array",
          "items": {
            "$ref": "#/definitions/controller.api.resources.users.v1.Account"
          },
          "description": "Output only. The Accounts linked to this User.",
          "readOnly": true
        }
      },
      "title": "User contains all fields related to a User resource"
    },
    "controller.api.services.v1.AddGroupMembersRequest": {
      "type": "object",
      "properties": {
        "id": {
          "type": "string"
        },
        "version": {
          "type": "integer",
          "format": "int64",
          "description": "Version is used to ensure this resource has not changed.\nThe mutation will fail if the version does not match the latest known good version."
        },
        "member_ids": {
          "type": "array",
          "items": {
            "type": "string"
          }
        }
      }
    },
    "controller.api.services.v1.AddGroupMembersResponse": {
      "type": "object",
      "properties": {
        "item": {
          "$ref": "#/definitions/controller.api.resources.groups.v1.Group"
        }
      }
    },
    "controller.api.services.v1.AddHostSetHostsRequest": {
      "type": "object",
      "properties": {
        "id": {
          "type": "string"
        },
        "version": {
          "type": "integer",
          "format": "int64",
          "description": "Version is used to ensure this resource has not changed.\nThe mutation will fail if the version does not match the latest known good version."
        },
        "host_ids": {
          "type": "array",
          "items": {
            "type": "string"
          },
          "description": "A list of Host IDs which will be added to this Host Set. Each Host referenced here must be a child of the same Host Catalog of which this Host Set is a child."
        }
      }
    },
    "controller.api.services.v1.AddHostSetHostsResponse": {
      "type": "object",
      "properties": {
        "item": {
          "$ref": "#/definitions/controller.api.resources.hostsets.v1.HostSet"
        }
      }
    },
    "controller.api.services.v1.AddRoleGrantsRequest": {
      "type": "object",
      "properties": {
        "id": {
          "type": "string"
        },
        "version": {
          "type": "integer",
          "format": "int64",
          "description": "Version is used to ensure this resource has not changed.\nThe mutation will fail if the version does not match the latest known good version."
        },
        "grant_strings": {
          "type": "array",
          "items": {
            "type": "string"
          }
        }
      }
    },
    "controller.api.services.v1.AddRoleGrantsResponse": {
      "type": "object",
      "properties": {
        "item": {
          "$ref": "#/definitions/controller.api.resources.roles.v1.Role"
        }
      }
    },
    "controller.api.services.v1.AddRolePrincipalsRequest": {
      "type": "object",
      "properties": {
        "id": {
          "type": "string"
        },
        "version": {
          "type": "integer",
          "format": "int64",
          "description": "Version is used to ensure this resource has not changed.\nThe mutation will fail if the version does not match the latest known good version."
        },
        "principal_ids": {
          "type": "array",
          "items": {
            "type": "string"
          }
        }
      }
    },
    "controller.api.services.v1.AddRolePrincipalsResponse": {
      "type": "object",
      "properties": {
        "item": {
          "$ref": "#/definitions/controller.api.resources.roles.v1.Role"
        }
      }
    },
    "controller.api.services.v1.AddTargetHostSetsRequest": {
      "type": "object",
      "properties": {
        "id": {
          "type": "string"
        },
        "version": {
          "type": "integer",
          "format": "int64",
          "description": "Version is used to ensure this resource has not changed.\nThe mutation will fail if the version does not match the latest known good version."
        },
        "host_set_ids": {
          "type": "array",
          "items": {
            "type": "string"
          }
        }
      }
    },
    "controller.api.services.v1.AddTargetHostSetsResponse": {
      "type": "object",
      "properties": {
        "item": {
          "$ref": "#/definitions/controller.api.resources.targets.v1.Target"
        }
      }
    },
    "controller.api.services.v1.AddUserAccountsRequest": {
      "type": "object",
      "properties": {
        "id": {
          "type": "string"
        },
        "version": {
          "type": "integer",
          "format": "int64",
          "description": "The version ensures the User hasn't changed since it was last retrieved and if it has the request will fail."
        },
        "account_ids": {
          "type": "array",
          "items": {
            "type": "string"
          }
        }
      }
    },
    "controller.api.services.v1.AddUserAccountsResponse": {
      "type": "object",
      "properties": {
        "item": {
          "$ref": "#/definitions/controller.api.resources.users.v1.User"
        }
      }
    },
    "controller.api.services.v1.AuthenticateRequest": {
      "type": "object",
      "properties": {
        "auth_method_id": {
          "type": "string",
          "description": "The ID of the Auth Method in the system that should be used for authentication."
        },
        "token_type": {
          "type": "string",
          "description": "This can be \"cookie\" or \"token\". If not provided, \"token\" will be used. \"cookie\" activates a split-cookie method where the token is split partially between http-only and regular cookies in order to keep it safe from rogue JS in the browser."
        },
        "credentials": {
          "type": "object",
          "description": "Credentials are passed to the Auth Method; the valid keys and values depend on the type of Auth Method."
        }
      }
    },
    "controller.api.services.v1.AuthenticateResponse": {
      "type": "object",
      "properties": {
        "item": {
          "$ref": "#/definitions/controller.api.resources.authtokens.v1.AuthToken"
        },
        "token_type": {
          "type": "string"
        }
      }
    },
    "controller.api.services.v1.AuthorizeSessionRequest": {
      "type": "object",
      "properties": {
        "id": {
          "type": "string",
          "description": "The ID of the target. Required unless some combination of scope_id/scope_name and name are set."
        },
        "name": {
          "type": "string",
          "description": "The name of the target. When using this, scope_id or scope_name must be set."
        },
        "scope_id": {
          "type": "string",
          "description": "The scope ID containing the target, if specifying the target by name."
        },
        "scope_name": {
          "type": "string",
          "description": "The scope name containing the target, if specifying the target by name."
        },
        "host_id": {
          "type": "string",
          "description": "An optional parameter allowing specification of the particular Host within the Target's configured Host Sets to connect to during this Session."
        }
      }
    },
    "controller.api.services.v1.AuthorizeSessionResponse": {
      "type": "object",
      "properties": {
        "item": {
          "$ref": "#/definitions/controller.api.resources.targets.v1.SessionAuthorization"
        }
      }
    },
    "controller.api.services.v1.CancelSessionRequest": {
      "type": "object",
      "properties": {
        "id": {
          "type": "string"
        },
        "version": {
          "type": "integer",
          "format": "int64"
        }
      }
    },
    "controller.api.services.v1.CancelSessionResponse": {
      "type": "object",
      "properties": {
        "item": {
          "$ref": "#/definitions/controller.api.resources.sessions.v1.Session"
        }
      }
    },
    "controller.api.services.v1.ChangePasswordRequest": {
      "type": "object",
      "properties": {
        "id": {
          "type": "string"
        },
        "version": {
          "type": "integer",
          "format": "int64",
          "description": "Version is used to ensure this resource has not changed.\nThe mutation will fail if the version does not match the latest known good version."
        },
        "current_password": {
          "type": "string"
        },
        "new_password": {
          "type": "string"
        }
      }
    },
    "controller.api.services.v1.ChangePasswordResponse": {
      "type": "object",
      "properties": {
        "item": {
          "$ref": "#/definitions/controller.api.resources.accounts.v1.Account"
        }
      }
    },
    "controller.api.services.v1.CreateAccountResponse": {
      "type": "object",
      "properties": {
        "uri": {
          "type": "string"
        },
        "item": {
          "$ref": "#/definitions/controller.api.resources.accounts.v1.Account"
        }
      }
    },
    "controller.api.services.v1.CreateAuthMethodResponse": {
      "type": "object",
      "properties": {
        "uri": {
          "type": "string"
        },
        "item": {
          "$ref": "#/definitions/controller.api.resources.authmethods.v1.AuthMethod"
        }
      }
    },
    "controller.api.services.v1.CreateGroupResponse": {
      "type": "object",
      "properties": {
        "uri": {
          "type": "string"
        },
        "item": {
          "$ref": "#/definitions/controller.api.resources.groups.v1.Group"
        }
      }
    },
    "controller.api.services.v1.CreateHostCatalogResponse": {
      "type": "object",
      "properties": {
        "uri": {
          "type": "string"
        },
        "item": {
          "$ref": "#/definitions/controller.api.resources.hostcatalogs.v1.HostCatalog"
        }
      }
    },
    "controller.api.services.v1.CreateHostResponse": {
      "type": "object",
      "properties": {
        "uri": {
          "type": "string"
        },
        "item": {
          "$ref": "#/definitions/controller.api.resources.hosts.v1.Host"
        }
      }
    },
    "controller.api.services.v1.CreateHostSetResponse": {
      "type": "object",
      "properties": {
        "uri": {
          "type": "string"
        },
        "item": {
          "$ref": "#/definitions/controller.api.resources.hostsets.v1.HostSet"
        }
      }
    },
    "controller.api.services.v1.CreateRoleResponse": {
      "type": "object",
      "properties": {
        "uri": {
          "type": "string"
        },
        "item": {
          "$ref": "#/definitions/controller.api.resources.roles.v1.Role"
        }
      }
    },
    "controller.api.services.v1.CreateScopeResponse": {
      "type": "object",
      "properties": {
        "uri": {
          "type": "string"
        },
        "item": {
          "$ref": "#/definitions/controller.api.resources.scopes.v1.Scope"
        }
      }
    },
    "controller.api.services.v1.CreateTargetResponse": {
      "type": "object",
      "properties": {
        "uri": {
          "type": "string"
        },
        "item": {
          "$ref": "#/definitions/controller.api.resources.targets.v1.Target"
        }
      }
    },
    "controller.api.services.v1.CreateUserResponse": {
      "type": "object",
      "properties": {
        "uri": {
          "type": "string"
        },
        "item": {
          "$ref": "#/definitions/controller.api.resources.users.v1.User"
        }
      }
    },
    "controller.api.services.v1.DeleteAccountResponse": {
      "type": "object"
    },
    "controller.api.services.v1.DeleteAuthMethodResponse": {
      "type": "object"
    },
    "controller.api.services.v1.DeleteAuthTokenResponse": {
      "type": "object"
    },
    "controller.api.services.v1.DeleteGroupResponse": {
      "type": "object"
    },
    "controller.api.services.v1.DeleteHostCatalogResponse": {
      "type": "object"
    },
    "controller.api.services.v1.DeleteHostResponse": {
      "type": "object"
    },
    "controller.api.services.v1.DeleteHostSetResponse": {
      "type": "object"
    },
    "controller.api.services.v1.DeleteRoleResponse": {
      "type": "object"
    },
    "controller.api.services.v1.DeleteScopeResponse": {
      "type": "object"
    },
    "controller.api.services.v1.DeleteTargetResponse": {
      "type": "object"
    },
    "controller.api.services.v1.DeleteUserResponse": {
      "type": "object"
    },
    "controller.api.services.v1.GetAccountResponse": {
      "type": "object",
      "properties": {
        "item": {
          "$ref": "#/definitions/controller.api.resources.accounts.v1.Account"
        }
      }
    },
    "controller.api.services.v1.GetAuthMethodResponse": {
      "type": "object",
      "properties": {
        "item": {
          "$ref": "#/definitions/controller.api.resources.authmethods.v1.AuthMethod"
        }
      }
    },
    "controller.api.services.v1.GetAuthTokenResponse": {
      "type": "object",
      "properties": {
        "item": {
          "$ref": "#/definitions/controller.api.resources.authtokens.v1.AuthToken"
        }
      }
    },
    "controller.api.services.v1.GetGroupResponse": {
      "type": "object",
      "properties": {
        "item": {
          "$ref": "#/definitions/controller.api.resources.groups.v1.Group"
        }
      }
    },
    "controller.api.services.v1.GetHostCatalogResponse": {
      "type": "object",
      "properties": {
        "item": {
          "$ref": "#/definitions/controller.api.resources.hostcatalogs.v1.HostCatalog"
        }
      }
    },
    "controller.api.services.v1.GetHostResponse": {
      "type": "object",
      "properties": {
        "item": {
          "$ref": "#/definitions/controller.api.resources.hosts.v1.Host"
        }
      }
    },
    "controller.api.services.v1.GetHostSetResponse": {
      "type": "object",
      "properties": {
        "item": {
          "$ref": "#/definitions/controller.api.resources.hostsets.v1.HostSet"
        }
      }
    },
    "controller.api.services.v1.GetRoleResponse": {
      "type": "object",
      "properties": {
        "item": {
          "$ref": "#/definitions/controller.api.resources.roles.v1.Role"
        }
      }
    },
    "controller.api.services.v1.GetScopeResponse": {
      "type": "object",
      "properties": {
        "item": {
          "$ref": "#/definitions/controller.api.resources.scopes.v1.Scope"
        }
      }
    },
    "controller.api.services.v1.GetSessionResponse": {
      "type": "object",
      "properties": {
        "item": {
          "$ref": "#/definitions/controller.api.resources.sessions.v1.Session"
        }
      }
    },
    "controller.api.services.v1.GetTargetResponse": {
      "type": "object",
      "properties": {
        "item": {
          "$ref": "#/definitions/controller.api.resources.targets.v1.Target"
        }
      }
    },
    "controller.api.services.v1.GetUserResponse": {
      "type": "object",
      "properties": {
        "item": {
          "$ref": "#/definitions/controller.api.resources.users.v1.User"
        }
      }
    },
    "controller.api.services.v1.ListAccountsResponse": {
      "type": "object",
      "properties": {
        "items": {
          "type": "array",
          "items": {
            "$ref": "#/definitions/controller.api.resources.accounts.v1.Account"
          }
        }
      }
    },
    "controller.api.services.v1.ListAuthMethodsResponse": {
      "type": "object",
      "properties": {
        "items": {
          "type": "array",
          "items": {
            "$ref": "#/definitions/controller.api.resources.authmethods.v1.AuthMethod"
          }
        }
      }
    },
    "controller.api.services.v1.ListAuthTokensResponse": {
      "type": "object",
      "properties": {
        "items": {
          "type": "array",
          "items": {
            "$ref": "#/definitions/controller.api.resources.authtokens.v1.AuthToken"
          }
        }
      }
    },
    "controller.api.services.v1.ListGroupsResponse": {
      "type": "object",
      "properties": {
        "items": {
          "type": "array",
          "items": {
            "$ref": "#/definitions/controller.api.resources.groups.v1.Group"
          }
        }
      }
    },
    "controller.api.services.v1.ListHostCatalogsResponse": {
      "type": "object",
      "properties": {
        "items": {
          "type": "array",
          "items": {
            "$ref": "#/definitions/controller.api.resources.hostcatalogs.v1.HostCatalog"
          }
        }
      }
    },
    "controller.api.services.v1.ListHostSetsResponse": {
      "type": "object",
      "properties": {
        "items": {
          "type": "array",
          "items": {
            "$ref": "#/definitions/controller.api.resources.hostsets.v1.HostSet"
          }
        }
      }
    },
    "controller.api.services.v1.ListHostsResponse": {
      "type": "object",
      "properties": {
        "items": {
          "type": "array",
          "items": {
            "$ref": "#/definitions/controller.api.resources.hosts.v1.Host"
          }
        }
      }
    },
    "controller.api.services.v1.ListRolesResponse": {
      "type": "object",
      "properties": {
        "items": {
          "type": "array",
          "items": {
            "$ref": "#/definitions/controller.api.resources.roles.v1.Role"
          }
        }
      }
    },
    "controller.api.services.v1.ListScopesResponse": {
      "type": "object",
      "properties": {
        "items": {
          "type": "array",
          "items": {
            "$ref": "#/definitions/controller.api.resources.scopes.v1.Scope"
          }
        }
      }
    },
    "controller.api.services.v1.ListSessionsResponse": {
      "type": "object",
      "properties": {
        "items": {
          "type": "array",
          "items": {
            "$ref": "#/definitions/controller.api.resources.sessions.v1.Session"
          }
        }
      }
    },
    "controller.api.services.v1.ListTargetsResponse": {
      "type": "object",
      "properties": {
        "items": {
          "type": "array",
          "items": {
            "$ref": "#/definitions/controller.api.resources.targets.v1.Target"
          }
        }
      }
    },
    "controller.api.services.v1.ListUsersResponse": {
      "type": "object",
      "properties": {
        "items": {
          "type": "array",
          "items": {
            "$ref": "#/definitions/controller.api.resources.users.v1.User"
          }
        }
      }
    },
    "controller.api.services.v1.RemoveGroupMembersRequest": {
      "type": "object",
      "properties": {
        "id": {
          "type": "string"
        },
        "version": {
          "type": "integer",
          "format": "int64",
          "description": "Version is used to ensure this resource has not changed.\nThe mutation will fail if the version does not match the latest known good version."
        },
        "member_ids": {
          "type": "array",
          "items": {
            "type": "string"
          }
        }
      }
    },
    "controller.api.services.v1.RemoveGroupMembersResponse": {
      "type": "object",
      "properties": {
        "item": {
          "$ref": "#/definitions/controller.api.resources.groups.v1.Group"
        }
      }
    },
    "controller.api.services.v1.RemoveHostSetHostsRequest": {
      "type": "object",
      "properties": {
        "id": {
          "type": "string"
        },
        "version": {
          "type": "integer",
          "format": "int64",
          "description": "Version is used to ensure this resource has not changed.\nThe mutation will fail if the version does not match the latest known good version."
        },
        "host_ids": {
          "type": "array",
          "items": {
            "type": "string"
          },
          "description": "A list of Host IDs which will be removed from this Host Set."
        }
      }
    },
    "controller.api.services.v1.RemoveHostSetHostsResponse": {
      "type": "object",
      "properties": {
        "item": {
          "$ref": "#/definitions/controller.api.resources.hostsets.v1.HostSet"
        }
      }
    },
    "controller.api.services.v1.RemoveRoleGrantsRequest": {
      "type": "object",
      "properties": {
        "id": {
          "type": "string"
        },
        "version": {
          "type": "integer",
          "format": "int64",
          "description": "Version is used to ensure this resource has not changed.\nThe mutation will fail if the version does not match the latest known good version."
        },
        "grant_strings": {
          "type": "array",
          "items": {
            "type": "string"
          }
        }
      }
    },
    "controller.api.services.v1.RemoveRoleGrantsResponse": {
      "type": "object",
      "properties": {
        "item": {
          "$ref": "#/definitions/controller.api.resources.roles.v1.Role"
        }
      }
    },
    "controller.api.services.v1.RemoveRolePrincipalsRequest": {
      "type": "object",
      "properties": {
        "id": {
          "type": "string"
        },
        "version": {
          "type": "integer",
          "format": "int64",
          "description": "Version is used to ensure this resource has not changed.\nThe mutation will fail if the version does not match the latest known good version."
        },
        "principal_ids": {
          "type": "array",
          "items": {
            "type": "string"
          }
        }
      }
    },
    "controller.api.services.v1.RemoveRolePrincipalsResponse": {
      "type": "object",
      "properties": {
        "item": {
          "$ref": "#/definitions/controller.api.resources.roles.v1.Role"
        }
      }
    },
    "controller.api.services.v1.RemoveTargetHostSetsRequest": {
      "type": "object",
      "properties": {
        "id": {
          "type": "string"
        },
        "version": {
          "type": "integer",
          "format": "int64",
          "description": "Version is used to ensure this resource has not changed.\nThe mutation will fail if the version does not match the latest known good version."
        },
        "host_set_ids": {
          "type": "array",
          "items": {
            "type": "string"
          }
        }
      }
    },
    "controller.api.services.v1.RemoveTargetHostSetsResponse": {
      "type": "object",
      "properties": {
        "item": {
          "$ref": "#/definitions/controller.api.resources.targets.v1.Target"
        }
      }
    },
    "controller.api.services.v1.RemoveUserAccountsRequest": {
      "type": "object",
      "properties": {
        "id": {
          "type": "string"
        },
        "version": {
          "type": "integer",
          "format": "int64",
          "description": "The version ensures the User hasn't changed since it was last retrieved and if it has the request will fail."
        },
        "account_ids": {
          "type": "array",
          "items": {
            "type": "string"
          }
        }
      }
    },
    "controller.api.services.v1.RemoveUserAccountsResponse": {
      "type": "object",
      "properties": {
        "item": {
          "$ref": "#/definitions/controller.api.resources.users.v1.User"
        }
      }
    },
    "controller.api.services.v1.SetGroupMembersRequest": {
      "type": "object",
      "properties": {
        "id": {
          "type": "string"
        },
        "version": {
          "type": "integer",
          "format": "int64",
          "description": "Version is used to ensure this resource has not changed.\nThe mutation will fail if the version does not match the latest known good version."
        },
        "member_ids": {
          "type": "array",
          "items": {
            "type": "string"
          }
        }
      }
    },
    "controller.api.services.v1.SetGroupMembersResponse": {
      "type": "object",
      "properties": {
        "item": {
          "$ref": "#/definitions/controller.api.resources.groups.v1.Group"
        }
      }
    },
    "controller.api.services.v1.SetHostSetHostsRequest": {
      "type": "object",
      "properties": {
        "id": {
          "type": "string"
        },
        "version": {
          "type": "integer",
          "format": "int64",
          "description": "Version is used to ensure this resource has not changed.\nThe mutation will fail if the version does not match the latest known good version."
        },
        "host_ids": {
          "type": "array",
          "items": {
            "type": "string"
          },
          "description": "A list of Host IDs which will be set on this Host Set. Each Host referenced here must be a child of the same Host Catalog of which this Host Set is a child."
        }
      }
    },
    "controller.api.services.v1.SetHostSetHostsResponse": {
      "type": "object",
      "properties": {
        "item": {
          "$ref": "#/definitions/controller.api.resources.hostsets.v1.HostSet"
        }
      }
    },
    "controller.api.services.v1.SetPasswordRequest": {
      "type": "object",
      "properties": {
        "id": {
          "type": "string"
        },
        "version": {
          "type": "integer",
          "format": "int64",
          "description": "Version is used to ensure this resource has not changed.\nThe mutation will fail if the version does not match the latest known good version."
        },
        "password": {
          "type": "string"
        }
      }
    },
    "controller.api.services.v1.SetPasswordResponse": {
      "type": "object",
      "properties": {
        "item": {
          "$ref": "#/definitions/controller.api.resources.accounts.v1.Account"
        }
      }
    },
    "controller.api.services.v1.SetRoleGrantsRequest": {
      "type": "object",
      "properties": {
        "id": {
          "type": "string"
        },
        "version": {
          "type": "integer",
          "format": "int64",
          "description": "Version is used to ensure this resource has not changed.\nThe mutation will fail if the version does not match the latest known good version."
        },
        "grant_strings": {
          "type": "array",
          "items": {
            "type": "string"
          }
        }
      }
    },
    "controller.api.services.v1.SetRoleGrantsResponse": {
      "type": "object",
      "properties": {
        "item": {
          "$ref": "#/definitions/controller.api.resources.roles.v1.Role"
        }
      }
    },
    "controller.api.services.v1.SetRolePrincipalsRequest": {
      "type": "object",
      "properties": {
        "id": {
          "type": "string"
        },
        "version": {
          "type": "integer",
          "format": "int64",
          "description": "Version is used to ensure this resource has not changed.\nThe mutation will fail if the version does not match the latest known good version."
        },
        "principal_ids": {
          "type": "array",
          "items": {
            "type": "string"
          }
        }
      }
    },
    "controller.api.services.v1.SetRolePrincipalsResponse": {
      "type": "object",
      "properties": {
        "item": {
          "$ref": "#/definitions/controller.api.resources.roles.v1.Role"
        }
      }
    },
    "controller.api.services.v1.SetTargetHostSetsRequest": {
      "type": "object",
      "properties": {
        "id": {
          "type": "string"
        },
        "version": {
          "type": "integer",
          "format": "int64",
          "description": "Version is used to ensure this resource has not changed.\nThe mutation will fail if the version does not match the latest known good version."
        },
        "host_set_ids": {
          "type": "array",
          "items": {
            "type": "string"
          }
        }
      }
    },
    "controller.api.services.v1.SetTargetHostSetsResponse": {
      "type": "object",
      "properties": {
        "item": {
          "$ref": "#/definitions/controller.api.resources.targets.v1.Target"
        }
      }
    },
    "controller.api.services.v1.SetUserAccountsRequest": {
      "type": "object",
      "properties": {
        "id": {
          "type": "string"
        },
        "version": {
          "type": "integer",
          "format": "int64",
          "description": "The version ensures the User hasn't changed since it was last retrieved and if it has the request will fail."
        },
        "account_ids": {
          "type": "array",
          "items": {
            "type": "string"
          }
        }
      }
    },
    "controller.api.services.v1.SetUserAccountsResponse": {
      "type": "object",
      "properties": {
        "item": {
          "$ref": "#/definitions/controller.api.resources.users.v1.User"
        }
      }
    },
    "controller.api.services.v1.UpdateAccountResponse": {
      "type": "object",
      "properties": {
        "item": {
          "$ref": "#/definitions/controller.api.resources.accounts.v1.Account"
        }
      }
    },
    "controller.api.services.v1.UpdateAuthMethodResponse": {
      "type": "object",
      "properties": {
        "item": {
          "$ref": "#/definitions/controller.api.resources.authmethods.v1.AuthMethod"
        }
      }
    },
    "controller.api.services.v1.UpdateGroupResponse": {
      "type": "object",
      "properties": {
        "item": {
          "$ref": "#/definitions/controller.api.resources.groups.v1.Group"
        }
      }
    },
    "controller.api.services.v1.UpdateHostCatalogResponse": {
      "type": "object",
      "properties": {
        "item": {
          "$ref": "#/definitions/controller.api.resources.hostcatalogs.v1.HostCatalog"
        }
      }
    },
    "controller.api.services.v1.UpdateHostResponse": {
      "type": "object",
      "properties": {
        "item": {
          "$ref": "#/definitions/controller.api.resources.hosts.v1.Host"
        }
      }
    },
    "controller.api.services.v1.UpdateHostSetResponse": {
      "type": "object",
      "properties": {
        "item": {
          "$ref": "#/definitions/controller.api.resources.hostsets.v1.HostSet"
        }
      }
    },
    "controller.api.services.v1.UpdateRoleResponse": {
      "type": "object",
      "properties": {
        "item": {
          "$ref": "#/definitions/controller.api.resources.roles.v1.Role"
        }
      }
    },
    "controller.api.services.v1.UpdateScopeResponse": {
      "type": "object",
      "properties": {
        "item": {
          "$ref": "#/definitions/controller.api.resources.scopes.v1.Scope"
        }
      }
    },
    "controller.api.services.v1.UpdateTargetResponse": {
      "type": "object",
      "properties": {
        "item": {
          "$ref": "#/definitions/controller.api.resources.targets.v1.Target"
        }
      }
    },
    "controller.api.services.v1.UpdateUserResponse": {
      "type": "object",
      "properties": {
        "item": {
          "$ref": "#/definitions/controller.api.resources.users.v1.User"
        }
      }
    },
    "google.protobuf.NullValue": {
      "type": "string",
      "enum": [
        "NULL_VALUE"
      ],
      "default": "NULL_VALUE",
      "description": "`NullValue` is a singleton enumeration to represent the null value for the\n`Value` type union.\n\n The JSON representation for `NullValue` is JSON `null`.\n\n - NULL_VALUE: Null value."
    }
  }
}<|MERGE_RESOLUTION|>--- conflicted
+++ resolved
@@ -3231,11 +3231,10 @@
           "format": "int32",
           "description": "Maximum number of connections allowed in a Session.  Unlimited is indicated by the value -1."
         },
-<<<<<<< HEAD
         "worker_filter": {
           "type": "string",
           "description": "A boolean expression to filter the workers that are allowed to satisfy this request."
-=======
+        },
         "authorized_actions": {
           "type": "array",
           "items": {
@@ -3243,7 +3242,6 @@
           },
           "description": "Output only. The available actions on this resource for this user.",
           "readOnly": true
->>>>>>> 27919ab1
         },
         "attributes": {
           "type": "object",
