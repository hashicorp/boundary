--- conflicted
+++ resolved
@@ -108,18 +108,11 @@
 // UpdateTcpTarget will update a target in the repository and return the written
 // target. fieldMaskPaths provides field_mask.proto paths for fields that should
 // be updated.  Fields will be set to NULL if the field is a zero value and
-<<<<<<< HEAD
-// included in fieldMask. Name and Description are the only updatable fields,
-// If no updatable fields are included in the fieldMaskPaths, then an error is
-// returned.
-func (r *Repository) UpdateTcpTarget(ctx context.Context, target *TcpTarget, version uint32, fieldMaskPaths []string, _ ...Option) (Target, []*TargetSet, int, error) {
-	const op = "target.(Repository).UpdateTcpTarget"
-=======
 // included in fieldMask. Name, Description, and WorkerFilter are the only
 // updatable fields. If no updatable fields are included in the fieldMaskPaths,
 // then an error is returned.
-func (r *Repository) UpdateTcpTarget(ctx context.Context, target *TcpTarget, version uint32, fieldMaskPaths []string, opt ...Option) (Target, []*TargetSet, int, error) {
->>>>>>> ee33a18c
+func (r *Repository) UpdateTcpTarget(ctx context.Context, target *TcpTarget, version uint32, fieldMaskPaths []string, _ ...Option) (Target, []*TargetSet, int, error) {
+	const op = "target.(Repository).UpdateTcpTarget"
 	if target == nil {
 		return nil, nil, db.NoRowsAffected, errors.New(errors.InvalidParameter, op, "missing target")
 	}
