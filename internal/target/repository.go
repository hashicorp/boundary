--- conflicted
+++ resolved
@@ -115,13 +115,8 @@
 				return errors.Wrap(ctx, lookupErr, op, errors.WithMsg(fmt.Sprintf("failed for %s", publicIdOrName)))
 			}
 			var err error
-<<<<<<< HEAD
 			if hostSources, err = fetchHostSources(ctx, read, target.PublicId); err != nil {
-				return errors.Wrap(err, op)
-=======
-			if hostSets, err = fetchSets(ctx, read, target.PublicId); err != nil {
-				return errors.Wrap(ctx, err, op)
->>>>>>> 6b78108e
+				return errors.Wrap(ctx, err, op)
 			}
 			if credSources, err = fetchCredentialSources(ctx, read, target.PublicId); err != nil {
 				return errors.Wrap(ctx, err, op)
@@ -310,13 +305,8 @@
 				return errors.New(ctx, errors.MultipleRecords, op, "more than 1 resource would have been updated")
 			}
 
-<<<<<<< HEAD
 			if hostSources, err = fetchHostSources(ctx, reader, target.GetPublicId()); err != nil {
-				return errors.Wrap(err, op)
-=======
-			if hostSets, err = fetchSets(ctx, reader, target.GetPublicId()); err != nil {
-				return errors.Wrap(ctx, err, op)
->>>>>>> 6b78108e
+				return errors.Wrap(ctx, err, op)
 			}
 
 			if credSources, err = fetchCredentialSources(ctx, reader, target.GetPublicId()); err != nil {
