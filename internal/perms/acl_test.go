// Copyright (c) HashiCorp, Inc.
// SPDX-License-Identifier: BUSL-1.1

package perms

import (
	"context"
	"encoding/json"
	"fmt"
	"testing"

	"github.com/hashicorp/boundary/globals"
	"github.com/hashicorp/boundary/internal/types/action"
	"github.com/hashicorp/boundary/internal/types/resource"
	"github.com/hashicorp/boundary/internal/types/scope"
	"github.com/hashicorp/boundary/sdk/pbs/controller/api/resources/scopes"
	"github.com/stretchr/testify/assert"
	"github.com/stretchr/testify/require"
)

type scopeGrant struct {
	scope  string
	grants []string
}

func Test_ACLAllowed(t *testing.T) {
	t.Parallel()

	ctx := context.Background()

	type actionAuthorized struct {
		action       action.Type
		authorized   bool
		outputFields []string
	}
	type input struct {
		name              string
		scopeGrants       []scopeGrant
		resource          Resource
		actionsAuthorized []actionAuthorized
		userId            string
		accountId         string
	}

	// A set of common grants to use in the following tests
	commonGrants := []scopeGrant{
		{
			scope: "o_a",
			grants: []string{
				"ids=ampw_bar,ampw_baz;actions=read,update",
				"id=ampw_bop;actions=read:self,update",
				"type=host-catalog;actions=create",
				"type=target;actions=list",
				"id=*;type=host-set;actions=list,create",
			},
		},
		{
			scope: "o_b",
			grants: []string{
				"id=*;type=host-set;actions=list,create",
				"ids=hcst_mypin;type=host;actions=*;output_fields=name,description",
				"id=*;type=*;actions=authenticate",
				"id=*;type=*;output_fields=id",
			},
		},
		{
			scope: "o_d",
			grants: []string{
				"id=*;type=*;actions=create,update",
				"id=*;type=session;actions=*",
				"id=*;type=account;actions=update;output_fields=id,version",
			},
		},
	}
	templateGrants := []scopeGrant{
		{
			scope: "o_c",
			grants: []string{
				"id={{user.id }};actions=read,update",
				"id={{ account.id}};actions=change-password",
			},
		},
	}

	// See acl.go for expected allowed formats. The goal here is to basically
	// test those, but also test a whole bunch of nonconforming values.
	tests := []input{
		{
			name:     "no grants",
			resource: Resource{ScopeId: "foo", Id: "bar", Type: resource.HostCatalog},
			actionsAuthorized: []actionAuthorized{
				{action: action.Create},
				{action: action.Read},
			},
		},
		{
			name:        "no overlap",
			resource:    Resource{ScopeId: "foo", Id: "bar", Type: resource.HostCatalog},
			scopeGrants: commonGrants,
			actionsAuthorized: []actionAuthorized{
				{action: action.Create},
				{action: action.Read},
			},
		},
		{
			name:        "top level create with type only",
			resource:    Resource{ScopeId: "o_a", Type: resource.HostCatalog},
			scopeGrants: commonGrants,
			actionsAuthorized: []actionAuthorized{
				{action: action.Create, authorized: true},
				{action: action.Delete},
			},
		},
		{
			name:        "matching scope and id no matching action",
			resource:    Resource{ScopeId: "o_a", Id: "a_foo", Type: resource.Role},
			scopeGrants: commonGrants,
			actionsAuthorized: []actionAuthorized{
				{action: action.Update},
				{action: action.Delete},
			},
		},
		{
			name:        "matching scope and id and matching action first id",
			resource:    Resource{ScopeId: "o_a", Id: "ampw_bar"},
			scopeGrants: commonGrants,
			actionsAuthorized: []actionAuthorized{
				{action: action.Read, authorized: true},
				{action: action.Update, authorized: true},
				{action: action.Delete},
			},
		},
		{
			name:        "matching scope and id and matching action second id",
			resource:    Resource{ScopeId: "o_a", Id: "ampw_baz"},
			scopeGrants: commonGrants,
			actionsAuthorized: []actionAuthorized{
				{action: action.Read, authorized: true},
				{action: action.Update, authorized: true},
				{action: action.Delete},
			},
		},
		{
			name:        "matching scope and type and all action with valid pin",
			resource:    Resource{ScopeId: "o_b", Pin: "hcst_mypin", Type: resource.Host},
			scopeGrants: commonGrants,
			actionsAuthorized: []actionAuthorized{
				{action: action.Read, authorized: true, outputFields: []string{"description", "id", "name"}},
				{action: action.Update, authorized: true, outputFields: []string{"description", "id", "name"}},
				{action: action.Delete, authorized: true, outputFields: []string{"description", "id", "name"}},
			},
		},
		{
			name:        "matching scope and type and all action but bad pin",
			resource:    Resource{ScopeId: "o_b", Pin: "notmypin", Type: resource.Host},
			scopeGrants: commonGrants,
			actionsAuthorized: []actionAuthorized{
				{action: action.Read, outputFields: []string{"id"}},
				{action: action.Update, outputFields: []string{"id"}},
				{action: action.Delete, outputFields: []string{"id"}},
			},
		},
		{
			name:        "matching scope and id and some action",
			resource:    Resource{ScopeId: "o_b", Id: "myhost", Type: resource.HostSet},
			scopeGrants: commonGrants,
			actionsAuthorized: []actionAuthorized{
				{action: action.List, authorized: true, outputFields: []string{"id"}},
				{action: action.Create, authorized: true, outputFields: []string{"id"}},
				{action: action.AddHosts, outputFields: []string{"id"}},
			},
		},
		{
			name:        "matching scope and id and all action but bad specifier",
			resource:    Resource{ScopeId: "o_b", Id: "id_g"},
			scopeGrants: commonGrants,
			actionsAuthorized: []actionAuthorized{
				{action: action.Read, outputFields: []string{"id"}},
				{action: action.Update, outputFields: []string{"id"}},
				{action: action.Delete, outputFields: []string{"id"}},
			},
		},
		{
			name:        "matching scope and not matching type",
			resource:    Resource{ScopeId: "o_a", Type: resource.HostCatalog},
			scopeGrants: commonGrants,
			actionsAuthorized: []actionAuthorized{
				{action: action.Update},
				{action: action.Delete},
			},
		},
		{
			name:        "matching scope and matching type",
			resource:    Resource{ScopeId: "o_a", Type: resource.HostSet},
			scopeGrants: commonGrants,
			actionsAuthorized: []actionAuthorized{
				{action: action.List, authorized: true},
				{action: action.Create, authorized: true},
				{action: action.Delete},
			},
		},
		{
			name:        "matching scope, type, action, random id and bad pin first id",
			resource:    Resource{ScopeId: "o_a", Id: "anything", Type: resource.HostCatalog, Pin: "ampw_bar"},
			scopeGrants: commonGrants,
			actionsAuthorized: []actionAuthorized{
				{action: action.Update},
				{action: action.Delete},
				{action: action.Read},
			},
		},
		{
			name:        "matching scope, type, action, random id and bad pin second id",
			resource:    Resource{ScopeId: "o_a", Id: "anything", Type: resource.HostCatalog, Pin: "ampw_baz"},
			scopeGrants: commonGrants,
			actionsAuthorized: []actionAuthorized{
				{action: action.Update},
				{action: action.Delete},
				{action: action.Read},
			},
		},
		{
			name:        "wrong scope and matching type",
			resource:    Resource{ScopeId: "o_bad", Type: resource.HostSet},
			scopeGrants: commonGrants,
			actionsAuthorized: []actionAuthorized{
				{action: action.List},
				{action: action.Create},
				{action: action.Delete},
			},
		},
		{
			name:        "any id",
			resource:    Resource{ScopeId: "o_b", Type: resource.AuthMethod},
			scopeGrants: commonGrants,
			actionsAuthorized: []actionAuthorized{
				{action: action.List, outputFields: []string{"id"}},
				{action: action.Authenticate, authorized: true, outputFields: []string{"id"}},
				{action: action.Delete, outputFields: []string{"id"}},
			},
		},
		{
			name:        "bad templated user id",
			resource:    Resource{ScopeId: "o_c"},
			scopeGrants: append(commonGrants, templateGrants...),
			actionsAuthorized: []actionAuthorized{
				{action: action.List},
				{action: action.Authenticate},
				{action: action.Delete},
			},
			userId: "u_abcd1234",
		},
		{
			name:        "good templated user id",
			resource:    Resource{ScopeId: "o_c", Id: "u_abcd1234"},
			scopeGrants: append(commonGrants, templateGrants...),
			actionsAuthorized: []actionAuthorized{
				{action: action.Read, authorized: true},
				{action: action.Update, authorized: true},
			},
			userId: "u_abcd1234",
		},
		{
			name:        "bad templated old account id",
			resource:    Resource{ScopeId: "o_c"},
			scopeGrants: append(commonGrants, templateGrants...),
			actionsAuthorized: []actionAuthorized{
				{action: action.List},
				{action: action.Authenticate},
				{action: action.Delete},
			},
			accountId: fmt.Sprintf("%s_1234567890", globals.PasswordAccountPreviousPrefix),
		},
		{
			name:        "good templated old account id",
			resource:    Resource{ScopeId: "o_c", Id: fmt.Sprintf("%s_1234567890", globals.PasswordAccountPreviousPrefix)},
			scopeGrants: append(commonGrants, templateGrants...),
			actionsAuthorized: []actionAuthorized{
				{action: action.ChangePassword, authorized: true},
				{action: action.Update},
			},
			accountId: fmt.Sprintf("%s_1234567890", globals.PasswordAccountPreviousPrefix),
		},
		{
			name:        "bad templated new account id",
			resource:    Resource{ScopeId: "o_c"},
			scopeGrants: append(commonGrants, templateGrants...),
			actionsAuthorized: []actionAuthorized{
				{action: action.List},
				{action: action.Authenticate},
				{action: action.Delete},
			},
			accountId: fmt.Sprintf("%s_1234567890", globals.PasswordAccountPrefix),
		},
		{
			name:        "good templated new account id",
			resource:    Resource{ScopeId: "o_c", Id: fmt.Sprintf("%s_1234567890", globals.PasswordAccountPrefix)},
			scopeGrants: append(commonGrants, templateGrants...),
			actionsAuthorized: []actionAuthorized{
				{action: action.ChangePassword, authorized: true},
				{action: action.Update},
			},
			accountId: fmt.Sprintf("%s_1234567890", globals.PasswordAccountPrefix),
		},
		{
			name:        "all type",
			resource:    Resource{ScopeId: "o_d", Type: resource.Account},
			scopeGrants: commonGrants,
			actionsAuthorized: []actionAuthorized{
				{action: action.Create, authorized: true},
				{action: action.Update, authorized: true, outputFields: []string{"id", "version"}},
			},
			userId: "u_abcd1234",
		},
		{
			name:        "list with top level list",
			resource:    Resource{ScopeId: "o_a", Type: resource.Target},
			scopeGrants: commonGrants,
			actionsAuthorized: []actionAuthorized{
				{action: action.List, authorized: true},
			},
		},
		{
			name:        "list sessions with wildcard actions",
			resource:    Resource{ScopeId: "o_d", Type: resource.Session},
			scopeGrants: commonGrants,
			actionsAuthorized: []actionAuthorized{
				{action: action.List, authorized: true},
			},
		},
		{
			name:        "read self with top level read first id",
			resource:    Resource{ScopeId: "o_a", Id: "ampw_bar"},
			scopeGrants: commonGrants,
			actionsAuthorized: []actionAuthorized{
				{action: action.Read, authorized: true},
				{action: action.ReadSelf, authorized: true},
			},
		},
		{
			name:        "read self with top level read second id",
			resource:    Resource{ScopeId: "o_a", Id: "ampw_baz"},
			scopeGrants: commonGrants,
			actionsAuthorized: []actionAuthorized{
				{action: action.Read, authorized: true},
				{action: action.ReadSelf, authorized: true},
			},
		},
		{
			name:        "read self only",
			resource:    Resource{ScopeId: "o_a", Id: "ampw_bop"},
			scopeGrants: commonGrants,
			actionsAuthorized: []actionAuthorized{
				{action: action.Read},
				{action: action.ReadSelf, authorized: true},
			},
		},
		{
			name:     "create worker with create",
			resource: Resource{ScopeId: scope.Global.String(), Type: resource.Worker},
			scopeGrants: []scopeGrant{
				{
					scope: scope.Global.String(),
					grants: []string{
						"type=worker;actions=create",
					},
				},
			},
			actionsAuthorized: []actionAuthorized{
				{action: action.CreateWorkerLed, authorized: true},
			},
		},
		{
			name:     "create worker with request only",
			resource: Resource{ScopeId: scope.Global.String(), Type: resource.Worker},
			scopeGrants: []scopeGrant{
				{
					scope: scope.Global.String(),
					grants: []string{
						"type=worker;actions=create:worker-led",
					},
				},
			},
			actionsAuthorized: []actionAuthorized{
				{action: action.CreateWorkerLed, authorized: true},
			},
		},
	}

	for _, test := range tests {
		t.Run(test.name, func(t *testing.T) {
			var grants []Grant
			for _, sg := range test.scopeGrants {
				for _, g := range sg.grants {
					grant, err := Parse(ctx, sg.scope, g, WithAccountId(test.accountId), WithUserId(test.userId))
					require.NoError(t, err)
					grants = append(grants, grant)
				}
			}
			acl := NewACL(grants...)
			for _, aa := range test.actionsAuthorized {
				userId := test.userId
				if userId == "" {
					userId = "u_1234567890"
				}
				result := acl.Allowed(test.resource, aa.action, userId)
				assert.True(t, result.Authorized == aa.authorized, "action: %s, acl authorized: %t, test action authorized: %t", aa.action, result.Authorized, aa.authorized)
				fields, _ := result.OutputFields.Fields()
				assert.ElementsMatch(t, fields, aa.outputFields)
			}
		})
	}
}

func TestACL_ListPermissions(t *testing.T) {
	t.Parallel()

	ctx := context.Background()

	tests := []struct {
		name                        string
		userId                      string
		aclGrants                   []scopeGrant
		scopes                      map[string]*scopes.ScopeInfo // *scopes.ScopeInfo isn't used at the moment.
		resourceType                resource.Type
		actionSet                   action.ActionSet
		expPermissions              []Permission
		skipGrantValidationChecking bool
	}{
		{
			name: "Requested scope(s) not present in ACL scope map",
			aclGrants: []scopeGrant{
				{
					scope:  "o_1",
					grants: []string{"id=*;type=session;actions=list,read"},
				},
			},
			scopes: map[string]*scopes.ScopeInfo{
				"o_non_existent_scope": nil,
				"o_this_one_too":       nil,
			},
			resourceType:   resource.Session,
			actionSet:      action.NewActionSet(action.Read),
			expPermissions: []Permission{},
		},
		{
			name: "Requested resource mismatch",
			aclGrants: []scopeGrant{
				{
					scope:  "o_1",
					grants: []string{"id=*;type=target;actions=list,read"}, // List & Read for all Targets
				},
			},
			scopes:         map[string]*scopes.ScopeInfo{"o_1": nil},
			resourceType:   resource.Session, // We're requesting sessions.
			actionSet:      action.NewActionSet(action.Read),
			expPermissions: []Permission{},
		},
		{
			name: "Requested actions not available for the requested scope id",
			aclGrants: []scopeGrant{
				{
					scope:  "o_1",
					grants: []string{"id=*;type=session;actions=delete"},
				},
			},
			scopes:         map[string]*scopes.ScopeInfo{"o_1": nil},
			resourceType:   resource.Session,
			actionSet:      action.NewActionSet(action.Read),
			expPermissions: []Permission{},
		},
		{
			name: "No specific id or wildcard provided for `id` field",
			aclGrants: []scopeGrant{
				{
					scope:  "o_1",
					grants: []string{"type=*;actions=list,read"},
				},
			},
			scopes:                      map[string]*scopes.ScopeInfo{"o_1": nil},
			resourceType:                resource.Session,
			actionSet:                   action.NewActionSet(action.Read),
			expPermissions:              []Permission{},
			skipGrantValidationChecking: true,
		},
		{
			name: "Allow all ids",
			aclGrants: []scopeGrant{
				{
					scope:  "o_1",
					grants: []string{"id=*;type=session;actions=list,read"},
				},
			},
			scopes:       map[string]*scopes.ScopeInfo{"o_1": nil},
			resourceType: resource.Session,
			actionSet:    action.NewActionSet(action.Read),
			expPermissions: []Permission{
				{
					ScopeId:     "o_1",
					Resource:    resource.Session,
					Action:      action.List,
					ResourceIds: nil,
					OnlySelf:    false,
					All:         true,
				},
			},
		},
		{
			name: "Allow all ids, :self actions",
			aclGrants: []scopeGrant{
				{
					scope:  "o_1",
					grants: []string{"id=*;type=session;actions=list,read:self"},
				},
			},
			scopes:       map[string]*scopes.ScopeInfo{"o_1": nil},
			resourceType: resource.Session,
			actionSet:    action.NewActionSet(action.ReadSelf),
			expPermissions: []Permission{
				{
					ScopeId:     "o_1",
					Resource:    resource.Session,
					Action:      action.List,
					ResourceIds: nil,
					OnlySelf:    true,
					All:         true,
				},
			},
		},
		{
			name: "Allow specific IDs",
			aclGrants: []scopeGrant{
				{
					scope: "o_1",
					grants: []string{
						"id=s_1;type=session;actions=list,read",
						"ids=s_2,s_3;type=session;actions=list,read",
					},
				},
			},
			scopes:       map[string]*scopes.ScopeInfo{"o_1": nil},
			resourceType: resource.Session,
			actionSet:    action.NewActionSet(action.Read),
			expPermissions: []Permission{
				{
					ScopeId:     "o_1",
					Resource:    resource.Session,
					Action:      action.List,
					ResourceIds: []string{"s_1", "s_2", "s_3"},
					OnlySelf:    false,
					All:         false,
				},
			},
		},
		{
			name: "No specific type 1",
			aclGrants: []scopeGrant{
				{
					scope:  "o_1",
					grants: []string{"id=*;type=*;actions=list,read:self"},
				},
			},
			scopes:       map[string]*scopes.ScopeInfo{"o_1": nil},
			resourceType: resource.Session,
			actionSet:    action.NewActionSet(action.ReadSelf),
			expPermissions: []Permission{
				{
					ScopeId:     "o_1",
					Resource:    resource.Session,
					Action:      action.List,
					ResourceIds: nil,
					OnlySelf:    true,
					All:         true,
				},
			},
		},
		{
			name: "List + No-op action with id wildcard",
			aclGrants: []scopeGrant{
				{
					scope:  "o_1",
					grants: []string{"id=*;type=session;actions=list,no-op"},
				},
			},
			scopes:       map[string]*scopes.ScopeInfo{"o_1": nil},
			resourceType: resource.Session,
			actionSet:    action.NewActionSet(action.NoOp),
			expPermissions: []Permission{
				{
					ScopeId:     "o_1",
					Resource:    resource.Session,
					Action:      action.List,
					ResourceIds: nil,
					OnlySelf:    false,
					All:         true,
				},
			},
		},
		{
			name: "List + No-op action with id wildcard, read present",
			aclGrants: []scopeGrant{
				{
					scope:  "o_1",
					grants: []string{"id=*;type=session;actions=list,no-op"},
				},
			},
			scopes:         map[string]*scopes.ScopeInfo{"o_1": nil},
			resourceType:   resource.Session,
			actionSet:      action.NewActionSet(action.Read),
			expPermissions: []Permission{},
		},
		{
			name: "List + No-op action with specific ids",
			aclGrants: []scopeGrant{
				{
					scope: "o_1",
					grants: []string{
						"id=s_1;type=session;actions=list,no-op",
						"ids=s_2,s_3;type=session;actions=list,no-op",
					},
				},
			},
			scopes:       map[string]*scopes.ScopeInfo{"o_1": nil},
			resourceType: resource.Session,
			actionSet:    action.NewActionSet(action.NoOp),
			expPermissions: []Permission{
				{
					ScopeId:     "o_1",
					Resource:    resource.Session,
					Action:      action.List,
					ResourceIds: []string{"s_1", "s_2", "s_3"},
					OnlySelf:    false,
					All:         false,
				},
			},
		},
		{
			name: "No specific type 2",
			aclGrants: []scopeGrant{
				{
					scope:  "o_1",
					grants: []string{"id=*;type=*;actions=list,read:self"},
				},
			},
			scopes:       map[string]*scopes.ScopeInfo{"o_1": nil},
			resourceType: resource.Host,
			actionSet:    action.NewActionSet(action.ReadSelf),
			expPermissions: []Permission{
				{
					ScopeId:     "o_1",
					Resource:    resource.Host,
					Action:      action.List,
					ResourceIds: nil,
					OnlySelf:    true,
					All:         true,
				},
			},
		},
		{
			name: "Grant hierarchy is respected",
			aclGrants: []scopeGrant{
				{
					scope: "o_1",
					grants: []string{
						"id=*;type=*;actions=*",
						"id=*;type=session;actions=cancel:self,list,read:self",
					},
				},
			},
			scopes:       map[string]*scopes.ScopeInfo{"o_1": nil},
			resourceType: resource.Session,
			actionSet:    action.NewActionSet(action.NoOp, action.Read, action.ReadSelf, action.Cancel, action.CancelSelf),
			expPermissions: []Permission{
				{
					ScopeId:     "o_1",
					Resource:    resource.Session,
					Action:      action.List,
					ResourceIds: nil,
					OnlySelf:    false,
					All:         true,
				},
			},
		},
		{
			name: "Full access 1",
			aclGrants: []scopeGrant{
				{
					scope:  "o_1",
					grants: []string{"id=*;type=*;actions=*"},
				},
			},
			scopes:       map[string]*scopes.ScopeInfo{"o_1": nil},
			resourceType: resource.Session,
			actionSet:    action.NewActionSet(action.Read, action.Create, action.Delete),
			expPermissions: []Permission{
				{
					ScopeId:     "o_1",
					Resource:    resource.Session,
					Action:      action.List,
					ResourceIds: nil,
					OnlySelf:    false,
					All:         true,
				},
			},
		},
		{
			name: "Full access 2",
			aclGrants: []scopeGrant{
				{
					scope:  "o_1",
					grants: []string{"id=*;type=*;actions=*"},
				},
			},
			scopes:       map[string]*scopes.ScopeInfo{"o_1": nil},
			resourceType: resource.Host,
			actionSet:    action.NewActionSet(action.Read, action.Create, action.Delete),
			expPermissions: []Permission{
				{
					ScopeId:     "o_1",
					Resource:    resource.Host,
					Action:      action.List,
					ResourceIds: nil,
					OnlySelf:    false,
					All:         true,
				},
			},
		},
		{
			name: "Multiple scopes",
			aclGrants: []scopeGrant{
				{
					scope: "o_1",
					grants: []string{
						"id=s_1;type=session;actions=list,read",
						"ids=s_2,s_3;type=session;actions=list,read",
					},
				},
				{
					scope:  "o_2",
					grants: []string{"id=*;type=session;actions=list,read:self"},
				},
			},
			scopes:       map[string]*scopes.ScopeInfo{"o_1": nil, "o_2": nil},
			resourceType: resource.Session,
			actionSet:    action.NewActionSet(action.Read, action.ReadSelf),
			expPermissions: []Permission{
				{
					ScopeId:     "o_1",
					Resource:    resource.Session,
					Action:      action.List,
					ResourceIds: []string{"s_1", "s_2", "s_3"},
					OnlySelf:    false,
					All:         false,
				},
				{
					ScopeId:     "o_2",
					Resource:    resource.Session,
					Action:      action.List,
					ResourceIds: nil,
					OnlySelf:    true,
					All:         true,
				},
			},
		},
		{
			name:         "Allow recovery user full access to sessions",
			userId:       globals.RecoveryUserId,
			scopes:       map[string]*scopes.ScopeInfo{"o_1": nil, "o_2": nil},
			resourceType: resource.Session,
			actionSet:    action.NewActionSet(action.Read, action.Create, action.Delete),
			expPermissions: []Permission{
				{
					ScopeId:     "o_1",
					Resource:    resource.Session,
					Action:      action.List,
					ResourceIds: nil,
					OnlySelf:    false,
					All:         true,
				},
				{
					ScopeId:     "o_2",
					Resource:    resource.Session,
					Action:      action.List,
					ResourceIds: nil,
					OnlySelf:    false,
					All:         true,
				},
			},
		},
		{
			name:         "Allow recovery user full access to targets",
			userId:       globals.RecoveryUserId,
			scopes:       map[string]*scopes.ScopeInfo{"o_1": nil, "o_2": nil},
			resourceType: resource.Target,
			actionSet:    action.NewActionSet(action.Read, action.Create, action.Delete),
			expPermissions: []Permission{
				{
					ScopeId:     "o_1",
					Resource:    resource.Target,
					Action:      action.List,
					ResourceIds: nil,
					OnlySelf:    false,
					All:         true,
				},
				{
					ScopeId:     "o_2",
					Resource:    resource.Target,
					Action:      action.List,
					ResourceIds: nil,
					OnlySelf:    false,
					All:         true,
				},
			},
		},
		{
			name:         "separate_type_id_resource_grants",
			scopes:       map[string]*scopes.ScopeInfo{"p_1": nil},
			resourceType: resource.Target,
			actionSet:    action.NewActionSet(action.Read, action.Cancel),
			aclGrants: []scopeGrant{
				{
					scope: "p_1",
					grants: []string{
						"type=target;actions=list",
						"id=ttcp_1234567890;actions=read",
					},
				},
			},
			expPermissions: []Permission{
				{
					ScopeId:     "p_1",
					Resource:    resource.Target,
					Action:      action.List,
					ResourceIds: []string{"ttcp_1234567890"},
					All:         false,
					OnlySelf:    false,
				},
			},
		},
	}

	for _, tt := range tests {
		t.Run(tt.name, func(t *testing.T) {
			userId := tt.userId
			if userId == "" {
				userId = "u_1234567890"
			}
			var grants []Grant
			for _, sg := range tt.aclGrants {
				for _, g := range sg.grants {
					grant, err := Parse(ctx, sg.scope, g, WithSkipFinalValidation(tt.skipGrantValidationChecking))
					require.NoError(t, err)
					grants = append(grants, grant)
				}
			}

			acl := NewACL(grants...)
			perms := acl.ListPermissions(tt.scopes, tt.resourceType, tt.actionSet, userId)
			require.ElementsMatch(t, tt.expPermissions, perms)
		})
	}
}

func TestJsonMarshal(t *testing.T) {
	res := &Resource{
		ScopeId: "scope",
		Id:      "id",
		Type:    resource.Controller,
		Pin:     "",
	}

	out, err := json.Marshal(res)
	require.NoError(t, err)
	assert.Equal(t, `{"scope_id":"scope","id":"id","type":"controller"}`, string(out))
}

// Test_AnonRestrictions loops through every resource and action and ensures
// that it always fails for the anonymous user, regardless of what is granted,
// except for the specific things allowed.
func Test_AnonRestrictions(t *testing.T) {
	t.Parallel()

	ctx := context.Background()

	type input struct {
		name              string
		grant             string
		templatedType     bool
		shouldHaveSuccess bool
	}
	tests := []input{
		{
			name:  "id-specific",
			grant: "id=foobar;actions=%s",
		},
		{
			name:  "ids-specific",
			grant: "ids=foobar;actions=%s",
		},
		{
			name:              "wildcard-id",
			grant:             "id=*;type=%s;actions=%s",
			templatedType:     true,
			shouldHaveSuccess: true,
		},
		{
			name:              "wildcard-ids",
			grant:             "ids=*;type=%s;actions=%s",
			templatedType:     true,
			shouldHaveSuccess: true,
		},
		{
			name:  "wildcard-id-and-type",
			grant: "id=*;type=*;actions=%s",
		},
		{
			name:  "wildcard-ids-and-type",
			grant: "ids=*;type=*;actions=%s",
		},
		{
			name:              "no-id",
			grant:             "type=%s;actions=%s",
			templatedType:     true,
			shouldHaveSuccess: true,
		},
	}

	for _, test := range tests {
		t.Run(test.name, func(t *testing.T) {
			require, assert := require.New(t), assert.New(t)
			for i := resource.Type(1); i <= resource.Policy; i++ {
				if i == resource.Controller || i == resource.Worker {
					continue
				}
<<<<<<< HEAD
				for j := action.Type(1); j <= action.RemoveGrantScopes; j++ {
=======
				for j := action.Type(1); j <= action.ReApplyStoragePolicy; j++ {
>>>>>>> 55058337
					id := "foobar"
					prefixes := globals.ResourcePrefixesFromType(resource.Type(i))
					if len(prefixes) > 0 {
						id = fmt.Sprintf("%s_%s", prefixes[0], id)
						// If it's global scope, correct it
						if id == "global_foobar" {
							id = "global"
						}
					}
					res := Resource{
						ScopeId: scope.Global.String(),
						Id:      id,
						Type:    resource.Type(i),
					}
					grant := test.grant
					if test.templatedType {
						grant = fmt.Sprintf(grant, resource.Type(i).String(), action.Type(j).String())
					} else {
						grant = fmt.Sprintf(grant, action.Type(j).String())
					}

					parsedGrant, err := Parse(ctx, scope.Global.String(), grant, WithSkipFinalValidation(true))
					require.NoError(err)

					acl := NewACL(parsedGrant)
					results := acl.Allowed(res, action.Type(j), globals.AnonymousUserId)

					switch test.shouldHaveSuccess {
					case true:
						// Ensure it's one of the specific cases and fail otherwise
						switch {
						case i == resource.Scope && (j == action.List || j == action.NoOp):
							assert.True(results.Authorized, fmt.Sprintf("i: %v, j: %v", i, j))
						case i == resource.AuthMethod && (j == action.List || j == action.NoOp || j == action.Authenticate):
							assert.True(results.Authorized, fmt.Sprintf("i: %v, j: %v", i, j))
						default:
							assert.False(results.Authorized, fmt.Sprintf("i: %v, j: %v", i, j))
						}
					default:
						// Should always fail
						assert.False(results.Authorized)
					}
				}
			}
		})
	}
}<|MERGE_RESOLUTION|>--- conflicted
+++ resolved
@@ -932,11 +932,7 @@
 				if i == resource.Controller || i == resource.Worker {
 					continue
 				}
-<<<<<<< HEAD
 				for j := action.Type(1); j <= action.RemoveGrantScopes; j++ {
-=======
-				for j := action.Type(1); j <= action.ReApplyStoragePolicy; j++ {
->>>>>>> 55058337
 					id := "foobar"
 					prefixes := globals.ResourcePrefixesFromType(resource.Type(i))
 					if len(prefixes) > 0 {
