syntax = "proto3";

// Package store provides protobufs for storing types in the password package.
package controller.storage.auth.oidc.store.v1;
option go_package = "github.com/hashicorp/boundary/internal/auth/oidc/store;store";

import "controller/storage/timestamp/v1/timestamp.proto";
import "controller/custom_options/v1/options.proto";
import "google/protobuf/wrappers.proto";

// AuthMethod represents an OIDC auth method.
message AuthMethod {
  // @inject_tag: `gorm:"primary_key"`
  string public_id = 10;

  // The create_time is set by the database.
  // @inject_tag: `gorm:"default:current_timestamp"`
  timestamp.v1.Timestamp create_time = 20;

  // The update_time is set by the database.
  // @inject_tag: `gorm:"default:current_timestamp"`
  timestamp.v1.Timestamp update_time = 30;

  // name is optional. If set, it must be unique within scope_id.
  // @inject_tag: `gorm:"default:null"`
  string name = 40 [(custom_options.v1.mask_mapping) = { this: "Name" that: "name" }];

  // description is optional.
  // @inject_tag: `gorm:"default:null"`
  string description = 50 [(custom_options.v1.mask_mapping) = { this: "Description" that: "description" }];

  // The scope_id of the owning scope. Must be set.
  // @inject_tag: `gorm:"not_null"`
  string scope_id = 60;

  // @inject_tag: `gorm:"default:null"`
  uint32 version = 70;

  // state is the current state of the auth_oidc_method (inactive,
  // active-private, or active-public).
  // @inject_tag: `gorm:"column:state;not_null"`
  string operational_state = 80;

  // disable_discovered_config_validation is a flag that when set to true
  // indicates the AuthMethod config was not validated against the IdP's
  // discovery info document when it was updated or its operational_state was
  // changed.
  // @inject_tag: `gorm:"not_null"`
  bool disable_discovered_config_validation = 89;

  // discovery_url is the OIDC Discovery URL without any .well-known component
<<<<<<< HEAD
  // @inject_tag: `gorm:"default:null"`
  string discovery_url = 90 [(custom_options.v1.mask_mapping) = {this:"DiscoveryUrl" that:"attributes.issuer"}];
=======
  // @inject_tag: `gorm:"not_null"`
  string discovery_url = 90 [(custom_options.v1.mask_mapping) = { this: "DiscoveryUrl" that: "attributes.issuer" }];
>>>>>>> b182f709

  // client_id is the OIDC client identifier
  // @inject_tag: `gorm:"not_null"`
  string client_id = 100 [(custom_options.v1.mask_mapping) = { this: "ClientId" that: "attributes.client_id" }];

  // ct_client_secret is the encrypted OIDC client secret which is stored in the db.
  // @inject_tag: `gorm:"column:client_secret;not_null" wrapping:"ct,client_secret"`
  bytes ct_client_secret = 110;

  // client_secret is the unencrypted OIDC client secret which is not stored in the database.
  // @inject_tag: `gorm:"-" wrapping:"pt,client_secret"`
  string client_secret = 120 [(custom_options.v1.mask_mapping) = { this: "ClientSecret" that: "attributes.client_secret" }];

  // client_secret_hmac is a sha256-hmac of the unencrypted client_secret that
  // is returned from the API for read.  It is recalculated everytime the raw
  // client_secret is updated.
  // @inject_tag: `gorm:"not_null"`
  string client_secret_hmac = 130;

  // key_id is the key ID that was used for the encryption operation. It can be
  // used to identify a specific version of the key needed to decrypt the value,
  // which is useful for caching purposes.
  // @inject_tag: `gorm:"not_null"`
  string key_id = 140;

  // max_age is the allowed elapsed time in seconds since the last time the user
  // was actively authenticated by the OIDC provider. -1 indicates the user
  // should be re-authenticated immediately and would represent the zero value
  // for max age based on the oidc spec.
  // @inject_tag: `gorm:"default:null"`
  int32 max_age = 150 [(custom_options.v1.mask_mapping) = { this: "MaxAge" that: "attributes.max_age" }];

  // signing_algs are the signing algorithms allowed for an oidc auth method.
  // These are Value Objects that will be stored as SigningAlg messages, and are
  // operated on as a complete set.
  // @inject_tag: `gorm:"-"`
  repeated string signing_algs = 160 [(custom_options.v1.mask_mapping) = { this: "SigningAlgs" that: "attributes.signing_algorithms" }];

  // callback_urls are the callback URLs allowed for a specific oidc auth
  // method. These are Value Objects that will be stored as CallbackUrl messages,
  // and are operatated on as a complete set.
  // @inject_tag: `gorm:"-"`
  repeated string callback_urls = 170 [(custom_options.v1.mask_mapping) = { this: "CallbackUrls" that: "attributes.api_url_prefix" }];

  // aud_claims are the audience claims for a specific oidc auth method. These
  // are Value Objects that will be stored as AudClaim messages, and are
  // operatated on as a complete set.
  // @inject_tag: `gorm:"-"`
  repeated string aud_claims = 180 [(custom_options.v1.mask_mapping) = { this: "AudClaims" that: "attributes.allowed_audiences" }];

  // certificates are optional PEM encoded x509 certificates that can be
  // used as trust anchors when connecting to an OIDC provider. These are Value
  // Objects that will be stored as Certificate messages, and are operatated on
  // as a complete set.
  // @inject_tag: `gorm:"-"`
  repeated string certificates = 190 [(custom_options.v1.mask_mapping) = { this: "Certificates" that: "attributes.ca_certs" }];
}

// Account represents an OIDC account
// the scope_id column is not included here as it is used only to ensure
// data integrity in the database between iam users and auth methods.
message Account {
  // @inject_tag: `gorm:"primary_key"`
  string public_id = 10;

  // The create_time is set by the database.
  // @inject_tag: `gorm:"default:current_timestamp"`
  timestamp.v1.Timestamp create_time = 20;

  // The update_time is set by the database.
  // @inject_tag: `gorm:"default:current_timestamp"`
  timestamp.v1.Timestamp update_time = 30;

  // name is optional. If set, it must be unique within scope_id.
  // @inject_tag: `gorm:"default:null"`
  string name = 40 [(custom_options.v1.mask_mapping) = { this: "Name" that: "name" }];

  // description is optional.
  // @inject_tag: `gorm:"default:null"`
  string description = 50 [(custom_options.v1.mask_mapping) = { this: "Description" that: "description" }];

  // @inject_tag: `gorm:"default:null"`
  uint32 version = 60;

  // auth_method_id is the fk to the account's auth method.
  // @inject_tag: `gorm:"not_null"`
  string auth_method_id = 70;

  // issuer_id is a case sensitive URL that maps to the OIDC iss claim
  // @inject_tag: `gorm:"not_null"`
  string issuer_id = 80;

  // subject_id is a case sensitive string that maps to the OIDC sub claim.
  // @inject_tag: `gorm:"not_null"`
  string subject_id = 90;

  // full_name is a string that maps to the OIDC name claim
  // @inject_tag: `gorm:"default:null"`
  string full_name = 100;

  // email is a string that maps to the OIDC email claim.
  // @inject_tag: `gorm:"default:null"`
  string email = 110;
}

// SigningAlg entries are the signing algorithms allowed for an oidc auth method.
message SigningAlg {
  // @inject_tag: `gorm:"primary_key"`
  string oidc_method_id = 10;

  // alg is an enum from the auth_oidc_signing_alg_enm table
  // @inject_tag: `gorm:"primary_key;column:signing_alg_name"`
  string alg = 20;

  // The create_time is set by the database.
  // @inject_tag: `gorm:"default:current_timestamp"`
  timestamp.v1.Timestamp create_time = 30;
}

// CallbackUrl entries are the callback URLs allowed for a specific oidc auth method.
message CallbackUrl {
  // @inject_tag: `gorm:"primary_key"`
  string oidc_method_id = 10;

  // url is an allowed callback URL configured within the OIDC provider
  // @inject_tag: `gorm:"column:callback_url;primary_key"`
  string url = 20;

  // The create_time is set by the database.
  // @inject_tag: `gorm:"default:current_timestamp"`
  timestamp.v1.Timestamp create_time = 30;
}

// AudClaim entries are the audience claims for a specific oidc auth method.
message AudClaim {
  // @inject_tag: `gorm:"primary_key"`
  string oidc_method_id = 10;

  // aud is an allowed audience claim for id_tokens
  // @inject_tag: `gorm:"primary_key;column:aud_claim""`
  string aud = 20;

  // The create_time is set by the database.
  // @inject_tag: `gorm:"default:current_timestamp"`
  timestamp.v1.Timestamp create_time = 30;
}

// Certificate entries are optional PEM encoded x509 certificates that can be
// used as trust anchors when connecting to an OIDC provider.
message Certificate {
  // @inject_tag: `gorm:"primary_key"`
  string oidc_method_id = 10;

  // certificate is a PEM encoded x509
  // @inject_tag: `gorm:"column:certificate;primary_key"`
  string cert = 20;

  // The create_time is set by the database.
  // @inject_tag: `gorm:"default:current_timestamp"`
  timestamp.v1.Timestamp create_time = 30;
}<|MERGE_RESOLUTION|>--- conflicted
+++ resolved
@@ -49,13 +49,8 @@
   bool disable_discovered_config_validation = 89;
 
   // discovery_url is the OIDC Discovery URL without any .well-known component
-<<<<<<< HEAD
-  // @inject_tag: `gorm:"default:null"`
-  string discovery_url = 90 [(custom_options.v1.mask_mapping) = {this:"DiscoveryUrl" that:"attributes.issuer"}];
-=======
-  // @inject_tag: `gorm:"not_null"`
+  // @inject_tag: `gorm:"default:null"`
   string discovery_url = 90 [(custom_options.v1.mask_mapping) = { this: "DiscoveryUrl" that: "attributes.issuer" }];
->>>>>>> b182f709
 
   // client_id is the OIDC client identifier
   // @inject_tag: `gorm:"not_null"`
