--- conflicted
+++ resolved
@@ -92,15 +92,11 @@
 
   // preferred_endpoints stores string preference values
   // @inject_tag: `gorm:"-"`
-<<<<<<< HEAD
   repeated string preferred_endpoints = 11 [(custom_options.v1.mask_mapping) = {this:"PreferredEndpoints" that: "preferred_endpoints"}];
-=======
-  repeated string preferred_endpoints = 11;
 
   // Sync interval is a value representing a duration in seconds
   // @inject_tag: `gorm:"default:null"`
   int32 sync_interval_seconds = 12 [(custom_options.v1.mask_mapping) = {this: "SyncIntervalSeconds" that: "sync_interval_seconds"}];
->>>>>>> 30e9f944
 }
 
 message HostCatalogSecret {
