--- conflicted
+++ resolved
@@ -122,9 +122,6 @@
 // here for the purpose of identifying the mask maps which are on the top level
 // api set resource but aren't present in the static host set storage.
 message UnimplementedSetFields {
-<<<<<<< HEAD
   repeated string preferred_endpoints = 11 [(custom_options.v1.mask_mapping) = {this:"PreferredEndpoints" that: "preferred_endpoints"}];
-=======
   int32 sync_interval_seconds = 22 [(custom_options.v1.mask_mapping) = {this: "SyncIntervalSeconds" that: "sync_interval_seconds"}];
->>>>>>> 30e9f944
 }