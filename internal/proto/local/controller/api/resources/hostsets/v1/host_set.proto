syntax = "proto3";

package controller.api.resources.hostsets.v1;

option go_package = "github.com/hashicorp/boundary/sdk/pbs/controller/api/resources/hostsets;hostsets";

import "google/protobuf/struct.proto";
import "google/protobuf/timestamp.proto";
import "google/protobuf/wrappers.proto";
import "controller/api/resources/scopes/v1/scope.proto";
import "controller/api/resources/plugins/v1/plugin.proto";
import "controller/custom_options/v1/options.proto";

// HostSet is a collection of Hosts created and managed by a Host Catalog
message HostSet {
	// Output only. The ID of the Host Set.
	string id = 10;

	// The Host Catalog of which this Host Set is a part.
	string host_catalog_id = 20 [json_name="host_catalog_id"];

	// Output only. Scope information for this resource.
	resources.scopes.v1.ScopeInfo scope = 30;

	// Output only. Plugin information for this resource.
	resources.plugins.v1.PluginInfo plugin = 35;

	// Optional name for identification purposes.
	google.protobuf.StringValue name = 40 [(custom_options.v1.generate_sdk_option) = true, (custom_options.v1.mask_mapping) = {this:"name" that: "name"}];

	// Optional user-set description for identification purposes.
	google.protobuf.StringValue description = 50 [(custom_options.v1.generate_sdk_option) = true, (custom_options.v1.mask_mapping) = {this:"description" that: "description"}];

	// Output only. The time this resource was created.
	google.protobuf.Timestamp created_time = 60 [json_name="created_time"];

	// Output only. The time this resource was last updated.
	google.protobuf.Timestamp updated_time = 70 [json_name="updated_time"];

	// Version is used in mutation requests, after the initial creation, to ensure this resource has not changed.
	// The mutation will fail if the version does not match the latest known good version.
	uint32 version = 80;

	// The type of the Host Set.
	string type = 90;

	// Output only. A list of Hosts in this Host Set.
	repeated string host_ids = 100 [json_name="host_ids"];

	// An ordered list of endpoint preferences used to choose from among
<<<<<<< HEAD
	// multiple possible endpoints for a host.
	repeated string preferred_endpoints = 101 [json_name="preferred_endpoints", (custom_options.v1.generate_sdk_option) = true, (custom_options.v1.mask_mapping) = {this:"preferred_endpoints" that: "PreferredEndpoints"}];
=======
	// multiple possible endpoints for a host. Preferences are specified by
	// "cidr:<valid IPv4/6 CIDR>" or "dns:<globbed name>", specifying which IP
	// address or DNS name out of a host's available possibilities should be
	// preferred. If no preferences are specified, a value will be chosen from
	// among all avialable values using a built-in priority order. May not be
	// valid for all plugin types.
	repeated string preferred_endpoints = 101 [json_name="preferred_endpoints", (custom_options.v1.generate_sdk_option) = true];
>>>>>>> 30e9f944

	// An interger number of seconds indicating the amount of time that should
	// elapse between syncs of the host set. The interval will be applied to the
	// end of the previous sync operation, not the start. Setting to any
	// negative value will disable syncing for that host set; setting to zero
	// will cause the set to use Boundary's default. The default may change
	// between releases. May not be valid for all plugin types.
	google.protobuf.Int32Value sync_interval_seconds = 102 [json_name="sync_interval_seconds", (custom_options.v1.generate_sdk_option) = true, (custom_options.v1.mask_mapping) = {this:"sync_interval_seconds" that: "SyncIntervalSeconds"}];

	// The attributes that are applicable for the specific Host Set type.
	google.protobuf.Struct attributes = 110 [(custom_options.v1.generate_sdk_option) = true];

	// Output only. The available actions on this resource for this user.
	repeated string authorized_actions = 300 [json_name="authorized_actions"];
}<|MERGE_RESOLUTION|>--- conflicted
+++ resolved
@@ -47,19 +47,13 @@
 	// Output only. A list of Hosts in this Host Set.
 	repeated string host_ids = 100 [json_name="host_ids"];
 
-	// An ordered list of endpoint preferences used to choose from among
-<<<<<<< HEAD
-	// multiple possible endpoints for a host.
-	repeated string preferred_endpoints = 101 [json_name="preferred_endpoints", (custom_options.v1.generate_sdk_option) = true, (custom_options.v1.mask_mapping) = {this:"preferred_endpoints" that: "PreferredEndpoints"}];
-=======
 	// multiple possible endpoints for a host. Preferences are specified by
 	// "cidr:<valid IPv4/6 CIDR>" or "dns:<globbed name>", specifying which IP
 	// address or DNS name out of a host's available possibilities should be
 	// preferred. If no preferences are specified, a value will be chosen from
 	// among all avialable values using a built-in priority order. May not be
 	// valid for all plugin types.
-	repeated string preferred_endpoints = 101 [json_name="preferred_endpoints", (custom_options.v1.generate_sdk_option) = true];
->>>>>>> 30e9f944
+	repeated string preferred_endpoints = 101 [json_name="preferred_endpoints", (custom_options.v1.generate_sdk_option) = true,  (custom_options.v1.mask_mapping) = {this:"preferred_endpoints" that: "PreferredEndpoints"}];
 
 	// An interger number of seconds indicating the amount of time that should
 	// elapse between syncs of the host set. The interval will be applied to the
