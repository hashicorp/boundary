--- conflicted
+++ resolved
@@ -85,16 +85,10 @@
 	// The signing algorithms allowed for an oidc auth method
 	repeated string signing_algorithms = 70 [json_name="signing_algorithms", (custom_options.v1.generate_sdk_option) = true, (custom_options.v1.mask_mapping) = {this:"attributes.signing_algorithms" that: "SigningAlgs"}];
 
-<<<<<<< HEAD
-	// The callback url prefixes used by the OIDC provider in the authentication flow.  Changes to this list
-	// are reflected in the callback_urls read only field.
-	repeated string callback_url_prefixes = 80 [json_name="callback_url_prefixes", (custom_options.v1.generate_sdk_option) = true, (custom_options.v1.mask_mapping) = {this:"attributes.callback_url_prefixes" that: "CallbackUrls"}];
-=======
 	// The url prefixes used by the OIDC provider for call back url, the token
 	// retrieval url, and the final redirect url used in the authentication flow
 	// for this auth method.
-	google.protobuf.StringValue api_url_prefix = 80 [json_name="api_url_prefix", (custom_options.v1.mask_mapping) = {this:"attributes.api_url_prefix" that: "CallbackUrls"}];
->>>>>>> 6633a781
+	google.protobuf.StringValue api_url_prefix = 80 [json_name="api_url_prefix", (custom_options.v1.generate_sdk_option) = true, (custom_options.v1.mask_mapping) = {this:"attributes.api_url_prefix" that: "CallbackUrls"}];
 
 	// Output only. The callback url used by the OIDC provider in the authentication flow. This will have
 	// boundary's callback api path appended too them.
@@ -105,14 +99,10 @@
 	repeated string certificates = 100 [json_name="certificates", (custom_options.v1.generate_sdk_option) = true, (custom_options.v1.mask_mapping) = {this:"attributes.certificates" that: "Certificates"}];
 
 	// The audience claims for this oidc typed auth method.
-<<<<<<< HEAD
 	repeated string allowed_audiences = 110 [json_name="allowed_audiences", (custom_options.v1.generate_sdk_option) = true, (custom_options.v1.mask_mapping) = {this:"attributes.allowed_audiences" that: "AudClaims"}];
-=======
-	repeated string allowed_audiences = 110 [json_name="allowed_audiences", (custom_options.v1.mask_mapping) = {this:"attributes.allowed_audiences" that: "AudClaims"}];
 
 	// Input only. This is only valid in an update request and should not be used
 	// unless the oidc provider's config is incorrectly set and is stopping the
 	// activation of this auth method.
-	bool override_oidc_discovery_url_config = 120 [json_name="override_oidc_discovery_url_config"];
->>>>>>> 6633a781
+	bool override_oidc_discovery_url_config = 120 [json_name="override_oidc_discovery_url_config", (custom_options.v1.generate_sdk_option) = true];
 }