syntax = "proto3";

package controller.api.resources.authmethods.v1;

option go_package = "github.com/hashicorp/boundary/internal/gen/controller/api/resources/authmethods;authmethods";

import "google/protobuf/timestamp.proto";
import "google/protobuf/wrappers.proto";
import "google/protobuf/struct.proto";
import "controller/api/resources/scopes/v1/scope.proto";
import "controller/custom_options/v1/options.proto";

// AuthMethod contains all fields related to an Auth Method resource
message AuthMethod {
	// Output only. The ID of the Auth Method.
	string id = 10;

	// The ID of the Scope of which this Auth Method is a part.
	string scope_id = 20 [json_name="scope_id"];

	// Output only. Scope information for this Auth method.
	resources.scopes.v1.ScopeInfo scope = 30;

	// Optional name for identification purposes.
	google.protobuf.StringValue name = 40 [(custom_options.v1.generate_sdk_option) = true, (custom_options.v1.mask_mapping) = {this:"name" that: "Name"}];

	// Optional user-set description for identification purposes.
	google.protobuf.StringValue description = 50 [(custom_options.v1.generate_sdk_option) = true, (custom_options.v1.mask_mapping) = {this:"description" that: "Description"}];

	// Output only. The time this resource was created.
	google.protobuf.Timestamp created_time = 60 [json_name="created_time"];

	// Output only. The time this resource was last updated.
	google.protobuf.Timestamp updated_time = 70 [json_name="updated_time"];

	// Version is used in mutation requests, after the initial creation, to ensure this resource has not changed.
	// The mutation will fail if the version does not match the latest known good version.
	uint32 version = 80;

	// The Auth Method type.
	string type = 90;

	// The attributes that are applicable for the specific Auth Method type.
	google.protobuf.Struct attributes = 100 [(custom_options.v1.generate_sdk_option) = true];

	// Output only. Whether this auth method is the primary auth method for it's scope.
	// To change this value update the primary_auth_method_id field on the scope.
	bool is_primary = 110 [json_name = "is_primary"];

	// Output only. The available actions on this resource for this user.
	repeated string authorized_actions = 300 [json_name="authorized_actions"];

	// Output only. The authorized actions for the scope's collections.
	map<string, google.protobuf.ListValue> authorized_collection_actions = 310 [json_name="authorized_collection_actions"];
}

// The attributes of a password typed auth method.
message PasswordAuthMethodAttributes {
	// The minimum length allowed for user names for Accounts in this Auth Method.
	uint32 min_login_name_length = 10 [json_name="min_login_name_length", (custom_options.v1.generate_sdk_option) = true, (custom_options.v1.mask_mapping) = {this:"attributes.min_login_name_length" that:"MinLoginNameLength"}];

	// The minimum length allowed for passwords for Accounts in this Auth Method.
	uint32 min_password_length = 20 [json_name="min_password_length", (custom_options.v1.generate_sdk_option) = true, (custom_options.v1.mask_mapping) = {this:"attributes.min_password_length" that:"MinPasswordLength"}];
}

// The attributes of an OIDC typed auth method.
message OidcAuthMethodAttributes {
	// Output only. The state of the auth method. Will be "inactive",
	// "active-private", or "active-public".
	string state = 10 [json_name="state"];

	// The issuer URL. Boundary expects only the schema, host, and port and will
	// strip off ".well-known/openid-configuration" if present. This will be
	// used for configuration discovery as well as for validation of the "iss"
	// claim.
	google.protobuf.StringValue issuer = 20 [json_name="issuer", (custom_options.v1.generate_sdk_option) = true, (custom_options.v1.mask_mapping) = {this:"attributes.issuer" that:"Issuer"}];

	// An OAuth 2.0 Client Identifier valid at the Authorization Server.
	google.protobuf.StringValue client_id = 30 [json_name="client_id", (custom_options.v1.generate_sdk_option) = true, (custom_options.v1.mask_mapping) = {this:"attributes.client_id" that:"ClientId"}];

	// Input only. The client's secret.
	google.protobuf.StringValue client_secret = 40 [json_name="client_secret", (custom_options.v1.generate_sdk_option) = true, (custom_options.v1.mask_mapping) = {this:"attributes.client_secret" that:"ClientSecret"}];

	// Output only. The HMAC'd value of the clients secret to indicate whether
	// the client secret has changed.
	string client_secret_hmac = 50 [json_name="client_secret_hmac"];

	// The OIDC "max_age" parameter sent to the Authorization Server indicating
	// a maximum acceptable time in seconds since the user's last authentication
	// before requiring the user to reauthenticate. 0 indicates an immediate
	// need to reauthenticate.
	google.protobuf.UInt32Value max_age = 60 [json_name="max_age", (custom_options.v1.generate_sdk_option) = true, (custom_options.v1.mask_mapping) = {this:"attributes.max_age" that:"MaxAge"}];

	// The signing algorithms allowed for the auth method.
	repeated string signing_algorithms = 70 [json_name="signing_algorithms", (custom_options.v1.generate_sdk_option) = true, (custom_options.v1.mask_mapping) = {this:"attributes.signing_algorithms" that:"SigningAlgs"}];

	// The prefix that should be used for any URLs needed during the
	// authentication flow. This includes the callback URL, the token retrieval
	// URL, and the redirection URL used by the OIDC Authorization Server.
	google.protobuf.StringValue api_url_prefix = 80 [json_name="api_url_prefix", (custom_options.v1.generate_sdk_option) = true, (custom_options.v1.mask_mapping) = {this:"attributes.api_url_prefix" that:"ApiUrl"}];

	// Output only. The callback URL that should be configured on the
	// Authorization Server to use during the authentication flow.
	string callback_url = 90 [json_name="callback_url"];

	// Optional PEM-encoded X.509 CA certificates that can be used as trust anchors
	// when connecting to an OIDC provider.
	repeated string idp_ca_certs = 100 [json_name="idp_ca_certs", (custom_options.v1.generate_sdk_option) = true, (custom_options.v1.mask_mapping) = {this:"attributes.idp_ca_certs" that:"Certificates"}];

	// Allowed audience claims for this auth method.
	repeated string allowed_audiences = 110 [json_name="allowed_audiences", (custom_options.v1.generate_sdk_option) = true, (custom_options.v1.mask_mapping) = {this:"attributes.allowed_audiences" that:"AudClaims"}];

	// If the Authorization Server's discovered configuration contains values
	// that do not match the configuration set on this auth method, this can be
	// set to force the local configuration to override the discovered values.
	// This is useful in the case of slow-changing or incorrect values announced
	// by the Authorization Server. NOTE: For safety, not providing this value
	// will be treated the same as "false"; that is, every time the method is
	// updated or the state is changed, this value must be set to "true" or it
	// will be disabled.
	bool disable_discovered_config_validation = 120 [json_name="disable_discovered_config_validation", (custom_options.v1.generate_sdk_option) = true];
<<<<<<< HEAD

	// dry_run, when set on an update request, indicates that the changes should
	// not be persisted.  Boundary will still perform the normal checks to confirm
	// the auth method is complete and validated against the discovered config.
	// This value will also be set on the returned resource when set in the request
	// along with the updated fields applied to the resource (but not persisted) as
	// a result of the update request.
	bool dry_run = 130 [json_name="dry_run", (custom_options.v1.generate_sdk_option) = true];
=======
}

// The structure of the OIDC authenticate start response, in the JSON object
message OidcAuthMethodAuthenticateStartResponse {
	// The returned authentication URL
	string auth_url = 10 [json_name="auth_url"];

	// The returned token URL
	string token_url = 20 [json_name="token_url"];

	// The returned token ID
	string token_id = 30 [json_name="token_id"];
}

// The structure of OIDC callback request parameters
message OidcAuthMethodAuthenticateCallbackRequest {
	// The returned code
	string code = 10 [json_name="code"];

	// The returned state
	string state = 20 [json_name="state"];

	// Error parameters, if they are returned
	string error = 30 [json_name="error"];
	string error_description = 40 [json_name="error_description"];
	string error_uri = 50 [json_name="error_uri"];
}

// The structure of OIDC callback response parameters
message OidcAuthMethodAuthenticateCallbackResponse {
	// The final redirection URL
	string final_redirect_url = 10 [json_name="final_redirect_url"];
}

// The structure of OIDC token request parameters
message OidcAuthMethodAuthenticateTokenRequest {
	// The ID of the pending token
	string token_id = 10 [json_name="token_id"];
>>>>>>> e1d53b62
}<|MERGE_RESOLUTION|>--- conflicted
+++ resolved
@@ -119,7 +119,6 @@
 	// updated or the state is changed, this value must be set to "true" or it
 	// will be disabled.
 	bool disable_discovered_config_validation = 120 [json_name="disable_discovered_config_validation", (custom_options.v1.generate_sdk_option) = true];
-<<<<<<< HEAD
 
 	// dry_run, when set on an update request, indicates that the changes should
 	// not be persisted.  Boundary will still perform the normal checks to confirm
@@ -128,7 +127,6 @@
 	// along with the updated fields applied to the resource (but not persisted) as
 	// a result of the update request.
 	bool dry_run = 130 [json_name="dry_run", (custom_options.v1.generate_sdk_option) = true];
-=======
 }
 
 // The structure of the OIDC authenticate start response, in the JSON object
@@ -167,5 +165,4 @@
 message OidcAuthMethodAuthenticateTokenRequest {
 	// The ID of the pending token
 	string token_id = 10 [json_name="token_id"];
->>>>>>> e1d53b62
 }