syntax = "proto3";

package controller.api.resources.roles.v1;

option go_package = "github.com/hashicorp/watchtower/internal/gen/controller/api/resources/roles;roles";

import "google/protobuf/timestamp.proto";
import "google/protobuf/wrappers.proto";
import "controller/api/resources/scopes/v1/scope.proto";

message Principal {
	// The ID of the principal.
	// Output only.
	string id = 1;

	// The type of the principal.
	// Output only.
	string type = 2;

	// The scope ID of the principal.
	// Output only.
	string scope_id = 3 [json_name="scope_id"];
}

message GrantJson {
	// The ID, if set.
	// Output only.
	string id = 1;

	// The type, if set.
	// Output only.
	string type = 2;

	// The actions.
	// Output only.
	repeated string actions = 3;
}

message Grant {
	// The original user-supplied string.
	// Output only.
	string raw = 1;

	// The canonically formatted string.
	// Output only.
	string canonical = 2;

	// The JSON representation of the grant.
	// Output only.
	GrantJson json = 3;
}

// Role contains all fields related to a Role resource
message Role {
	// The ID of the Role
	// Output only.
	string id = 1;

	// Scope information for this resource
	// Output only.
	resources.scopes.v1.ScopeInfo scope = 2;
	
	// Optional name for identification purposes
	google.protobuf.StringValue name = 3;

	// Optional user-set description for identification purposes
	google.protobuf.StringValue description = 4;

	// The time this resource was created
	// Output only.
	google.protobuf.Timestamp created_time = 5 [json_name="created_time"];

	// The time this resource was last updated.
	// Output only.
	google.protobuf.Timestamp updated_time = 6 [json_name="updated_time"];

	// Whether the resource is disabled
	google.protobuf.BoolValue disabled = 7;

	// The scope the grants will apply to. If the role is at the global scope,
	// this can be an org or project. If the role is at an org
	// scope, this can be a project within the org. It is invalid for
	// this to be anything other than the role's scope when the role's scope is
	// a project.
	google.protobuf.StringValue grant_scope_id = 8 [json_name="grant_scope_id"];
	
	// The version can be used in subsiquent write requests to ensure this resource
	// has not changed and to fail the write if it has.
	// Output only.
	uint32 version = 9;

	// The IDs (only) of principals that are assigned to this role.
	// Output only.
	repeated string principal_ids = 10 [json_name="principal_ids"];

	// The principals that are assigned to this role.
	// Output only.
	repeated Principal principals = 11;

	// The grants that this role provides for its principals.
	// Output only.
<<<<<<< HEAD
	repeated string grants = 12;

	// The canonical version of the grants in the grants field with the same index.
	// Output only.
	repeated string grants_canonical = 13;
=======
	repeated string grant_strings = 11 [json_name="grant_strings"];
>>>>>>> 94b8c403

	// The parsed grant information.
	// Output only.
<<<<<<< HEAD
	repeated string grants_json = 14;
=======
	repeated Grant grants = 12;
>>>>>>> 94b8c403
}<|MERGE_RESOLUTION|>--- conflicted
+++ resolved
@@ -99,21 +99,9 @@
 
 	// The grants that this role provides for its principals.
 	// Output only.
-<<<<<<< HEAD
-	repeated string grants = 12;
-
-	// The canonical version of the grants in the grants field with the same index.
-	// Output only.
-	repeated string grants_canonical = 13;
-=======
-	repeated string grant_strings = 11 [json_name="grant_strings"];
->>>>>>> 94b8c403
+	repeated string grant_strings = 12 [json_name="grant_strings"];
 
 	// The parsed grant information.
 	// Output only.
-<<<<<<< HEAD
-	repeated string grants_json = 14;
-=======
-	repeated Grant grants = 12;
->>>>>>> 94b8c403
+	repeated Grant grants = 13;
 }