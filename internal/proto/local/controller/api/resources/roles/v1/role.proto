--- conflicted
+++ resolved
@@ -6,11 +6,8 @@
 
 import "google/protobuf/timestamp.proto";
 import "google/protobuf/wrappers.proto";
-<<<<<<< HEAD
 import "controller/api/resources/scopes/v1/scope.proto";
-=======
 import "controller/custom_options/v1/masks.proto";
->>>>>>> 168ae3a7
 
 message Principal {
 	// The ID of the principal.
@@ -65,17 +62,10 @@
 	resources.scopes.v1.ScopeInfo scope = 2;
 	
 	// Optional name for identification purposes
-<<<<<<< HEAD
-	google.protobuf.StringValue name = 3;
+	google.protobuf.StringValue name = 3 [(custom_options.v1.mask_mapping) = {this:"name" that: "name"}];
 
 	// Optional user-set description for identification purposes
-	google.protobuf.StringValue description = 4;
-=======
-	google.protobuf.StringValue name = 2 [(custom_options.v1.mask_mapping) = {this:"name" that: "name"}];
-
-	// Optional user-set description for identification purposes
-	google.protobuf.StringValue description = 3 [(custom_options.v1.mask_mapping) = {this:"description" that: "description"}];
->>>>>>> 168ae3a7
+	google.protobuf.StringValue description = 4 [(custom_options.v1.mask_mapping) = {this:"description" that: "description"}];
 
 	// The time this resource was created
 	// Output only.
@@ -93,11 +83,7 @@
 	// scope, this can be a project within the org. It is invalid for
 	// this to be anything other than the role's scope when the role's scope is
 	// a project.
-<<<<<<< HEAD
-	google.protobuf.StringValue grant_scope_id = 8 [json_name="grant_scope_id"];
-=======
-	google.protobuf.StringValue grant_scope_id = 7 [json_name="grant_scope_id", (custom_options.v1.mask_mapping) = {this:"grant_scope_id" that: "GrantScopeId"}];
->>>>>>> 168ae3a7
+	google.protobuf.StringValue grant_scope_id = 8 [json_name="grant_scope_id", (custom_options.v1.mask_mapping) = {this:"grant_scope_id" that: "GrantScopeId"}];
 	
 	// The version can be used in subsiquent write requests to ensure this resource
 	// has not changed and to fail the write if it has.
