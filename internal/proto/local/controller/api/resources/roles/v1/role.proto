syntax = "proto3";

package controller.api.resources.roles.v1;

option go_package = "github.com/hashicorp/watchtower/internal/gen/controller/api/resources/roles;roles";

import "google/protobuf/timestamp.proto";
import "google/protobuf/wrappers.proto";

// Role contains all fields related to a Role resource
message Role {
	// The ID of the Role
	// Output only.
	string id = 1;

	// Optional name for identification purposes
	google.protobuf.StringValue name = 2;

	// Optional user-set description for identification purposes
	google.protobuf.StringValue description = 3;

	// The time this resource was created
	// Output only.
	google.protobuf.Timestamp created_time = 4 [json_name="created_time"];

	// The time this resource was last updated.
	// Output only.
	google.protobuf.Timestamp updated_time = 5 [json_name="updated_time"];

	// Whether the resource is disabled
	google.protobuf.BoolValue disabled = 6;

<<<<<<< HEAD
	// The scope the grants will apply to. If the role is at the global scope,
	// this can be an organization or project. If the role is at an organization
	// scope, this can be a project within the organization. It is invalid for
	// this to be anything other than the role's scope when the role's scope is
	// a project.
	google.protobuf.StringValue grant_scope_id = 7 [json_name="grant_scope_id"];
=======
	// The version can be used in subsiquent write requests to ensure this resource
	// has not changed and to fail the write if it has.
	// Output only.
	uint32 version = 7;

	// The principals that are assigned this role.
	// Output only.
	repeated string user_ids = 8;
	// Output only.
	repeated string group_ids = 9;

	// The grants that this role provides for it's principals.
	// Output only.
	repeated string grants = 10;
>>>>>>> 1ddc59f8
}<|MERGE_RESOLUTION|>--- conflicted
+++ resolved
@@ -30,27 +30,25 @@
 	// Whether the resource is disabled
 	google.protobuf.BoolValue disabled = 6;
 
-<<<<<<< HEAD
 	// The scope the grants will apply to. If the role is at the global scope,
 	// this can be an organization or project. If the role is at an organization
 	// scope, this can be a project within the organization. It is invalid for
 	// this to be anything other than the role's scope when the role's scope is
 	// a project.
 	google.protobuf.StringValue grant_scope_id = 7 [json_name="grant_scope_id"];
-=======
+	
 	// The version can be used in subsiquent write requests to ensure this resource
 	// has not changed and to fail the write if it has.
 	// Output only.
-	uint32 version = 7;
+	uint32 version = 8;
 
 	// The principals that are assigned this role.
 	// Output only.
-	repeated string user_ids = 8;
+	repeated string user_ids = 9;
 	// Output only.
-	repeated string group_ids = 9;
+	repeated string group_ids = 10;
 
 	// The grants that this role provides for it's principals.
 	// Output only.
-	repeated string grants = 10;
->>>>>>> 1ddc59f8
+	repeated string grants = 11;
 }