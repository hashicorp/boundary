syntax = "proto3";

package controller.api.resources.sessions.v1;

import "controller/api/resources/scopes/v1/scope.proto";
import "google/protobuf/timestamp.proto";

option go_package = "github.com/hashicorp/boundary/sdk/pbs/controller/api/resources/sessions;sessions";

message SessionState {
  // The status of the Session, e.g. "pending", "active", "canceling", "terminated".
  string status = 10; // @gotags: `class:"public"`

  // Output only. The time the Session entered this state.
  google.protobuf.Timestamp start_time = 20 [json_name = "start_time"]; // @gotags: `class:"public"`

  // Output only. The time the Session stopped being in this state.
  google.protobuf.Timestamp end_time = 30 [json_name = "end_time"]; // @gotags: `class:"public"`
}

// Connection contains information about a specific connection in a session
message Connection {
  // client_tcp_address of the connection
  string client_tcp_address = 3; // @gotags: `class:"public"`

  // client_tcp_port of the connection
  uint32 client_tcp_port = 4; // @gotags: `class:"public"`

  // endpoint_tcp_address of the connection
  string endpoint_tcp_address = 5; // @gotags: `class:"public"`

  // endpoint_tcp_port of the connection
  uint32 endpoint_tcp_port = 6; // @gotags: `class:"public"`

  // bytes_up of the connection
  uint64 bytes_up = 7; // @gotags: `class:"public"`

  // bytes_down of the connection
  uint64 bytes_down = 8; // @gotags: `class:"public"`

  // closed_reason of the connection
  string closed_reason = 9; // @gotags: `class:"public"`
}

// Session contains all fields related to a Session resource
message Session {
<<<<<<< HEAD
  // Worker info previously contained only the worker's address.  A session
  // could have multiple connections through different workers, so if we need
  // to report worker information, it should probably be done on the connection.
=======
  // Worker info previously contained only the worker's address but was never
  // populated either in the database or on the API.  While worker id information
  // may become helpful on a session in the future, the worker id seems the most
  // relevant information since the address can change between the time the
  // session is created and a session connection is made through that worker.
>>>>>>> 472d7d52
  reserved "worker_info";

  // Output only. The ID of the Session.
  string id = 10; // @gotags: `class:"public"`

  // Output only. The ID of the Target that created this Session.
  string target_id = 20 [json_name = "target_id"]; // @gotags: `class:"public"`

  // Output only. Scope information for this resource.
  resources.scopes.v1.ScopeInfo scope = 30;

  // Output only. The time this resource was created.
  google.protobuf.Timestamp created_time = 60 [json_name = "created_time"]; // @gotags: `class:"public"`

  // Output only. The time this resource was last updated.
  google.protobuf.Timestamp updated_time = 70 [json_name = "updated_time"]; // @gotags: `class:"public"`

  // Version is used when canceling this Session to ensure that the operation is acting on a known session state.
  uint32 version = 80; // @gotags: `class:"public"`

  // Output only. Type of the Session (e.g. tcp).
  string type = 90; // @gotags: `class:"public"`

  // Output only. After this time the connection will be expired, e.g. forcefully terminated.
  google.protobuf.Timestamp expiration_time = 100 [json_name = "expiration_time"]; // @gotags: `class:"public"`

  // Output only. The ID of the Auth Token used to authenticate.
  string auth_token_id = 110 [json_name = "auth_token_id"]; // @gotags: `class:"public"`

  // Output only. The ID of the User that requested the Session.
  string user_id = 120 [json_name = "user_id"]; // @gotags: `class:"public"`

  // Output only. The Host Set sourcing the Host for this Session.
  string host_set_id = 130 [json_name = "host_set_id"]; // @gotags: `class:"public"`

  // Output only. The Host used by the Session.
  string host_id = 140 [json_name = "host_id"]; // @gotags: `class:"public"`

  // Output only. The Scope of the Session.
  string scope_id = 150 [json_name = "scope_id"]; // @gotags: `class:"public"`

  // Output only. The endpoint of the Session; that is, the address to which the worker is proxying data.
  string endpoint = 160; // @gotags: `class:"public"`

  // Output only. The states of this Session in descending order from the current state to the first.
  repeated SessionState states = 170;

  // Output only. The current status of this Session.
  string status = 180; // @gotags: `class:"public"`

  // Output only. The certificate generated for the session. Raw DER bytes.
  bytes certificate = 200; // @gotags: `class:"public"`

  // Output only. If the session is terminated, this provides a short description as to why.
  string termination_reason = 210 [json_name = "termination_reason"]; // @gotags: `class:"public"`

  // Output only. The available actions on this resource for this user.
  repeated string authorized_actions = 300 [json_name = "authorized_actions"]; // @gotags: `class:"public"`

  // Output only. The associated connections with this session.
  repeated Connection connections = 310;
}<|MERGE_RESOLUTION|>--- conflicted
+++ resolved
@@ -44,17 +44,11 @@
 
 // Session contains all fields related to a Session resource
 message Session {
-<<<<<<< HEAD
-  // Worker info previously contained only the worker's address.  A session
-  // could have multiple connections through different workers, so if we need
-  // to report worker information, it should probably be done on the connection.
-=======
   // Worker info previously contained only the worker's address but was never
   // populated either in the database or on the API.  While worker id information
   // may become helpful on a session in the future, the worker id seems the most
   // relevant information since the address can change between the time the
   // session is created and a session connection is made through that worker.
->>>>>>> 472d7d52
   reserved "worker_info";
 
   // Output only. The ID of the Session.
