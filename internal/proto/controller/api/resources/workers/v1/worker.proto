syntax = "proto3";

package controller.api.resources.workers.v1;

import "controller/api/resources/scopes/v1/scope.proto";
import "controller/custom_options/v1/options.proto";
import "google/protobuf/struct.proto";
import "google/protobuf/timestamp.proto";
import "google/protobuf/wrappers.proto";

option go_package = "github.com/hashicorp/boundary/sdk/pbs/controller/api/resources/workers;workers";

// WorkerConfig contains configuration values reported by the worker daemon.
message WorkerConfig {
  // Output only.  The address the worker daemon reports itself as reachable at.
  string address = 10;

  // Output only.  The name the worker daemon reports itself having.
  string name = 20;

  // Output only. The tags reporteed by the worker daemon.
  map<string, google.protobuf.ListValue> tags = 40;
}

// Worker contains all fields related to a Worker resource
message Worker {
  // Output only. The ID of the User.
  string id = 10; // @gotags: `class:"public"`

  // The ID of the Scope this resource is in.
  string scope_id = 20 [json_name = "scope_id"]; // @gotags: `class:"public"`

  // Output only. Scope information for this resource.
  resources.scopes.v1.ScopeInfo scope = 30;

  // Optional name for identification purposes.
  google.protobuf.StringValue name = 40 [
    (custom_options.v1.generate_sdk_option) = true,
    (custom_options.v1.mask_mapping) = {
      this: "name"
      that: "name"
    }
  ]; // @gotags: `class:"sensitive"`

  // Optional user-set description for identification purposes.
  google.protobuf.StringValue description = 50 [
    (custom_options.v1.generate_sdk_option) = true,
    (custom_options.v1.mask_mapping) = {
      this: "description"
      that: "description"
    }
  ]; // @gotags: `class:"sensitive"`

  // Output only. The time this resource was created.
  google.protobuf.Timestamp created_time = 60 [json_name = "created_time"]; // @gotags: `class:"public"`

  // Output only. The time this resource was last updated.
  google.protobuf.Timestamp updated_time = 70 [json_name = "updated_time"]; // @gotags: `class:"public"`

  // Version is used in mutation requests, after the initial creation, to ensure this resource has not changed.
  // The mutation will fail if the version does not match the latest known good version.
  uint32 version = 80; // @gotags: `class:"public"`

  // The address that this worker is reachable at.
  google.protobuf.StringValue address = 90 [
    (custom_options.v1.generate_sdk_option) = true,
    (custom_options.v1.mask_mapping) = {
      this: "address"
      that: "address"
    }
  ]; // @gotags: `class:"public"`

  // Output only.  This is the address used by authorized session.  The value
  // is the same as the address field if set. Otherwise it uses the address the
  // worker reports.
  string canonical_address = 100; // @gotags: `class:"public"`

  // Output only. The tags attached to this worker.
  map<string, google.protobuf.ListValue> tags = 110; // @gotags: `class:"public"`

  // Output only. The deduplicated union of the tags reported by the worker and
  // the tags added through the user facing api.  This is used when applying
  // worker filters.
  map<string, google.protobuf.ListValue> canonical_tags = 120; // @gotags: `class:"public"`

  // Output only. The time this worker daemon last reported its status.
  google.protobuf.Timestamp last_status_time = 130 [json_name = "last_status_time"]; // @gotags: `class:"public"`

  // Output only. The set of information the worker daemon has reported about
  // itself.
  WorkerConfig worker_config = 140 [json_name = "worker_config"];

<<<<<<< HEAD
  // Output only. The number of sessions that this worker is currently handling.
  uint32 active_session_count = 150 [json_name = "active_session_count"]; // @gotags: `class:"public"`

  // TODO: Add worker auth related fields.
=======
  // worker_auth_token is input only. Supports the worker led node
  // enrollment flow where this credentials token is produced by a worker. This
  // token is a base58 encoded types.FetchNodeCredentialsRequest from
  // https://github.com/hashicorp/nodeenrollment
  google.protobuf.StringValue worker_auth_token = 150 [json_name = "worker_auth_token"]; // @gotags: `class:"public"`
>>>>>>> fdf43fc4

  // Output only. The available actions on this resource for the requester.
  repeated string authorized_actions = 300 [json_name = "authorized_actions"]; // @gotags: `class:"public"`
}<|MERGE_RESOLUTION|>--- conflicted
+++ resolved
@@ -90,18 +90,14 @@
   // itself.
   WorkerConfig worker_config = 140 [json_name = "worker_config"];
 
-<<<<<<< HEAD
-  // Output only. The number of sessions that this worker is currently handling.
-  uint32 active_session_count = 150 [json_name = "active_session_count"]; // @gotags: `class:"public"`
-
-  // TODO: Add worker auth related fields.
-=======
   // worker_auth_token is input only. Supports the worker led node
   // enrollment flow where this credentials token is produced by a worker. This
   // token is a base58 encoded types.FetchNodeCredentialsRequest from
   // https://github.com/hashicorp/nodeenrollment
   google.protobuf.StringValue worker_auth_token = 150 [json_name = "worker_auth_token"]; // @gotags: `class:"public"`
->>>>>>> fdf43fc4
+
+  // Output only. The number of sessions that this worker is currently handling.
+  uint32 active_session_count = 160 [json_name = "active_session_count"]; // @gotags: `class:"public"`
 
   // Output only. The available actions on this resource for the requester.
   repeated string authorized_actions = 300 [json_name = "authorized_actions"]; // @gotags: `class:"public"`
