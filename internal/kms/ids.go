package kms

import (
	"fmt"

	"github.com/hashicorp/boundary/internal/db"
)

const (
	RootKeyPrefix        = "krk"
	RootKeyVersionPrefix = "krkv"
)

<<<<<<< HEAD
=======
// NewRootKeyId
>>>>>>> 4ce2fdee
func NewRootKeyId() (string, error) {
	id, err := db.NewPublicId(RootKeyPrefix)
	if err != nil {
		return "", fmt.Errorf("new root key id: %w", err)
	}
	return id, nil
}

func NewRootKeyVersionId() (string, error) {
	id, err := db.NewPublicId(RootKeyVersionPrefix)
	if err != nil {
		return "", fmt.Errorf("new root key version id: %w", err)
	}
	return id, nil
}<|MERGE_RESOLUTION|>--- conflicted
+++ resolved
@@ -11,10 +11,7 @@
 	RootKeyVersionPrefix = "krkv"
 )
 
-<<<<<<< HEAD
-=======
 // NewRootKeyId
->>>>>>> 4ce2fdee
 func NewRootKeyId() (string, error) {
 	id, err := db.NewPublicId(RootKeyPrefix)
 	if err != nil {
