package kms

import (
	"context"
	"fmt"
	"io"
	"reflect"
	"sync"
	"time"

	"github.com/hashicorp/boundary/internal/db"
	"github.com/hashicorp/boundary/internal/errors"
	"github.com/hashicorp/boundary/internal/types/scope"
	"github.com/hashicorp/go-dbw"
	wrappingKms "github.com/hashicorp/go-kms-wrapping/extras/kms/v2"
	wrapping "github.com/hashicorp/go-kms-wrapping/v2"
)

<<<<<<< HEAD
// ExternalWrappers holds wrappers defined outside of Boundary, e.g. in its
// configuration file.
type ExternalWrappers struct {
	m             sync.RWMutex
	root          wrapping.Wrapper
	workerAuth    wrapping.Wrapper
	workerStorage wrapping.Wrapper
	recovery      wrapping.Wrapper
}

// Root returns the wrapper for root keys
func (e *ExternalWrappers) Root() wrapping.Wrapper {
	e.m.RLock()
	defer e.m.RUnlock()
	return e.root
}

// WorkerAuth returns the wrapper for worker authentication
func (e *ExternalWrappers) WorkerAuth() wrapping.Wrapper {
	e.m.RLock()
	defer e.m.RUnlock()
	return e.workerAuth
}

// WorkerStorage returns the wrapper for PKI worker storage
func (e *ExternalWrappers) WorkerStorage() wrapping.Wrapper {
	e.m.RLock()
	defer e.m.RUnlock()
	return e.workerStorage
}

// Recovery returns the wrapper for recovery operations
func (e *ExternalWrappers) Recovery() wrapping.Wrapper {
	e.m.RLock()
	defer e.m.RUnlock()
	return e.recovery
}

=======
>>>>>>> a281d102
// Kms is a way to access wrappers for a given scope and purpose. Since keys can
// never change, only be added or (eventually) removed, it opportunistically
// caches, going to the database as needed.
type Kms struct {
	underlying          *wrappingKms.Kms
	reader              db.Reader
	derivedPurposeCache sync.Map
}

// New creates a Kms using the provided reader and writer.  No options are
// currently supported.
func New(ctx context.Context, reader *db.Db, writer *db.Db, _ ...Option) (*Kms, error) {
	const op = "kms.(Kms).New"
	if isNil(reader) {
		return nil, errors.New(ctx, errors.InvalidParameter, op, "missing reader")
	}
	if isNil(writer) {
		return nil, errors.New(ctx, errors.InvalidParameter, op, "missing writer")
	}
	purposes := stdNewKmsPurposes()

	r := dbw.New(reader.UnderlyingDB())
	w := dbw.New(writer.UnderlyingDB())
	k, err := wrappingKms.New(r, w, purposes, wrappingKms.WithCache(true))
	if err != nil {
		return nil, errors.Wrap(ctx, err, op, errors.WithMsg("error creating new in-memory kms"))
	}
	return &Kms{
		underlying: k,
		reader:     reader,
	}, nil
}

// NewUsingReaderWriter creates a Kms using the provided reader and writer.  No
// options are currently supported.
func NewUsingReaderWriter(ctx context.Context, reader db.Reader, writer db.Writer, _ ...Option) (*Kms, error) {
	const op = "kms.(Kms).New"
	if isNil(reader) {
		return nil, errors.New(ctx, errors.InvalidParameter, op, "missing reader")
	}
	if isNil(writer) {
		return nil, errors.New(ctx, errors.InvalidParameter, op, "missing writer")
	}
	purposes := stdNewKmsPurposes()

	r, err := convertToRW(ctx, reader)
	if err != nil {
		return nil, errors.Wrap(ctx, err, op)
	}
	w, err := convertToRW(ctx, writer)
	if err != nil {
		return nil, errors.Wrap(ctx, err, op)
	}
	k, err := wrappingKms.New(r, w, purposes, wrappingKms.WithCache(true))
	if err != nil {
		return nil, errors.Wrap(ctx, err, op, errors.WithMsg("error creating new in-memory kms"))
	}
	return &Kms{
		underlying: k,
		reader:     reader,
	}, nil
}

func convertToRW(ctx context.Context, r interface{}) (*dbw.RW, error) {
	const op = "kms.convertToDb"
	d, ok := r.(*db.Db)
	if !ok {
		return nil, errors.New(ctx, errors.InvalidParameter, op, "unable to convert to db.DB")
	}
	return dbw.New(d.UnderlyingDB()), nil
}

// AddExternalWrappers allows setting the external keys.
func (k *Kms) AddExternalWrappers(ctx context.Context, opt ...Option) error {
	const op = "kms.(Kms).AddExternalWrappers"

	opts := getOpts(opt...)
	if opts.withRootWrapper != nil {
		if err := k.underlying.AddExternalWrapper(ctx, wrappingKms.KeyPurpose(KeyPurposeRootKey.String()), opts.withRootWrapper); err != nil {
			return errors.Wrap(ctx, err, op, errors.WithMsg("unable to add root wrapper"))
		}
	}
	if opts.withWorkerAuthWrapper != nil {
		if err := k.underlying.AddExternalWrapper(ctx, wrappingKms.KeyPurpose(KeyPurposeWorkerAuth.String()), opts.withWorkerAuthWrapper); err != nil {
			return errors.Wrap(ctx, err, op, errors.WithMsg("unable to add worker auth wrapper"))
		}
	}
	if opts.withWorkerStorageWrapper != nil {
		ext.workerStorage = opts.withWorkerStorageWrapper
		keyId, err := ext.workerStorage.KeyId(ctx)
		if err != nil {
			return errors.Wrap(ctx, err, op, errors.WithMsg("error reading worker storage wrapper key ID"))
		}
		if keyId == "" {
			return errors.New(ctx, errors.InvalidParameter, op, "worker storage wrapper has no key ID")
		}
	}
	if opts.withRecoveryWrapper != nil {
		if err := k.underlying.AddExternalWrapper(ctx, wrappingKms.KeyPurpose(KeyPurposeRecovery.String()), opts.withRecoveryWrapper); err != nil {
			return errors.Wrap(ctx, err, op, errors.WithMsg("unable to add recovery wrapper"))
		}
	}
	return nil
}

<<<<<<< HEAD
func (k *Kms) GetExternalWrappers() *ExternalWrappers {
	k.externalScopeCacheMutex.RLock()
	defer k.externalScopeCacheMutex.RUnlock()

	ext := k.externalScopeCache[scope.Global.String()]
	ext.m.RLock()
	defer ext.m.RUnlock()

	ret := &ExternalWrappers{
		root:          ext.root,
		workerAuth:    ext.workerAuth,
		workerStorage: ext.workerStorage,
		recovery:      ext.recovery,
	}
	return ret
}

=======
>>>>>>> a281d102
// GetWrapper returns a wrapper for the given scope and purpose. When a keyId is
// passed, it will ensure that the returning wrapper has that key ID in the
// multiwrapper. This is not necessary for encryption but should be supplied for
// decryption.
func (k *Kms) GetWrapper(ctx context.Context, scopeId string, purpose KeyPurpose, opt ...Option) (wrapping.Wrapper, error) {
	const op = "kms.(Kms).GetWrapper"
	if scopeId == "" {
		return nil, errors.New(ctx, errors.InvalidParameter, op, "missing scope id")
	}
	if purpose == KeyPurposeUnknown {
		return nil, errors.New(ctx, errors.InvalidParameter, op, "missing purpose")
	}
	opts := getOpts(opt...)
	w, err := k.underlying.GetWrapper(ctx, scopeId, wrappingKms.KeyPurpose(purpose.String()), wrappingKms.WithKeyId(opts.withKeyId))
	if err != nil {
		return nil, errors.Wrap(ctx, err, op, errors.WithMsg("unable to get wrapper"))
	}
	return w, err
}

// GetExternalWrappers returns the Kms' ExternalWrappers
func (k *Kms) GetExternalWrappers(ctx context.Context) *ExternalWrappers {
	const op = "kms.(Kms).GetExternalWrappers"
	ret := &ExternalWrappers{}
	if root, err := k.underlying.GetExternalRootWrapper(); err == nil {
		ret.root = root
	}
	if workerAuth, err := k.underlying.GetExternalWrapper(ctx, wrappingKms.KeyPurpose(KeyPurposeWorkerAuth.String())); err == nil {
		ret.workerAuth = workerAuth
	}
	if recovery, err := k.underlying.GetExternalWrapper(ctx, wrappingKms.KeyPurpose(KeyPurposeRecovery.String())); err == nil {
		ret.recovery = recovery
	}
	return ret
}

// GetDerivedPurposeCache returns the raw derived purpose cache
func (k *Kms) GetDerivedPurposeCache() *sync.Map {
	return &k.derivedPurposeCache
}

// ReconcileKeys will reconcile the keys in the kms against known possible
// issues.  This function reconciles the global scope unless the
// WithScopeIds(...) option is provided
func (k *Kms) ReconcileKeys(ctx context.Context, randomReader io.Reader, opt ...Option) error {
	const op = "kms.ReconcileKeys"
	if isNil(randomReader) {
		return errors.New(ctx, errors.InvalidParameter, op, "missing rand reader")
	}
	// it's possible that the global audit key was created after this instance's
	// database was initialized... so check if the audit wrapper is available
	// for the global scope and if not, then add one to the global scope
	if _, err := k.GetWrapper(ctx, scope.Global.String(), KeyPurposeAudit); err != nil {
		if err := k.underlying.ReconcileKeys(
			ctx,
			[]string{scope.Global.String()},
			[]wrappingKms.KeyPurpose{wrappingKms.KeyPurpose(KeyPurposeAudit.String())},
			wrappingKms.WithRandomReader(randomReader),
		); err != nil {
			return errors.Wrap(ctx, err, op, errors.WithMsg(fmt.Sprintf("error creating audit key in scope %s", scope.Global.String())))
		}
	}

	opts := getOpts(opt...)
	if len(opts.withScopeIds) > 0 {
		if err := k.underlying.ReconcileKeys(
			ctx,
			opts.withScopeIds,
			// just add additional purposes as needed going forward to reconcile
			// new keys as they are added.
			[]wrappingKms.KeyPurpose{wrappingKms.KeyPurpose(KeyPurposeOidc.String())},
			wrappingKms.WithRandomReader(randomReader),
		); err != nil {
			return errors.Wrap(ctx, err, op, errors.WithMsg(fmt.Sprintf("error creating keys in scopes %s", opts.withScopeIds)))
		}
	}
	return nil
}

// CreateKeys creates the root key and DEKs returns a map of the new keys.
// Supports the WithRandomReader(...) and WithReaderWriter(...) options.
// When WithReaderWriter(...) is used the caller is responsible for managing the
// transaction which allows this capability to be shared with the iam repo when
// it's creating Scopes.
func (k *Kms) CreateKeys(ctx context.Context, scopeId string, opt ...Option) error {
	const op = "kms.(Kms).CreateKeysTx"
	if scopeId == "" {
		return errors.New(ctx, errors.InvalidParameter, op, "missing scope id")
	}
	opts := getOpts(opt...)
	kmsOpts := []wrappingKms.Option{wrappingKms.WithRandomReader(opts.withRandomReader)}
	switch {
	case !isNil(opts.withReader) && isNil(opts.withWriter):
		return errors.New(ctx, errors.InvalidParameter, op, "missing writer")
	case isNil(opts.withReader) && !isNil(opts.withWriter):
		return errors.New(ctx, errors.InvalidParameter, op, "missing reader")
	case !isNil(opts.withReader) && !isNil(opts.withWriter):
		r, err := convertToRW(ctx, opts.withReader)
		if err != nil {
			return errors.Wrap(ctx, err, op, errors.WithMsg("unable to convert reader"))
		}
		w, err := convertToRW(ctx, opts.withWriter)
		if err != nil {
			return errors.Wrap(ctx, err, op, errors.WithMsg("unable to convert writer"))
		}
		kmsOpts = append(kmsOpts, wrappingKms.WithReaderWriter(r, w))
	}
	purposes := make([]wrappingKms.KeyPurpose, 0, len(ValidDekPurposes()))
	for _, p := range ValidDekPurposes() {
		purposes = append(purposes, wrappingKms.KeyPurpose(p.String()))
	}
	if err := k.underlying.CreateKeys(ctx, scopeId, purposes, kmsOpts...); err != nil {
		return errors.Wrap(ctx, err, op)
	}
	return nil
}

// ClearCache will clear the kms's cache which is useful after a scope has been
// deleted.
func (k *Kms) ClearCache(ctx context.Context) error {
	const op = "kms.(Kms).ClearCache"
	if err := k.underlying.ClearCache(ctx); err != nil {
		return errors.Wrap(ctx, err, op)
	}
	return nil
}

// VerifyGlobalRoot will verify that the global root wrapper is reasonable.
func (k *Kms) VerifyGlobalRoot(ctx context.Context) error {
	const op = "kms.(Kms).VerifyGlobalRoot"
	var keys []*rootKey
	if err := k.reader.SearchWhere(ctx, &keys, "1=1", nil, db.WithLimit(1), db.WithOrder("create_time asc")); err != nil {
		return errors.Wrap(ctx, err, op)
	}
	for _, rk := range keys {
		if rk.ScopeId == scope.Global.String() {
			return nil
		}
	}
	return errors.New(ctx, errors.MigrationIntegrity, op, "can't find global scoped root key")
}

func stdNewKmsPurposes() []wrappingKms.KeyPurpose {
	purposes := make([]wrappingKms.KeyPurpose, 0, len(ValidDekPurposes()))
	for _, p := range ValidDekPurposes() {
		purposes = append(purposes, wrappingKms.KeyPurpose(p.String()))
	}
	purposes = append(purposes, wrappingKms.KeyPurpose(KeyPurposeWorkerAuth.String()), wrappingKms.KeyPurpose(KeyPurposeRecovery.String()))
	return purposes
}

func isNil(i interface{}) bool {
	if i == nil {
		return true
	}
	switch reflect.TypeOf(i).Kind() {
	case reflect.Ptr, reflect.Map, reflect.Array, reflect.Chan, reflect.Slice:
		return reflect.ValueOf(i).IsNil()
	}
	return false
}

type rootKey struct {
	PrivateId  string    `gorm:"primary_key"`
	ScopeId    string    `gorm:"default:null"`
	CreateTime time.Time `gorm:"default:current_timestamp"`
}

func (*rootKey) TableName() string { return "kms_root_key" }<|MERGE_RESOLUTION|>--- conflicted
+++ resolved
@@ -16,47 +16,6 @@
 	wrapping "github.com/hashicorp/go-kms-wrapping/v2"
 )
 
-<<<<<<< HEAD
-// ExternalWrappers holds wrappers defined outside of Boundary, e.g. in its
-// configuration file.
-type ExternalWrappers struct {
-	m             sync.RWMutex
-	root          wrapping.Wrapper
-	workerAuth    wrapping.Wrapper
-	workerStorage wrapping.Wrapper
-	recovery      wrapping.Wrapper
-}
-
-// Root returns the wrapper for root keys
-func (e *ExternalWrappers) Root() wrapping.Wrapper {
-	e.m.RLock()
-	defer e.m.RUnlock()
-	return e.root
-}
-
-// WorkerAuth returns the wrapper for worker authentication
-func (e *ExternalWrappers) WorkerAuth() wrapping.Wrapper {
-	e.m.RLock()
-	defer e.m.RUnlock()
-	return e.workerAuth
-}
-
-// WorkerStorage returns the wrapper for PKI worker storage
-func (e *ExternalWrappers) WorkerStorage() wrapping.Wrapper {
-	e.m.RLock()
-	defer e.m.RUnlock()
-	return e.workerStorage
-}
-
-// Recovery returns the wrapper for recovery operations
-func (e *ExternalWrappers) Recovery() wrapping.Wrapper {
-	e.m.RLock()
-	defer e.m.RUnlock()
-	return e.recovery
-}
-
-=======
->>>>>>> a281d102
 // Kms is a way to access wrappers for a given scope and purpose. Since keys can
 // never change, only be added or (eventually) removed, it opportunistically
 // caches, going to the database as needed.
@@ -162,26 +121,6 @@
 	return nil
 }
 
-<<<<<<< HEAD
-func (k *Kms) GetExternalWrappers() *ExternalWrappers {
-	k.externalScopeCacheMutex.RLock()
-	defer k.externalScopeCacheMutex.RUnlock()
-
-	ext := k.externalScopeCache[scope.Global.String()]
-	ext.m.RLock()
-	defer ext.m.RUnlock()
-
-	ret := &ExternalWrappers{
-		root:          ext.root,
-		workerAuth:    ext.workerAuth,
-		workerStorage: ext.workerStorage,
-		recovery:      ext.recovery,
-	}
-	return ret
-}
-
-=======
->>>>>>> a281d102
 // GetWrapper returns a wrapper for the given scope and purpose. When a keyId is
 // passed, it will ensure that the returning wrapper has that key ID in the
 // multiwrapper. This is not necessary for encryption but should be supplied for
