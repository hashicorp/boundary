--- conflicted
+++ resolved
@@ -8,10 +8,7 @@
 	"github.com/hashicorp/boundary/internal/db"
 	"github.com/hashicorp/boundary/internal/iam"
 	"github.com/hashicorp/boundary/internal/kms"
-<<<<<<< HEAD
 	"github.com/hashicorp/boundary/internal/kms/store"
-=======
->>>>>>> 4ce2fdee
 	"github.com/stretchr/testify/assert"
 	"github.com/stretchr/testify/require"
 	"google.golang.org/protobuf/proto"
@@ -24,12 +21,8 @@
 	t.Parallel()
 	conn, _ := db.TestSetup(t, "postgres")
 	wrapper := db.TestWrapper(t)
-<<<<<<< HEAD
 	org, _ := iam.TestScopes(t, iam.TestRepo(t, conn, wrapper))
 	require.NoError(t, conn.Where("1=1").Delete(kms.AllocRootKey()).Error)
-=======
-	org, _ := iam.TestScopes(t, conn)
->>>>>>> 4ce2fdee
 	rootKey := kms.TestRootKey(t, conn, org.PublicId)
 	type args struct {
 		rootId string
@@ -111,12 +104,9 @@
 	t.Parallel()
 	conn, _ := db.TestSetup(t, "postgres")
 	wrapper := db.TestWrapper(t)
-<<<<<<< HEAD
 	rw := db.New(conn)
 	org, _ := iam.TestScopes(t, iam.TestRepo(t, conn, wrapper))
 	require.NoError(t, conn.Where("1=1").Delete(kms.AllocRootKey()).Error)
-=======
->>>>>>> 4ce2fdee
 	rk := kms.TestRootKey(t, conn, org.PublicId)
 
 	tests := []struct {
@@ -176,12 +166,8 @@
 	wrapper := db.TestWrapper(t)
 	t.Run("valid", func(t *testing.T) {
 		assert := assert.New(t)
-<<<<<<< HEAD
 		org, _ := iam.TestScopes(t, iam.TestRepo(t, conn, wrapper))
 		require.NoError(t, conn.Where("1=1").Delete(kms.AllocRootKey()).Error)
-=======
-		org, _ := iam.TestScopes(t, conn)
->>>>>>> 4ce2fdee
 		rk := kms.TestRootKey(t, conn, org.PublicId)
 		k := kms.TestRootKeyVersion(t, conn, wrapper, rk.PrivateId, []byte("test key"))
 		cp := k.Clone()
@@ -189,12 +175,8 @@
 	})
 	t.Run("not-equal", func(t *testing.T) {
 		assert := assert.New(t)
-<<<<<<< HEAD
 		org, _ := iam.TestScopes(t, iam.TestRepo(t, conn, wrapper))
 		require.NoError(t, conn.Where("1=1").Delete(kms.AllocRootKey()).Error)
-=======
-		org, _ := iam.TestScopes(t, conn)
->>>>>>> 4ce2fdee
 		rk := kms.TestRootKey(t, conn, org.PublicId)
 		k := kms.TestRootKeyVersion(t, conn, wrapper, rk.PrivateId, []byte("test key"))
 		k2 := kms.TestRootKeyVersion(t, conn, wrapper, rk.PrivateId, []byte("test key"))
@@ -205,11 +187,7 @@
 
 func TestRootKeyVersion_SetTableName(t *testing.T) {
 	t.Parallel()
-<<<<<<< HEAD
 	defaultTableName := kms.DefaultRootKeyVersionTableName
-=======
-	defaultTableName := "kms_root_key_version"
->>>>>>> 4ce2fdee
 	tests := []struct {
 		name      string
 		setNameTo string
@@ -231,14 +209,10 @@
 			assert, require := assert.New(t), require.New(t)
 			def := kms.AllocRootKeyVersion()
 			require.Equal(defaultTableName, def.TableName())
-<<<<<<< HEAD
 			s := &kms.RootKeyVersion{
 				RootKeyVersion: &store.RootKeyVersion{},
 			}
 			s.SetTableName(tt.initialName)
-=======
-			s := kms.AllocRootKeyVersion()
->>>>>>> 4ce2fdee
 			s.SetTableName(tt.setNameTo)
 			assert.Equal(tt.want, s.TableName())
 		})
