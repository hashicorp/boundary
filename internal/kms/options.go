package kms

import (
	"io"

	"github.com/hashicorp/boundary/internal/db"
	wrapping "github.com/hashicorp/go-kms-wrapping/v2"
)

// getOpts - iterate the inbound Options and return a struct
func getOpts(opt ...Option) options {
	opts := getDefaultOptions()
	for _, o := range opt {
		o(&opts)
	}
	return opts
}

// Option - how Options are passed as arguments
type Option func(*options)

// options = how options are represented
type options struct {
<<<<<<< HEAD
	withLimit                int
	withRootWrapper          wrapping.Wrapper
	withWorkerAuthWrapper    wrapping.Wrapper
	withWorkerStorageWrapper wrapping.Wrapper
	withRecoveryWrapper      wrapping.Wrapper
	withRepository           *Repository
	withOrderByVersion       db.OrderBy
	withKeyId                string
	withScopeIds             []string
=======
	withLimit             int
	withRootWrapper       wrapping.Wrapper
	withWorkerAuthWrapper wrapping.Wrapper
	withRecoveryWrapper   wrapping.Wrapper
	withOrderByVersion    db.OrderBy
	withKeyId             string
	withScopeIds          []string
	withRandomReader      io.Reader
	withReader            db.Reader
	withWriter            db.Writer
>>>>>>> a281d102
}

func getDefaultOptions() options {
	return options{}
}

// WithLimit provides an option to provide a limit. Intentionally allowing
// negative integers. If WithLimit < 0, then unlimited results are returned. If
// WithLimit == 0, then default limits are used for results.
func WithLimit(limit int) Option {
	return func(o *options) {
		o.withLimit = limit
	}
}

// WithRootWrapper sets the external root wrapper for a given scope
func WithRootWrapper(w wrapping.Wrapper) Option {
	return func(o *options) {
		o.withRootWrapper = w
	}
}

// WithWorkerAuthWrapper sets the external worker authentication wrapper for a
// given scope
func WithWorkerAuthWrapper(w wrapping.Wrapper) Option {
	return func(o *options) {
		o.withWorkerAuthWrapper = w
	}
}

// WithWorkerStorageWraper sets the external pki worker storage wrapper for a
// given scope
func WithWorkerStorageWraper(w wrapping.Wrapper) Option {
	return func(o *options) {
		o.withWorkerStorageWrapper = w
	}
}

// WithRecoveryWrapper sets the recovery wrapper for a given scope
func WithRecoveryWrapper(w wrapping.Wrapper) Option {
	return func(o *options) {
		o.withRecoveryWrapper = w
	}
}

// WithOrderByVersion provides an option to specify ordering by the
// CreateTime field.
func WithOrderByVersion(orderBy db.OrderBy) Option {
	const col = "version"
	return func(o *options) {
		o.withOrderByVersion = orderBy
	}
}

// WithKeyId allows specifying a key ID that should be found in a scope's
// multiwrapper; if it is not found, keys will be refreshed
func WithKeyId(keyId string) Option {
	return func(o *options) {
		o.withKeyId = keyId
	}
}

// WithScopeIds allows the specifying of optional scope ids.
func WithScopeIds(scopeId ...string) Option {
	return func(o *options) {
		o.withScopeIds = scopeId
	}
}

// WithRandomReader(...) option allows an optional random reader to be
// provided.  By default the reader from crypto/rand will be used.
func WithRandomReader(randomReader io.Reader) Option {
	return func(o *options) {
		o.withRandomReader = randomReader
	}
}

// WithReaderWriter allows the caller to pass an inflight transaction to be used
// for all database operations. If WithReaderWriter(...) is used, then the
// caller is responsible for managing the transaction. The purpose of the
// WithReaderWriter(...) option is to allow the caller to create the scope and
// all of its keys in the same transaction.
func WithReaderWriter(r db.Reader, w db.Writer) Option {
	return func(o *options) {
		o.withReader = r
		o.withWriter = w
	}
}<|MERGE_RESOLUTION|>--- conflicted
+++ resolved
@@ -21,20 +21,10 @@
 
 // options = how options are represented
 type options struct {
-<<<<<<< HEAD
-	withLimit                int
-	withRootWrapper          wrapping.Wrapper
-	withWorkerAuthWrapper    wrapping.Wrapper
-	withWorkerStorageWrapper wrapping.Wrapper
-	withRecoveryWrapper      wrapping.Wrapper
-	withRepository           *Repository
-	withOrderByVersion       db.OrderBy
-	withKeyId                string
-	withScopeIds             []string
-=======
 	withLimit             int
 	withRootWrapper       wrapping.Wrapper
 	withWorkerAuthWrapper wrapping.Wrapper
+	withWorkerStorageWrapper wrapping.Wrapper
 	withRecoveryWrapper   wrapping.Wrapper
 	withOrderByVersion    db.OrderBy
 	withKeyId             string
@@ -42,7 +32,6 @@
 	withRandomReader      io.Reader
 	withReader            db.Reader
 	withWriter            db.Writer
->>>>>>> a281d102
 }
 
 func getDefaultOptions() options {
