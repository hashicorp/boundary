--- conflicted
+++ resolved
@@ -641,17 +641,9 @@
 			want:  []*AuthToken{},
 		},
 		{
-<<<<<<< HEAD
-			name:       "empty-org-id",
-			orgId:      "",
-			want:       nil,
-			wantIsErr:  errors.InvalidParameter,
-			wantErrMsg: "authtoken.(Repository).ListAuthTokens: missing org id: parameter violation: error #100",
-=======
 			name:  "empty-org-id",
 			orgId: "",
 			want:  []*AuthToken{},
->>>>>>> ba6c0df8
 		},
 	}
 
@@ -662,17 +654,10 @@
 			repo, err := NewRepository(rw, rw, kms)
 			require.NoError(err)
 			require.NotNil(repo)
-
-<<<<<<< HEAD
 			got, err := repo.ListAuthTokens(context.Background(), tt.orgId)
 			if tt.wantIsErr != 0 {
 				assert.Truef(errors.Match(errors.T(tt.wantIsErr), err), "Unexpected error %s", err)
 				assert.Equal(tt.wantErrMsg, err.Error())
-=======
-			got, err := repo.ListAuthTokens(context.Background(), []string{tt.orgId})
-			if tt.wantErr != nil {
-				assert.Truef(errors.Is(err, tt.wantErr), "want err: %q got: %q", tt.wantErr, err)
->>>>>>> ba6c0df8
 				return
 			}
 			assert.NoError(err)
