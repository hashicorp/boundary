package plugin

import (
	"context"
	"testing"

	"github.com/hashicorp/boundary/internal/db"
	"github.com/hashicorp/boundary/internal/host/plugin/store"
	"github.com/hashicorp/boundary/internal/iam"
	"github.com/hashicorp/boundary/internal/plugin/host"
	"github.com/stretchr/testify/assert"
	"github.com/stretchr/testify/require"
)

func TestHostSet_Create(t *testing.T) {
	conn, _ := db.TestSetup(t, "postgres")
	wrapper := db.TestWrapper(t)
	_, prj := iam.TestScopes(t, iam.TestRepo(t, conn, wrapper))
	plg := host.TestPlugin(t, conn, "test", "prefix")
	cat := TestCatalog(t, conn, prj.PublicId, plg.GetPublicId())
	cat2 := TestCatalog(t, conn, prj.PublicId, plg.GetPublicId())

	type args struct {
		catalogId string
		opts      []Option
	}

	tests := []struct {
		name    string
		args    args
		want    *HostSet
		wantErr bool
	}{
		{
			name: "blank-catalogId",
			args: args{
				catalogId: "",
			},
			want: &HostSet{HostSet: &store.HostSet{
				Attributes: []byte("{}"),
			}},
			wantErr: true,
		},
		{
			name: "valid-no-options",
			args: args{
				catalogId: cat.GetPublicId(),
			},
			want: &HostSet{
				HostSet: &store.HostSet{
					CatalogId:  cat.GetPublicId(),
					Attributes: []byte("{}"),
				},
			},
		},
		{
			name: "valid-with-name",
			args: args{
				catalogId: cat.GetPublicId(),
				opts: []Option{
					WithName("test-name"),
				},
			},
			want: &HostSet{
				HostSet: &store.HostSet{
					CatalogId:  cat.GetPublicId(),
					Name:       "test-name",
					Attributes: []byte("{}"),
				},
			},
		},
		{
			name: "duplicate-name",
			args: args{
				catalogId: cat.GetPublicId(),
				opts: []Option{
					WithName("test-name"),
				},
			},
			want: &HostSet{
				HostSet: &store.HostSet{
					CatalogId:  cat.GetPublicId(),
					Name:       "test-name",
					Attributes: []byte("{}"),
				},
			},
			wantErr: true,
		},
		{
			name: "valid-duplicate-name-different-catalog",
			args: args{
				catalogId: cat2.GetPublicId(),
				opts: []Option{
					WithName("test-name"),
				},
			},
			want: &HostSet{
				HostSet: &store.HostSet{
					CatalogId:  cat2.GetPublicId(),
					Name:       "test-name",
					Attributes: []byte("{}"),
				},
			},
		},
		{
			name: "valid-with-description",
			args: args{
				catalogId: cat.GetPublicId(),
				opts: []Option{
					WithDescription("test-description"),
				},
			},
			want: &HostSet{
				HostSet: &store.HostSet{
					CatalogId:   cat.GetPublicId(),
					Description: "test-description",
					Attributes:  []byte("{}"),
				},
			},
		},
		{
			name: "valid-with-attributes",
			args: args{
				catalogId: cat.GetPublicId(),
				opts: []Option{
					WithAttributes(map[string]interface{}{"foo": "bar"}),
				},
			},
			want: &HostSet{
				HostSet: &store.HostSet{
					CatalogId:  cat.GetPublicId(),
					Attributes: []byte(`{"foo":"bar"}`),
				},
			},
		},
	}

	for _, tt := range tests {
		tt := tt
		t.Run(tt.name, func(t *testing.T) {
			ctx := context.Background()
			got, err := NewHostSet(ctx, tt.args.catalogId, tt.args.opts...)
			require.NoError(t, err)
			require.NotNil(t, got)
			assert.Emptyf(t, got.PublicId, "PublicId set")
			assert.Equal(t, tt.want, got)

<<<<<<< HEAD
			id, err := newHostSetId(plg.GetIdPrefix())
=======
			id, err := newHostSetId(ctx, plg.GetIdPrefix())
>>>>>>> 4f09f1d7
			assert.NoError(t, err)

			tt.want.PublicId = id
			got.PublicId = id

			w := db.New(conn)
			err = w.Create(context.Background(), got)
			if tt.wantErr {
				assert.Error(t, err)
			} else {
				assert.NoError(t, err)
			}
		})
	}
}

func TestHostSet_SetTableName(t *testing.T) {
	defaultTableName := "host_plugin_set"
	tests := []struct {
		name        string
		initialName string
		setNameTo   string
		want        string
	}{
		{
			name:        "new-name",
			initialName: "",
			setNameTo:   "new-name",
			want:        "new-name",
		},
		{
			name:        "reset to default",
			initialName: "initial",
			setNameTo:   "",
			want:        defaultTableName,
		},
	}
	for _, tt := range tests {
		t.Run(tt.name, func(t *testing.T) {
			assert, require := assert.New(t), require.New(t)
			def := &HostSet{
				HostSet: &store.HostSet{},
			}
			require.Equal(defaultTableName, def.TableName())
			s := &HostSet{
				HostSet:   &store.HostSet{},
				tableName: tt.initialName,
			}
			s.SetTableName(tt.setNameTo)
			assert.Equal(tt.want, s.TableName())
		})
	}
}<|MERGE_RESOLUTION|>--- conflicted
+++ resolved
@@ -145,11 +145,7 @@
 			assert.Emptyf(t, got.PublicId, "PublicId set")
 			assert.Equal(t, tt.want, got)
 
-<<<<<<< HEAD
-			id, err := newHostSetId(plg.GetIdPrefix())
-=======
 			id, err := newHostSetId(ctx, plg.GetIdPrefix())
->>>>>>> 4f09f1d7
 			assert.NoError(t, err)
 
 			tt.want.PublicId = id
