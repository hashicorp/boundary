// Package plugin provides a plugin host catalog, and plugin host set resource
// which are used to interact with a host plugin as well as a repository to
// perform CRUDL and custom actions on these resources.
package plugin

import (
	"github.com/hashicorp/boundary/internal/db"
	"github.com/hashicorp/boundary/internal/errors"
	"github.com/hashicorp/boundary/internal/host"
	"github.com/hashicorp/boundary/internal/kms"
	plgpb "github.com/hashicorp/boundary/sdk/pbs/plugin"
)

// A Repository stores and retrieves the persistent types in the plugin
// package. It is not safe to use a repository concurrently.
type Repository struct {
	reader db.Reader
	writer db.Writer
	kms    *kms.Kms

	// plugins is a map from plugin resource id to host plugin client.
	// TODO: When we are using go-plugin change from using a plgpb.HostPluginServiceServer
	//    to the client.
	plugins map[string]plgpb.HostPluginServiceServer
	// defaultLimit provides a default for limiting the number of results
	// returned from the repo
	defaultLimit int
}

// NewRepository creates a new Repository. The returned repository should
// only be used for one transaction and it is not safe for concurrent go
// routines to access it. WithLimit option is used as a repo wide default
// limit applied to all ListX methods.
<<<<<<< HEAD
func NewRepository(r db.Reader, w db.Writer, kms *kms.Kms, plgm map[string]plgpb.HostPluginServiceServer, opt ...Option) (*Repository, error) {
=======
func NewRepository(r db.Reader, w db.Writer, kms *kms.Kms, opt ...host.Option) (*Repository, error) {
>>>>>>> 01d4383c
	const op = "plugin.NewRepository"
	switch {
	case r == nil:
		return nil, errors.NewDeprecated(errors.InvalidParameter, op, "db.Reader")
	case w == nil:
		return nil, errors.NewDeprecated(errors.InvalidParameter, op, "db.Writer")
	case kms == nil:
		return nil, errors.NewDeprecated(errors.InvalidParameter, op, "kms")
	case plgm == nil:
		return nil, errors.NewDeprecated(errors.InvalidParameter, op, "plgm")
	}

	opts, err := host.GetOpts(opt...)
	if err != nil {
		return nil, errors.WrapDeprecated(err, op)
	}
	if opts.WithLimit == 0 {
		// zero signals the boundary defaults should be used.
		opts.WithLimit = db.DefaultLimit
	}

	plgs := make(map[string]plgpb.HostPluginServiceServer, len(plgm))
	for k, v := range plgm {
		plgs[k] = v
	}

	return &Repository{
		reader:       r,
		writer:       w,
		kms:          kms,
<<<<<<< HEAD
		plugins:      plgs,
		defaultLimit: opts.withLimit,
=======
		defaultLimit: opts.WithLimit,
>>>>>>> 01d4383c
	}, nil
}<|MERGE_RESOLUTION|>--- conflicted
+++ resolved
@@ -31,11 +31,7 @@
 // only be used for one transaction and it is not safe for concurrent go
 // routines to access it. WithLimit option is used as a repo wide default
 // limit applied to all ListX methods.
-<<<<<<< HEAD
-func NewRepository(r db.Reader, w db.Writer, kms *kms.Kms, plgm map[string]plgpb.HostPluginServiceServer, opt ...Option) (*Repository, error) {
-=======
-func NewRepository(r db.Reader, w db.Writer, kms *kms.Kms, opt ...host.Option) (*Repository, error) {
->>>>>>> 01d4383c
+func NewRepository(r db.Reader, w db.Writer, kms *kms.Kms, plgm map[string]plgpb.HostPluginServiceServer, opt ...host.Option) (*Repository, error) {
 	const op = "plugin.NewRepository"
 	switch {
 	case r == nil:
@@ -66,11 +62,7 @@
 		reader:       r,
 		writer:       w,
 		kms:          kms,
-<<<<<<< HEAD
 		plugins:      plgs,
-		defaultLimit: opts.withLimit,
-=======
 		defaultLimit: opts.WithLimit,
->>>>>>> 01d4383c
 	}, nil
 }