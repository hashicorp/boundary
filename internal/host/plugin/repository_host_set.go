package plugin

import (
	"context"
	"fmt"
	"strings"
	"time"

	"github.com/hashicorp/boundary/internal/db"
	"github.com/hashicorp/boundary/internal/db/timestamp"
	"github.com/hashicorp/boundary/internal/errors"
	"github.com/hashicorp/boundary/internal/host"
	"github.com/hashicorp/boundary/internal/host/store"
	"github.com/hashicorp/boundary/internal/kms"
	"github.com/hashicorp/boundary/internal/libs/endpoint"
	"github.com/hashicorp/boundary/internal/libs/patchstruct"
	"github.com/hashicorp/boundary/internal/oplog"
	hostplugin "github.com/hashicorp/boundary/internal/plugin/host"
	pb "github.com/hashicorp/boundary/sdk/pbs/controller/api/resources/hostsets"
	plgpb "github.com/hashicorp/boundary/sdk/pbs/plugin"
	"google.golang.org/grpc/codes"
	"google.golang.org/grpc/status"
	"google.golang.org/protobuf/proto"
	"google.golang.org/protobuf/types/known/structpb"
	"google.golang.org/protobuf/types/known/wrapperspb"
)

// CreateSet inserts s into the repository and returns a new HostSet
// containing the host set's PublicId. s is not changed. s must contain a
// valid CatalogId. s must not contain a PublicId. The PublicId is
// generated and assigned by this method. opt is ignored.
//
// Both s.Name and s.Description are optional. If s.Name is set, it must be
// unique within s.CatalogId.
func (r *Repository) CreateSet(ctx context.Context, scopeId string, s *HostSet, _ ...Option) (*HostSet, *hostplugin.Plugin, error) {
	const op = "plugin.(Repository).CreateSet"
	if s == nil {
		return nil, nil, errors.New(ctx, errors.InvalidParameter, op, "nil HostSet")
	}
	if s.HostSet == nil {
		return nil, nil, errors.New(ctx, errors.InvalidParameter, op, "nil embedded HostSet")
	}
	if s.CatalogId == "" {
		return nil, nil, errors.New(ctx, errors.InvalidParameter, op, "no catalog id")
	}
	if s.PublicId != "" {
		return nil, nil, errors.New(ctx, errors.InvalidParameter, op, "public id not empty")
	}
	if scopeId == "" {
		return nil, nil, errors.New(ctx, errors.InvalidParameter, op, "no scope id")
	}
	if s.Attributes == nil {
		return nil, nil, errors.New(ctx, errors.InvalidParameter, op, "nil attributes")
	}
	s = s.clone()

	// Use PatchBytes' functionality that does not add keys where the values
	// are nil to the resulting struct since we do not want to store nil valued
	// attributes.
	var err error
	s.Attributes, err = patchstruct.PatchBytes([]byte{}, s.Attributes)
	if err != nil {
		return nil, nil, errors.Wrap(ctx, err, op)
	}

	c, per, err := r.getCatalog(ctx, s.CatalogId)
	if err != nil {
		return nil, nil, errors.Wrap(ctx, err, op, errors.WithMsg("looking up catalog"))
	}
	id, err := newHostSetId(ctx)
	if err != nil {
		return nil, nil, errors.Wrap(ctx, err, op)
	}
	s.PublicId = id
	s.LastSyncTime = timestamp.New(time.Unix(0, 0))
	s.NeedSync = true

	plgClient, ok := r.plugins[c.GetPluginId()]
	if !ok || plgClient == nil {
		return nil, nil, errors.New(ctx, errors.Internal, op, fmt.Sprintf("plugin %q not available", c.GetPluginId()))
	}

	plgHc, err := toPluginCatalog(ctx, c)
	if err != nil {
		return nil, nil, errors.Wrap(ctx, err, op)
	}
	plgHs, err := toPluginSet(ctx, s)
	if err != nil {
		return nil, nil, errors.Wrap(ctx, err, op)
	}

	var preferredEndpoints []interface{}
	if s.PreferredEndpoints != nil {
		preferredEndpoints = make([]interface{}, 0, len(s.PreferredEndpoints))
		for i, e := range s.PreferredEndpoints {
			obj, err := host.NewPreferredEndpoint(ctx, s.PublicId, uint32(i+1), e)
			if err != nil {
				return nil, nil, errors.Wrap(ctx, err, op)
			}
			preferredEndpoints = append(preferredEndpoints, obj)
		}
	}

	oplogWrapper, err := r.kms.GetWrapper(ctx, scopeId, kms.KeyPurposeOplog)
	if err != nil {
		return nil, nil, errors.Wrap(ctx, err, op, errors.WithMsg("unable to get oplog wrapper"))
	}

	var calledPluginSuccessfully bool

	var returnedHostSet *HostSet
	_, err = r.writer.DoTx(
		ctx,
		db.StdRetryCnt,
		db.ExpBackoff{},
		func(_ db.Reader, w db.Writer) error {
			msgs := make([]*oplog.Message, 0, len(preferredEndpoints)+2)
			ticket, err := w.GetTicket(s)
			if err != nil {
				return errors.Wrap(ctx, err, op, errors.WithMsg("unable to get ticket"))
			}

			returnedHostSet = s.clone()

			var hsOplogMsg oplog.Message
			if err := w.Create(ctx, returnedHostSet, db.NewOplogMsg(&hsOplogMsg)); err != nil {
				return errors.Wrap(ctx, err, op)
			}
			msgs = append(msgs, &hsOplogMsg)

			if len(preferredEndpoints) > 0 {
				peOplogMsgs := make([]*oplog.Message, 0, len(preferredEndpoints))
				if err := w.CreateItems(ctx, preferredEndpoints, db.NewOplogMsgs(&peOplogMsgs)); err != nil {
					return err
				}
				msgs = append(msgs, peOplogMsgs...)
			}

			if !calledPluginSuccessfully {
				if _, err := plgClient.OnCreateSet(ctx, &plgpb.OnCreateSetRequest{Catalog: plgHc, Set: plgHs, Persisted: per}); err != nil {
					if status.Code(err) != codes.Unimplemented {
						return errors.Wrap(ctx, err, op)
					}
				}
				calledPluginSuccessfully = true
			}

			metadata := s.oplog(oplog.OpType_OP_TYPE_CREATE)
			if err := w.WriteOplogEntryWith(ctx, oplogWrapper, ticket, metadata, msgs); err != nil {
				return errors.Wrap(ctx, err, op, errors.WithMsg("unable to write oplog"))
			}

			return nil
		},
	)

	if err != nil {
		if errors.IsUniqueError(err) {
			return nil, nil, errors.Wrap(ctx, err, op, errors.WithMsg(fmt.Sprintf("in catalog: %s: name %s already exists", s.CatalogId, s.Name)))
		}
		return nil, nil, errors.Wrap(ctx, err, op, errors.WithMsg(fmt.Sprintf("in catalog: %s", s.CatalogId)))
	}

	// The set now exists in the plugin, sync it immediately.
	_ = r.scheduler.UpdateJobNextRunInAtLeast(ctx, setSyncJobName, 0)

	plg, err := r.getPlugin(ctx, c.GetPluginId())
	if err != nil {
		return nil, nil, errors.Wrap(ctx, err, op)
	}
	return returnedHostSet, plg, nil
}

// UpdateSet updates the repository for host set entry s with the
// values populated, for the fields listed in fieldMask. It returns a
// new HostSet containing the updated values, the hosts in the set,
// and a count of the number of records updated. s is not changed.
//
// s must contain a valid PublicId and CatalogId. Name, Description,
// Attributes, and PreferredEndpoints can be updated. Name must be
// unique among all sets associated with a single catalog.
//
// An attribute of s will be set to NULL in the database if the
// attribute in s is the zero value and it is included in fieldMask.
// Note that this does not apply to s.Attributes - a null
// s.Attributes is a no-op for modifications. Rather, if fields need
// to be reset, its field in c.Attributes should individually set to
// null.
//
// Updates are sent to OnUpdateSet with a full copy of both the
// current set, the state of the new set should it be updated, along
// with its parent host catalog and persisted state (can include
// secrets). This is a stateless call and does not affect the final
// record written, but some plugins may perform some actions on this
// call. Update of the record in the database is aborted if this call
// fails.
func (r *Repository) UpdateSet(ctx context.Context, scopeId string, s *HostSet, version uint32, fieldMask []string, opt ...Option) (*HostSet, []*Host, *hostplugin.Plugin, int, error) {
	const op = "plugin.(Repository).UpdateSet"
	if s == nil {
		return nil, nil, nil, db.NoRowsAffected, errors.New(ctx, errors.InvalidParameter, op, "nil HostSet")
	}
	if s.HostSet == nil {
		return nil, nil, nil, db.NoRowsAffected, errors.New(ctx, errors.InvalidParameter, op, "nil embedded HostSet")
	}
	if s.PublicId == "" {
		return nil, nil, nil, db.NoRowsAffected, errors.New(ctx, errors.InvalidParameter, op, "no public id")
	}
	if scopeId == "" {
		return nil, nil, nil, db.NoRowsAffected, errors.New(ctx, errors.InvalidParameter, op, "no scope id")
	}
	if len(fieldMask) == 0 {
		return nil, nil, nil, db.NoRowsAffected, errors.New(ctx, errors.EmptyFieldMask, op, "empty field mask")
	}

	// Get the old set first. We patch the record first before
	// sending it to the DB for updating so that we can run on
	// OnUpdateSet. Note that the field masks are still used for
	// updating.
	sets, plg, err := r.getSets(ctx, s.PublicId, "")
	if err != nil {
		return nil, nil, nil, db.NoRowsAffected, errors.Wrap(ctx, err, op)
	}

	if len(sets) == 0 {
		return nil, nil, nil, db.NoRowsAffected, errors.New(ctx, errors.RecordNotFound, op, fmt.Sprintf("host set id %q not found", s.PublicId))
	}

	if len(sets) != 1 {
		return nil, nil, nil, db.NoRowsAffected, errors.New(ctx, errors.Internal, op, fmt.Sprintf("unexpected amount of sets found, want=1, got=%d", len(sets)))
	}

	currentSet := sets[0]

	// Assert the version of the current set to make sure we're
	// updating the correct one.
	if currentSet.GetVersion() != version {
		return nil, nil, nil, db.NoRowsAffected, errors.New(ctx, errors.VersionMismatch, op, fmt.Sprintf("set version mismatch, want=%d, got=%d", currentSet.GetVersion(), version))
	}

	// Clone the set so that we can set fields.
	newSet := currentSet.clone()
	var updateAttributes bool
	var dbMask, nullFields []string
	const (
		endpointOpNoop   = "endpointOpNoop"
		endpointOpDelete = "endpointOpDelete"
		endpointOpUpdate = "endpointOpUpdate"
	)
	var endpointOp string = endpointOpNoop
	for _, f := range fieldMask {
		switch {
		case strings.EqualFold("name", f) && s.Name == "":
			nullFields = append(nullFields, "name")
			newSet.Name = s.Name
		case strings.EqualFold("name", f) && s.Name != "":
			dbMask = append(dbMask, "name")
			newSet.Name = s.Name
		case strings.EqualFold("description", f) && s.Description == "":
			nullFields = append(nullFields, "description")
			newSet.Description = s.Description
		case strings.EqualFold("description", f) && s.Description != "":
			dbMask = append(dbMask, "description")
			newSet.Description = s.Description
		case strings.EqualFold("PreferredEndpoints", f) && len(s.PreferredEndpoints) == 0:
			endpointOp = endpointOpDelete
			newSet.PreferredEndpoints = s.PreferredEndpoints
		case strings.EqualFold("PreferredEndpoints", f) && len(s.PreferredEndpoints) != 0:
			endpointOp = endpointOpUpdate
			newSet.PreferredEndpoints = s.PreferredEndpoints
		case strings.EqualFold("attributes", strings.Split(f, ".")[0]):
			// Flag attributes for updating. While multiple masks may be
			// sent, we only need to do this once.
			updateAttributes = true

		default:
			return nil, nil, nil, db.NoRowsAffected, errors.New(ctx, errors.InvalidFieldMask, op, fmt.Sprintf("invalid field mask: %s", f))
		}
	}

<<<<<<< HEAD
	if updateAttributes && s.Attributes != nil {
		dbMask = append(dbMask, "attributes")
		newSet.Attributes, err = patchstruct.PatchBytes(newSet.Attributes, s.Attributes)
		if err != nil {
			return nil, nil, nil, db.NoRowsAffected, errors.Wrap(ctx, err, op, errors.WithMsg("error in set attribute JSON"))
		}
=======
	if updateAttributes {
		dbMask = append(dbMask, "attributes")
		if s.Attributes != nil {
			newSet.Attributes, err = patchstruct.PatchBytes(newSet.Attributes, s.Attributes)
			if err != nil {
				return nil, nil, nil, db.NoRowsAffected, errors.Wrap(ctx, err, op, errors.WithMsg("error in set attribute JSON"))
			}
		} else {
			newSet.Attributes = make([]byte, 0)
		}

		// Flag the record as needing a sync since we've updated
		// attributes.
		dbMask = append(dbMask, "NeedSync")
		newSet.NeedSync = true
>>>>>>> c2cd6feb
	}

	// Get the host catalog for the set and its persisted data.
	catalog, persisted, err := r.getCatalog(ctx, newSet.CatalogId)
	if err != nil {
		return nil, nil, nil, db.NoRowsAffected, errors.Wrap(ctx, err, op, errors.WithMsg(fmt.Sprintf("error looking up catalog with id %q", newSet.CatalogId)))
	}

	// Assert that the catalog scope ID and supplied scope ID match.
	if catalog.ScopeId != scopeId {
		return nil, nil, nil, db.NoRowsAffected, errors.New(ctx, errors.InvalidParameter, op, fmt.Sprintf("catalog id %q not in scope id %q", newSet.CatalogId, scopeId))
	}

	// Get the plugin client.
	plgClient, ok := r.plugins[catalog.GetPluginId()]
	if !ok || plgClient == nil {
		return nil, nil, nil, db.NoRowsAffected, errors.New(ctx, errors.Internal, op, fmt.Sprintf("plugin %q not available", catalog.GetPluginId()))
	}

	// Convert the catalog values to API protobuf values, which is what
	// we use for the plugin hook calls.
	plgHc, err := toPluginCatalog(ctx, catalog)
	if err != nil {
		return nil, nil, nil, db.NoRowsAffected, errors.Wrap(ctx, err, op)
	}
	currentPlgSet, err := toPluginSet(ctx, currentSet)
	if err != nil {
		return nil, nil, nil, db.NoRowsAffected, errors.Wrap(ctx, err, op)
	}
	newPlgSet, err := toPluginSet(ctx, newSet)
	if err != nil {
		return nil, nil, nil, db.NoRowsAffected, errors.Wrap(ctx, err, op)
	}

	// Get the preferred endpoints to write out.
	var preferredEndpoints []interface{}
	if endpointOp == endpointOpUpdate {
		preferredEndpoints = make([]interface{}, 0, len(newSet.PreferredEndpoints))
		for i, e := range newSet.PreferredEndpoints {
			obj, err := host.NewPreferredEndpoint(ctx, newSet.PublicId, uint32(i+1), e)
			if err != nil {
				return nil, nil, nil, db.NoRowsAffected, errors.Wrap(ctx, err, op)
			}
			preferredEndpoints = append(preferredEndpoints, obj)
		}
	}

	oplogWrapper, err := r.kms.GetWrapper(ctx, scopeId, kms.KeyPurposeOplog)
	if err != nil {
		return nil, nil, nil, db.NoRowsAffected, errors.Wrap(ctx, err, op, errors.WithMsg("unable to get oplog wrapper"))
	}

	// If the call to the plugin succeeded, we do not want to call it again if
	// the transaction failed and is being retried.
	var pluginCalledSuccessfully bool

<<<<<<< HEAD
	var recordUpdated bool
=======
	var setUpdated, preferredEndpointsUpdated bool
>>>>>>> c2cd6feb
	var returnedSet *HostSet
	var hosts []*Host
	_, err = r.writer.DoTx(
		ctx,
		db.StdRetryCnt,
		db.ExpBackoff{},
		func(r db.Reader, w db.Writer) error {
<<<<<<< HEAD
=======
			returnedSet = newSet.clone()
>>>>>>> c2cd6feb
			msgs := make([]*oplog.Message, 0, len(preferredEndpoints)+2)
			ticket, err := w.GetTicket(s)
			if err != nil {
				return errors.Wrap(ctx, err, op, errors.WithMsg("unable to get ticket"))
			}

			if len(dbMask) != 0 || len(nullFields) != 0 {
<<<<<<< HEAD
				returnedSet = newSet.clone()
=======
>>>>>>> c2cd6feb
				var hsOplogMsg oplog.Message
				numUpdated, err := w.Update(
					ctx,
					returnedSet,
					dbMask,
					nullFields,
					db.NewOplogMsg(&hsOplogMsg),
					db.WithVersion(&version),
				)
				if err != nil {
					return errors.Wrap(ctx, err, op)
				}

				if numUpdated != 1 {
					return errors.New(ctx, errors.MultipleRecords, op, fmt.Sprintf("expected 1 set to be updated, got %d", numUpdated))
				}

<<<<<<< HEAD
				recordUpdated = true
=======
				setUpdated = true
>>>>>>> c2cd6feb
				msgs = append(msgs, &hsOplogMsg)
			}

			switch endpointOp {
			case endpointOpDelete:
				// Delete all old endpoint entries.
				var peDeleteOplogMsg oplog.Message
				pep := &host.PreferredEndpoint{
					PreferredEndpoint: &store.PreferredEndpoint{
						HostSetId: newSet.PublicId,
						Priority:  1,
					},
				}
				_, err := w.Delete(ctx, pep, db.WithWhere("host_set_id = ?", newSet.PublicId), db.NewOplogMsg(&peDeleteOplogMsg))
				if err != nil {
					return errors.Wrap(ctx, err, op)
				}

				// Only append the oplog message if an operation was actually
				// performed.
				if peDeleteOplogMsg.Message != nil {
<<<<<<< HEAD
					if !recordUpdated {
						// we only updated secrets, so we need to increment the
						// version of the host catalog manually.
						returnedSet = newSet.clone()
						returnedSet.Version = uint32(version) + 1
						var hsOplogMsg oplog.Message
						numUpdated, err := w.Update(
							ctx,
							returnedSet,
							[]string{"version"},
							[]string{},
							db.NewOplogMsg(&hsOplogMsg),
							db.WithVersion(&version),
						)
						if err != nil {
							return errors.Wrap(ctx, err, op)
						}

						if numUpdated != 1 {
							return errors.New(ctx, errors.MultipleRecords, op, fmt.Sprintf("expected 1 set to be updated, got %d", numUpdated))
						}

						recordUpdated = true
						msgs = append(msgs, &hsOplogMsg)
					}

=======
					preferredEndpointsUpdated = true
>>>>>>> c2cd6feb
					msgs = append(msgs, &peDeleteOplogMsg)
				}

			case endpointOpUpdate:
				// Delete all old endpoint entries.
				var peDeleteOplogMsg oplog.Message
				pep := &host.PreferredEndpoint{
					PreferredEndpoint: &store.PreferredEndpoint{
						HostSetId: newSet.PublicId,
						Priority:  1,
					},
				}
				_, err := w.Delete(ctx, pep, db.WithWhere("host_set_id = ?", newSet.PublicId), db.NewOplogMsg(&peDeleteOplogMsg))
				if err != nil {
					return errors.Wrap(ctx, err, op)
				}

				// Only append the oplog message if an operation was actually
				// performed.
				if peDeleteOplogMsg.Message != nil {
					msgs = append(msgs, &peDeleteOplogMsg)
				}

				// Create the new entries.
				peCreateOplogMsgs := make([]*oplog.Message, 0, len(preferredEndpoints))
				if err := w.CreateItems(ctx, preferredEndpoints, db.NewOplogMsgs(&peCreateOplogMsgs)); err != nil {
					return err
				}

<<<<<<< HEAD
				if !recordUpdated {
					// we only updated secrets, so we need to increment the
					// version of the host catalog manually.
					returnedSet = newSet.clone()
					returnedSet.Version = uint32(version) + 1
					var hsOplogMsg oplog.Message
					numUpdated, err := w.Update(
						ctx,
						returnedSet,
						[]string{"version"},
						[]string{},
						db.NewOplogMsg(&hsOplogMsg),
						db.WithVersion(&version),
					)
					if err != nil {
						return errors.Wrap(ctx, err, op)
					}

					if numUpdated != 1 {
						return errors.New(ctx, errors.MultipleRecords, op, fmt.Sprintf("expected 1 set to be updated, got %d", numUpdated))
					}

					recordUpdated = true
					msgs = append(msgs, &hsOplogMsg)
				}

				msgs = append(msgs, peCreateOplogMsgs...)
=======
				preferredEndpointsUpdated = true
				msgs = append(msgs, peCreateOplogMsgs...)
			}

			if !setUpdated && preferredEndpointsUpdated {
				returnedSet.Version = uint32(version) + 1
				var hsOplogMsg oplog.Message
				numUpdated, err := w.Update(
					ctx,
					returnedSet,
					[]string{"version"},
					[]string{},
					db.NewOplogMsg(&hsOplogMsg),
					db.WithVersion(&version),
				)
				if err != nil {
					return errors.Wrap(ctx, err, op)
				}

				if numUpdated != 1 {
					return errors.New(ctx, errors.MultipleRecords, op, fmt.Sprintf("expected 1 set to be updated, got %d", numUpdated))
				}

				msgs = append(msgs, &hsOplogMsg)
			}

			if len(msgs) != 0 {
				metadata := s.oplog(oplog.OpType_OP_TYPE_UPDATE)
				if err := w.WriteOplogEntryWith(ctx, oplogWrapper, ticket, metadata, msgs); err != nil {
					return errors.Wrap(ctx, err, op, errors.WithMsg("unable to write oplog"))
				}
>>>>>>> c2cd6feb
			}

			if !pluginCalledSuccessfully {
				_, err = plgClient.OnUpdateSet(ctx, &plgpb.OnUpdateSetRequest{
					CurrentSet: currentPlgSet,
					NewSet:     newPlgSet,
					Catalog:    plgHc,
					Persisted:  persisted,
				})
				if err != nil {
					if status.Code(err) != codes.Unimplemented {
						return errors.Wrap(ctx, err, op)
					}
				}
			}

<<<<<<< HEAD
			if len(msgs) != 0 {
				metadata := s.oplog(oplog.OpType_OP_TYPE_UPDATE)
				if err := w.WriteOplogEntryWith(ctx, oplogWrapper, ticket, metadata, msgs); err != nil {
					return errors.Wrap(ctx, err, op, errors.WithMsg("unable to write oplog"))
				}
			}

			if returnedSet == nil {
				// Nothing updated, so returned set will not have been
				// cloned.  Clone it now so that we can fetch hosts from it.
				returnedSet = newSet.clone()
			}

			hosts, err = listHostBySetIds(ctx, r, []string{returnedSet.PublicId}, opt...)
			if err != nil {
				return errors.Wrap(ctx, err, op)
			}

=======
>>>>>>> c2cd6feb
			return nil
		},
	)

	if err != nil {
		if errors.IsUniqueError(err) {
			return nil, nil, nil, db.NoRowsAffected, errors.Wrap(ctx, err, op, errors.WithMsg(fmt.Sprintf("in %s: name %s already exists", newSet.PublicId, newSet.Name)))
		}
		return nil, nil, nil, db.NoRowsAffected, errors.Wrap(ctx, err, op, errors.WithMsg(fmt.Sprintf("in %s", newSet.PublicId)))
	}

<<<<<<< HEAD
	var numUpdated int
	if recordUpdated {
		numUpdated = 1
	}

=======
	hosts, err = listHostBySetIds(ctx, r.reader, []string{returnedSet.PublicId}, opt...)
	if err != nil {
		return nil, nil, nil, db.NoRowsAffected, errors.Wrap(ctx, err, op)
	}

	var numUpdated int
	if setUpdated || preferredEndpointsUpdated {
		numUpdated = 1
	}

	if updateAttributes {
		// Request a host sync since we have updated attributes.
		_ = r.scheduler.UpdateJobNextRunInAtLeast(ctx, setSyncJobName, 0)
	}

>>>>>>> c2cd6feb
	return returnedSet, hosts, plg, numUpdated, nil
}

// LookupSet will look up a host set in the repository and return the host set,
// as well as host IDs that match. If the host set is not found, it will return
// nil, nil, nil. No options are currently supported.
func (r *Repository) LookupSet(ctx context.Context, publicId string, _ ...host.Option) (*HostSet, *hostplugin.Plugin, error) {
	const op = "plugin.(Repository).LookupSet"
	if publicId == "" {
		return nil, nil, errors.New(ctx, errors.InvalidParameter, op, "no public id")
	}

	sets, plg, err := r.getSets(ctx, publicId, "")
	if err != nil {
		return nil, nil, errors.Wrap(ctx, err, op)
	}

	switch {
	case len(sets) == 0:
		return nil, nil, nil // not an error to return no rows for a "lookup"
	case len(sets) > 1:
		return nil, nil, errors.New(ctx, errors.NotSpecificIntegrity, op, fmt.Sprintf("%s matched more than 1 ", publicId))
	}

	return sets[0], plg, nil
}

// ListSets returns a slice of HostSets for the catalogId. WithLimit is the
// only option supported.
func (r *Repository) ListSets(ctx context.Context, catalogId string, opt ...host.Option) ([]*HostSet, *hostplugin.Plugin, error) {
	const op = "plugin.(Repository).ListSets"
	if catalogId == "" {
		return nil, nil, errors.New(ctx, errors.InvalidParameter, op, "missing catalog id")
	}

	sets, plg, err := r.getSets(ctx, "", catalogId, opt...)
	if err != nil {
		return nil, nil, errors.Wrap(ctx, err, op)
	}
	return sets, plg, nil
}

// DeleteSet deletes the host set for the provided id from the repository
// returning a count of the number of records deleted. All options are
// ignored.
func (r *Repository) DeleteSet(ctx context.Context, scopeId string, publicId string, _ ...Option) (int, error) {
	const op = "plugin.(Repository).DeleteSet"
	if publicId == "" {
		return db.NoRowsAffected, errors.New(ctx, errors.InvalidParameter, op, "no public id")
	}
	if scopeId == "" {
		return db.NoRowsAffected, errors.New(ctx, errors.InvalidParameter, op, "no scope id")
	}

	sets, plg, err := r.getSets(ctx, publicId, "")
	if err != nil {
		return db.NoRowsAffected, errors.Wrap(ctx, err, op)
	}
	if len(sets) != 1 {
		return db.NoRowsAffected, nil
	}
	s := sets[0]

	c, p, err := r.getCatalog(ctx, s.GetCatalogId())
	if err != nil && errors.IsNotFoundError(err) {
		return db.NoRowsAffected, errors.Wrap(ctx, err, op)
	}
	if c == nil {
		return db.NoRowsAffected, nil
	}

	plgClient, ok := r.plugins[plg.GetPublicId()]
	if !ok || plgClient == nil {
		return 0, errors.New(ctx, errors.InvalidParameter, op, fmt.Sprintf("plugin %q not available", c.GetPluginId()))
	}
	plgHc, err := toPluginCatalog(ctx, c)
	if err != nil {
		return 0, errors.Wrap(ctx, err, op)
	}
	plgHs, err := toPluginSet(ctx, s)
	if err != nil {
		return 0, errors.Wrap(ctx, err, op)
	}
	_, err = plgClient.OnDeleteSet(ctx, &plgpb.OnDeleteSetRequest{Catalog: plgHc, Persisted: p, Set: plgHs})
	if err != nil {
		// Even if the plugin returns an error, we ignore it and proceed
		// with deleting the set.
	}

	oplogWrapper, err := r.kms.GetWrapper(ctx, scopeId, kms.KeyPurposeOplog)
	if err != nil {
		return db.NoRowsAffected, errors.Wrap(ctx, err, op, errors.WithMsg("unable to get oplog wrapper"))
	}

	var rowsDeleted int
	_, err = r.writer.DoTx(
		ctx, db.StdRetryCnt, db.ExpBackoff{},
		func(_ db.Reader, w db.Writer) (err error) {
			ds := s.clone()
			rowsDeleted, err = w.Delete(ctx, ds, db.WithOplog(oplogWrapper, s.oplog(oplog.OpType_OP_TYPE_DELETE)))
			if err != nil {
				return errors.Wrap(ctx, err, op)
			}
			if rowsDeleted > 1 {
				return errors.New(ctx, errors.MultipleRecords, op, "more than 1 resource would have been deleted")
			}
			return nil
		},
	)

	if err != nil {
		return db.NoRowsAffected, errors.Wrap(ctx, err, op, errors.WithMsg(fmt.Sprintf("delete failed for %s", s.PublicId)))
	}

	return rowsDeleted, nil
}

func (r *Repository) getSets(ctx context.Context, publicId string, catalogId string, opt ...host.Option) ([]*HostSet, *hostplugin.Plugin, error) {
	const op = "plugin.(Repository).getSets"
	if publicId == "" && catalogId == "" {
		return nil, nil, errors.New(ctx, errors.InvalidParameter, op, "missing search criteria: both host set id and catalog id are empty")
	}
	if publicId != "" && catalogId != "" {
		return nil, nil, errors.New(ctx, errors.InvalidParameter, op, "searching for both a host set id and a catalog id is not supported")
	}

	opts, err := host.GetOpts(opt...)
	if err != nil {
		return nil, nil, errors.Wrap(ctx, err, op)
	}

	limit := r.defaultLimit
	if opts.WithLimit != 0 {
		// non-zero signals an override of the default limit for the repo.
		limit = opts.WithLimit
	}

	args := make([]interface{}, 0, 1)
	var where string

	switch {
	case publicId != "":
		where, args = "public_id = ?", append(args, publicId)
	default:
		where, args = "catalog_id = ?", append(args, catalogId)
	}

	dbArgs := []db.Option{db.WithLimit(limit)}

	if opts.WithOrderByCreateTime {
		if opts.Ascending {
			dbArgs = append(dbArgs, db.WithOrder("create_time asc"))
		} else {
			dbArgs = append(dbArgs, db.WithOrder("create_time"))
		}
	}

	var aggHostSets []*hostSetAgg
	if err := r.reader.SearchWhere(ctx, &aggHostSets, where, args, dbArgs...); err != nil {
		return nil, nil, errors.Wrap(ctx, err, op, errors.WithMsg(fmt.Sprintf("in %s", publicId)))
	}

	if len(aggHostSets) == 0 {
		return nil, nil, nil
	}
	plgId := aggHostSets[0].PluginId

	sets := make([]*HostSet, 0, len(aggHostSets))
	for _, agg := range aggHostSets {
		hs, err := agg.toHostSet(ctx)
		if err != nil {
			return nil, nil, errors.Wrap(ctx, err, op)
		}
		sets = append(sets, hs)
	}
	var plg *hostplugin.Plugin
	if plgId != "" {
		plg, err = r.getPlugin(ctx, plgId)
		if err != nil {
			return nil, nil, errors.Wrap(ctx, err, op)
		}
	}

	return sets, plg, nil
}

// toPluginSet returns a host set in the format expected by the host plugin system.
func toPluginSet(ctx context.Context, in *HostSet) (*pb.HostSet, error) {
	const op = "plugin.toPluginSet"
	if in == nil {
		return nil, errors.New(ctx, errors.InvalidParameter, op, "nil storage plugin")
	}

	var name, description *wrapperspb.StringValue
	if inName := in.GetName(); inName != "" {
		name = wrapperspb.String(inName)
	}
	if inDescription := in.GetDescription(); inDescription != "" {
		description = wrapperspb.String(inDescription)
	}

	hs := &pb.HostSet{
		Id:                 in.GetPublicId(),
		Name:               name,
		Description:        description,
		PreferredEndpoints: in.GetPreferredEndpoints(),
	}
	if in.GetAttributes() != nil {
		attrs := &structpb.Struct{}
		if err := proto.Unmarshal(in.GetAttributes(), attrs); err != nil {
			return nil, errors.Wrap(ctx, err, op, errors.WithMsg("unable to marshal attributes"))
		}
		hs.Attributes = attrs
	}
	return hs, nil
}

// Endpoints provides all the endpoints available for a given set id.
// An error is returned if the set, related catalog, or related plugin are
// unable to be retrieved.  If a host does not contain an addressible endpoint
// it is not included in the resulting slice of endpoints.
func (r *Repository) Endpoints(ctx context.Context, setIds []string) ([]*host.Endpoint, error) {
	const op = "plugin.(Repository).Endpoints"
	if len(setIds) == 0 {
		return nil, errors.New(ctx, errors.InvalidParameter, op, "no set ids")
	}

	// Fist, look up the sets corresponding to the set IDs
	var setAggs []*hostSetAgg
	if err := r.reader.SearchWhere(ctx, &setAggs, "public_id in (?)", []interface{}{setIds}); err != nil {
		return nil, errors.Wrap(ctx, err, op, errors.WithMsg(fmt.Sprintf("can't retrieve sets %v", setIds)))
	}
	if len(setAggs) == 0 {
		return nil, nil
	}
	setIdToSet := make(map[string]*HostSet, len(setAggs))
	for _, s := range setAggs {
		var err error
		setIdToSet[s.PublicId], err = s.toHostSet(ctx)
		if err != nil {
			return nil, errors.Wrap(ctx, err, op)
		}
	}

	var setMembers []*HostSetMember
	if err := r.reader.SearchWhere(ctx, &setMembers, "set_id in (?)", []interface{}{setIds}); err != nil {
		return nil, errors.Wrap(ctx, err, op, errors.WithMsg(fmt.Sprintf("can't retrieve set members for sets %v", setIds)))
	}
	if len(setMembers) == 0 {
		return nil, nil
	}

	hostIdToSetIds := make(map[string][]string)
	for _, m := range setMembers {
		hostIdToSetIds[m.GetHostId()] = append(hostIdToSetIds[m.GetHostId()], m.GetSetId())
	}
	var hostIds []string
	for hid := range hostIdToSetIds {
		hostIds = append(hostIds, hid)
	}
	var hostAggs []*hostAgg
	if err := r.reader.SearchWhere(ctx, &hostAggs, "public_id in (?)", []interface{}{hostIds}); err != nil {
		return nil, errors.Wrap(ctx, err, op, errors.WithMsg(fmt.Sprintf("can't retrieve hosts %v", hostIds)))
	}
	if len(hostAggs) == 0 {
		return nil, nil
	}

	var es []*host.Endpoint
	for _, ha := range hostAggs {
		h := ha.toHost()
		for _, sId := range hostIdToSetIds[h.GetPublicId()] {
			s := setIdToSet[sId]
			pref, err := endpoint.NewPreferencer(ctx, endpoint.WithPreferenceOrder(s.GetPreferredEndpoints()))
			if err != nil {
				return nil, errors.Wrap(ctx, err, op, errors.WithMsg(fmt.Sprintf("getting preferencer for set %q", sId)))
			}
			var opts []endpoint.Option
			if len(h.GetIpAddresses()) > 0 {
				opts = append(opts, endpoint.WithIpAddrs(h.GetIpAddresses()))
			}
			if len(h.GetDnsNames()) > 0 {
				opts = append(opts, endpoint.WithIpAddrs(h.GetDnsNames()))
			}
			addr, err := pref.Choose(ctx, opts...)
			if err != nil {
				return nil, errors.Wrap(ctx, err, op)
			}
			if addr == "" {
				continue
			}
			es = append(es, &host.Endpoint{
				HostId:  h.GetPublicId(),
				SetId:   sId,
				Address: addr,
			})
		}
	}

	return es, nil
}<|MERGE_RESOLUTION|>--- conflicted
+++ resolved
@@ -277,14 +277,6 @@
 		}
 	}
 
-<<<<<<< HEAD
-	if updateAttributes && s.Attributes != nil {
-		dbMask = append(dbMask, "attributes")
-		newSet.Attributes, err = patchstruct.PatchBytes(newSet.Attributes, s.Attributes)
-		if err != nil {
-			return nil, nil, nil, db.NoRowsAffected, errors.Wrap(ctx, err, op, errors.WithMsg("error in set attribute JSON"))
-		}
-=======
 	if updateAttributes {
 		dbMask = append(dbMask, "attributes")
 		if s.Attributes != nil {
@@ -300,7 +292,6 @@
 		// attributes.
 		dbMask = append(dbMask, "NeedSync")
 		newSet.NeedSync = true
->>>>>>> c2cd6feb
 	}
 
 	// Get the host catalog for the set and its persisted data.
@@ -357,11 +348,7 @@
 	// the transaction failed and is being retried.
 	var pluginCalledSuccessfully bool
 
-<<<<<<< HEAD
-	var recordUpdated bool
-=======
 	var setUpdated, preferredEndpointsUpdated bool
->>>>>>> c2cd6feb
 	var returnedSet *HostSet
 	var hosts []*Host
 	_, err = r.writer.DoTx(
@@ -369,10 +356,7 @@
 		db.StdRetryCnt,
 		db.ExpBackoff{},
 		func(r db.Reader, w db.Writer) error {
-<<<<<<< HEAD
-=======
 			returnedSet = newSet.clone()
->>>>>>> c2cd6feb
 			msgs := make([]*oplog.Message, 0, len(preferredEndpoints)+2)
 			ticket, err := w.GetTicket(s)
 			if err != nil {
@@ -380,10 +364,6 @@
 			}
 
 			if len(dbMask) != 0 || len(nullFields) != 0 {
-<<<<<<< HEAD
-				returnedSet = newSet.clone()
-=======
->>>>>>> c2cd6feb
 				var hsOplogMsg oplog.Message
 				numUpdated, err := w.Update(
 					ctx,
@@ -401,11 +381,7 @@
 					return errors.New(ctx, errors.MultipleRecords, op, fmt.Sprintf("expected 1 set to be updated, got %d", numUpdated))
 				}
 
-<<<<<<< HEAD
-				recordUpdated = true
-=======
 				setUpdated = true
->>>>>>> c2cd6feb
 				msgs = append(msgs, &hsOplogMsg)
 			}
 
@@ -427,36 +403,7 @@
 				// Only append the oplog message if an operation was actually
 				// performed.
 				if peDeleteOplogMsg.Message != nil {
-<<<<<<< HEAD
-					if !recordUpdated {
-						// we only updated secrets, so we need to increment the
-						// version of the host catalog manually.
-						returnedSet = newSet.clone()
-						returnedSet.Version = uint32(version) + 1
-						var hsOplogMsg oplog.Message
-						numUpdated, err := w.Update(
-							ctx,
-							returnedSet,
-							[]string{"version"},
-							[]string{},
-							db.NewOplogMsg(&hsOplogMsg),
-							db.WithVersion(&version),
-						)
-						if err != nil {
-							return errors.Wrap(ctx, err, op)
-						}
-
-						if numUpdated != 1 {
-							return errors.New(ctx, errors.MultipleRecords, op, fmt.Sprintf("expected 1 set to be updated, got %d", numUpdated))
-						}
-
-						recordUpdated = true
-						msgs = append(msgs, &hsOplogMsg)
-					}
-
-=======
 					preferredEndpointsUpdated = true
->>>>>>> c2cd6feb
 					msgs = append(msgs, &peDeleteOplogMsg)
 				}
 
@@ -486,35 +433,6 @@
 					return err
 				}
 
-<<<<<<< HEAD
-				if !recordUpdated {
-					// we only updated secrets, so we need to increment the
-					// version of the host catalog manually.
-					returnedSet = newSet.clone()
-					returnedSet.Version = uint32(version) + 1
-					var hsOplogMsg oplog.Message
-					numUpdated, err := w.Update(
-						ctx,
-						returnedSet,
-						[]string{"version"},
-						[]string{},
-						db.NewOplogMsg(&hsOplogMsg),
-						db.WithVersion(&version),
-					)
-					if err != nil {
-						return errors.Wrap(ctx, err, op)
-					}
-
-					if numUpdated != 1 {
-						return errors.New(ctx, errors.MultipleRecords, op, fmt.Sprintf("expected 1 set to be updated, got %d", numUpdated))
-					}
-
-					recordUpdated = true
-					msgs = append(msgs, &hsOplogMsg)
-				}
-
-				msgs = append(msgs, peCreateOplogMsgs...)
-=======
 				preferredEndpointsUpdated = true
 				msgs = append(msgs, peCreateOplogMsgs...)
 			}
@@ -546,7 +464,6 @@
 				if err := w.WriteOplogEntryWith(ctx, oplogWrapper, ticket, metadata, msgs); err != nil {
 					return errors.Wrap(ctx, err, op, errors.WithMsg("unable to write oplog"))
 				}
->>>>>>> c2cd6feb
 			}
 
 			if !pluginCalledSuccessfully {
@@ -563,27 +480,6 @@
 				}
 			}
 
-<<<<<<< HEAD
-			if len(msgs) != 0 {
-				metadata := s.oplog(oplog.OpType_OP_TYPE_UPDATE)
-				if err := w.WriteOplogEntryWith(ctx, oplogWrapper, ticket, metadata, msgs); err != nil {
-					return errors.Wrap(ctx, err, op, errors.WithMsg("unable to write oplog"))
-				}
-			}
-
-			if returnedSet == nil {
-				// Nothing updated, so returned set will not have been
-				// cloned.  Clone it now so that we can fetch hosts from it.
-				returnedSet = newSet.clone()
-			}
-
-			hosts, err = listHostBySetIds(ctx, r, []string{returnedSet.PublicId}, opt...)
-			if err != nil {
-				return errors.Wrap(ctx, err, op)
-			}
-
-=======
->>>>>>> c2cd6feb
 			return nil
 		},
 	)
@@ -595,13 +491,6 @@
 		return nil, nil, nil, db.NoRowsAffected, errors.Wrap(ctx, err, op, errors.WithMsg(fmt.Sprintf("in %s", newSet.PublicId)))
 	}
 
-<<<<<<< HEAD
-	var numUpdated int
-	if recordUpdated {
-		numUpdated = 1
-	}
-
-=======
 	hosts, err = listHostBySetIds(ctx, r.reader, []string{returnedSet.PublicId}, opt...)
 	if err != nil {
 		return nil, nil, nil, db.NoRowsAffected, errors.Wrap(ctx, err, op)
@@ -617,7 +506,6 @@
 		_ = r.scheduler.UpdateJobNextRunInAtLeast(ctx, setSyncJobName, 0)
 	}
 
->>>>>>> c2cd6feb
 	return returnedSet, hosts, plg, numUpdated, nil
 }
 
