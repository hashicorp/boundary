--- conflicted
+++ resolved
@@ -3,26 +3,16 @@
 import (
 	"context"
 	"fmt"
-<<<<<<< HEAD
-	"sort"
-	"strconv"
-	"strings"
 	"time"
-=======
->>>>>>> 5e782b6e
 
 	"github.com/hashicorp/boundary/internal/db"
+	"github.com/hashicorp/boundary/internal/db/timestamp"
 	"github.com/hashicorp/boundary/internal/errors"
 	"github.com/hashicorp/boundary/internal/host"
 	"github.com/hashicorp/boundary/internal/kms"
 	"github.com/hashicorp/boundary/internal/libs/endpoint"
 	"github.com/hashicorp/boundary/internal/oplog"
 	hostplugin "github.com/hashicorp/boundary/internal/plugin/host"
-<<<<<<< HEAD
-	hspb "github.com/hashicorp/boundary/sdk/pbs/controller/api/resources/hostsets"
-=======
-	hcpb "github.com/hashicorp/boundary/sdk/pbs/controller/api/resources/hostcatalogs"
->>>>>>> 5e782b6e
 	pb "github.com/hashicorp/boundary/sdk/pbs/controller/api/resources/hostsets"
 	plgpb "github.com/hashicorp/boundary/sdk/pbs/plugin"
 	"google.golang.org/grpc/codes"
@@ -345,91 +335,6 @@
 	return sets, plg, nil
 }
 
-<<<<<<< HEAD
-// hostSetAgg is a view that aggregates the host set's value objects in to
-// string fields delimited with the aggregateDelimiter of "|"
-type hostSetAgg struct {
-	PublicId           string `gorm:"primary_key"`
-	CatalogId          string
-	PluginId           string
-	Name               string
-	Description        string
-	CreateTime         *timestamp.Timestamp
-	UpdateTime         *timestamp.Timestamp
-	LastSyncTime       *timestamp.Timestamp
-	NeedSync           bool
-	Version            uint32
-	Attributes         []byte
-	PreferredEndpoints string
-}
-
-func (agg *hostSetAgg) GetPublicId() string {
-	return agg.PublicId
-}
-
-func (agg *hostSetAgg) toHostSet(ctx context.Context) (*HostSet, error) {
-	const op = "plugin.(hostSetAgg).toHostSet"
-	const aggregateDelimiter = "|"
-	const priorityDelimiter = "="
-	hs := allocHostSet()
-	hs.PublicId = agg.PublicId
-	hs.CatalogId = agg.CatalogId
-	hs.Name = agg.Name
-	hs.Description = agg.Description
-	hs.CreateTime = agg.CreateTime
-	hs.UpdateTime = agg.UpdateTime
-	hs.LastSyncTime = agg.LastSyncTime
-	hs.NeedSync = agg.NeedSync
-	hs.Version = agg.Version
-	hs.Attributes = agg.Attributes
-	if agg.PreferredEndpoints != "" {
-		eps := strings.Split(agg.PreferredEndpoints, aggregateDelimiter)
-		if len(eps) > 0 {
-			// We want to protect against someone messing with the DB
-			// and not panic, so we do a bit of a dance here
-			var sortErr error
-			sort.Slice(eps, func(i, j int) bool {
-				epi := strings.Split(eps[i], priorityDelimiter)
-				if len(epi) != 2 {
-					sortErr = errors.New(ctx, errors.NotSpecificIntegrity, op, fmt.Sprintf("preferred endpoint %s had unexpected fields", eps[i]))
-					return false
-				}
-				epj := strings.Split(eps[j], priorityDelimiter)
-				if len(epj) != 2 {
-					sortErr = errors.New(ctx, errors.NotSpecificIntegrity, op, fmt.Sprintf("preferred endpoint %s had unexpected fields", eps[j]))
-					return false
-				}
-				indexi, err := strconv.Atoi(epi[0])
-				if err != nil {
-					sortErr = errors.Wrap(ctx, err, op)
-					return false
-				}
-				indexj, err := strconv.Atoi(epj[0])
-				if err != nil {
-					sortErr = errors.Wrap(ctx, err, op)
-					return false
-				}
-				return indexi < indexj
-			})
-			if sortErr != nil {
-				return nil, sortErr
-			}
-			for i, ep := range eps {
-				// At this point they're in the correct order, but we still
-				// have to strip off the priority
-				eps[i] = strings.Split(ep, priorityDelimiter)[1]
-			}
-			hs.PreferredEndpoints = eps
-		}
-	}
-	return hs, nil
-}
-
-// TableName returns the table name for gorm
-func (agg *hostSetAgg) TableName() string { return "host_plugin_host_set_with_value_obj" }
-
-=======
->>>>>>> 5e782b6e
 // toPluginSet returns a host set in the format expected by the host plugin system.
 func toPluginSet(ctx context.Context, in *HostSet) (*pb.HostSet, error) {
 	const op = "plugin.toPluginSet"
