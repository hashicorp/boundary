--- conflicted
+++ resolved
@@ -54,11 +54,8 @@
 	}
 }
 
-<<<<<<< HEAD
-=======
 // clone provides a deep copy of the HostCatalog with the exception of the
 // secret.  The secret shallow copied.
->>>>>>> 4f09f1d7
 func (c *HostCatalog) clone() *HostCatalog {
 	cp := proto.Clone(c.HostCatalog)
 
