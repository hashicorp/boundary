--- conflicted
+++ resolved
@@ -22,18 +22,11 @@
 	plgs := map[string]plgpb.HostPluginServiceServer{}
 
 	type args struct {
-<<<<<<< HEAD
-		r       db.Reader
-		w       db.Writer
-		kms     *kms.Kms
-		plugins map[string]plgpb.HostPluginServiceServer
-		opts    []Option
-=======
 		r    db.Reader
 		w    db.Writer
 		kms  *kms.Kms
+		plugins map[string]plgpb.HostPluginServiceServer
 		opts []host.Option
->>>>>>> 01d4383c
 	}
 
 	tests := []struct {
@@ -61,18 +54,11 @@
 		{
 			name: "valid-with-limit",
 			args: args{
-<<<<<<< HEAD
 				r:       rw,
 				w:       rw,
 				kms:     kmsCache,
 				plugins: plgs,
-				opts:    []Option{WithLimit(5)},
-=======
-				r:    rw,
-				w:    rw,
-				kms:  kmsCache,
-				opts: []host.Option{host.WithLimit(5)},
->>>>>>> 01d4383c
+				opts:    []host.Option{host.WithLimit(5)},
 			},
 			want: &Repository{
 				reader:       rw,
