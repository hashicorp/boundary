--- conflicted
+++ resolved
@@ -19,11 +19,7 @@
 	ctx := context.Background()
 	w := db.New(conn)
 
-<<<<<<< HEAD
-	cat, err := NewHostCatalog(ctx, pluginId, scopeId, opt...)
-=======
 	cat, err := NewHostCatalog(ctx, scopeId, pluginId, opt...)
->>>>>>> 4f09f1d7
 	require.NoError(t, err)
 	assert.NotNil(t, cat)
 
@@ -31,11 +27,7 @@
 	plg.PublicId = pluginId
 	require.NoError(t, w.LookupByPublicId(ctx, plg))
 
-<<<<<<< HEAD
-	id, err := newHostCatalogId(plg.GetIdPrefix())
-=======
 	id, err := newHostCatalogId(ctx, plg.GetIdPrefix())
->>>>>>> 4f09f1d7
 	assert.NoError(t, err)
 	assert.NotEmpty(t, id)
 	cat.PublicId = id
@@ -65,11 +57,7 @@
 	plg.PublicId = cg.GetPluginId()
 	require.NoError(t, w.LookupByPublicId(ctx, plg))
 
-<<<<<<< HEAD
-	id, err := newHostSetId(plg.GetIdPrefix())
-=======
 	id, err := newHostSetId(ctx, plg.GetIdPrefix())
->>>>>>> 4f09f1d7
 	assert.NoError(err)
 	assert.NotEmpty(id)
 	set.PublicId = id
