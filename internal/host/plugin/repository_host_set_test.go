package plugin

import (
	"context"
	"encoding/json"
	"strings"
	"testing"
	"time"

	"github.com/google/go-cmp/cmp"
	"github.com/google/go-cmp/cmp/cmpopts"
	"github.com/hashicorp/boundary/internal/db"
	"github.com/hashicorp/boundary/internal/errors"
	"github.com/hashicorp/boundary/internal/host"
	"github.com/hashicorp/boundary/internal/host/plugin/store"
	"github.com/hashicorp/boundary/internal/iam"
	"github.com/hashicorp/boundary/internal/kms"
	"github.com/hashicorp/boundary/internal/oplog"
	hostplg "github.com/hashicorp/boundary/internal/plugin/host"
	plgpb "github.com/hashicorp/boundary/sdk/pbs/plugin"
	"github.com/stretchr/testify/assert"
	"github.com/stretchr/testify/require"
	"google.golang.org/protobuf/testing/protocmp"
)

func TestRepository_CreateSet(t *testing.T) {
	conn, _ := db.TestSetup(t, "postgres")
	rw := db.New(conn)
	wrapper := db.TestWrapper(t)
	kms := kms.TestKms(t, conn, wrapper)
	iamRepo := iam.TestRepo(t, conn, wrapper)
	_, prj := iam.TestScopes(t, iamRepo)
	plg := hostplg.TestPlugin(t, conn, "create", "create")

	var pluginReceivedAttrs map[string]interface{}
	plgm := map[string]plgpb.HostPluginServiceServer{
		plg.GetPublicId(): &TestPluginServer{OnCreateSetFn: func(ctx context.Context, req *plgpb.OnCreateSetRequest) (*plgpb.OnCreateSetResponse, error) {
			pluginReceivedAttrs = req.GetSet().GetAttributes().AsMap()
			return &plgpb.OnCreateSetResponse{}, nil
		}},
	}

	catalog := TestCatalog(t, conn, prj.PublicId, plg.GetPublicId())
	attrs := []byte("{}")

	tests := []struct {
		name      string
		in        *HostSet
		opts      []Option
		want      *HostSet
		wantIsErr errors.Code
	}{
		{
			name:      "nil-HostSet",
			wantIsErr: errors.InvalidParameter,
		},
		{
			name:      "nil-embedded-HostSet",
			in:        &HostSet{},
			wantIsErr: errors.InvalidParameter,
		},
		{
			name: "invalid-no-catalog-id",
			in: &HostSet{
				HostSet: &store.HostSet{
					Attributes: attrs,
				},
			},
			wantIsErr: errors.InvalidParameter,
		},
		{
			name: "invalid-public-id-set",
			in: &HostSet{
				HostSet: &store.HostSet{
					CatalogId:  catalog.PublicId,
					PublicId:   "abcd_OOOOOOOOOO",
					Attributes: attrs,
				},
			},
			wantIsErr: errors.InvalidParameter,
		},
		{
			name: "invalid-no-attribte",
			in: &HostSet{
				HostSet: &store.HostSet{
					CatalogId: catalog.PublicId,
				},
			},
			wantIsErr: errors.InvalidParameter,
		},
		{
			name: "valid-no-options",
			in: &HostSet{
				HostSet: &store.HostSet{
					CatalogId:  catalog.PublicId,
					Attributes: attrs,
				},
			},
			want: &HostSet{
				HostSet: &store.HostSet{
					CatalogId:  catalog.PublicId,
					Attributes: attrs,
				},
			},
		},
		{
			name: "valid-preferred-endpoints",
			in: &HostSet{
				HostSet: &store.HostSet{
					CatalogId:          catalog.PublicId,
					Attributes:         attrs,
					PreferredEndpoints: []string{"cidr:1.2.3.4/32", "dns:a.b.c"},
				},
			},
			want: &HostSet{
				HostSet: &store.HostSet{
					CatalogId:          catalog.PublicId,
					Attributes:         attrs,
					PreferredEndpoints: []string{"cidr:1.2.3.4/32", "dns:a.b.c"},
				},
			},
		},
		{
			name: "valid-with-name",
			in: &HostSet{
				HostSet: &store.HostSet{
					CatalogId:  catalog.PublicId,
					Name:       "test-name-repo",
					Attributes: attrs,
				},
			},
			want: &HostSet{
				HostSet: &store.HostSet{
					CatalogId:  catalog.PublicId,
					Name:       "test-name-repo",
					Attributes: attrs,
				},
			},
		},
		{
			name: "valid-with-description",
			in: &HostSet{
				HostSet: &store.HostSet{
					CatalogId:   catalog.PublicId,
					Description: ("test-description-repo"),
					Attributes:  attrs,
				},
			},
			want: &HostSet{
				HostSet: &store.HostSet{
					CatalogId:   catalog.PublicId,
					Description: ("test-description-repo"),
					Attributes:  attrs,
<<<<<<< HEAD
				},
			},
		},
		{
			name: "valid-with-custom-attributes",
			in: &HostSet{
				HostSet: &store.HostSet{
					CatalogId:   catalog.PublicId,
					Description: ("test-description-repo"),
					Attributes:  []byte(`{"k1":"foo"}`),
				},
			},
			want: &HostSet{
				HostSet: &store.HostSet{
					CatalogId:   catalog.PublicId,
					Description: ("test-description-repo"),
					Attributes:  []byte(`{"k1":"foo"}`),
=======
>>>>>>> 01d4383c
				},
			},
		},
	}

	for _, tt := range tests {
		tt := tt
		t.Run(tt.name, func(t *testing.T) {
			assert, require := assert.New(t), require.New(t)
			repo, err := NewRepository(rw, rw, kms, plgm)
			require.NoError(err)
			require.NotNil(repo)
			got, err := repo.CreateSet(context.Background(), prj.GetPublicId(), tt.in, tt.opts...)
			if tt.wantIsErr != 0 {
				assert.Truef(errors.Match(errors.T(tt.wantIsErr), err), "want err: %q got: %q", tt.wantIsErr, err)
				assert.Nil(got)
				return
			}
			require.NoError(err)
			assert.Empty(tt.in.PublicId)
			require.NotNil(got)
			assert.True(strings.HasPrefix(got.GetPublicId(), HostSetPrefix))
			assert.NotSame(tt.in, got)
			assert.Equal(tt.want.Name, got.GetName())
			assert.Equal(tt.want.Description, got.GetDescription())
			assert.Equal(got.GetCreateTime(), got.GetUpdateTime())
			wantedPluginAttributes := map[string]interface{}{}
			require.NoError(json.Unmarshal(tt.want.Attributes, &wantedPluginAttributes))
			assert.Equal(wantedPluginAttributes, pluginReceivedAttrs)

			assert.NoError(db.TestVerifyOplog(t, rw, got.GetPublicId(), db.WithOperation(oplog.OpType_OP_TYPE_CREATE), db.WithCreateNotBefore(10*time.Second)))
		})
	}

	t.Run("invalid-duplicate-names", func(t *testing.T) {
		assert, require := assert.New(t), require.New(t)
		repo, err := NewRepository(rw, rw, kms, plgm)
		require.NoError(err)
		require.NotNil(repo)

		_, prj := iam.TestScopes(t, iamRepo)
		catalog := TestCatalog(t, conn, prj.PublicId, plg.GetPublicId())

		in := &HostSet{
			HostSet: &store.HostSet{
				CatalogId:  catalog.PublicId,
				Name:       "test-name-repo",
				Attributes: []byte("{}"),
			},
		}

		got, err := repo.CreateSet(context.Background(), prj.GetPublicId(), in)
		require.NoError(err)
		require.NotNil(got)
		assert.True(strings.HasPrefix(got.GetPublicId(), HostSetPrefix))
		assert.NotSame(in, got)
		assert.Equal(in.Name, got.GetName())
		assert.Equal(in.Description, got.GetDescription())
		assert.Equal(got.GetCreateTime(), got.GetUpdateTime())

		got2, err := repo.CreateSet(context.Background(), prj.GetPublicId(), in)
		assert.Truef(errors.Match(errors.T(errors.NotUnique), err), "want err code: %v got err: %v", errors.NotUnique, err)
		assert.Nil(got2)
	})

	t.Run("valid-duplicate-names-diff-catalogs", func(t *testing.T) {
		assert, require := assert.New(t), require.New(t)
		repo, err := NewRepository(rw, rw, kms, plgm)
		require.NoError(err)
		require.NotNil(repo)

		_, prj := iam.TestScopes(t, iamRepo)
		catalogA := TestCatalog(t, conn, prj.PublicId, plg.GetPublicId())
		catalogB := TestCatalog(t, conn, prj.PublicId, plg.GetPublicId())

		in := &HostSet{
			HostSet: &store.HostSet{
				Name:       "test-name-repo",
				Attributes: []byte("{}"),
			},
		}
		in2 := in.clone()

		in.CatalogId = catalogA.PublicId
		got, err := repo.CreateSet(context.Background(), prj.GetPublicId(), in)
		require.NoError(err)
		require.NotNil(got)
		assert.True(strings.HasPrefix(got.GetPublicId(), HostSetPrefix))
		assert.NotSame(in, got)
		assert.Equal(in.Name, got.GetName())
		assert.Equal(in.Description, got.GetDescription())
		assert.Equal(got.GetCreateTime(), got.GetUpdateTime())

		in2.CatalogId = catalogB.PublicId
		got2, err := repo.CreateSet(context.Background(), prj.GetPublicId(), in2)
		require.NoError(err)
		require.NotNil(got2)
		assert.True(strings.HasPrefix(got.GetPublicId(), HostSetPrefix))
		assert.NotSame(in2, got2)
		assert.Equal(in2.Name, got2.GetName())
		assert.Equal(in2.Description, got2.GetDescription())
		assert.Equal(got2.GetCreateTime(), got2.GetUpdateTime())
	})
}

func TestRepository_LookupSet(t *testing.T) {
	ctx := context.Background()
	conn, _ := db.TestSetup(t, "postgres")
	rw := db.New(conn)
	wrapper := db.TestWrapper(t)
	kms := kms.TestKms(t, conn, wrapper)
	iamRepo := iam.TestRepo(t, conn, wrapper)
	_, prj := iam.TestScopes(t, iamRepo)
	plg := hostplg.TestPlugin(t, conn, "lookup", "lookup")
	plgm := map[string]plgpb.HostPluginServiceServer{
		plg.GetPublicId(): &TestPluginServer{},
	}

	catalog := TestCatalog(t, conn, prj.PublicId, plg.GetPublicId())
	hostSet := TestSet(t, conn, kms, catalog)
	hostSetId, err := newHostSetId(ctx, plg.GetIdPrefix())
	require.NoError(t, err)

	tests := []struct {
		name      string
		in        string
		want      *HostSet
		wantIsErr errors.Code
	}{
		{
			name:      "with-no-public-id",
			wantIsErr: errors.InvalidParameter,
		},
		{
			name: "with-non-existing-host-set-id",
			in:   hostSetId,
		},
		{
			name: "with-existing-host-set-id",
			in:   hostSet.PublicId,
			want: hostSet,
		},
	}

	for _, tt := range tests {
		tt := tt
		t.Run(tt.name, func(t *testing.T) {
			assert, require := assert.New(t), require.New(t)
			repo, err := NewRepository(rw, rw, kms, plgm)
			assert.NoError(err)
			require.NotNil(repo)
			got, err := repo.LookupSet(ctx, tt.in)
			if tt.wantIsErr != 0 {
				assert.Truef(errors.Match(errors.T(tt.wantIsErr), err), "want err: %q got: %q", tt.wantIsErr, err)
				assert.Nil(got)
				return
			}
			require.NoError(err)
			if tt.want != nil {
				assert.Empty(cmp.Diff(got, tt.want, protocmp.Transform()), "LookupSet(%q) got response %q, wanted %q", tt.in, got, tt.want)
			}
		})
	}
}

func TestRepository_ListSets(t *testing.T) {
	conn, _ := db.TestSetup(t, "postgres")
	rw := db.New(conn)
	wrapper := db.TestWrapper(t)
	kms := kms.TestKms(t, conn, wrapper)
	iamRepo := iam.TestRepo(t, conn, wrapper)

	_, prj := iam.TestScopes(t, iamRepo)
	plg := hostplg.TestPlugin(t, conn, "list", "list")
	plgm := map[string]plgpb.HostPluginServiceServer{
		plg.GetPublicId(): &TestPluginServer{},
	}
	catalogA := TestCatalog(t, conn, prj.PublicId, plg.GetPublicId())
	catalogB := TestCatalog(t, conn, prj.PublicId, plg.GetPublicId())

	hostSets := []*HostSet{
		TestSet(t, conn, kms, catalogA),
		TestSet(t, conn, kms, catalogA),
		TestSet(t, conn, kms, catalogA),
	}

	tests := []struct {
		name      string
		in        string
		opts      []host.Option
		want      []*HostSet
		wantIsErr errors.Code
	}{
		{
			name:      "with-no-catalog-id",
			wantIsErr: errors.InvalidParameter,
		},
		{
			name: "Catalog-with-no-host-sets",
			in:   catalogB.PublicId,
			want: nil,
		},
		{
			name: "Catalog-with-host-sets",
			in:   catalogA.PublicId,
			want: hostSets,
		},
	}

	for _, tt := range tests {
		tt := tt
		t.Run(tt.name, func(t *testing.T) {
			assert, require := assert.New(t), require.New(t)
			repo, err := NewRepository(rw, rw, kms, plgm)
			assert.NoError(err)
			require.NotNil(repo)
			got, err := repo.ListSets(context.Background(), tt.in, tt.opts...)
			if tt.wantIsErr != 0 {
				assert.Truef(errors.Match(errors.T(tt.wantIsErr), err), "want err: %q got: %q", tt.wantIsErr, err)
				assert.Nil(got)
				return
			}
			require.NoError(err)
			opts := []cmp.Option{
				cmpopts.SortSlices(func(x, y *HostSet) bool { return x.PublicId < y.PublicId }),
				protocmp.Transform(),
			}
			assert.Empty(cmp.Diff(tt.want, got, opts...))
		})
	}
}

func TestRepository_ListSets_Limits(t *testing.T) {
	conn, _ := db.TestSetup(t, "postgres")
	rw := db.New(conn)
	wrapper := db.TestWrapper(t)
	kms := kms.TestKms(t, conn, wrapper)
	iamRepo := iam.TestRepo(t, conn, wrapper)

	_, prj := iam.TestScopes(t, iamRepo)
	plg := hostplg.TestPlugin(t, conn, "listlimit", "listlimit")
	plgm := map[string]plgpb.HostPluginServiceServer{
		plg.GetPublicId(): &TestPluginServer{},
	}
	catalog := TestCatalog(t, conn, prj.PublicId, plg.GetPublicId())
	count := 10
	var hostSets []*HostSet
	for i := 0; i < count; i++ {
		hostSets = append(hostSets, TestSet(t, conn, kms, catalog))
	}

	tests := []struct {
		name     string
		repoOpts []host.Option
		listOpts []host.Option
		wantLen  int
	}{
		{
			name:    "With no limits",
			wantLen: count,
		},
		{
			name:     "With repo limit",
			repoOpts: []host.Option{host.WithLimit(3)},
			wantLen:  3,
		},
		{
			name:     "With negative repo limit",
			repoOpts: []host.Option{host.WithLimit(-1)},
			wantLen:  count,
		},
		{
			name:     "With List limit",
			listOpts: []host.Option{host.WithLimit(3)},
			wantLen:  3,
		},
		{
			name:     "With negative List limit",
			listOpts: []host.Option{host.WithLimit(-1)},
			wantLen:  count,
		},
		{
			name:     "With repo smaller than list limit",
			repoOpts: []host.Option{host.WithLimit(2)},
			listOpts: []host.Option{host.WithLimit(6)},
			wantLen:  6,
		},
		{
			name:     "With repo larger than list limit",
			repoOpts: []host.Option{host.WithLimit(6)},
			listOpts: []host.Option{host.WithLimit(2)},
			wantLen:  2,
		},
	}

	for _, tt := range tests {
		tt := tt
		t.Run(tt.name, func(t *testing.T) {
			assert, require := assert.New(t), require.New(t)
			repo, err := NewRepository(rw, rw, kms, plgm, tt.repoOpts...)
			assert.NoError(err)
			require.NotNil(repo)
			got, err := repo.ListSets(context.Background(), hostSets[0].CatalogId, tt.listOpts...)
			require.NoError(err)
			assert.Len(got, tt.wantLen)
		})
	}
}<|MERGE_RESOLUTION|>--- conflicted
+++ resolved
@@ -151,7 +151,6 @@
 					CatalogId:   catalog.PublicId,
 					Description: ("test-description-repo"),
 					Attributes:  attrs,
-<<<<<<< HEAD
 				},
 			},
 		},
@@ -169,8 +168,6 @@
 					CatalogId:   catalog.PublicId,
 					Description: ("test-description-repo"),
 					Attributes:  []byte(`{"k1":"foo"}`),
-=======
->>>>>>> 01d4383c
 				},
 			},
 		},
