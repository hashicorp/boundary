--- conflicted
+++ resolved
@@ -729,10 +729,7 @@
 
 	tests := []struct {
 		name                    string
-<<<<<<< HEAD
-=======
 		startingSet             func(*testing.T, context.Context) (*HostSet, []*Host)
->>>>>>> 5cfcc41f
 		withScopeId             *string
 		withEmptyPluginMap      bool
 		withPluginError         error
