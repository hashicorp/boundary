--- conflicted
+++ resolved
@@ -141,22 +141,14 @@
 	for _, tt := range tests {
 		tt := tt
 		t.Run(tt.name, func(t *testing.T) {
-<<<<<<< HEAD
-			got, err := NewHostCatalog(ctx, tt.args.pluginId, tt.args.scopeId, tt.args.opts...)
-=======
 			got, err := NewHostCatalog(ctx, tt.args.scopeId, tt.args.pluginId, tt.args.opts...)
->>>>>>> 4f09f1d7
 			require.NoError(t, err)
 			require.NotNil(t, got)
 
 			assert.Emptyf(t, got.PublicId, "PublicId set")
 			assert.Equal(t, tt.want, got)
 
-<<<<<<< HEAD
-			id, err := newHostCatalogId(plg.GetIdPrefix())
-=======
 			id, err := newHostCatalogId(ctx, plg.GetIdPrefix())
->>>>>>> 4f09f1d7
 			assert.NoError(t, err)
 
 			tt.want.PublicId = id
@@ -190,30 +182,6 @@
 	plg := host.TestPlugin(t, conn, "test1", "prefix1")
 	plg2 := host.TestPlugin(t, conn, "test2", "prefix2")
 
-<<<<<<< HEAD
-	got, err := NewHostCatalog(ctx, plg.GetPublicId(), prj.GetPublicId(), WithName("duplicate"))
-	require.NoError(t, err)
-	got.PublicId, err = newHostCatalogId(plg.GetIdPrefix())
-	require.NoError(t, err)
-	w.Create(ctx, got)
-
-	// Can't create another resource with the same pluginName in the same scope
-	got.PublicId, err = newHostCatalogId(plg.GetIdPrefix())
-	require.NoError(t, err)
-	assert.Error(t, w.Create(ctx, got))
-
-	// Can't create another resource with same pluginName in same scope even for different plugin
-	got, err = NewHostCatalog(ctx, plg2.GetPublicId(), prj.GetPublicId(), WithName("duplicate"))
-	require.NoError(t, err)
-	got.PublicId, err = newHostCatalogId(plg2.GetIdPrefix())
-	require.NoError(t, err)
-	assert.Error(t, w.Create(ctx, got))
-
-	// Can create another resource with same pluginName in different scope even for same plugin
-	got, err = NewHostCatalog(ctx, plg.GetPublicId(), prj2.GetPublicId(), WithName("duplicate"))
-	require.NoError(t, err)
-	got.PublicId, err = newHostCatalogId(plg.GetIdPrefix())
-=======
 	got, err := NewHostCatalog(ctx, prj.GetPublicId(), plg.GetPublicId(), WithName("duplicate"))
 	require.NoError(t, err)
 	got.PublicId, err = newHostCatalogId(ctx, plg.GetIdPrefix())
@@ -236,7 +204,6 @@
 	got, err = NewHostCatalog(ctx, prj2.GetPublicId(), plg.GetPublicId(), WithName("duplicate"))
 	require.NoError(t, err)
 	got.PublicId, err = newHostCatalogId(ctx, plg.GetIdPrefix())
->>>>>>> 4f09f1d7
 	require.NoError(t, err)
 	assert.NoError(t, w.Create(ctx, got))
 }
