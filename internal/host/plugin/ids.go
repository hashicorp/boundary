package plugin

import (
	"context"

	"github.com/hashicorp/boundary/internal/db"
	"github.com/hashicorp/boundary/internal/errors"
	"github.com/hashicorp/boundary/internal/host"
	"github.com/hashicorp/boundary/internal/types/subtypes"
)

func init() {
	if err := host.Register(Subtype, HostCatalogPrefix, HostSetPrefix); err != nil {
		panic(err)
	}
}

// PublicId prefixes for the resources in the plugin package.
const (
<<<<<<< HEAD
	HostCatalogPrefix = "hcplg"
	HostSetPrefix     = "hsplg"
	HostPrefix        = "hplg"
=======
	// TODO: Pull these out of being constants and have them derivable at run time.
	HostCatalogPrefix = "hc"
	HostSetPrefix     = "hs"
>>>>>>> a4ea9904

	Subtype = subtypes.Subtype("plugin")
)

<<<<<<< HEAD
func newHostCatalogId(ctx context.Context, upre string) (string, error) {
	const op = "plugin.newHostCatalogId"
	if upre == "" {
		return "", errors.New(ctx, errors.InvalidParameter, op, "missing plugin id prefix")
	}
	prefix := fmt.Sprintf("%s_%s", HostCatalogPrefix, upre)
	id, err := db.NewPublicId(prefix)
=======
func newHostCatalogId(ctx context.Context) (string, error) {
	id, err := db.NewPublicId(HostCatalogPrefix)
>>>>>>> a4ea9904
	if err != nil {
		return "", errors.Wrap(ctx, err, op)
	}
	return id, nil
}

<<<<<<< HEAD
func newHostSetId(ctx context.Context, upre string) (string, error) {
	const op = "plugin.newHostSetId"
	if upre == "" {
		return "", errors.New(ctx, errors.InvalidParameter, op, "missing plugin id prefix")
	}
	prefix := fmt.Sprintf("%s_%s", HostSetPrefix, upre)
	id, err := db.NewPublicId(prefix)
=======
func newHostSetId(ctx context.Context) (string, error) {
	id, err := db.NewPublicId(HostSetPrefix)
>>>>>>> a4ea9904
	if err != nil {
		return "", errors.Wrap(ctx, err, op)
	}
	return id, nil
}

func newHostId(ctx context.Context, upre string, catalogId, externalId string) (string, error) {
	const op = "plugin.newHostId"
	if upre == "" {
		return "", errors.New(ctx, errors.InvalidParameter, op, "missing plugin id prefix")
	}
	if catalogId == "" {
		return "", errors.New(ctx, errors.InvalidParameter, op, "missing catalog id")
	}
	if externalId == "" {
		return "", errors.New(ctx, errors.InvalidParameter, op, "missing external id")
	}
	prefix := fmt.Sprintf("%s_%s", HostPrefix, upre)
	id, err := db.NewPublicId(prefix, db.WithPrngValues([]string{catalogId, externalId}))
	if err != nil {
		return "", errors.Wrap(ctx, err, op)
	}
	return id, nil
}<|MERGE_RESOLUTION|>--- conflicted
+++ resolved
@@ -17,68 +17,38 @@
 
 // PublicId prefixes for the resources in the plugin package.
 const (
-<<<<<<< HEAD
-	HostCatalogPrefix = "hcplg"
-	HostSetPrefix     = "hsplg"
-	HostPrefix        = "hplg"
-=======
-	// TODO: Pull these out of being constants and have them derivable at run time.
 	HostCatalogPrefix = "hc"
 	HostSetPrefix     = "hs"
->>>>>>> a4ea9904
+	HostPrefix        = "h"
 
 	Subtype = subtypes.Subtype("plugin")
 )
 
-<<<<<<< HEAD
-func newHostCatalogId(ctx context.Context, upre string) (string, error) {
-	const op = "plugin.newHostCatalogId"
-	if upre == "" {
-		return "", errors.New(ctx, errors.InvalidParameter, op, "missing plugin id prefix")
-	}
-	prefix := fmt.Sprintf("%s_%s", HostCatalogPrefix, upre)
-	id, err := db.NewPublicId(prefix)
-=======
 func newHostCatalogId(ctx context.Context) (string, error) {
 	id, err := db.NewPublicId(HostCatalogPrefix)
->>>>>>> a4ea9904
 	if err != nil {
-		return "", errors.Wrap(ctx, err, op)
+		return "", errors.Wrap(ctx, err, "plugin.newHostCatalogId")
 	}
 	return id, nil
 }
 
-<<<<<<< HEAD
-func newHostSetId(ctx context.Context, upre string) (string, error) {
-	const op = "plugin.newHostSetId"
-	if upre == "" {
-		return "", errors.New(ctx, errors.InvalidParameter, op, "missing plugin id prefix")
-	}
-	prefix := fmt.Sprintf("%s_%s", HostSetPrefix, upre)
-	id, err := db.NewPublicId(prefix)
-=======
 func newHostSetId(ctx context.Context) (string, error) {
 	id, err := db.NewPublicId(HostSetPrefix)
->>>>>>> a4ea9904
 	if err != nil {
-		return "", errors.Wrap(ctx, err, op)
+		return "", errors.Wrap(ctx, err, "plugin.newHostSetId")
 	}
 	return id, nil
 }
 
-func newHostId(ctx context.Context, upre string, catalogId, externalId string) (string, error) {
+func newHostId(ctx context.Context, catalogId, externalId string) (string, error) {
 	const op = "plugin.newHostId"
-	if upre == "" {
-		return "", errors.New(ctx, errors.InvalidParameter, op, "missing plugin id prefix")
-	}
 	if catalogId == "" {
 		return "", errors.New(ctx, errors.InvalidParameter, op, "missing catalog id")
 	}
 	if externalId == "" {
 		return "", errors.New(ctx, errors.InvalidParameter, op, "missing external id")
 	}
-	prefix := fmt.Sprintf("%s_%s", HostPrefix, upre)
-	id, err := db.NewPublicId(prefix, db.WithPrngValues([]string{catalogId, externalId}))
+	id, err := db.NewPublicId(HostPrefix, db.WithPrngValues([]string{catalogId, externalId}))
 	if err != nil {
 		return "", errors.Wrap(ctx, err, op)
 	}
