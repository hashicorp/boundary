package plugin

import (
	"context"
	"testing"
	"time"

	"github.com/hashicorp/boundary/internal/db"
	"github.com/hashicorp/boundary/internal/host/plugin/store"
	"github.com/hashicorp/boundary/internal/iam"
	"github.com/hashicorp/boundary/internal/kms"
	"github.com/hashicorp/boundary/internal/oplog"
	hostplg "github.com/hashicorp/boundary/internal/plugin/host"
	"github.com/hashicorp/boundary/internal/scheduler"
	plgpb "github.com/hashicorp/boundary/sdk/pbs/plugin"
	"github.com/stretchr/testify/assert"
	"github.com/stretchr/testify/require"
)

// TestHostSetMember_InsertDelete tests insertion and validates the lookup via set IDs
// function as well. After, we remove set memberships one at a time and validate
// the cleanup function removes the hosts.
func TestHostSetMember_InsertDelete(t *testing.T) {
	ctx := context.Background()
	conn, _ := db.TestSetup(t, "postgres")
	rw := db.New(conn)
	wrapper := db.TestWrapper(t)
	kms := kms.TestKms(t, conn, wrapper)
	sched := scheduler.TestScheduler(t, conn, wrapper)
	_, prj := iam.TestScopes(t, iam.TestRepo(t, conn, wrapper))

	plg := hostplg.TestPlugin(t, conn, "create")
	plgm := map[string]plgpb.HostPluginServiceClient{
		plg.GetPublicId(): NewWrappingPluginClient(&plgpb.UnimplementedHostPluginServiceServer{}),
	}

	repo, err := NewRepository(rw, rw, kms, plgm)
	require.NoError(t, err)

	cats := TestCatalogs(t, conn, prj.PublicId, plg.PublicId, 2)

	blueCat := cats[0]
<<<<<<< HEAD
	blueSet1 := TestSet(t, conn, kms, sched, blueCat, plgm)
	blueSet2 := TestSet(t, conn, kms, sched, blueCat, plgm)
=======
	blueSet1 := TestSet(t, conn, kms, blueCat, plgm)
	blueSet2 := TestSet(t, conn, kms, blueCat, plgm)
	blueSet3 := TestSet(t, conn, kms, blueCat, plgm)
>>>>>>> 5e782b6e

	hostId, err := db.NewPublicId(HostPrefix)
	require.NoError(t, err)
	blueHost1 := NewHost(ctx, blueCat.PublicId, "blue1", withPluginId(plg.GetPublicId()))
	blueHost1.PublicId = hostId
	require.NoError(t, rw.Create(ctx, blueHost1))

	hostId, err = db.NewPublicId(HostPrefix)
	require.NoError(t, err)
	blueHost2 := NewHost(ctx, blueCat.PublicId, "blue2", withPluginId(plg.GetPublicId()))
	blueHost2.PublicId = hostId
	require.NoError(t, rw.Create(ctx, blueHost2))

	hostId, err = db.NewPublicId(HostPrefix)
	require.NoError(t, err)
	blueHost3 := NewHost(ctx, blueCat.PublicId, "blue3", withPluginId(plg.GetPublicId()))
	blueHost3.PublicId = hostId
	require.NoError(t, rw.Create(ctx, blueHost3))

	hostId, err = db.NewPublicId(HostPrefix)
	require.NoError(t, err)
	blueHost4 := NewHost(ctx, blueCat.PublicId, "blue4", withPluginId(plg.GetPublicId()))
	blueHost4.PublicId = hostId
	require.NoError(t, rw.Create(ctx, blueHost4))

	greenCat := cats[1]
	greenSet := TestSet(t, conn, kms, sched, greenCat, plgm)

	tests := []struct {
		name    string
		set     string
		hosts   []*Host
		wantErr bool
		direct  bool
	}{
		{
			name:  "valid-host-in-set",
			set:   blueSet1.PublicId,
			hosts: []*Host{blueHost1},
		},
		{
			name:  "valid-other-host-in-set",
			set:   blueSet2.PublicId,
			hosts: []*Host{blueHost2},
		},
		{
			name:  "valid-two-hosts-in-set",
			set:   blueSet3.PublicId,
			hosts: []*Host{blueHost3, blueHost4},
		},
		{
			name:    "invalid-diff-catalogs",
			set:     greenSet.PublicId,
			hosts:   []*Host{blueHost1},
			wantErr: true,
		},
		{
			name:    "test-vet-for-write-no-set",
			hosts:   []*Host{blueHost1},
			wantErr: true,
			direct:  true,
		},
	}
	for _, tt := range tests {
		tt := tt
		t.Run(tt.name, func(t *testing.T) {
			assert, require := assert.New(t), require.New(t)
			var hostIds []string
			for _, host := range tt.hosts {
				var got *HostSetMember
				var err error
				hostIds = append(hostIds, host.PublicId)
				if !tt.direct {
					got, err = NewHostSetMember(ctx, tt.set, host.PublicId)
				} else {
					got = &HostSetMember{
						HostSetMember: &store.HostSetMember{
							SetId: tt.set,
						},
					}
					if host != nil {
						got.HostId = host.PublicId
					}
				}
				require.NoError(err)
				require.NotNil(got)
				err2 := rw.Create(ctx, got)
				if tt.wantErr {
					assert.Error(err2)
					return
				}
				assert.NoError(err2)
			}

			// Run a test on the aggregate to validate looking up sets
<<<<<<< HEAD
			agg := &hostAgg{PublicId: tt.host.PublicId}
			require.NoError(rw.LookupByPublicId(ctx, agg))
			h := agg.toHost()
			assert.ElementsMatch(h.SetIds, tt.sets)
		})
	}
	hosts, err := listHostBySetIds(ctx, rw, []string{blueSet1.PublicId, blueSet2.PublicId})
=======
			for _, host := range tt.hosts {
				agg := &hostAgg{PublicId: host.PublicId}
				require.NoError(rw.LookupByPublicId(ctx, agg))
				h, err := agg.toHost(ctx)
				require.NoError(err)
				assert.ElementsMatch(h.SetIds, []string{tt.set})
			}

			set, _, err := repo.LookupSet(ctx, tt.set)
			require.NoError(err)
			require.NotNil(set)
			require.ElementsMatch(set.HostIds, hostIds)
		})
	}

	hosts, err := repo.ListHostsBySetIds(ctx, []string{blueSet1.PublicId, blueSet2.PublicId})
>>>>>>> 5e782b6e
	require.NoError(t, err)
	require.Len(t, hosts, 2)

	repo, err := NewRepository(rw, rw, kms, sched, plgm)
	require.NoError(t, err)
	// Base case the count by catalog ID
	hosts, err = repo.ListHostsByCatalogId(ctx, blueCat.PublicId)
	require.NoError(t, err)
	assert.Len(t, hosts, 4)

	j, err := newOrphanedHostCleanupJob(ctx, rw, rw, kms)
	require.NoError(t, err)
	// Delete first membership, validate host is gone
	got, err := NewHostSetMember(ctx, blueSet1.PublicId, blueHost1.PublicId)
	require.NoError(t, err)
	require.NotNil(t, got)
	num, err := rw.Delete(ctx, got)
	require.NoError(t, err)
	assert.Equal(t, 1, num)
	count, err := j.deleteOrphanedHosts(ctx)
	require.NoError(t, err)
	assert.Equal(t, 1, count)
	assert.NoError(t, db.TestVerifyOplog(t, rw, blueHost1.PublicId, db.WithOperation(oplog.OpType_OP_TYPE_DELETE), db.WithCreateNotBefore(10*time.Second)))
	hosts, err = repo.ListHostsByCatalogId(ctx, blueCat.PublicId)
	require.NoError(t, err)
	require.Len(t, hosts, 3)

	// Delete second, validate second host is gone
	got, err = NewHostSetMember(ctx, blueSet2.PublicId, blueHost2.PublicId)
	require.NoError(t, err)
	require.NotNil(t, got)
	num, err = rw.Delete(ctx, got)
	require.NoError(t, err)
	assert.Equal(t, 1, num)
	count, err = j.deleteOrphanedHosts(ctx)
	require.NoError(t, err)
	assert.Equal(t, 1, count)
	assert.NoError(t, db.TestVerifyOplog(t, rw, blueHost2.PublicId, db.WithOperation(oplog.OpType_OP_TYPE_DELETE), db.WithCreateNotBefore(10*time.Second)))
	hosts, err = repo.ListHostsByCatalogId(ctx, blueCat.PublicId)
	require.NoError(t, err)
	require.Len(t, hosts, 2)

	// Delete third set, validate remaining hosts are gone
	gotSet, err := NewHostSet(ctx, blueCat.PublicId)
	require.NoError(t, err)
	require.NotNil(t, got)
	gotSet.PublicId = blueSet3.PublicId
	num, err = rw.Delete(ctx, gotSet)
	require.NoError(t, err)
	assert.Equal(t, 1, num)
	require.NoError(t, repo.DeleteOrphanedHosts(ctx, blueCat.ScopeId))
	assert.NoError(t, db.TestVerifyOplog(t, rw, blueHost3.PublicId, db.WithOperation(oplog.OpType_OP_TYPE_DELETE), db.WithCreateNotBefore(10*time.Second)))
	assert.NoError(t, db.TestVerifyOplog(t, rw, blueHost4.PublicId, db.WithOperation(oplog.OpType_OP_TYPE_DELETE), db.WithCreateNotBefore(10*time.Second)))
	hosts, err = repo.ListHostsByCatalogId(ctx, blueCat.PublicId)
	require.NoError(t, err)
	require.Len(t, hosts, 0)
}

func TestHostSetMember_SetTableName(t *testing.T) {
	defaultTableName := "host_plugin_set_member"
	tests := []struct {
		name        string
		initialName string
		setNameTo   string
		want        string
	}{
		{
			name:        "new-name",
			initialName: "",
			setNameTo:   "new-name",
			want:        "new-name",
		},
		{
			name:        "reset to default",
			initialName: "initial",
			setNameTo:   "",
			want:        defaultTableName,
		},
	}
	for _, tt := range tests {
		t.Run(tt.name, func(t *testing.T) {
			assert, require := assert.New(t), require.New(t)
			def := &HostSetMember{
				HostSetMember: &store.HostSetMember{},
			}
			require.Equal(defaultTableName, def.TableName())
			s := &HostSetMember{
				HostSetMember: &store.HostSetMember{},
				tableName:     tt.initialName,
			}
			s.SetTableName(tt.setNameTo)
			assert.Equal(tt.want, s.TableName())
		})
	}
}<|MERGE_RESOLUTION|>--- conflicted
+++ resolved
@@ -34,20 +34,15 @@
 		plg.GetPublicId(): NewWrappingPluginClient(&plgpb.UnimplementedHostPluginServiceServer{}),
 	}
 
-	repo, err := NewRepository(rw, rw, kms, plgm)
+	repo, err := NewRepository(rw, rw, kms, sched, plgm)
 	require.NoError(t, err)
 
 	cats := TestCatalogs(t, conn, prj.PublicId, plg.PublicId, 2)
 
 	blueCat := cats[0]
-<<<<<<< HEAD
 	blueSet1 := TestSet(t, conn, kms, sched, blueCat, plgm)
 	blueSet2 := TestSet(t, conn, kms, sched, blueCat, plgm)
-=======
-	blueSet1 := TestSet(t, conn, kms, blueCat, plgm)
-	blueSet2 := TestSet(t, conn, kms, blueCat, plgm)
-	blueSet3 := TestSet(t, conn, kms, blueCat, plgm)
->>>>>>> 5e782b6e
+	blueSet3 := TestSet(t, conn, kms, sched, blueCat, plgm)
 
 	hostId, err := db.NewPublicId(HostPrefix)
 	require.NoError(t, err)
@@ -143,20 +138,10 @@
 			}
 
 			// Run a test on the aggregate to validate looking up sets
-<<<<<<< HEAD
-			agg := &hostAgg{PublicId: tt.host.PublicId}
-			require.NoError(rw.LookupByPublicId(ctx, agg))
-			h := agg.toHost()
-			assert.ElementsMatch(h.SetIds, tt.sets)
-		})
-	}
-	hosts, err := listHostBySetIds(ctx, rw, []string{blueSet1.PublicId, blueSet2.PublicId})
-=======
 			for _, host := range tt.hosts {
 				agg := &hostAgg{PublicId: host.PublicId}
 				require.NoError(rw.LookupByPublicId(ctx, agg))
-				h, err := agg.toHost(ctx)
-				require.NoError(err)
+				h := agg.toHost()
 				assert.ElementsMatch(h.SetIds, []string{tt.set})
 			}
 
@@ -168,12 +153,9 @@
 	}
 
 	hosts, err := repo.ListHostsBySetIds(ctx, []string{blueSet1.PublicId, blueSet2.PublicId})
->>>>>>> 5e782b6e
 	require.NoError(t, err)
 	require.Len(t, hosts, 2)
 
-	repo, err := NewRepository(rw, rw, kms, sched, plgm)
-	require.NoError(t, err)
 	// Base case the count by catalog ID
 	hosts, err = repo.ListHostsByCatalogId(ctx, blueCat.PublicId)
 	require.NoError(t, err)
@@ -219,7 +201,9 @@
 	num, err = rw.Delete(ctx, gotSet)
 	require.NoError(t, err)
 	assert.Equal(t, 1, num)
-	require.NoError(t, repo.DeleteOrphanedHosts(ctx, blueCat.ScopeId))
+	count, err = j.deleteOrphanedHosts(ctx)
+	require.NoError(t, err)
+	assert.Equal(t, 2, count)
 	assert.NoError(t, db.TestVerifyOplog(t, rw, blueHost3.PublicId, db.WithOperation(oplog.OpType_OP_TYPE_DELETE), db.WithCreateNotBefore(10*time.Second)))
 	assert.NoError(t, db.TestVerifyOplog(t, rw, blueHost4.PublicId, db.WithOperation(oplog.OpType_OP_TYPE_DELETE), db.WithCreateNotBefore(10*time.Second)))
 	hosts, err = repo.ListHostsByCatalogId(ctx, blueCat.PublicId)
