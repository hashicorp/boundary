--- conflicted
+++ resolved
@@ -4,13 +4,13 @@
 	"context"
 	"testing"
 
+	"github.com/hashicorp/boundary/internal/db"
+	"github.com/hashicorp/boundary/internal/host/static/store"
+	"github.com/hashicorp/boundary/internal/iam"
+	wrapping "github.com/hashicorp/go-kms-wrapping"
 	"github.com/jinzhu/gorm"
 	"github.com/stretchr/testify/assert"
 	"github.com/stretchr/testify/require"
-
-	"github.com/hashicorp/boundary/internal/db"
-	"github.com/hashicorp/boundary/internal/host/static/store"
-	"github.com/hashicorp/boundary/internal/iam"
 )
 
 func TestHostCatalog_New(t *testing.T) {
@@ -109,36 +109,9 @@
 	}
 }
 
-<<<<<<< HEAD
-func testCatalogs(t *testing.T, conn *gorm.DB, scopeId string, count int) []*HostCatalog {
-	t.Helper()
-	assert := assert.New(t)
-	var cats []*HostCatalog
-	for i := 0; i < count; i++ {
-		cat, err := NewHostCatalog(scopeId)
-		assert.NoError(err)
-		assert.NotNil(cat)
-		id, err := newHostCatalogId()
-		assert.NoError(err)
-		assert.NotEmpty(id)
-		cat.PublicId = id
-
-		w := db.New(conn)
-		err2 := w.Create(context.Background(), cat)
-		assert.NoError(err2)
-		cats = append(cats, cat)
-	}
-	return cats
-}
-
-func testCatalog(t *testing.T, conn *gorm.DB, scopeId string) *HostCatalog {
-	t.Helper()
-	cats := testCatalogs(t, conn, scopeId, 1)
-=======
 func testCatalog(t *testing.T, conn *gorm.DB, wrapper wrapping.Wrapper, scopeId string) *HostCatalog {
 	t.Helper()
 	cats := TestCatalogs(t, conn, scopeId, 1)
->>>>>>> d5678c4f
 	return cats[0]
 }
 
