package static

import (
	"context"
	"errors"
	"strings"
	"testing"

	"github.com/hashicorp/boundary/internal/db"
	dbassert "github.com/hashicorp/boundary/internal/db/assert"
	"github.com/hashicorp/boundary/internal/host/static/store"
	"github.com/hashicorp/boundary/internal/iam"
	"github.com/hashicorp/boundary/internal/kms"
	"github.com/stretchr/testify/assert"
	"github.com/stretchr/testify/require"
)

func TestRepository_CreateCatalog(t *testing.T) {
	conn, _ := db.TestSetup(t, "postgres")
	rw := db.New(conn)
	wrapper := db.TestWrapper(t)

	var tests = []struct {
		name      string
		in        *HostCatalog
		opts      []Option
		want      *HostCatalog
		wantIsErr error
	}{
		{
			name:      "nil-catalog",
			wantIsErr: db.ErrNilParameter,
		},
		{
			name:      "nil-embedded-catalog",
			in:        &HostCatalog{},
			wantIsErr: db.ErrNilParameter,
		},
		{
			name: "valid-no-options",
			in: &HostCatalog{
				HostCatalog: &store.HostCatalog{},
			},
			want: &HostCatalog{
				HostCatalog: &store.HostCatalog{},
			},
		},
		{
			name: "valid-with-name",
			in: &HostCatalog{
				HostCatalog: &store.HostCatalog{
					Name: "test-name-repo",
				},
			},
			want: &HostCatalog{
				HostCatalog: &store.HostCatalog{
					Name: "test-name-repo",
				},
			},
		},
		{
			name: "valid-with-description",
			in: &HostCatalog{
				HostCatalog: &store.HostCatalog{
					Description: ("test-description-repo"),
				},
			},
			want: &HostCatalog{
				HostCatalog: &store.HostCatalog{
					Description: ("test-description-repo"),
				},
			},
		},
	}

	for _, tt := range tests {
		tt := tt
		t.Run(tt.name, func(t *testing.T) {
			assert := assert.New(t)
			kms := kms.TestKms(t, conn, wrapper)
			repo, err := NewRepository(rw, rw, kms)
			assert.NoError(err)
			assert.NotNil(repo)
			_, prj := iam.TestScopes(t, iam.TestRepo(t, conn, wrapper))
			if tt.in != nil && tt.in.HostCatalog != nil {
				tt.in.ScopeId = prj.GetPublicId()
				assert.Empty(tt.in.PublicId)
			}
			got, err := repo.CreateCatalog(context.Background(), tt.in, tt.opts...)
			if tt.wantIsErr != nil {
				assert.Truef(errors.Is(err, tt.wantIsErr), "want err: %q got: %q", tt.wantIsErr, err)
				assert.Nil(got)
				return
			}
			assert.NoError(err)
			assert.Empty(tt.in.PublicId)
			assert.NotNil(got)
			assertPublicId(t, "sthc", got.PublicId)
			assert.NotSame(tt.in, got)
			assert.Equal(tt.want.Name, got.Name)
			assert.Equal(tt.want.Description, got.Description)
			assert.Equal(got.CreateTime, got.UpdateTime)
		})
	}

	t.Run("invalid-duplicate-names", func(t *testing.T) {
		assert := assert.New(t)
		kms := kms.TestKms(t, conn, wrapper)
		repo, err := NewRepository(rw, rw, kms)
		assert.NoError(err)
		assert.NotNil(repo)
		_, prj := iam.TestScopes(t, iam.TestRepo(t, conn, wrapper))
		in := &HostCatalog{
			HostCatalog: &store.HostCatalog{
				ScopeId: prj.GetPublicId(),
				Name:    "test-name-repo",
			},
		}

		got, err := repo.CreateCatalog(context.Background(), in)
		assert.NoError(err)
		assert.NotNil(got)
		assertPublicId(t, "sthc", got.PublicId)
		assert.NotSame(in, got)
		assert.Equal(in.Name, got.Name)
		assert.Equal(in.Description, got.Description)
		assert.Equal(got.CreateTime, got.UpdateTime)

		got2, err := repo.CreateCatalog(context.Background(), in)
		assert.Truef(errors.Is(err, db.ErrNotUnique), "want err: %v got: %v", db.ErrNotUnique, err)
		assert.Nil(got2)
	})

	t.Run("valid-duplicate-names-diff-scopes", func(t *testing.T) {
		assert := assert.New(t)
		kms := kms.TestKms(t, conn, wrapper)
		repo, err := NewRepository(rw, rw, kms)
		assert.NoError(err)
		assert.NotNil(repo)
		org, prj := iam.TestScopes(t, iam.TestRepo(t, conn, wrapper))
		in := &HostCatalog{
			HostCatalog: &store.HostCatalog{
				Name: "test-name-repo",
			},
		}
		in2 := in.clone()

		in.ScopeId = prj.GetPublicId()
		got, err := repo.CreateCatalog(context.Background(), in)
		assert.NoError(err)
		assert.NotNil(got)
		assertPublicId(t, "sthc", got.PublicId)
		assert.NotSame(in, got)
		assert.Equal(in.Name, got.Name)
		assert.Equal(in.Description, got.Description)
		assert.Equal(got.CreateTime, got.UpdateTime)

		in2.ScopeId = org.GetPublicId()
		got2, err := repo.CreateCatalog(context.Background(), in2)
		assert.NoError(err)
		assert.NotNil(got2)
		assertPublicId(t, "sthc", got2.PublicId)
		assert.NotSame(in2, got2)
		assert.Equal(in2.Name, got2.Name)
		assert.Equal(in2.Description, got2.Description)
		assert.Equal(got2.CreateTime, got2.UpdateTime)
	})
}

func assertPublicId(t *testing.T, prefix, actual string) {
	t.Helper()
	assert.NotEmpty(t, actual)
	parts := strings.Split(actual, "_")
	assert.Equalf(t, 2, len(parts), "want one '_' in PublicId, got multiple in %q", actual)
	assert.Equalf(t, prefix, parts[0], "PublicId want prefix: %q, got: %q in %q", prefix, parts[0], actual)
}

func TestRepository_UpdateCatalog(t *testing.T) {
	conn, _ := db.TestSetup(t, "postgres")
	rw := db.New(conn)
	wrapper := db.TestWrapper(t)

	changeName := func(s string) func(*HostCatalog) *HostCatalog {
		return func(c *HostCatalog) *HostCatalog {
			c.Name = s
			return c
		}
	}

	changeDescription := func(s string) func(*HostCatalog) *HostCatalog {
		return func(c *HostCatalog) *HostCatalog {
			c.Description = s
			return c
		}
	}

	makeNil := func() func(*HostCatalog) *HostCatalog {
		return func(c *HostCatalog) *HostCatalog {
			return nil
		}
	}

	makeEmbeddedNil := func() func(*HostCatalog) *HostCatalog {
		return func(c *HostCatalog) *HostCatalog {
			return &HostCatalog{}
		}
	}

	deletePublicId := func() func(*HostCatalog) *HostCatalog {
		return func(c *HostCatalog) *HostCatalog {
			c.PublicId = ""
			return c
		}
	}

	nonExistentPublicId := func() func(*HostCatalog) *HostCatalog {
		return func(c *HostCatalog) *HostCatalog {
			c.PublicId = "sthc_OOOOOOOOOO"
			return c
		}
	}

	combine := func(fns ...func(c *HostCatalog) *HostCatalog) func(*HostCatalog) *HostCatalog {
		return func(c *HostCatalog) *HostCatalog {
			for _, fn := range fns {
				c = fn(c)
			}
			return c
		}
	}

	var tests = []struct {
		name      string
		orig      *HostCatalog
		chgFn     func(*HostCatalog) *HostCatalog
		masks     []string
		want      *HostCatalog
		wantCount int
		wantIsErr error
	}{
		{
			name: "nil-catalog",
			orig: &HostCatalog{
				HostCatalog: &store.HostCatalog{},
			},
			chgFn:     makeNil(),
			masks:     []string{"Name", "Description"},
			wantIsErr: db.ErrNilParameter,
		},
		{
			name: "nil-embedded-catalog",
			orig: &HostCatalog{
				HostCatalog: &store.HostCatalog{},
			},
			chgFn:     makeEmbeddedNil(),
			masks:     []string{"Name", "Description"},
			wantIsErr: db.ErrNilParameter,
		},
		{
			name: "no-public-id",
			orig: &HostCatalog{
				HostCatalog: &store.HostCatalog{},
			},
			chgFn:     deletePublicId(),
			masks:     []string{"Name", "Description"},
			wantIsErr: db.ErrInvalidParameter,
		},
		{
			name: "updating-non-existent-catalog",
			orig: &HostCatalog{
				HostCatalog: &store.HostCatalog{
					Name: "test-name-repo",
				},
			},
			chgFn:     combine(nonExistentPublicId(), changeName("test-update-name-repo")),
			masks:     []string{"Name"},
			wantIsErr: db.ErrRecordNotFound,
		},
		{
			name: "empty-field-mask",
			orig: &HostCatalog{
				HostCatalog: &store.HostCatalog{
					Name: "test-name-repo",
				},
			},
			chgFn:     changeName("test-update-name-repo"),
			wantIsErr: db.ErrEmptyFieldMask,
		},
		{
			name: "read-only-fields-in-field-mask",
			orig: &HostCatalog{
				HostCatalog: &store.HostCatalog{
					Name: "test-name-repo",
				},
			},
			chgFn:     changeName("test-update-name-repo"),
			masks:     []string{"PublicId", "CreateTime", "UpdateTime", "ScopeId"},
			wantIsErr: db.ErrInvalidFieldMask,
		},
		{
			name: "unknown-field-in-field-mask",
			orig: &HostCatalog{
				HostCatalog: &store.HostCatalog{
					Name: "test-name-repo",
				},
			},
			chgFn:     changeName("test-update-name-repo"),
			masks:     []string{"Bilbo"},
			wantIsErr: db.ErrInvalidFieldMask,
		},
		{
			name: "change-name",
			orig: &HostCatalog{
				HostCatalog: &store.HostCatalog{
					Name: "test-name-repo",
				},
			},
			chgFn: changeName("test-update-name-repo"),
			masks: []string{"Name"},
			want: &HostCatalog{
				HostCatalog: &store.HostCatalog{
					Name: "test-update-name-repo",
				},
			},
			wantCount: 1,
		},
		{
			name: "change-description",
			orig: &HostCatalog{
				HostCatalog: &store.HostCatalog{
					Description: "test-description-repo",
				},
			},
			chgFn: changeDescription("test-update-description-repo"),
			masks: []string{"Description"},
			want: &HostCatalog{
				HostCatalog: &store.HostCatalog{
					Description: "test-update-description-repo",
				},
			},
			wantCount: 1,
		},
		{
			name: "change-name-and-description",
			orig: &HostCatalog{
				HostCatalog: &store.HostCatalog{
					Name:        "test-name-repo",
					Description: "test-description-repo",
				},
			},
			chgFn: combine(changeDescription("test-update-description-repo"), changeName("test-update-name-repo")),
			masks: []string{"Name", "Description"},
			want: &HostCatalog{
				HostCatalog: &store.HostCatalog{
					Name:        "test-update-name-repo",
					Description: "test-update-description-repo",
				},
			},
			wantCount: 1,
		},
		{
			name: "delete-name",
			orig: &HostCatalog{
				HostCatalog: &store.HostCatalog{
					Name:        "test-name-repo",
					Description: "test-description-repo",
				},
			},
			masks: []string{"Name"},
			chgFn: combine(changeDescription("test-update-description-repo"), changeName("")),
			want: &HostCatalog{
				HostCatalog: &store.HostCatalog{
					Description: "test-description-repo",
				},
			},
			wantCount: 1,
		},
		{
			name: "delete-description",
			orig: &HostCatalog{
				HostCatalog: &store.HostCatalog{
					Name:        "test-name-repo",
					Description: "test-description-repo",
				},
			},
			masks: []string{"Description"},
			chgFn: combine(changeDescription(""), changeName("test-update-name-repo")),
			want: &HostCatalog{
				HostCatalog: &store.HostCatalog{
					Name: "test-name-repo",
				},
			},
			wantCount: 1,
		},
		{
			name: "do-not-delete-name",
			orig: &HostCatalog{
				HostCatalog: &store.HostCatalog{
					Name:        "test-name-repo",
					Description: "test-description-repo",
				},
			},
			masks: []string{"Description"},
			chgFn: combine(changeDescription("test-update-description-repo"), changeName("")),
			want: &HostCatalog{
				HostCatalog: &store.HostCatalog{
					Name:        "test-name-repo",
					Description: "test-update-description-repo",
				},
			},
			wantCount: 1,
		},
		{
			name: "do-not-delete-description",
			orig: &HostCatalog{
				HostCatalog: &store.HostCatalog{
					Name:        "test-name-repo",
					Description: "test-description-repo",
				},
			},
			masks: []string{"Name"},
			chgFn: combine(changeDescription(""), changeName("test-update-name-repo")),
			want: &HostCatalog{
				HostCatalog: &store.HostCatalog{
					Name:        "test-update-name-repo",
					Description: "test-description-repo",
				},
			},
			wantCount: 1,
		},
	}

	for _, tt := range tests {
		tt := tt
		t.Run(tt.name, func(t *testing.T) {
			assert := assert.New(t)
			kms := kms.TestKms(t, conn, wrapper)
			repo, err := NewRepository(rw, rw, kms)
			assert.NoError(err)
			assert.NotNil(repo)
			_, prj := iam.TestScopes(t, iam.TestRepo(t, conn, wrapper))
			tt.orig.ScopeId = prj.GetPublicId()
			orig, err := repo.CreateCatalog(context.Background(), tt.orig)
			require.NoError(t, err)
			require.NotNil(t, orig)

			if tt.chgFn != nil {
				orig = tt.chgFn(orig)
			}
			got, gotCount, err := repo.UpdateCatalog(context.Background(), orig, 1, tt.masks)
			if tt.wantIsErr != nil {
				assert.Truef(errors.Is(err, tt.wantIsErr), "want err: %q got: %q", tt.wantIsErr, err)
				assert.Equal(tt.wantCount, gotCount, "row count")
				assert.Nil(got)
				return
			}
			assert.NoError(err)
			assert.Empty(tt.orig.PublicId)
			assert.NotNil(got)
			assertPublicId(t, "sthc", got.PublicId)
			assert.Equal(tt.wantCount, gotCount, "row count")
			assert.NotSame(tt.orig, got)
			assert.Equal(tt.orig.ScopeId, got.ScopeId)
			dbassert := dbassert.New(t, rw)
			if tt.want.Name == "" {
				dbassert.IsNull(got, "name")
				return
			}
			assert.Equal(tt.want.Name, got.Name)
			if tt.want.Description == "" {
				dbassert.IsNull(got, "description")
				return
			}
			assert.Equal(tt.want.Description, got.Description)
		})
	}

	t.Run("invalid-duplicate-names", func(t *testing.T) {
		assert := assert.New(t)
		kms := kms.TestKms(t, conn, wrapper)
		repo, err := NewRepository(rw, rw, kms)
		assert.NoError(err)
		assert.NotNil(repo)

		name := "test-dup-name"
<<<<<<< HEAD
		cats := testCatalogs(t, conn, wrapper, 2)
=======
		_, prj := iam.TestScopes(t, conn)
		cats := testCatalogs(t, conn, prj.PublicId, 2)
>>>>>>> 64bd0d5c
		c1 := cats[0]
		c1.Name = name
		got1, gotCount1, err := repo.UpdateCatalog(context.Background(), c1, 1, []string{"name"})
		assert.NoError(err)
		assert.NotNil(got1)
		assert.Equal(name, got1.Name)
		assert.Equal(1, gotCount1, "row count")

		c2 := cats[1]
		c2.Name = name
		got2, gotCount2, err := repo.UpdateCatalog(context.Background(), c2, 1, []string{"name"})
		assert.Truef(errors.Is(err, db.ErrNotUnique), "want err: %v got: %v", db.ErrNotUnique, err)
		assert.Nil(got2)
		assert.Equal(db.NoRowsAffected, gotCount2, "row count")
	})

	t.Run("valid-duplicate-names-diff-scopes", func(t *testing.T) {
		assert := assert.New(t)
		kms := kms.TestKms(t, conn, wrapper)
		repo, err := NewRepository(rw, rw, kms)
		assert.NoError(err)
		assert.NotNil(repo)
		org, prj := iam.TestScopes(t, iam.TestRepo(t, conn, wrapper))
		in := &HostCatalog{
			HostCatalog: &store.HostCatalog{
				Name: "test-name-repo",
			},
		}
		in2 := in.clone()

		in.ScopeId = prj.GetPublicId()
		got, err := repo.CreateCatalog(context.Background(), in)
		assert.NoError(err)
		assert.NotNil(got)
		assertPublicId(t, "sthc", got.PublicId)
		assert.NotSame(in, got)
		assert.Equal(in.Name, got.Name)
		assert.Equal(in.Description, got.Description)

		in2.ScopeId = org.GetPublicId()
		in2.Name = "first-name"
		got2, err := repo.CreateCatalog(context.Background(), in2)
		assert.NoError(err)
		assert.NotNil(got2)
		got2.Name = got.Name
		got3, gotCount3, err := repo.UpdateCatalog(context.Background(), got2, 1, []string{"name"})
		assert.NoError(err)
		assert.NotNil(got3)
		assert.NotSame(got2, got3)
		assert.Equal(got.Name, got3.Name)
		assert.Equal(got2.Description, got3.Description)
		assert.Equal(1, gotCount3, "row count")
	})

	t.Run("change-scope-id", func(t *testing.T) {
		assert := assert.New(t)
		kms := kms.TestKms(t, conn, wrapper)
		repo, err := NewRepository(rw, rw, kms)
		assert.NoError(err)
		assert.NotNil(repo)

<<<<<<< HEAD
		c1, c2 := testCatalog(t, conn, wrapper), testCatalog(t, conn, wrapper)
=======
		_, prj1 := iam.TestScopes(t, conn)
		_, prj2 := iam.TestScopes(t, conn)
		c1, c2 := testCatalog(t, conn, prj1.PublicId), testCatalog(t, conn, prj2.PublicId)
>>>>>>> 64bd0d5c
		assert.NotEqual(c1.ScopeId, c2.ScopeId)
		orig := c1.clone()

		c1.ScopeId = c2.ScopeId
		assert.Equal(c1.ScopeId, c2.ScopeId)

		got1, gotCount1, err := repo.UpdateCatalog(context.Background(), c1, 1, []string{"name"})

		assert.NoError(err)
		assert.NotNil(got1)
		assert.Equal(orig.ScopeId, got1.ScopeId)
		assert.Equal(1, gotCount1, "row count")
	})
}

func TestRepository_LookupCatalog(t *testing.T) {
	conn, _ := db.TestSetup(t, "postgres")
<<<<<<< HEAD
	rw := db.New(conn)
	wrapper := db.TestWrapper(t)

	cat := testCatalog(t, conn, wrapper)
=======
	_, prj := iam.TestScopes(t, conn)
	cat := testCatalog(t, conn, prj.PublicId)
>>>>>>> 64bd0d5c
	badId, err := newHostCatalogId()
	assert.NoError(t, err)
	assert.NotNil(t, badId)

	var tests = []struct {
		name    string
		id      string
		want    *HostCatalog
		wantErr error
	}{
		{
			name: "found",
			id:   cat.GetPublicId(),
			want: cat,
		},
		{
			name: "not-found",
			id:   badId,
			want: nil,
		},
		{
			name:    "bad-public-id",
			id:      "",
			want:    nil,
			wantErr: db.ErrInvalidParameter,
		},
	}

	for _, tt := range tests {
		tt := tt
		t.Run(tt.name, func(t *testing.T) {
			assert := assert.New(t)
			kms := kms.TestKms(t, conn, wrapper)
			repo, err := NewRepository(rw, rw, kms)
			assert.NoError(err)
			assert.NotNil(repo)

			got, err := repo.LookupCatalog(context.Background(), tt.id)
			if tt.wantErr != nil {
				assert.Truef(errors.Is(err, tt.wantErr), "want err: %q got: %q", tt.wantErr, err)
				return
			}
			assert.NoError(err)

			switch {
			case tt.want == nil:
				assert.Nil(got)
			case tt.want != nil:
				assert.NotNil(got)
				assert.Equal(got, tt.want)
			}
		})
	}
}

func TestRepository_DeleteCatalog(t *testing.T) {
	conn, _ := db.TestSetup(t, "postgres")
<<<<<<< HEAD
	rw := db.New(conn)
	wrapper := db.TestWrapper(t)

	cat := testCatalog(t, conn, wrapper)
=======
	_, prj := iam.TestScopes(t, conn)
	cat := testCatalog(t, conn, prj.PublicId)
>>>>>>> 64bd0d5c
	badId, err := newHostCatalogId()
	assert.NoError(t, err)
	assert.NotNil(t, badId)

	var tests = []struct {
		name    string
		id      string
		want    int
		wantErr error
	}{
		{
			name: "found",
			id:   cat.GetPublicId(),
			want: 1,
		},
		{
			name: "not-found",
			id:   badId,
			want: 0,
		},
		{
			name:    "bad-public-id",
			id:      "",
			want:    0,
			wantErr: db.ErrInvalidParameter,
		},
	}

	for _, tt := range tests {
		tt := tt
		t.Run(tt.name, func(t *testing.T) {
			assert := assert.New(t)
			kms := kms.TestKms(t, conn, wrapper)
			repo, err := NewRepository(rw, rw, kms)
			assert.NoError(err)
			assert.NotNil(repo)

			got, err := repo.DeleteCatalog(context.Background(), tt.id)
			if tt.wantErr != nil {
				assert.Truef(errors.Is(err, tt.wantErr), "want err: %q got: %q", tt.wantErr, err)
				return
			}
			assert.NoError(err)
			assert.Equal(tt.want, got, "row count")
		})
	}
}<|MERGE_RESOLUTION|>--- conflicted
+++ resolved
@@ -483,12 +483,8 @@
 		assert.NotNil(repo)
 
 		name := "test-dup-name"
-<<<<<<< HEAD
-		cats := testCatalogs(t, conn, wrapper, 2)
-=======
-		_, prj := iam.TestScopes(t, conn)
-		cats := testCatalogs(t, conn, prj.PublicId, 2)
->>>>>>> 64bd0d5c
+		_, prj := iam.TestScopes(t, iam.TestRepo(t, conn, wrapper))
+		cats := testCatalogs(t, conn, wrapper, prj.PublicId, 2)
 		c1 := cats[0]
 		c1.Name = name
 		got1, gotCount1, err := repo.UpdateCatalog(context.Background(), c1, 1, []string{"name"})
@@ -550,13 +546,10 @@
 		assert.NoError(err)
 		assert.NotNil(repo)
 
-<<<<<<< HEAD
-		c1, c2 := testCatalog(t, conn, wrapper), testCatalog(t, conn, wrapper)
-=======
-		_, prj1 := iam.TestScopes(t, conn)
-		_, prj2 := iam.TestScopes(t, conn)
-		c1, c2 := testCatalog(t, conn, prj1.PublicId), testCatalog(t, conn, prj2.PublicId)
->>>>>>> 64bd0d5c
+		iamRepo := iam.TestRepo(t, conn, wrapper)
+		_, prj1 := iam.TestScopes(t, iamRepo)
+		_, prj2 := iam.TestScopes(t, iamRepo)
+		c1, c2 := testCatalog(t, conn, wrapper, prj1.PublicId), testCatalog(t, conn, wrapper, prj2.PublicId)
 		assert.NotEqual(c1.ScopeId, c2.ScopeId)
 		orig := c1.clone()
 
@@ -574,15 +567,10 @@
 
 func TestRepository_LookupCatalog(t *testing.T) {
 	conn, _ := db.TestSetup(t, "postgres")
-<<<<<<< HEAD
 	rw := db.New(conn)
 	wrapper := db.TestWrapper(t)
-
-	cat := testCatalog(t, conn, wrapper)
-=======
-	_, prj := iam.TestScopes(t, conn)
-	cat := testCatalog(t, conn, prj.PublicId)
->>>>>>> 64bd0d5c
+	_, prj := iam.TestScopes(t, iam.TestRepo(t, conn, wrapper))
+	cat := testCatalog(t, conn, wrapper, prj.PublicId)
 	badId, err := newHostCatalogId()
 	assert.NoError(t, err)
 	assert.NotNil(t, badId)
@@ -640,15 +628,11 @@
 
 func TestRepository_DeleteCatalog(t *testing.T) {
 	conn, _ := db.TestSetup(t, "postgres")
-<<<<<<< HEAD
 	rw := db.New(conn)
 	wrapper := db.TestWrapper(t)
 
-	cat := testCatalog(t, conn, wrapper)
-=======
-	_, prj := iam.TestScopes(t, conn)
-	cat := testCatalog(t, conn, prj.PublicId)
->>>>>>> 64bd0d5c
+	_, prj := iam.TestScopes(t, iam.TestRepo(t, conn, wrapper))
+	cat := testCatalog(t, conn, wrapper, prj.PublicId)
 	badId, err := newHostCatalogId()
 	assert.NoError(t, err)
 	assert.NotNil(t, badId)
