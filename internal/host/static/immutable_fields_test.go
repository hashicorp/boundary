package static

import (
	"context"
	"testing"

	"github.com/hashicorp/boundary/internal/db"
	"github.com/hashicorp/boundary/internal/db/timestamp"
	"github.com/hashicorp/boundary/internal/host/static/store"
	"github.com/hashicorp/boundary/internal/iam"
	"github.com/stretchr/testify/assert"
	"github.com/stretchr/testify/require"
	"google.golang.org/protobuf/proto"
	"google.golang.org/protobuf/types/known/timestamppb"
)

func TestHostCatalog_ImmutableFields(t *testing.T) {
	t.Parallel()
	conn, _ := db.TestSetup(t, "postgres")
	w := db.New(conn)
	wrapper := db.TestWrapper(t)
	ts := timestamp.Timestamp{Timestamp: &timestamppb.Timestamp{Seconds: 0, Nanos: 0}}
	o, prj := iam.TestScopes(t, iam.TestRepo(t, conn, wrapper))
	new := testCatalog(t, conn, prj.PublicId)

	var tests = []struct {
		name      string
		update    *HostCatalog
		fieldMask []string
	}{
		{
			name: "public_id",
			update: func() *HostCatalog {
				c := new.clone()
				c.PublicId = "hc_thisIsNotAValidId"
				return c
			}(),
			fieldMask: []string{"PublicId"},
		},
		{
			name: "create time",
			update: func() *HostCatalog {
				c := new.clone()
				c.CreateTime = &ts
				return c
			}(),
			fieldMask: []string{"CreateTime"},
		},
		{
			name: "scope id",
			update: func() *HostCatalog {
				c := new.clone()
				c.ScopeId = o.PublicId
				return c
			}(),
			fieldMask: []string{"ScopeId"},
		},
	}
	for _, tt := range tests {
		tt := tt
		t.Run(tt.name, func(t *testing.T) {
			assert, require := assert.New(t), require.New(t)
			orig := new.clone()
			err := w.LookupById(context.Background(), orig)
			require.NoError(err)

			rowsUpdated, err := w.Update(context.Background(), tt.update, tt.fieldMask, nil)
			require.Error(err)
			assert.Equal(0, rowsUpdated)

			after := new.clone()
			err = w.LookupById(context.Background(), after)
			require.NoError(err)

			assert.True(proto.Equal(orig, after))

		})
	}
}

func TestStaticHost_ImmutableFields(t *testing.T) {
	t.Parallel()
	conn, _ := db.TestSetup(t, "postgres")
	w := db.New(conn)
	wrapper := db.TestWrapper(t)

	ts := timestamp.Timestamp{Timestamp: &timestamppb.Timestamp{Seconds: 0, Nanos: 0}}
	_, prj := iam.TestScopes(t, iam.TestRepo(t, conn, wrapper))
<<<<<<< HEAD
	cat := testCatalog(t, conn, prj.PublicId)
	hosts := testHosts(t, conn, cat.GetPublicId(), 1)
=======
	cat := testCatalog(t, conn, wrapper, prj.PublicId)
	hosts := TestHosts(t, conn, cat.GetPublicId(), 1)
>>>>>>> d5678c4f

	new := hosts[0]

	var tests = []struct {
		name      string
		update    *Host
		fieldMask []string
	}{
		{
			name: "public_id",
			update: func() *Host {
				c := new.testCloneHost()
				c.PublicId = "hc_thisIsNotAValidId"
				return c
			}(),
			fieldMask: []string{"PublicId"},
		},
		{
			name: "create time",
			update: func() *Host {
				c := new.testCloneHost()
				c.CreateTime = &ts
				return c
			}(),
			fieldMask: []string{"CreateTime"},
		},
		{
			name: "static_host_catalog_id",
			update: func() *Host {
				c := new.testCloneHost()
				c.CatalogId = "stc_01234567890"
				return c
			}(),
			fieldMask: []string{"CatalogId"},
		},
	}
	for _, tt := range tests {
		tt := tt
		t.Run(tt.name, func(t *testing.T) {
			assert, require := assert.New(t), require.New(t)
			orig := new.testCloneHost()
			err := w.LookupById(context.Background(), orig)
			require.NoError(err)

			rowsUpdated, err := w.Update(context.Background(), tt.update, tt.fieldMask, nil)
			require.Error(err)
			assert.Equal(0, rowsUpdated)

			after := new.testCloneHost()
			err = w.LookupById(context.Background(), after)
			require.NoError(err)

			assert.True(proto.Equal(orig, after))

		})
	}
}

func (c *Host) testCloneHost() *Host {
	cp := proto.Clone(c.Host)
	return &Host{
		Host: cp.(*store.Host),
	}
}

func TestStaticHostSet_ImmutableFields(t *testing.T) {
	t.Parallel()
	conn, _ := db.TestSetup(t, "postgres")
	w := db.New(conn)
	wrapper := db.TestWrapper(t)

	ts := timestamp.Timestamp{Timestamp: &timestamppb.Timestamp{Seconds: 0, Nanos: 0}}
	_, prj := iam.TestScopes(t, iam.TestRepo(t, conn, wrapper))
	cat := testCatalog(t, conn, prj.PublicId)
	sets := testSets(t, conn, cat.GetPublicId(), 1)

	new := sets[0]

	var tests = []struct {
		name      string
		update    *HostSet
		fieldMask []string
	}{
		{
			name: "public_id",
			update: func() *HostSet {
				c := new.testCloneHostSet()
				c.PublicId = "hc_thisIsNotAValidId"
				return c
			}(),
			fieldMask: []string{"PublicId"},
		},
		{
			name: "create time",
			update: func() *HostSet {
				c := new.testCloneHostSet()
				c.CreateTime = &ts
				return c
			}(),
			fieldMask: []string{"CreateTime"},
		},
		{
			name: "static_host_catalog_id",
			update: func() *HostSet {
				c := new.testCloneHostSet()
				c.CatalogId = "stc_01234567890"
				return c
			}(),
			fieldMask: []string{"CatalogId"},
		},
	}
	for _, tt := range tests {
		tt := tt
		t.Run(tt.name, func(t *testing.T) {
			assert, require := assert.New(t), require.New(t)
			orig := new.testCloneHostSet()
			err := w.LookupById(context.Background(), orig)
			require.NoError(err)

			rowsUpdated, err := w.Update(context.Background(), tt.update, tt.fieldMask, nil)
			require.Error(err)
			assert.Equal(0, rowsUpdated)

			after := new.testCloneHostSet()
			err = w.LookupById(context.Background(), after)
			require.NoError(err)

			assert.True(proto.Equal(orig, after))

		})
	}
}

func (c *HostSet) testCloneHostSet() *HostSet {
	cp := proto.Clone(c.HostSet)
	return &HostSet{
		HostSet: cp.(*store.HostSet),
	}
}

func TestStaticHostSetMember_ImmutableFields(t *testing.T) {
	t.Parallel()
	conn, _ := db.TestSetup(t, "postgres")
	w := db.New(conn)
	wrapper := db.TestWrapper(t)

	_, prj := iam.TestScopes(t, iam.TestRepo(t, conn, wrapper))
	cat := testCatalog(t, conn, prj.PublicId)
	sets := testSets(t, conn, cat.GetPublicId(), 1)
	hosts := TestHosts(t, conn, cat.GetPublicId(), 1)

	new, err := NewHostSetMember(sets[0].PublicId, hosts[0].PublicId)
	require.NoError(t, err)
	err = w.Create(context.Background(), new)
	assert.NoError(t, err)

	var tests = []struct {
		name      string
		update    *HostSetMember
		fieldMask []string
	}{
		{
			name: "set_id",
			update: func() *HostSetMember {
				c := new.testCloneHostSetMember()
				c.HostId = "shs_thisIsNotAValidId"
				return c
			}(),
			fieldMask: []string{"SetId"},
		},
		{
			name: "host_id",
			update: func() *HostSetMember {
				c := new.testCloneHostSetMember()
				c.HostId = "sth_01234567890"
				return c
			}(),
			fieldMask: []string{"HostId"},
		},
	}
	for _, tt := range tests {
		tt := tt
		t.Run(tt.name, func(t *testing.T) {
			assert, require := assert.New(t), require.New(t)
			orig := new.testCloneHostSetMember()
			err = w.LookupWhere(context.Background(), orig, "host_id = ? and set_id = ?", orig.HostId, orig.SetId)
			require.NoError(err)

			rowsUpdated, err := w.Update(context.Background(), tt.update, tt.fieldMask, nil)
			require.Error(err)
			assert.Equal(0, rowsUpdated)

			after := new.testCloneHostSetMember()
			err = w.LookupWhere(context.Background(), after, "host_id = ? and set_id = ?", after.HostId, after.SetId)
			require.NoError(err)

			assert.True(proto.Equal(orig, after))

		})
	}
}

func (c *HostSetMember) testCloneHostSetMember() *HostSetMember {
	cp := proto.Clone(c.HostSetMember)
	return &HostSetMember{
		HostSetMember: cp.(*store.HostSetMember),
	}
}<|MERGE_RESOLUTION|>--- conflicted
+++ resolved
@@ -21,7 +21,7 @@
 	wrapper := db.TestWrapper(t)
 	ts := timestamp.Timestamp{Timestamp: &timestamppb.Timestamp{Seconds: 0, Nanos: 0}}
 	o, prj := iam.TestScopes(t, iam.TestRepo(t, conn, wrapper))
-	new := testCatalog(t, conn, prj.PublicId)
+	new := testCatalog(t, conn, wrapper, prj.PublicId)
 
 	var tests = []struct {
 		name      string
@@ -86,13 +86,8 @@
 
 	ts := timestamp.Timestamp{Timestamp: &timestamppb.Timestamp{Seconds: 0, Nanos: 0}}
 	_, prj := iam.TestScopes(t, iam.TestRepo(t, conn, wrapper))
-<<<<<<< HEAD
-	cat := testCatalog(t, conn, prj.PublicId)
-	hosts := testHosts(t, conn, cat.GetPublicId(), 1)
-=======
 	cat := testCatalog(t, conn, wrapper, prj.PublicId)
 	hosts := TestHosts(t, conn, cat.GetPublicId(), 1)
->>>>>>> d5678c4f
 
 	new := hosts[0]
 
@@ -166,7 +161,7 @@
 
 	ts := timestamp.Timestamp{Timestamp: &timestamppb.Timestamp{Seconds: 0, Nanos: 0}}
 	_, prj := iam.TestScopes(t, iam.TestRepo(t, conn, wrapper))
-	cat := testCatalog(t, conn, prj.PublicId)
+	cat := testCatalog(t, conn, wrapper, prj.PublicId)
 	sets := testSets(t, conn, cat.GetPublicId(), 1)
 
 	new := sets[0]
@@ -240,7 +235,7 @@
 	wrapper := db.TestWrapper(t)
 
 	_, prj := iam.TestScopes(t, iam.TestRepo(t, conn, wrapper))
-	cat := testCatalog(t, conn, prj.PublicId)
+	cat := testCatalog(t, conn, wrapper, prj.PublicId)
 	sets := testSets(t, conn, cat.GetPublicId(), 1)
 	hosts := TestHosts(t, conn, cat.GetPublicId(), 1)
 
