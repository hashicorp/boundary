--- conflicted
+++ resolved
@@ -161,13 +161,8 @@
 
 	ts := timestamp.Timestamp{Timestamp: &timestamppb.Timestamp{Seconds: 0, Nanos: 0}}
 	_, prj := iam.TestScopes(t, iam.TestRepo(t, conn, wrapper))
-<<<<<<< HEAD
-	cat := testCatalog(t, conn, wrapper, prj.PublicId)
+	cat := testCatalog(t, conn, prj.PublicId)
 	sets := TestSets(t, conn, cat.GetPublicId(), 1)
-=======
-	cat := testCatalog(t, conn, prj.PublicId)
-	sets := testSets(t, conn, cat.GetPublicId(), 1)
->>>>>>> 3a3cdd72
 
 	new := sets[0]
 
@@ -240,13 +235,8 @@
 	wrapper := db.TestWrapper(t)
 
 	_, prj := iam.TestScopes(t, iam.TestRepo(t, conn, wrapper))
-<<<<<<< HEAD
-	cat := testCatalog(t, conn, wrapper, prj.PublicId)
+	cat := testCatalog(t, conn, prj.PublicId)
 	sets := TestSets(t, conn, cat.GetPublicId(), 1)
-=======
-	cat := testCatalog(t, conn, prj.PublicId)
-	sets := testSets(t, conn, cat.GetPublicId(), 1)
->>>>>>> 3a3cdd72
 	hosts := TestHosts(t, conn, cat.GetPublicId(), 1)
 
 	new, err := NewHostSetMember(sets[0].PublicId, hosts[0].PublicId)
