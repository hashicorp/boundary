package static

import (
	"context"
	"testing"

	"github.com/hashicorp/boundary/internal/db"
	"github.com/hashicorp/boundary/internal/host/static/store"
	"github.com/hashicorp/boundary/internal/iam"
	"github.com/stretchr/testify/assert"
	"github.com/stretchr/testify/require"
)

func TestHostSetMember_New(t *testing.T) {
	conn, _ := db.TestSetup(t, "postgres")
	conn.LogMode(false)
	wrapper := db.TestWrapper(t)

	_, prj := iam.TestScopes(t, iam.TestRepo(t, conn, wrapper))
<<<<<<< HEAD
	cats := testCatalogs(t, conn, prj.PublicId, 2)
=======
	cats := TestCatalogs(t, conn, prj.PublicId, 2)
>>>>>>> d5678c4f

	blueCat := cats[0]
	blueSets := testSets(t, conn, blueCat.GetPublicId(), 2)
	blueHosts := TestHosts(t, conn, blueCat.GetPublicId(), 2)

	// TODO(mgaffney) 05/2020:
	// these will be needed when the repository code is done
	// greenCat := cats[1]
	// greenSets := testSets(t, conn, greenCat.GetPublicId(), 2)
	// greenHosts := TestHosts(t, conn, greenCat.GetPublicId(), 2)

	var tests = []struct {
		name    string
		set     *HostSet
		host    *Host
		wantErr bool
	}{
		{
			name: "valid-host-in-set",
			set:  blueSets[0],
			host: blueHosts[0],
		},
		// {
		// 	name:    "invalid-diff-catalogs",
		// 	set:     greenSets[0],
		// 	host:    blueHosts[0],
		// 	wantErr: true,
		// },
	}
	for _, tt := range tests {
		tt := tt
		t.Run(tt.name, func(t *testing.T) {
			assert := assert.New(t)
			got, err := NewHostSetMember(tt.set.PublicId, tt.host.PublicId)
			if tt.wantErr {
				assert.Error(err)
				assert.Nil(got)
			} else {
				assert.NoError(err)
				if assert.NotNil(got) {
					w := db.New(conn)
					err2 := w.Create(context.Background(), got)
					assert.NoError(err2)
				}
			}
		})
	}
}

func TestHostSetMember_SetTableName(t *testing.T) {
	defaultTableName := "static_host_set_member"
	tests := []struct {
		name        string
		initialName string
		setNameTo   string
		want        string
	}{
		{
			name:        "new-name",
			initialName: "",
			setNameTo:   "new-name",
			want:        "new-name",
		},
		{
			name:        "reset to default",
			initialName: "initial",
			setNameTo:   "",
			want:        defaultTableName,
		},
	}
	for _, tt := range tests {
		t.Run(tt.name, func(t *testing.T) {
			assert, require := assert.New(t), require.New(t)
			def := &HostSetMember{
				HostSetMember: &store.HostSetMember{},
			}
			require.Equal(defaultTableName, def.TableName())
			s := &HostSetMember{
				HostSetMember: &store.HostSetMember{},
				tableName:     tt.initialName,
			}
			s.SetTableName(tt.setNameTo)
			assert.Equal(tt.want, s.TableName())
		})
	}
}<|MERGE_RESOLUTION|>--- conflicted
+++ resolved
@@ -17,11 +17,7 @@
 	wrapper := db.TestWrapper(t)
 
 	_, prj := iam.TestScopes(t, iam.TestRepo(t, conn, wrapper))
-<<<<<<< HEAD
-	cats := testCatalogs(t, conn, prj.PublicId, 2)
-=======
 	cats := TestCatalogs(t, conn, prj.PublicId, 2)
->>>>>>> d5678c4f
 
 	blueCat := cats[0]
 	blueSets := testSets(t, conn, blueCat.GetPublicId(), 2)
