--- conflicted
+++ resolved
@@ -16,12 +16,8 @@
 	conn.LogMode(false)
 	wrapper := db.TestWrapper(t)
 
-<<<<<<< HEAD
-	cats := testCatalogs(t, conn, wrapper, 2)
-=======
-	_, prj := iam.TestScopes(t, conn)
-	cats := testCatalogs(t, conn, prj.PublicId, 2)
->>>>>>> 64bd0d5c
+	_, prj := iam.TestScopes(t, iam.TestRepo(t, conn, wrapper))
+	cats := testCatalogs(t, conn, wrapper, prj.PublicId, 2)
 
 	blueCat := cats[0]
 	blueSets := testSets(t, conn, blueCat.GetPublicId(), 2)
