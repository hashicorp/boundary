package static

import (
	"errors"
	"testing"

	"github.com/stretchr/testify/assert"
	"github.com/stretchr/testify/require"

	"github.com/hashicorp/boundary/internal/db"
	"github.com/hashicorp/boundary/internal/kms"
)

func TestRepository_New(t *testing.T) {
	conn, _ := db.TestSetup(t, "postgres")
	rw := db.New(conn)
	wrapper := db.TestWrapper(t)
	kmsCache := kms.TestKms(t, conn, wrapper)

	type args struct {
<<<<<<< HEAD
		r       db.Reader
		w       db.Writer
		wrapper wrapping.Wrapper
		opts    []Option
=======
		r   db.Reader
		w   db.Writer
		kms *kms.Kms
>>>>>>> 8306c5c9
	}

	var tests = []struct {
		name      string
		args      args
		want      *Repository
		wantIsErr error
	}{
		{
			name: "valid",
			args: args{
				r:   rw,
				w:   rw,
				kms: kmsCache,
			},
			want: &Repository{
<<<<<<< HEAD
				reader:       rw,
				writer:       rw,
				wrapper:      wrapper,
				defaultLimit: db.DefaultLimit,
			},
		},
		{
			name: "valid-with-limit",
			args: args{
				r:       rw,
				w:       rw,
				wrapper: wrapper,
				opts:    []Option{WithLimit(5)},
			},
			want: &Repository{
				reader:       rw,
				writer:       rw,
				wrapper:      wrapper,
				defaultLimit: 5,
=======
				reader: rw,
				writer: rw,
				kms:    kmsCache,
>>>>>>> 8306c5c9
			},
		},
		{
			name: "nil-reader",
			args: args{
				r:   nil,
				w:   rw,
				kms: kmsCache,
			},
			want:      nil,
			wantIsErr: db.ErrNilParameter,
		},
		{
			name: "nil-writer",
			args: args{
				r:   rw,
				w:   nil,
				kms: kmsCache,
			},
			want:      nil,
			wantIsErr: db.ErrNilParameter,
		},
		{
			name: "nil-kms",
			args: args{
				r:   rw,
				w:   rw,
				kms: nil,
			},
			want:      nil,
			wantIsErr: db.ErrNilParameter,
		},
		{
			name: "all-nils",
			args: args{
				r:   nil,
				w:   nil,
				kms: nil,
			},
			want:      nil,
			wantIsErr: db.ErrNilParameter,
		},
	}
	for _, tt := range tests {
		tt := tt
		t.Run(tt.name, func(t *testing.T) {
<<<<<<< HEAD
			assert, require := assert.New(t), require.New(t)
			got, err := NewRepository(tt.args.r, tt.args.w, tt.args.wrapper, tt.args.opts...)
=======
			assert := assert.New(t)
			got, err := NewRepository(tt.args.r, tt.args.w, tt.args.kms)
>>>>>>> 8306c5c9
			if tt.wantIsErr != nil {
				assert.Truef(errors.Is(err, tt.wantIsErr), "want err: %q got: %q", tt.wantIsErr, err)
				assert.Nil(got)
				return
			}
			assert.NoError(err)
			require.NotNil(got)
			assert.Equal(tt.want, got)
		})
	}
}<|MERGE_RESOLUTION|>--- conflicted
+++ resolved
@@ -18,16 +18,10 @@
 	kmsCache := kms.TestKms(t, conn, wrapper)
 
 	type args struct {
-<<<<<<< HEAD
-		r       db.Reader
-		w       db.Writer
-		wrapper wrapping.Wrapper
-		opts    []Option
-=======
-		r   db.Reader
-		w   db.Writer
-		kms *kms.Kms
->>>>>>> 8306c5c9
+		r    db.Reader
+		w    db.Writer
+		kms  *kms.Kms
+		opts []Option
 	}
 
 	var tests = []struct {
@@ -44,31 +38,25 @@
 				kms: kmsCache,
 			},
 			want: &Repository{
-<<<<<<< HEAD
 				reader:       rw,
 				writer:       rw,
-				wrapper:      wrapper,
+				kms:          kmsCache,
 				defaultLimit: db.DefaultLimit,
 			},
 		},
 		{
 			name: "valid-with-limit",
 			args: args{
-				r:       rw,
-				w:       rw,
-				wrapper: wrapper,
-				opts:    []Option{WithLimit(5)},
+				r:    rw,
+				w:    rw,
+				kms:  kmsCache,
+				opts: []Option{WithLimit(5)},
 			},
 			want: &Repository{
 				reader:       rw,
 				writer:       rw,
-				wrapper:      wrapper,
+				kms:          kmsCache,
 				defaultLimit: 5,
-=======
-				reader: rw,
-				writer: rw,
-				kms:    kmsCache,
->>>>>>> 8306c5c9
 			},
 		},
 		{
@@ -115,13 +103,8 @@
 	for _, tt := range tests {
 		tt := tt
 		t.Run(tt.name, func(t *testing.T) {
-<<<<<<< HEAD
-			assert, require := assert.New(t), require.New(t)
-			got, err := NewRepository(tt.args.r, tt.args.w, tt.args.wrapper, tt.args.opts...)
-=======
-			assert := assert.New(t)
+			assert := assert.New(t), require.New(t)
 			got, err := NewRepository(tt.args.r, tt.args.w, tt.args.kms)
->>>>>>> 8306c5c9
 			if tt.wantIsErr != nil {
 				assert.Truef(errors.Is(err, tt.wantIsErr), "want err: %q got: %q", tt.wantIsErr, err)
 				assert.Nil(got)
