--- conflicted
+++ resolved
@@ -16,11 +16,8 @@
 type options struct {
 	withName        string
 	withDescription string
-<<<<<<< HEAD
+	withLimit       int
 	withAddress     string
-=======
-	withLimit       int
->>>>>>> 95708970
 }
 
 func getDefaultOptions() options {
@@ -45,18 +42,18 @@
 	}
 }
 
-<<<<<<< HEAD
-// WithAddress provides an optional address.
-func WithAddress(address string) Option {
-	return func(o *options) {
-		o.withAddress = address
-=======
 // WithLimit provides an option to provide a limit. Intentionally allowing
 // negative integers. If WithLimit < 0, then unlimited results are
 // returned. If WithLimit == 0, then default limits are used for results.
 func WithLimit(l int) Option {
 	return func(o *options) {
 		o.withLimit = l
->>>>>>> 95708970
+	}
+}
+
+// WithAddress provides an optional address.
+func WithAddress(address string) Option {
+	return func(o *options) {
+		o.withAddress = address
 	}
 }