package static

import (
	"context"
	"fmt"
	"strings"

	wrapping "github.com/hashicorp/go-kms-wrapping"

	"github.com/hashicorp/watchtower/internal/db"
	"github.com/hashicorp/watchtower/internal/host/static/store"
	"github.com/hashicorp/watchtower/internal/oplog"
)

// A Repository stores and retrieves the persistent types in the static
// package. It is not safe to use a repository concurrently.
type Repository struct {
	reader  db.Reader
	writer  db.Writer
	wrapper wrapping.Wrapper
}

// NewRepository creates a new Repository. The returned repository should
// only be used for one transaction and it is not safe for concurrent go
// routines to access it.
func NewRepository(r db.Reader, w db.Writer, wrapper wrapping.Wrapper) (*Repository, error) {
	switch {
	case r == nil:
		return nil, fmt.Errorf("db.Reader: %w", db.ErrNilParameter)
	case w == nil:
		return nil, fmt.Errorf("db.Writer: %w", db.ErrNilParameter)
	case wrapper == nil:
		return nil, fmt.Errorf("wrapping.Wrapper: %w", db.ErrNilParameter)
	}

	return &Repository{
		reader:  r,
		writer:  w,
		wrapper: wrapper,
	}, nil
}

// CreateCatalog inserts c into the repository and returns a new
// HostCatalog containing the catalog's PublicId. c is not changed. c must
// contain a valid ScopeID. c must not contain a PublicId. The PublicId is
// generated and assigned by the this method. opt is ignored.
//
// Both c.Name and c.Description are optional. If c.Name is set, it must be
// unique within c.ScopeID.
//
// Both c.CreateTime and c.UpdateTime are ignored.
func (r *Repository) CreateCatalog(ctx context.Context, c *HostCatalog, opt ...Option) (*HostCatalog, error) {
	if c == nil {
		return nil, fmt.Errorf("create: static host catalog: %w", db.ErrNilParameter)
	}
<<<<<<< HEAD
	if c.ScopeId == "" {
=======
	if c.HostCatalog == nil {
		return nil, fmt.Errorf("create: static host catalog: embedded HostCatalog: %w", db.ErrNilParameter)
	}
	if c.HostCatalog.ScopeId == "" {
>>>>>>> 5bdd8a46
		return nil, fmt.Errorf("create: static host catalog: no scope id: %w", db.ErrInvalidParameter)
	}
	if c.PublicId != "" {
		return nil, fmt.Errorf("create: static host catalog: public id not empty: %w", db.ErrInvalidParameter)
	}
	c = c.clone()

	id, err := newHostCatalogId()
	if err != nil {
		return nil, fmt.Errorf("create: static host catalog: %w", err)
	}
	c.PublicId = id

	metadata := newCatalogMetadata(c, oplog.OpType_OP_TYPE_CREATE)

	var newHostCatalog *HostCatalog
	_, err = r.writer.DoTx(
		ctx,
		db.StdRetryCnt,
		db.ExpBackoff{},
		func(w db.Writer) error {
			newHostCatalog = c.clone()
			return w.Create(
				ctx,
				newHostCatalog,
				db.WithOplog(r.wrapper, metadata),
			)
		},
	)

	if err != nil {
		if db.IsUniqueError(err) {
			return nil, fmt.Errorf("create: static host catalog: in scope: %s: name %s already exists: %w",
				c.ScopeId, c.Name, db.ErrNotUnique)
		}
		return nil, fmt.Errorf("create: static host catalog: in scope: %s: %w", c.ScopeId, err)
	}
	return newHostCatalog, nil
}

// UpdateCatalog updates the repository entry for c.PublicId with the
// values in c for the fields listed in fieldMask. It returns a new
// HostCatalog containing the updated values and a count of the number of
// records updated. c is not changed.
//
// c must contain a valid PublicId. Only c.Name and c.Description can be
// updated. If c.Name is set to a non-empty string, it must be unique
// within c.ScopeID.
//
// An attribute of c will be set to NULL in the database if the attribute
// in c is the zero value and it is included in fieldMask.
func (r *Repository) UpdateCatalog(ctx context.Context, c *HostCatalog, fieldMask []string, opt ...Option) (*HostCatalog, int, error) {
	if c == nil {
		return nil, db.NoRowsAffected, fmt.Errorf("update: static host catalog: %w", db.ErrNilParameter)
	}
	if c.HostCatalog == nil {
		return nil, db.NoRowsAffected, fmt.Errorf("update: static host catalog: embedded HostCatalog: %w", db.ErrNilParameter)
	}
	if c.PublicId == "" {
		return nil, db.NoRowsAffected, fmt.Errorf("update: static host catalog: missing public id: %w", db.ErrInvalidParameter)
	}
	if len(fieldMask) == 0 {
		return nil, db.NoRowsAffected, fmt.Errorf("update: static host catalog: %w", db.ErrEmptyFieldMask)
	}

	var dbMask, nullFields []string
	for _, f := range fieldMask {
		switch {
		case strings.EqualFold("name", f) && c.Name == "":
			nullFields = append(nullFields, "name")
		case strings.EqualFold("name", f) && c.Name != "":
			dbMask = append(dbMask, "name")
		case strings.EqualFold("description", f) && c.Description == "":
			nullFields = append(nullFields, "description")
		case strings.EqualFold("description", f) && c.Description != "":
			dbMask = append(dbMask, "description")

		default:
			return nil, db.NoRowsAffected, fmt.Errorf("update: static host catalog: field: %s: %w", f, db.ErrInvalidFieldMask)
		}
	}
	c = c.clone()

	metadata := newCatalogMetadata(c, oplog.OpType_OP_TYPE_UPDATE)

	var rowsUpdated int
	var returnedCatalog *HostCatalog
	_, err := r.writer.DoTx(
		ctx,
		db.StdRetryCnt,
		db.ExpBackoff{},
		func(w db.Writer) error {
			returnedCatalog = c.clone()
			var err error
			rowsUpdated, err = w.Update(
				ctx,
				returnedCatalog,
				dbMask,
				nullFields,
				db.WithOplog(r.wrapper, metadata),
			)
			if err == nil && rowsUpdated > 1 {
				return db.ErrMultipleRecords
			}
			return err
		},
	)

	if err != nil {
		if db.IsUniqueError(err) {
			return nil, db.NoRowsAffected, fmt.Errorf("update: static host catalog: %s: name %s already exists: %w",
				c.PublicId, c.Name, db.ErrNotUnique)
		}
		return nil, db.NoRowsAffected, fmt.Errorf("update: static host catalog: %s: %w", c.PublicId, err)
	}

	return returnedCatalog, rowsUpdated, nil
}

// LookupCatalog returns the HostCatalog for id. Returns nil, nil if no
// HostCatalog is found for id.
func (r *Repository) LookupCatalog(ctx context.Context, id string, opt ...Option) (*HostCatalog, error) {
	if id == "" {
		return nil, fmt.Errorf("lookup: static host catalog: missing public id: %w", db.ErrInvalidParameter)
	}
	c := allocCatalog()
	c.PublicId = id
	if err := r.reader.LookupByPublicId(ctx, c); err != nil {
		if err == db.ErrRecordNotFound {
			return nil, nil
		}
		return nil, fmt.Errorf("lookup: static host catalog: %s: %w", id, err)
	}
	return c, nil
}

// DeleteCatalog deletes id from the repository returning a count of the
// number of records deleted.
func (r *Repository) DeleteCatalog(ctx context.Context, id string, opt ...Option) (int, error) {
	if id == "" {
		return db.NoRowsAffected, fmt.Errorf("delete: static host catalog: missing public id: %w", db.ErrInvalidParameter)
	}

	c := allocCatalog()
	c.PublicId = id

	metadata := newCatalogMetadata(c, oplog.OpType_OP_TYPE_DELETE)

	var rowsDeleted int
	var deleteCatalog *HostCatalog
	_, err := r.writer.DoTx(
		ctx,
		db.StdRetryCnt,
		db.ExpBackoff{},
		func(w db.Writer) error {
			deleteCatalog = c.clone()
			var err error
			rowsDeleted, err = w.Delete(
				ctx,
				deleteCatalog,
				db.WithOplog(r.wrapper, metadata),
			)
			if err == nil && rowsDeleted > 1 {
				return db.ErrMultipleRecords
			}
			return err
		},
	)

	if err != nil {
		return db.NoRowsAffected, fmt.Errorf("delete: static host catalog: %s: %w", c.PublicId, err)
	}

	return rowsDeleted, nil
}

func allocCatalog() *HostCatalog {
	fresh := &HostCatalog{
		HostCatalog: &store.HostCatalog{},
	}
	return fresh
}

func newCatalogMetadata(c *HostCatalog, op oplog.OpType) oplog.Metadata {
	metadata := oplog.Metadata{
		"resource-public-id": []string{c.GetPublicId()},
		"resource-type":      []string{"static host catalog"},
		"op-type":            []string{op.String()},
	}
	if c.ScopeId != "" {
		metadata["scope-id"] = []string{c.ScopeId}
	}
	return metadata
}<|MERGE_RESOLUTION|>--- conflicted
+++ resolved
@@ -53,14 +53,10 @@
 	if c == nil {
 		return nil, fmt.Errorf("create: static host catalog: %w", db.ErrNilParameter)
 	}
-<<<<<<< HEAD
-	if c.ScopeId == "" {
-=======
 	if c.HostCatalog == nil {
 		return nil, fmt.Errorf("create: static host catalog: embedded HostCatalog: %w", db.ErrNilParameter)
 	}
-	if c.HostCatalog.ScopeId == "" {
->>>>>>> 5bdd8a46
+	if c.ScopeId == "" {
 		return nil, fmt.Errorf("create: static host catalog: no scope id: %w", db.ErrInvalidParameter)
 	}
 	if c.PublicId != "" {
