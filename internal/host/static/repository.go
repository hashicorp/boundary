--- conflicted
+++ resolved
@@ -10,30 +10,16 @@
 // A Repository stores and retrieves the persistent types in the static
 // package. It is not safe to use a repository concurrently.
 type Repository struct {
-<<<<<<< HEAD
 	reader db.Reader
 	writer db.Writer
 	kms    *kms.Kms
-=======
-	reader  db.Reader
-	writer  db.Writer
-	wrapper wrapping.Wrapper
-	// defaultLimit provides a default for limiting the number of results
-	// returned from the repo
 	defaultLimit int
->>>>>>> a413ad7b
 }
 
 // NewRepository creates a new Repository. The returned repository should
 // only be used for one transaction and it is not safe for concurrent go
-<<<<<<< HEAD
 // routines to access it.
-func NewRepository(r db.Reader, w db.Writer, kms *kms.Kms) (*Repository, error) {
-=======
-// routines to access it. WithLimit option is used as a repo wide default
-// limit applied to all ListX methods.
-func NewRepository(r db.Reader, w db.Writer, wrapper wrapping.Wrapper, opt ...Option) (*Repository, error) {
->>>>>>> a413ad7b
+func NewRepository(r db.Reader, w db.Writer, kms *kms.Kms, opt ...Option) (*Repository, error) {
 	switch {
 	case r == nil:
 		return nil, fmt.Errorf("db.Reader: %w", db.ErrNilParameter)
@@ -50,15 +36,9 @@
 	}
 
 	return &Repository{
-<<<<<<< HEAD
 		reader: r,
 		writer: w,
 		kms:    kms,
-=======
-		reader:       r,
-		writer:       w,
-		wrapper:      wrapper,
 		defaultLimit: opts.withLimit,
->>>>>>> a413ad7b
 	}, nil
 }