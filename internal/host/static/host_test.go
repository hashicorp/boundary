--- conflicted
+++ resolved
@@ -44,7 +44,7 @@
 			},
 			want: &Host{
 				Host: &store.Host{
-					StaticHostCatalogId: cat.GetPublicId(),
+					catalogId: cat.GetPublicId(),
 				},
 			},
 			wantWriteErr: true,
@@ -83,12 +83,7 @@
 			},
 			want: &Host{
 				Host: &store.Host{
-<<<<<<< HEAD
-					StaticHostCatalogId: cat.GetPublicId(),
-=======
-					CatalogId: cat.GetPublicId(),
-					Address:   "127.0.0.1",
->>>>>>> 01059e6c
+					CatalogId: cat.GetPublicId(),
 				},
 			},
 			wantWriteErr: true,
