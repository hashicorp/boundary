package static

import (
	"context"
	"errors"
	"fmt"
	"strings"

	"github.com/hashicorp/boundary/internal/db"
	dbcommon "github.com/hashicorp/boundary/internal/db/common"
	"github.com/hashicorp/boundary/internal/kms"
	"github.com/hashicorp/boundary/internal/oplog"
)

// CreateSet inserts s into the repository and returns a new HostSet
// containing the host set's PublicId. s is not changed. s must contain a
// valid CatalogId. s must not contain a PublicId. The PublicId is
// generated and assigned by this method. opt is ignored.
//
// Both s.Name and s.Description are optional. If s.Name is set, it must be
// unique within s.CatalogId.
func (r *Repository) CreateSet(ctx context.Context, scopeId string, s *HostSet, opt ...Option) (*HostSet, error) {
	if s == nil {
		return nil, fmt.Errorf("create: static host set: %w", db.ErrInvalidParameter)
	}
	if s.HostSet == nil {
		return nil, fmt.Errorf("create: static host set: embedded HostSet: %w", db.ErrInvalidParameter)
	}
	if s.CatalogId == "" {
		return nil, fmt.Errorf("create: static host set: no catalog id: %w", db.ErrInvalidParameter)
	}
	if s.PublicId != "" {
		return nil, fmt.Errorf("create: static host set: public id not empty: %w", db.ErrInvalidParameter)
	}
	if scopeId == "" {
		return nil, fmt.Errorf("create: static host set: no scopeId: %w", db.ErrInvalidParameter)
	}
	s = s.clone()

	id, err := newHostSetId()
	if err != nil {
		return nil, fmt.Errorf("create: static host set: %w", err)
	}
	s.PublicId = id

	oplogWrapper, err := r.kms.GetWrapper(ctx, scopeId, kms.KeyPurposeOplog)
	if err != nil {
		return nil, fmt.Errorf("create: static host set: unable to get oplog wrapper: %w", err)
	}

	var newHostSet *HostSet
	_, err = r.writer.DoTx(ctx, db.StdRetryCnt, db.ExpBackoff{},
		func(_ db.Reader, w db.Writer) error {
			newHostSet = s.clone()
			return w.Create(ctx, newHostSet, db.WithOplog(oplogWrapper, s.oplog(oplog.OpType_OP_TYPE_CREATE)))
		},
	)

	if err != nil {
		if db.IsUniqueError(err) {
			return nil, fmt.Errorf("create: static host set: in catalog: %s: name %s already exists: %w",
				s.CatalogId, s.Name, db.ErrNotUnique)
		}
		return nil, fmt.Errorf("create: static host set: in catalog: %s: %w", s.CatalogId, err)
	}
	return newHostSet, nil
}

// UpdateSet updates the repository entry for s.PublicId with the values in
// s for the fields listed in fieldMaskPaths. It returns a new HostSet
// containing the updated values, the hosts assigned to the host set, and a
// count of the number of records updated. s is not changed.
//
// s must contain a valid PublicId. Only s.Name and s.Description can be
// updated. If s.Name is set to a non-empty string, it must be unique
// within s.CatalogId.
//
// An attribute of s will be set to NULL in the database if the attribute
// in s is the zero value and it is included in fieldMaskPaths.
//
// The WithLimit option can be used to limit the number of hosts returned.
// All other options are ignored.
func (r *Repository) UpdateSet(ctx context.Context, scopeId string, s *HostSet, version uint32, fieldMaskPaths []string, opt ...Option) (*HostSet, []*Host, int, error) {
	if s == nil {
<<<<<<< HEAD
		return nil, nil, db.NoRowsAffected, fmt.Errorf("update: static host set: %w", db.ErrNilParameter)
	}
	if s.HostSet == nil {
		return nil, nil, db.NoRowsAffected, fmt.Errorf("update: static host set: embedded HostSet: %w", db.ErrNilParameter)
=======
		return nil, db.NoRowsAffected, fmt.Errorf("update: static host set: %w", db.ErrInvalidParameter)
	}
	if s.HostSet == nil {
		return nil, db.NoRowsAffected, fmt.Errorf("update: static host set: embedded HostSet: %w", db.ErrInvalidParameter)
>>>>>>> de162c55
	}
	if s.PublicId == "" {
		return nil, nil, db.NoRowsAffected, fmt.Errorf("update: static host set: missing public id: %w", db.ErrInvalidParameter)
	}
	if version == 0 {
		return nil, nil, db.NoRowsAffected, fmt.Errorf("update: static host set: no version supplied: %w", db.ErrInvalidParameter)
	}
	if scopeId == "" {
<<<<<<< HEAD
		return nil, nil, db.NoRowsAffected, fmt.Errorf("update: static host set: no scopeId: %w", db.ErrNilParameter)
=======
		return nil, db.NoRowsAffected, fmt.Errorf("update: static host set: no scopeId: %w", db.ErrInvalidParameter)
>>>>>>> de162c55
	}

	for _, f := range fieldMaskPaths {
		switch {
		case strings.EqualFold("Name", f):
		case strings.EqualFold("Description", f):
		default:
			return nil, nil, db.NoRowsAffected, fmt.Errorf("update: static host set: field: %s: %w", f, db.ErrInvalidFieldMask)
		}
	}
	var dbMask, nullFields []string
	dbMask, nullFields = dbcommon.BuildUpdatePaths(
		map[string]interface{}{
			"Name":        s.Name,
			"Description": s.Description,
		},
		fieldMaskPaths,
	)
	if len(dbMask) == 0 && len(nullFields) == 0 {
		return nil, nil, db.NoRowsAffected, fmt.Errorf("update: static host set: %w", db.ErrEmptyFieldMask)
	}

	opts := getOpts(opt...)
	limit := r.defaultLimit
	if opts.withLimit != 0 {
		// non-zero signals an override of the default limit for the repo.
		limit = opts.withLimit
	}

	oplogWrapper, err := r.kms.GetWrapper(ctx, scopeId, kms.KeyPurposeOplog)
	if err != nil {
		return nil, nil, db.NoRowsAffected, fmt.Errorf("update: static host set: unable to get oplog wrapper: %w", err)
	}

	var rowsUpdated int
	var returnedHostSet *HostSet
	var hosts []*Host
	_, err = r.writer.DoTx(ctx, db.StdRetryCnt, db.ExpBackoff{},
		func(reader db.Reader, w db.Writer) error {
			returnedHostSet = s.clone()
			var err error
			rowsUpdated, err = w.Update(ctx, returnedHostSet, dbMask, nullFields,
				db.WithOplog(oplogWrapper, s.oplog(oplog.OpType_OP_TYPE_UPDATE)),
				db.WithVersion(&version))
			if err == nil && rowsUpdated > 1 {
				return db.ErrMultipleRecords
			}
			if err != nil {
				return err
			}
			hosts, err = getHosts(ctx, reader, s.PublicId, limit)
			return err
		},
	)

	if err != nil {
		if db.IsUniqueError(err) {
			return nil, nil, db.NoRowsAffected, fmt.Errorf("update: static host set: %s: name %s already exists: %w",
				s.PublicId, s.Name, db.ErrNotUnique)
		}
		return nil, nil, db.NoRowsAffected, fmt.Errorf("update: static host set: %s: %w", s.PublicId, err)
	}

	return returnedHostSet, hosts, rowsUpdated, nil
}

// LookupSet will look up a host set in the repository and return the host
// set and the hosts assigned to the host set. If the host set is not
// found, it will return nil, nil, nil. The WithLimit option can be used to
// limit the number of hosts returned. All other options are ignored.
func (r *Repository) LookupSet(ctx context.Context, publicId string, opt ...Option) (*HostSet, []*Host, error) {
	if publicId == "" {
		return nil, nil, fmt.Errorf("lookup: static host set: missing public id %w", db.ErrInvalidParameter)
	}
	opts := getOpts(opt...)
	limit := r.defaultLimit
	if opts.withLimit != 0 {
		// non-zero signals an override of the default limit for the repo.
		limit = opts.withLimit
	}

	s := allocHostSet()
	s.PublicId = publicId

	var hosts []*Host
	_, err := r.writer.DoTx(ctx, db.StdRetryCnt, db.ExpBackoff{}, func(reader db.Reader, _ db.Writer) error {
		if err := reader.LookupByPublicId(ctx, s); err != nil {
			if errors.Is(err, db.ErrRecordNotFound) {
				s = nil
				return nil
			}
			return err
		}
		var err error
		hosts, err = getHosts(ctx, reader, s.PublicId, limit)
		return err
	})

	if err != nil {
		return nil, nil, fmt.Errorf("lookup: static host set: failed %w for %s", err, publicId)
	}

	return s, hosts, nil
}

// ListSets returns a slice of HostSets for the catalogId. WithLimit is the
// only option supported.
func (r *Repository) ListSets(ctx context.Context, catalogId string, opt ...Option) ([]*HostSet, error) {
	if catalogId == "" {
		return nil, fmt.Errorf("list: static host set: missing catalog id: %w", db.ErrInvalidParameter)
	}
	opts := getOpts(opt...)
	limit := r.defaultLimit
	if opts.withLimit != 0 {
		// non-zero signals an override of the default limit for the repo.
		limit = opts.withLimit
	}
	var sets []*HostSet
	err := r.reader.SearchWhere(ctx, &sets, "catalog_id = ?", []interface{}{catalogId}, db.WithLimit(limit))
	if err != nil {
		return nil, fmt.Errorf("list: static host set: %w", err)
	}
	return sets, nil
}

// DeleteSet deletes the host set for the provided id from the repository
// returning a count of the number of records deleted. All options are
// ignored.
func (r *Repository) DeleteSet(ctx context.Context, scopeId string, publicId string, opt ...Option) (int, error) {
	if publicId == "" {
		return db.NoRowsAffected, fmt.Errorf("delete: static host set: missing public id: %w", db.ErrInvalidParameter)
	}
	if scopeId == "" {
		return db.NoRowsAffected, fmt.Errorf("delete: static host set: no scopeId: %w", db.ErrInvalidParameter)
	}
	s := allocHostSet()
	s.PublicId = publicId

	oplogWrapper, err := r.kms.GetWrapper(ctx, scopeId, kms.KeyPurposeOplog)
	if err != nil {
		return db.NoRowsAffected, fmt.Errorf("delete: static host set: unable to get oplog wrapper: %w", err)
	}

	var rowsDeleted int
	_, err = r.writer.DoTx(
		ctx, db.StdRetryCnt, db.ExpBackoff{},
		func(_ db.Reader, w db.Writer) (err error) {
			ds := s.clone()
			rowsDeleted, err = w.Delete(ctx, ds, db.WithOplog(oplogWrapper, s.oplog(oplog.OpType_OP_TYPE_DELETE)))
			if err == nil && rowsDeleted > 1 {
				return db.ErrMultipleRecords
			}
			return err
		},
	)

	if err != nil {
		return db.NoRowsAffected, fmt.Errorf("delete: static host set: %s: %w", publicId, err)
	}

	return rowsDeleted, nil
}<|MERGE_RESOLUTION|>--- conflicted
+++ resolved
@@ -82,17 +82,10 @@
 // All other options are ignored.
 func (r *Repository) UpdateSet(ctx context.Context, scopeId string, s *HostSet, version uint32, fieldMaskPaths []string, opt ...Option) (*HostSet, []*Host, int, error) {
 	if s == nil {
-<<<<<<< HEAD
 		return nil, nil, db.NoRowsAffected, fmt.Errorf("update: static host set: %w", db.ErrNilParameter)
 	}
 	if s.HostSet == nil {
 		return nil, nil, db.NoRowsAffected, fmt.Errorf("update: static host set: embedded HostSet: %w", db.ErrNilParameter)
-=======
-		return nil, db.NoRowsAffected, fmt.Errorf("update: static host set: %w", db.ErrInvalidParameter)
-	}
-	if s.HostSet == nil {
-		return nil, db.NoRowsAffected, fmt.Errorf("update: static host set: embedded HostSet: %w", db.ErrInvalidParameter)
->>>>>>> de162c55
 	}
 	if s.PublicId == "" {
 		return nil, nil, db.NoRowsAffected, fmt.Errorf("update: static host set: missing public id: %w", db.ErrInvalidParameter)
@@ -101,11 +94,7 @@
 		return nil, nil, db.NoRowsAffected, fmt.Errorf("update: static host set: no version supplied: %w", db.ErrInvalidParameter)
 	}
 	if scopeId == "" {
-<<<<<<< HEAD
 		return nil, nil, db.NoRowsAffected, fmt.Errorf("update: static host set: no scopeId: %w", db.ErrNilParameter)
-=======
-		return nil, db.NoRowsAffected, fmt.Errorf("update: static host set: no scopeId: %w", db.ErrInvalidParameter)
->>>>>>> de162c55
 	}
 
 	for _, f := range fieldMaskPaths {
