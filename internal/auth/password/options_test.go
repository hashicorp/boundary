package password

import (
	"testing"

	"github.com/stretchr/testify/assert"
	"github.com/stretchr/testify/require"
)

func Test_GetOpts(t *testing.T) {
	t.Parallel()
	t.Run("WithName", func(t *testing.T) {
		opts := getOpts(WithName("test"))
		testOpts := getDefaultOptions()
		testOpts.withName = "test"
		assert.Equal(t, opts, testOpts)
	})
	t.Run("WithDescription", func(t *testing.T) {
		opts := getOpts(WithDescription("test desc"))
		testOpts := getDefaultOptions()
		testOpts.withDescription = "test desc"
		assert.Equal(t, opts, testOpts)
	})
<<<<<<< HEAD
	t.Run("WithConfiguration", func(t *testing.T) {
		conf := NewArgon2Configuration()
		conf.KeyLength = conf.KeyLength * 2
		opts := getOpts(WithConfiguration(conf))
		testOpts := getDefaultOptions()
		c, ok := testOpts.withConfig.(*Argon2Configuration)
		require.True(t, ok, "need an Argon2Configuration")
		c.KeyLength = c.KeyLength * 2
		testOpts.withConfig = c
=======
	t.Run("WithLimit", func(t *testing.T) {
		opts := getOpts(WithLimit(5))
		testOpts := getDefaultOptions()
		testOpts.withLimit = 5
>>>>>>> 37d8f780
		assert.Equal(t, opts, testOpts)
	})
}<|MERGE_RESOLUTION|>--- conflicted
+++ resolved
@@ -21,7 +21,12 @@
 		testOpts.withDescription = "test desc"
 		assert.Equal(t, opts, testOpts)
 	})
-<<<<<<< HEAD
+	t.Run("WithLimit", func(t *testing.T) {
+		opts := getOpts(WithLimit(5))
+		testOpts := getDefaultOptions()
+		testOpts.withLimit = 5
+		assert.Equal(t, opts, testOpts)
+	})
 	t.Run("WithConfiguration", func(t *testing.T) {
 		conf := NewArgon2Configuration()
 		conf.KeyLength = conf.KeyLength * 2
@@ -31,12 +36,6 @@
 		require.True(t, ok, "need an Argon2Configuration")
 		c.KeyLength = c.KeyLength * 2
 		testOpts.withConfig = c
-=======
-	t.Run("WithLimit", func(t *testing.T) {
-		opts := getOpts(WithLimit(5))
-		testOpts := getDefaultOptions()
-		testOpts.withLimit = 5
->>>>>>> 37d8f780
 		assert.Equal(t, opts, testOpts)
 	})
 }