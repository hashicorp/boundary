--- conflicted
+++ resolved
@@ -12,49 +12,6 @@
 	"github.com/stretchr/testify/require"
 )
 
-<<<<<<< HEAD
-func testAuthMethods(t *testing.T, conn *gorm.DB, count int) []*AuthMethod {
-	t.Helper()
-	assert, require := assert.New(t), require.New(t)
-	w := db.New(conn)
-	org, _ := iam.TestScopes(t, conn)
-	var auts []*AuthMethod
-	for i := 0; i < count; i++ {
-		cat, err := NewAuthMethod(org.GetPublicId())
-		assert.NoError(err)
-		require.NotNil(cat)
-		id, err := newAuthMethodId()
-		assert.NoError(err)
-		require.NotEmpty(id)
-		cat.PublicId = id
-		cat.MinPasswordLength = 4
-		cat.MinUserNameLength = 4
-		cat.Name = fmt.Sprintf("default-%d", i)
-		cat.Description = "default"
-
-		conf := NewArgon2Configuration()
-		require.NotNil(conf)
-		conf.PrivateId, err = newArgon2ConfigurationId()
-		require.NoError(err)
-		conf.PasswordMethodId = cat.PublicId
-		cat.PasswordConfId = conf.PrivateId
-
-		ctx := context.Background()
-		_, err2 := w.DoTx(ctx, db.StdRetryCnt, db.ExpBackoff{},
-			func(_ db.Reader, iw db.Writer) error {
-				require.NoError(iw.Create(ctx, conf))
-				return iw.Create(ctx, cat)
-			},
-		)
-
-		require.NoError(err2)
-		auts = append(auts, cat)
-	}
-	return auts
-}
-
-=======
->>>>>>> 41b2d36d
 func TestAuthMethod_New(t *testing.T) {
 	conn, _ := db.TestSetup(t, "postgres")
 
