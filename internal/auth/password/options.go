--- conflicted
+++ resolved
@@ -16,11 +16,8 @@
 type options struct {
 	withName        string
 	withDescription string
-<<<<<<< HEAD
+	withLimit       int
 	withConfig      Configuration
-=======
-	withLimit       int
->>>>>>> 37d8f780
 }
 
 func getDefaultOptions() options {
@@ -43,18 +40,18 @@
 	}
 }
 
-<<<<<<< HEAD
-// WithConfiguration provides an optional configuration.
-func WithConfiguration(config Configuration) Option {
-	return func(o *options) {
-		o.withConfig = config
-=======
 // WithLimit provides an option to provide a limit.  Intentionally allowing
 // negative integers.   If WithLimit < 0, then unlimited results are returned.
 // If WithLimit == 0, then default limits are used for results.
 func WithLimit(l int) Option {
 	return func(o *options) {
 		o.withLimit = l
->>>>>>> 37d8f780
+	}
+}
+
+// WithConfiguration provides an optional configuration.
+func WithConfiguration(config Configuration) Option {
+	return func(o *options) {
+		o.withConfig = config
 	}
 }