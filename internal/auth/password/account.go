package password

import (
	"fmt"

	"github.com/hashicorp/boundary/internal/auth/password/store"
	"github.com/hashicorp/boundary/internal/db"
	"github.com/hashicorp/boundary/internal/oplog"
	"google.golang.org/protobuf/proto"
)

// An Account contains a user name. It is owned by an auth method.
type Account struct {
	*store.Account
	tableName string

	// CredentialId is included when Authenticate or ChangePassword is
	// called. A new CredentialId is generated when a password is changed.
	CredentialId string `gorm:"-"`
}

func allocAccount() Account {
	return Account{
		Account: &store.Account{},
	}
}

// NewAccount creates a new in memory Account with loginName assigned to
// authMethodId. Name and description are the only valid options. All other
// options are ignored.
<<<<<<< HEAD
func NewAccount(authMethodId string, opt ...Option) (*Account, error) {
=======
func NewAccount(authMethodId string, loginName string, opt ...Option) (*Account, error) {
>>>>>>> 4cfab043
	// NOTE(mgaffney): The scopeId in the embedded *store.Account is
	// populated by a trigger in the database.
	if authMethodId == "" {
		return nil, fmt.Errorf("new: password account: no auth method id: %w", db.ErrInvalidParameter)
	}
<<<<<<< HEAD
=======
	if loginName == "" {
		return nil, fmt.Errorf("new: password account: no user name: %w", db.ErrInvalidParameter)
	}
>>>>>>> 4cfab043

	opts := getOpts(opt...)
	a := &Account{
		Account: &store.Account{
			AuthMethodId: authMethodId,
<<<<<<< HEAD
			UserName:     opts.withUserName,
=======
			LoginName:    loginName,
>>>>>>> 4cfab043
			Name:         opts.withName,
			Description:  opts.withDescription,
		},
	}
	return a, nil
}

func (a *Account) clone() *Account {
	cp := proto.Clone(a.Account)
	return &Account{
		Account: cp.(*store.Account),
	}
}

// TableName returns the table name.
func (a *Account) TableName() string {
	if a.tableName != "" {
		return a.tableName
	}
	return "auth_password_account"
}

// SetTableName sets the table name.
func (a *Account) SetTableName(n string) {
	a.tableName = n
}

func (a *Account) oplog(op oplog.OpType) oplog.Metadata {
	metadata := oplog.Metadata{
		"resource-public-id": []string{a.GetPublicId()},
		"resource-type":      []string{"password account"},
		"op-type":            []string{op.String()},
	}
	if a.AuthMethodId != "" {
		metadata["auth-method-id"] = []string{a.AuthMethodId}
	}
	return metadata
}<|MERGE_RESOLUTION|>--- conflicted
+++ resolved
@@ -25,35 +25,20 @@
 	}
 }
 
-// NewAccount creates a new in memory Account with loginName assigned to
-// authMethodId. Name and description are the only valid options. All other
-// options are ignored.
-<<<<<<< HEAD
+// NewAccount creates a new in memory Account. LoginName, name, and
+// description are the only valid options. All other options are ignored.
 func NewAccount(authMethodId string, opt ...Option) (*Account, error) {
-=======
-func NewAccount(authMethodId string, loginName string, opt ...Option) (*Account, error) {
->>>>>>> 4cfab043
 	// NOTE(mgaffney): The scopeId in the embedded *store.Account is
 	// populated by a trigger in the database.
 	if authMethodId == "" {
 		return nil, fmt.Errorf("new: password account: no auth method id: %w", db.ErrInvalidParameter)
 	}
-<<<<<<< HEAD
-=======
-	if loginName == "" {
-		return nil, fmt.Errorf("new: password account: no user name: %w", db.ErrInvalidParameter)
-	}
->>>>>>> 4cfab043
 
 	opts := getOpts(opt...)
 	a := &Account{
 		Account: &store.Account{
 			AuthMethodId: authMethodId,
-<<<<<<< HEAD
-			UserName:     opts.withUserName,
-=======
-			LoginName:    loginName,
->>>>>>> 4cfab043
+			LoginName:    opts.withLoginName,
 			Name:         opts.withName,
 			Description:  opts.withDescription,
 		},
