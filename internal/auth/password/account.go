package password

import (
	"fmt"

	"github.com/hashicorp/boundary/internal/auth/password/store"
	"github.com/hashicorp/boundary/internal/db"
	"github.com/hashicorp/boundary/internal/oplog"
	"google.golang.org/protobuf/proto"
)

// An Account contains a user name. It is owned by an auth method.
type Account struct {
	*store.Account
	tableName string

	// CredentialId is included when Authenticate or ChangePassword is
	// called. A new CredentialId is generated when a password is changed.
	CredentialId string `gorm:"-"`
}

func allocAccount() Account {
	return Account{
		Account: &store.Account{},
	}
}

<<<<<<< HEAD
// NewAccount creates a new in memory Account with loginName assigned to
// authMethodId. Name and description are the only valid options. All other
// options are ignored.
func NewAccount(authMethodId string, loginName string, opt ...Option) (*Account, error) {
=======
// NewAccount creates a new in memory Account. LoginName, name, and
// description are the only valid options. All other options are ignored.
func NewAccount(authMethodId string, opt ...Option) (*Account, error) {
>>>>>>> 7ac4be51
	// NOTE(mgaffney): The scopeId in the embedded *store.Account is
	// populated by a trigger in the database.
	if authMethodId == "" {
		return nil, fmt.Errorf("new: password account: no auth method id: %w", db.ErrInvalidParameter)
	}
<<<<<<< HEAD
	if loginName == "" {
		return nil, fmt.Errorf("new: password account: no user name: %w", db.ErrInvalidParameter)
	}
=======
>>>>>>> 7ac4be51

	opts := getOpts(opt...)
	a := &Account{
		Account: &store.Account{
			AuthMethodId: authMethodId,
<<<<<<< HEAD
			LoginName:    loginName,
=======
			LoginName:    opts.withLoginName,
>>>>>>> 7ac4be51
			Name:         opts.withName,
			Description:  opts.withDescription,
		},
	}
	return a, nil
}

func (a *Account) clone() *Account {
	cp := proto.Clone(a.Account)
	return &Account{
		Account: cp.(*store.Account),
	}
}

// TableName returns the table name.
func (a *Account) TableName() string {
	if a.tableName != "" {
		return a.tableName
	}
	return "auth_password_account"
}

// SetTableName sets the table name.
func (a *Account) SetTableName(n string) {
	a.tableName = n
}

func (a *Account) oplog(op oplog.OpType) oplog.Metadata {
	metadata := oplog.Metadata{
		"resource-public-id": []string{a.GetPublicId()},
		"resource-type":      []string{"password account"},
		"op-type":            []string{op.String()},
	}
	if a.AuthMethodId != "" {
		metadata["auth-method-id"] = []string{a.AuthMethodId}
	}
	return metadata
}<|MERGE_RESOLUTION|>--- conflicted
+++ resolved
@@ -25,37 +25,20 @@
 	}
 }
 
-<<<<<<< HEAD
-// NewAccount creates a new in memory Account with loginName assigned to
-// authMethodId. Name and description are the only valid options. All other
-// options are ignored.
-func NewAccount(authMethodId string, loginName string, opt ...Option) (*Account, error) {
-=======
 // NewAccount creates a new in memory Account. LoginName, name, and
 // description are the only valid options. All other options are ignored.
 func NewAccount(authMethodId string, opt ...Option) (*Account, error) {
->>>>>>> 7ac4be51
 	// NOTE(mgaffney): The scopeId in the embedded *store.Account is
 	// populated by a trigger in the database.
 	if authMethodId == "" {
 		return nil, fmt.Errorf("new: password account: no auth method id: %w", db.ErrInvalidParameter)
 	}
-<<<<<<< HEAD
-	if loginName == "" {
-		return nil, fmt.Errorf("new: password account: no user name: %w", db.ErrInvalidParameter)
-	}
-=======
->>>>>>> 7ac4be51
 
 	opts := getOpts(opt...)
 	a := &Account{
 		Account: &store.Account{
 			AuthMethodId: authMethodId,
-<<<<<<< HEAD
-			LoginName:    loginName,
-=======
 			LoginName:    opts.withLoginName,
->>>>>>> 7ac4be51
 			Name:         opts.withName,
 			Description:  opts.withDescription,
 		},
