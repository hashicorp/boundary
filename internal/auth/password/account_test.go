--- conflicted
+++ resolved
@@ -41,17 +41,10 @@
 			name: "valid-no-options",
 			args: args{
 				authMethodId: aut.GetPublicId(),
-<<<<<<< HEAD
-				loginName:    "kazmierczak",
-=======
->>>>>>> 7ac4be51
 			},
 			want: &Account{
 				Account: &store.Account{
 					AuthMethodId: aut.GetPublicId(),
-<<<<<<< HEAD
-					LoginName:    "kazmierczak",
-=======
 				},
 			},
 		},
@@ -67,7 +60,6 @@
 				Account: &store.Account{
 					AuthMethodId: aut.GetPublicId(),
 					LoginName:     "kazmierczak1",
->>>>>>> 7ac4be51
 				},
 			},
 		},
@@ -75,10 +67,6 @@
 			name: "valid-with-name",
 			args: args{
 				authMethodId: aut.GetPublicId(),
-<<<<<<< HEAD
-				loginName:    "kazmierczak1",
-=======
->>>>>>> 7ac4be51
 				opts: []Option{
 					WithName("test-name"),
 				},
@@ -86,10 +74,6 @@
 			want: &Account{
 				Account: &store.Account{
 					AuthMethodId: aut.GetPublicId(),
-<<<<<<< HEAD
-					LoginName:    "kazmierczak1",
-=======
->>>>>>> 7ac4be51
 					Name:         "test-name",
 				},
 			},
@@ -98,10 +82,6 @@
 			name: "valid-with-description",
 			args: args{
 				authMethodId: aut.GetPublicId(),
-<<<<<<< HEAD
-				loginName:    "kazmierczak2",
-=======
->>>>>>> 7ac4be51
 				opts: []Option{
 					WithDescription("test-description"),
 				},
@@ -109,10 +89,6 @@
 			want: &Account{
 				Account: &store.Account{
 					AuthMethodId: aut.GetPublicId(),
-<<<<<<< HEAD
-					LoginName:    "kazmierczak2",
-=======
->>>>>>> 7ac4be51
 					Description:  "test-description",
 				},
 			},
@@ -123,11 +99,7 @@
 		tt := tt
 		t.Run(tt.name, func(t *testing.T) {
 			assert, require := assert.New(t), require.New(t)
-<<<<<<< HEAD
-			got, err := NewAccount(tt.args.authMethodId, tt.args.loginName, tt.args.opts...)
-=======
 			got, err := NewAccount(tt.args.authMethodId, tt.args.opts...)
->>>>>>> 7ac4be51
 			if tt.wantErr {
 				assert.Error(err)
 				require.Nil(got)
