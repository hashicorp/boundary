--- conflicted
+++ resolved
@@ -37,13 +37,8 @@
 	if a.PublicId != "" {
 		return nil, fmt.Errorf("create: password account: public id not empty: %w", db.ErrInvalidParameter)
 	}
-<<<<<<< HEAD
-	if !validUserName(a.UserName) {
-		return nil, fmt.Errorf("create: password account: invalid user name %q: %w", a.UserName, db.ErrInvalidParameter)
-=======
 	if !validLoginName(a.LoginName) {
 		return nil, fmt.Errorf("create: password account: invalid user name: %w", db.ErrInvalidParameter)
->>>>>>> 4cfab043
 	}
 
 	cc, err := r.currentConfig(ctx, a.AuthMethodId)
