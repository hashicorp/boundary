package auth

import (
	"context"
	"errors"
	"fmt"
	"net/http"
	"strings"

	"github.com/hashicorp/boundary/internal/gen/controller/api/resources/scopes"
	"github.com/hashicorp/boundary/internal/perms"
	"github.com/hashicorp/boundary/internal/servers/controller/common"
	"github.com/hashicorp/boundary/internal/types/action"
	"github.com/hashicorp/boundary/internal/types/resource"
	"github.com/hashicorp/boundary/internal/types/scope"
	"github.com/hashicorp/go-hclog"
	"github.com/kr/pretty"
)

const (
	HeaderAuthMethod    = "Authorization"
	HttpOnlyCookieName  = "wt-http-token-cookie"
	JsVisibleCookieName = "wt-js-token-cookie"
)

type TokenFormat int

const (
	AuthTokenTypeUnknown TokenFormat = iota
	AuthTokenTypeBearer
	AuthTokenTypeSplitCookie
)

type key int

var verifierKey key

// RequestInfo contains request parameters necessary for checking authn/authz
type RequestInfo struct {
	Path        string
	Method      string
	PublicId    string
	Token       string
	TokenFormat TokenFormat

	// This is used for operations on the scopes collection
	scopeIdOverride string

	// The following are useful for tests
	DisableAuthzFailures bool
	DisableAuthEntirely  bool
}

type VerifyResults struct {
	Valid  bool
	UserId string
	Scope  *scopes.ScopeInfo
}

type verifier struct {
	logger          hclog.Logger
	iamRepoFn       common.IamRepoFactory
	authTokenRepoFn common.AuthTokenRepoFactory
	requestInfo     RequestInfo
	res             *perms.Resource
	act             action.Type
	ctx             context.Context
}

// NewVerifierContext creates a context that carries a verifier object from the
// HTTP handlers to the gRPC service handlers. It should only be created in the
// HTTP handler and should exist for every request that reaches the service
// handlers.
func NewVerifierContext(ctx context.Context,
	logger hclog.Logger,
	iamRepoFn common.IamRepoFactory,
	authTokenRepoFn common.AuthTokenRepoFactory,
	requestInfo RequestInfo) context.Context {
	return context.WithValue(ctx, verifierKey, &verifier{
		logger:          logger,
		iamRepoFn:       iamRepoFn,
		authTokenRepoFn: authTokenRepoFn,
		requestInfo:     requestInfo,
	})
}

// Verify takes in a context that has expected parameters as values and runs an
// authn/authz check. It returns a user ID, the scope ID for the request (which
// may come from the URL and may come from the token) and whether or not to
// proceed, e.g. whether the authn/authz check resulted in failure. If an error
// occurs it's logged to the system log.
func Verify(ctx context.Context, opt ...Option) (ret VerifyResults) {
	v, ok := ctx.Value(verifierKey).(*verifier)
	if !ok {
		// We don't have a logger yet and this should never happen in any
		// context we won't catch in tests
		panic("no verifier information found in context")
	}
	ret.Scope = new(scopes.ScopeInfo)
	if v.requestInfo.DisableAuthEntirely {
		ret.Scope.Id = v.requestInfo.scopeIdOverride
		switch {
		case ret.Scope.Id == "global":
			ret.Scope.Type = "global"
		case strings.HasPrefix(ret.Scope.Id, scope.Org.Prefix()):
			ret.Scope.Type = scope.Org.String()
		case strings.HasPrefix(ret.Scope.Id, scope.Project.Prefix()):
			ret.Scope.Type = scope.Project.String()
		}
		ret.Valid = true
		return
	}
	v.ctx = ctx
	opts := getOpts(opt...)
	v.requestInfo.scopeIdOverride = opts.withScopeId
	if err := v.parseAuthParams(); err != nil {
		v.logger.Trace("error reading auth parameters from URL", "url", v.requestInfo.Path, "method", v.requestInfo.Method, "error", err)
		return
	}
	if v.res == nil {
		v.logger.Trace("got nil resource information after decorating auth parameters")
		return
	}

	var authResults *perms.ACLResults
	var err error
	authResults, ret.UserId, ret.Scope, err = v.performAuthCheck()
	if err != nil {
		v.logger.Error("error performing authn/authz check", "error", err)
		return
	}
	if !authResults.Allowed {
		// TODO: Decide whether to remove this
		if v.requestInfo.DisableAuthzFailures {
			v.logger.Info("failed authz info for request", "resource", pretty.Sprint(v.res), "user_id", ret.UserId, "action", v.act.String())
		} else {
			return
		}
	}

	ret.Valid = true
	return
}

func (v *verifier) parseAuthParams() error {
	// Remove trailing and leading slashes
	trimmedPath := strings.Trim(v.requestInfo.Path, "/")
	// Remove `v1/`
	splitPath := strings.Split(strings.TrimPrefix(trimmedPath, "v1/"), "/")
	splitLen := len(splitPath)

	// It must be at least length 1 and the first segment must be "scopes"
	switch {
	case splitLen == 0:
		return fmt.Errorf("parse auth params: invalid path")
	case splitPath[0] != "scopes":
		return fmt.Errorf("parse auth params: invalid first segment %q", splitPath[0])
	}

	for i := 1; i < splitLen; i++ {
		if splitPath[i] == "" {
			return fmt.Errorf("parse auth params: empty segment found")
		}
	}

	v.act = action.Unknown
	v.res = &perms.Resource{
		// Start out with scope, and replace when we walk backwards if it's
		// actually something else
		Type: resource.Scope,
	}

	// Handle non-custom types. We'll deal with custom types, including list,
	// after parsing the path.
	switch v.requestInfo.Method {
	case "GET":
		v.act = action.Read
	case "POST":
		v.act = action.Create
	case "PATCH":
		v.act = action.Update
	case "DELETE":
		v.act = action.Delete
	default:
		return fmt.Errorf("parse auth params: unknown method %q", v.requestInfo.Method)
	}

	// Look for a custom action
	colonSplit := strings.Split(splitPath[splitLen-1], ":")
	switch len(colonSplit) {
	case 1:
		// No custom action specified

	case 2:
		// Parse and validate the action, then elide it
		actStr := colonSplit[len(colonSplit)-1]
		v.act = action.Map[actStr]
		if v.act == action.Unknown || v.act == action.All {
			return fmt.Errorf("parse auth params: unknown action %q", actStr)
		}
		// Keep going with the logic without the custom action
		splitPath[splitLen-1] = colonSplit[0]

	default:
		return fmt.Errorf("parse auth params: unexpected number of colons in last segment %q", colonSplit[len(colonSplit)-1])
	}

	// Get scope information and handle it in a special case; that is, for
	// operating on scopes, scope from the request ID, not the path scope
	switch splitLen {
	case 1:
		// We've already validated that this is "scopes"
		if v.act == action.Read {
			v.act = action.List
		}
		if v.requestInfo.scopeIdOverride == "" {
			return errors.New("parse auth params: missing scope ID information for scopes collection operation")
		}
		v.res.ScopeId = v.requestInfo.scopeIdOverride
		return nil

	case 2:
		id := splitPath[1]
		// The next segment should be the scope ID, but it takes place not in
		// its own scope but in the parent scope. Rather than require the user
		// to provide it, look up the parent.
		switch {
		case id == "global", strings.HasPrefix(id, scope.Org.Prefix()):
			// Org scope parent is always global. Set scope for global
			// operations to global as well (it's basically acting as its own
			// parent scope). We want this so that users can e.g. modify the
			// name or description of the global scope if they have permissions
			// in the scope.
			v.res.ScopeId = "global"

		default:
			// Project case
			iamRepo, err := v.iamRepoFn()
			if err != nil {
				return fmt.Errorf("perform auth check: failed to get iam repo: %w", err)
			}

			scp, err := iamRepo.LookupScope(v.ctx, id)
			if err != nil {
				return fmt.Errorf("perform auth check: failed to lookup scope: %w", err)
			}
			if scp == nil {
				return fmt.Errorf("perform auth check: non-existent scope %q", id)
			}
			v.res.ScopeId = scp.GetParentId()
		}
		v.res.Id = id
		return nil

	case 3:
		// If a custom action was being performed within a scope, it will have
		// been elided above. If the last path segment is now empty, address
		// this scenario. In this case the action took place _in_ the scope so
		// it should be bound accordingly. (This is for actions like
		// /scopes/o_abc/:deauthenticate where the action is _in_ the scope, not
		// on the scope.)
		if splitPath[2] == "" {
			v.res.ScopeId = splitPath[1]
			v.res.Id = splitPath[1]
			return nil
		}

		fallthrough

	default:
		// In all other cases the scope ID is the next segment
		v.res.ScopeId = splitPath[1]
	}

	// Walk backwards. As we walk backwards we look for a pin and figure out if
	// we're operating on a resource or a collection. The rules for the pin are
	// as follows:
	//
	// * If the last segment is a collection, the pin is the immediately
	// preceding ID. This does not include scopes since those are permission
	// boundaries.
	//
	// * If the last segment is an ID, the pin is the immediately preceding ID
	// not including the last segment
	//
	// * If at the end of the logic the pin is the id of a scope then there is
	// no pin. The scopes are already enclosing so a pin is redundant.
	nextIdIsPin := true
	// Use an empty string so we can detect if we found anything in this loop.
	var foundId string
	var typStr string
	// We stop at [2] because we've already dealt with the first two segments
	// (scopes/<scope_id> above.
	for i := splitLen - 1; i >= 2; i-- {
		segment := splitPath[i]

		if segment == "" {
			return fmt.Errorf("parse auth parameters: unexpected empty segment")
		}

		// If the segment contains whitespace, it's not valid
		if fields := strings.Fields(segment); len(fields) != 1 || fields[0] != segment {
			return fmt.Errorf("parse auth params: segment %q contains whitespace", segment)
		}

		// Collections don't contain underscores; every resource ID does.
		segmentIsCollection := !strings.Contains(segment, "_")

		// If we see an ID, ensure that it's not the right-most ID; if not, it's
		// the pin
		if !segmentIsCollection && i != splitLen-1 && nextIdIsPin {
			v.res.Pin = segment
			// By definition this is the last thing we'd be looking for as
			// scopes were found above, so we can now break out
			break
		}

		if typStr == "" {
			// The resource check takes place inside the type check because if
			// we've identified the type we have either already identified the
			// right-most resource ID or we're operating on a collection, so
			// this prevents us from finding a different ID earlier in the path.
			// We still work backwards to identify a pin.
			if foundId == "" && !segmentIsCollection {
				foundId = segment
			} else {
				// Every collection is the plural of the resource type so drop
				// the last 's'
				if !strings.HasSuffix(segment, "s") {
					return fmt.Errorf("parse auth params: invalid collection syntax for %q", segment)
				}
				typStr = strings.TrimSuffix(segment, "s")
			}
		}
	}

	if foundId != "" {
		v.res.Id = foundId
	}

	if typStr != "" {
		v.res.Type = resource.Map[typStr]
		if v.res.Type == resource.Unknown {
			return fmt.Errorf("parse auth params: unknown resource type %q", typStr)
		}
	} else {
		// If we found no other type information, we walked backwards all the
		// way to the scope boundary, so the type is scope
		v.res.Type = resource.Scope
	}

	// If we're operating on a collection (that is, the ID is blank) and it's a
	// GET, it's actually a list
	if v.res.Id == "" && v.act == action.Read {
		v.act = action.List
	}

	// If the pin ended up being a scope, nil it out
	if v.res.Pin != "" && v.res.Pin == v.res.ScopeId {
		v.res.Pin = ""
	}

	return nil
}

func (v verifier) performAuthCheck() (aclResults *perms.ACLResults, userId string, scopeInfo *scopes.ScopeInfo, retErr error) {
	// Ensure we return an error by default if we forget to set this somewhere
	retErr = errors.New("unknown")
	// Make the linter happy
	_ = retErr
	scopeInfo = new(scopes.ScopeInfo)
	userId = "u_anon"

	// Validate the token and fetch the corresponding user ID
	if v.requestInfo.TokenFormat != AuthTokenTypeUnknown {
		tokenRepo, err := v.authTokenRepoFn()
		if err != nil {
			retErr = fmt.Errorf("perform auth check: failed to get authtoken repo: %w", err)
			return
		}

<<<<<<< HEAD
	if v.requestInfo.PublicId != "" && v.requestInfo.Token != "" {
=======
>>>>>>> 6661117d
		at, err := tokenRepo.ValidateToken(v.ctx, v.requestInfo.PublicId, v.requestInfo.Token)
		if err != nil {
			retErr = fmt.Errorf("perform auth check: failed to validate token: %w", err)
			return
		}
		if at != nil {
			userId = at.GetIamUserId()
		}
	}

	// Fetch and parse grants for this user ID (which may include grants for
	// u_anon and u_auth)
	iamRepo, err := v.iamRepoFn()
	if err != nil {
		retErr = fmt.Errorf("perform auth check: failed to get iam repo: %w", err)
		return
	}

	// Look up scope details to return
	// TODO: maybe we can combine this info into the view used in GrantsForUser below
	scp, err := iamRepo.LookupScope(v.ctx, v.res.ScopeId)
	if err != nil {
		retErr = fmt.Errorf("perform auth check: failed to lookup scope: %w", err)
		return
	}
	if scp == nil {
		retErr = fmt.Errorf("perform auth check: non-existent scope %q", v.res.ScopeId)
		return
	}
	scopeInfo = &scopes.ScopeInfo{
		Id:            scp.GetPublicId(),
		Type:          scp.GetType(),
		Name:          scp.GetName(),
		Description:   scp.GetDescription(),
		ParentScopeId: scp.GetParentId(),
	}

	var parsedGrants []perms.Grant
	var grantPairs []perms.GrantPair

	grantPairs, err = iamRepo.GrantsForUser(v.ctx, userId)
	if err != nil {
		retErr = fmt.Errorf("perform auth check: failed to query for user grants: %w", err)
		return
	}
	parsedGrants = make([]perms.Grant, 0, len(grantPairs))
	for _, pair := range grantPairs {
		parsed, err := perms.Parse(pair.ScopeId, userId, pair.Grant)
		if err != nil {
			retErr = fmt.Errorf("perform auth check: failed to parse grant %#v: %w", pair.Grant, err)
			return
		}
		parsedGrants = append(parsedGrants, parsed)
	}

	acl := perms.NewACL(parsedGrants...)
	allowed := acl.Allowed(*v.res, v.act)

	aclResults = &allowed
	retErr = nil
	return
}

// GetTokenFromRequest pulls the token from either the Authorization header or
// split cookies and parses it. If it cannot be parsed successfully, the issue
// is logged and we return blank, so logic will continue as the anonymous user.
// The public ID and token are returned along with the token format.
func GetTokenFromRequest(logger hclog.Logger, req *http.Request) (string, string, TokenFormat) {
	// First, get the token, either from the authorization header or from split
	// cookies
	var receivedTokenType TokenFormat
	var fullToken string
	if authHeader := req.Header.Get("Authorization"); authHeader != "" {
		headerSplit := strings.SplitN(strings.TrimSpace(authHeader), " ", 2)
		if len(headerSplit) == 2 && strings.EqualFold(strings.TrimSpace(headerSplit[0]), "bearer") {
			receivedTokenType = AuthTokenTypeBearer
			fullToken = strings.TrimSpace(headerSplit[1])
		}
	}
	if receivedTokenType != AuthTokenTypeBearer {
		var httpCookiePayload string
		var jsCookiePayload string
		if hc, err := req.Cookie(HttpOnlyCookieName); err == nil {
			httpCookiePayload = hc.Value
		}
		if jc, err := req.Cookie(JsVisibleCookieName); err == nil {
			jsCookiePayload = jc.Value
		}
		if httpCookiePayload != "" && jsCookiePayload != "" {
			receivedTokenType = AuthTokenTypeSplitCookie
			fullToken = jsCookiePayload + httpCookiePayload
		}
	}

	if receivedTokenType == AuthTokenTypeUnknown || fullToken == "" {
		// We didn't find auth info or a client screwed up and put in a blank
		// header instead of nothing at all, so return blank which will indicate
		// the anonymouse user
		return "", "", AuthTokenTypeUnknown
	}

	splitFullToken := strings.Split(fullToken, "_")
	if len(splitFullToken) != 3 {
		logger.Trace("get token from request: unexpected number of segments in token", "expected", 3, "found", len(splitFullToken))
		return "", "", AuthTokenTypeUnknown
	}

	token := splitFullToken[2]
	publicId := strings.Join(splitFullToken[0:2], "_")

	if receivedTokenType == AuthTokenTypeUnknown || token == "" || publicId == "" {
		logger.Trace("get token from request: after parsing, could not find valid token")
		return "", "", AuthTokenTypeUnknown
	}

	return publicId, token, receivedTokenType
}<|MERGE_RESOLUTION|>--- conflicted
+++ resolved
@@ -379,10 +379,6 @@
 			return
 		}
 
-<<<<<<< HEAD
-	if v.requestInfo.PublicId != "" && v.requestInfo.Token != "" {
-=======
->>>>>>> 6661117d
 		at, err := tokenRepo.ValidateToken(v.ctx, v.requestInfo.PublicId, v.requestInfo.Token)
 		if err != nil {
 			retErr = fmt.Errorf("perform auth check: failed to validate token: %w", err)
