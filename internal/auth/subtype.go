package auth

import (
	"strings"

	"github.com/hashicorp/boundary/internal/auth/oidc"
	"github.com/hashicorp/boundary/internal/auth/password"
	"github.com/hashicorp/boundary/internal/db/timestamp"
)

type SubType int

const (
	UnknownSubtype SubType = iota
	PasswordSubtype
	OidcSubtype
)

func (t SubType) String() string {
	switch t {
	case PasswordSubtype:
		return "password"
	case OidcSubtype:
		return "oidc"
	}
	return "unknown"
}

// AuthMethod contains the common methods across all the different types of auth methods.
type AuthMethod interface {
	GetPublicId() string
	GetCreateTime() *timestamp.Timestamp
	GetUpdateTime() *timestamp.Timestamp
	GetName() string
	GetDescription() string
	GetScopeId() string
	GetVersion() uint32
}

<<<<<<< HEAD
=======
var _ AuthMethod = (*oidc.AuthMethod)(nil)
var _ AuthMethod = (*password.AuthMethod)(nil)

>>>>>>> 403a861a
// SubtypeFromType converts a string to a SubType.
// returns UnknownSubtype if no SubType with that name is found.
func SubtypeFromType(t string) SubType {
	switch {
	case strings.EqualFold(strings.TrimSpace(t), PasswordSubtype.String()):
		return PasswordSubtype
	case strings.EqualFold(strings.TrimSpace(t), OidcSubtype.String()):
		return OidcSubtype
	}
	return UnknownSubtype
}

// SubtypeFromId takes any public id in the auth subsystem and uses the prefix to determine
// what subtype the id is for.
// Returns UnknownSubtype if no SubType with this id's prefix is found.
func SubtypeFromId(id string) SubType {
	switch {
	case strings.HasPrefix(strings.TrimSpace(id), password.AuthMethodPrefix),
		strings.HasPrefix(strings.TrimSpace(id), password.AccountPrefix):
		return PasswordSubtype
	case strings.HasPrefix(strings.TrimSpace(id), oidc.AuthMethodPrefix),
		strings.HasPrefix(strings.TrimSpace(id), oidc.AccountPrefix):
		return OidcSubtype
	}
	return UnknownSubtype
}<|MERGE_RESOLUTION|>--- conflicted
+++ resolved
@@ -37,12 +37,9 @@
 	GetVersion() uint32
 }
 
-<<<<<<< HEAD
-=======
 var _ AuthMethod = (*oidc.AuthMethod)(nil)
 var _ AuthMethod = (*password.AuthMethod)(nil)
 
->>>>>>> 403a861a
 // SubtypeFromType converts a string to a SubType.
 // returns UnknownSubtype if no SubType with that name is found.
 func SubtypeFromType(t string) SubType {
