--- conflicted
+++ resolved
@@ -235,8 +235,6 @@
 			wantErrContains: "missing auth method",
 		},
 		{
-<<<<<<< HEAD
-=======
 			name:            "bad-auth-method-id",
 			oidcRepoFn:      repoFn,
 			iamRepoFn:       iamRepoFn,
@@ -248,19 +246,18 @@
 			wantErrContains: "auth method not-valid not found",
 		},
 		{
-			name:                 "mismatch-auth-method-id", // must remain the first test
+			name:                 "mismatch-auth-method",
 			oidcRepoFn:           repoFn,
 			iamRepoFn:            iamRepoFn,
 			atRepoFn:             atRepoFn,
 			am:                   testAuthMethod,
 			authMethodIdOverride: &testAuthMethod2.PublicId,
-			state:                testState(t, testAuthMethod, kmsCache, testTokenRequestId, 2000*time.Second, "https://testcontroler.com/hi-alice", testConfigHash, testNonce),
+			state:                testState(t, testAuthMethod2, kmsCache, testTokenRequestId, 2000*time.Second, "https://testcontroler.com/hi-alice", testConfigHash, testNonce),
 			code:                 "simple",
 			wantErrMatch:         errors.T(errors.InvalidParameter),
 			wantErrContains:      "auth method id does not match request wrapper auth method id",
 		},
 		{
->>>>>>> d0f36f6a
 			name:            "bad-state-encoding",
 			oidcRepoFn:      repoFn,
 			iamRepoFn:       iamRepoFn,
@@ -342,22 +339,12 @@
 			if len(info) > 0 {
 				tp.SetUserInfoReply(info)
 			}
-			var authMethodId string
-			if tt.authMethodIdOverride != nil {
-				authMethodId = *tt.authMethodIdOverride
-			} else {
-				authMethodId = tt.am.PublicId
-			}
 
 			gotRedirect, err := Callback(ctx,
 				tt.oidcRepoFn,
 				tt.iamRepoFn,
 				tt.atRepoFn,
-<<<<<<< HEAD
 				tt.am,
-=======
-				authMethodId,
->>>>>>> d0f36f6a
 				tt.state,
 				tt.code,
 			)
