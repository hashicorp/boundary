package oidc

import (
	"context"
	"crypto/ed25519"
	"crypto/hmac"
	"crypto/sha256"
	"encoding/base64"
	"fmt"
	"net/url"
	"strings"

	"github.com/hashicorp/boundary/internal/auth/oidc/store"
	"github.com/hashicorp/boundary/internal/errors"
	"github.com/hashicorp/boundary/internal/kms"
	"github.com/hashicorp/boundary/internal/oplog"
	wrapping "github.com/hashicorp/go-kms-wrapping"
	"github.com/hashicorp/go-kms-wrapping/structwrapping"
	"github.com/hashicorp/go-multierror"
	"google.golang.org/protobuf/proto"
)

// defaultAuthMethodTableName defines the default table name for an AuthMethod
const defaultAuthMethodTableName = "auth_oidc_method"

// AuthMethod contains an OIDC auth method configuration. It is owned
// by a scope.  AuthMethods can have Accounts, AudClaims,
// CallbackUrls, Certificates, SigningAlgs.  AuthMethods also have one State at
// any given time which determines it's behavior for many its operations.
type AuthMethod struct {
	*store.AuthMethod
	tableName string
}

// NewAuthMethod creates a new in memory AuthMethod assigned to scopeId.
// WithMaxAge, WithName and WithDescription are the only valid options. All
// other options are ignored.
//
// State equals the state of the OIDC auth method.  State is not a supported
// parameter when creating new AuthMethod's since it must be Inactive for all
// new AuthMethods.
//
// Issuer equals a URL that identifies the OIDC provider.
// Boundary will strip off anything beyond scheme, host and port
//
// ClientId equals an OAuth 2.0 Client Identifier valid at the Authorization
// Server.
//
// ClientSecret equals the client's secret which will be encrypted when stored
// in the database and an hmac representation will also be stored when ever the
// secret changes.  The secret is not returned via the API, the hmac is returned
// so callers can determine if it's been updated.
//
// MaxAge equals the Maximum Authentication Age. Specifies the allowable elapsed
// time in seconds since the last time the End-User was actively authenticated
// by the OP. If the elapsed time is greater than this value, the OP MUST
// attempt to actively re-authenticate the End-User. A value -1 basically
// forces the IdP to re-authenticate the End-User.  Zero is not a valid value.
//
// See: https://openid.net/specs/openid-connect-core-1_0.html
//
// Supports the options of WithMaxAge, WithSigningAlgs, WithAudClaims,
// WithApiUrl and WithCertificates and all other options are ignored.
func NewAuthMethod(scopeId string, clientId string, clientSecret ClientSecret, opt ...Option) (*AuthMethod, error) {
	const op = "oidc.NewAuthMethod"

	opts := getOpts(opt...)
	var u string
	switch {
	case opts.withIssuer != nil:
		// trim off anything beyond scheme, host and port
		u = strings.TrimSuffix(strings.TrimSuffix(opts.withIssuer.String(), "/"), "/.well-known/openid-configuration")
	}

	a := &AuthMethod{
		AuthMethod: &store.AuthMethod{
			ScopeId:          scopeId,
			Name:             opts.withName,
			Description:      opts.withDescription,
<<<<<<< HEAD
			OperationalState: string(opts.withOperationalState),
			DiscoveryUrl:     u,
=======
			OperationalState: string(InactiveState),
			Issuer:           u,
>>>>>>> ea25a3f0
			ClientId:         clientId,
			ClientSecret:     string(clientSecret),
			MaxAge:           int32(opts.withMaxAge),
		},
	}
	if opts.withApiUrl != nil {
		a.ApiUrl = opts.withApiUrl.String()
	}
	if len(opts.withAudClaims) > 0 {
		a.AudClaims = make([]string, 0, len(opts.withAudClaims))
		a.AudClaims = append(a.AudClaims, opts.withAudClaims...)
	}
	if len(opts.withCertificates) > 0 {
		a.Certificates = make([]string, 0, len(opts.withCertificates))
		pem, err := EncodeCertificates(opts.withCertificates...)
		if err != nil {
			return nil, errors.Wrap(err, op)
		}
		a.Certificates = append(a.Certificates, pem...)

	}
	if len(opts.withSigningAlgs) > 0 {
		a.SigningAlgs = make([]string, 0, len(opts.withSigningAlgs))
		for _, alg := range opts.withSigningAlgs {
			a.SigningAlgs = append(a.SigningAlgs, string(alg))
		}
	}

	if err := a.validate(op); err != nil {
		return nil, err // intentionally not wrapped.
	}
	if a.ClientSecretHmac != "" {
		return nil, errors.New(errors.InvalidParameter, op, "client secret hmac should be empty")
	}
	return a, nil
}

// validate the AuthMethod.  On success, it will return nil. Since setting up an
// OIDC auth method requires a dance with the IdP, where you're need X before you
// can configure Y, we allow things like the discovery URL, client ID, client
// secret, etc to be empty until the AuthMethod moves into a PublicActive state.
// That means validate can't completely ensure the data is valid and ultimately
// we must rely on the database constraints/triggers to ensure the AuthMethod's
// data integrity.
//
// Also, you can't enforce that MaxAge can't equal zero, since the zero value ==
// NULL in the database and that's what you want if it's unset.  A db constraint
// will enforce that MaxAge is either -1, NULL or greater than zero.
func (a *AuthMethod) validate(caller errors.Op) error {
	if a.ScopeId == "" {
		return errors.New(errors.InvalidParameter, caller, "missing scope id")
	}
	if !validState(a.OperationalState) {
		return errors.New(errors.InvalidParameter, caller, fmt.Sprintf("invalid state: %s", a.OperationalState))
	}
	if a.Issuer != "" {
		if _, err := url.Parse(a.Issuer); err != nil {
			return errors.New(errors.InvalidParameter, caller, "not a valid issuer", errors.WithWrap(err))
		}
	}
	if a.ApiUrl != "" {
		if _, err := url.Parse(a.ApiUrl); err != nil {
			return errors.New(errors.InvalidParameter, caller, "not a valid api url", errors.WithWrap(err))
		}
	}
	if a.MaxAge < -1 {
		return errors.New(errors.InvalidParameter, caller, "max age cannot be less than -1")
	}
	return nil
}

// AllocAuthMethod makes an empty one in memory
func AllocAuthMethod() AuthMethod {
	return AuthMethod{
		AuthMethod: &store.AuthMethod{},
	}
}

// Clone an AuthMethod.
func (a *AuthMethod) Clone() *AuthMethod {
	cp := proto.Clone(a.AuthMethod)
	return &AuthMethod{
		AuthMethod: cp.(*store.AuthMethod),
	}
}

// TableName returns the table name.
func (a *AuthMethod) TableName() string {
	if a.tableName != "" {
		return a.tableName
	}
	return defaultAuthMethodTableName
}

// SetTableName sets the table name.
func (a *AuthMethod) SetTableName(n string) {
	a.tableName = n
}

// oplog will create oplog metadata for the AuthMethod.
func (a *AuthMethod) oplog(op oplog.OpType) oplog.Metadata {
	metadata := oplog.Metadata{
		"resource-public-id": []string{a.GetPublicId()},
		"resource-type":      []string{"oidc auth method"},
		"op-type":            []string{op.String()},
		"scope-id":           []string{a.ScopeId},
	}
	return metadata
}

// encrypt the auth method before writing it to the db
func (a *AuthMethod) encrypt(ctx context.Context, cipher wrapping.Wrapper) error {
	const op = "oidc.(AuthMethod).encrypt"
	if cipher == nil {
		return errors.New(errors.InvalidParameter, op, "missing cipher")
	}
	if err := structwrapping.WrapStruct(ctx, cipher, a.AuthMethod, nil); err != nil {
		return errors.Wrap(err, op, errors.WithCode(errors.Encrypt))
	}
	a.KeyId = cipher.KeyID()
	if err := a.hmacClientSecret(ctx, cipher); err != nil {
		return errors.Wrap(err, op)
	}
	return nil
}

// decrypt the auth method after reading it from the db
func (a *AuthMethod) decrypt(ctx context.Context, cipher wrapping.Wrapper) error {
	const op = "oidc.(AuthMethod).decrypt"
	if cipher == nil {
		return errors.New(errors.InvalidParameter, op, "missing cipher")
	}
	if err := structwrapping.UnwrapStruct(ctx, cipher, a.AuthMethod, nil); err != nil {
		return errors.Wrap(err, op, errors.WithCode(errors.Decrypt))
	}
	return nil
}

// hmacClientSecret before writing it to the db
func (a *AuthMethod) hmacClientSecret(ctx context.Context, cipher wrapping.Wrapper) error {
	const op = "oidc.(AuthMethod).hmacClientSecret"
	if cipher == nil {
		return errors.New(errors.InvalidParameter, op, "missing cipher")
	}
	reader, err := kms.NewDerivedReader(cipher, 32, []byte(a.PublicId), nil)
	if err != nil {
		return errors.Wrap(err, op)
	}
	key, _, err := ed25519.GenerateKey(reader)
	if err != nil {
		return errors.New(errors.Encrypt, op, "unable to generate derived key")
	}
	mac := hmac.New(sha256.New, key)
	_, _ = mac.Write([]byte(a.ClientSecret))
	a.ClientSecretHmac = base64.RawURLEncoding.EncodeToString(mac.Sum(nil))
	return nil
}

// isComplete() checks the auth method to see if it has all the required
// components of a complete/valid oidc auth method.
func (am *AuthMethod) isComplete() error {
	const op = "oidc.(AuthMethod).isComplete"
	var result *multierror.Error
	if err := am.validate(op); err != nil {
		result = multierror.Append(result, errors.Wrap(err, op))
	}
	if am.Issuer == "" {
		result = multierror.Append(result, errors.New(errors.InvalidParameter, op, "missing issuer"))
	}
	if am.ApiUrl == "" {
		result = multierror.Append(result, errors.New(errors.InvalidParameter, op, "missing api url"))
	}
	if am.ClientId == "" {
		result = multierror.Append(result, errors.New(errors.InvalidParameter, op, "missing client id"))
	}
	if am.ClientSecret == "" {
		result = multierror.Append(result, errors.New(errors.InvalidParameter, op, "missing client secret"))
	}
	if len(am.SigningAlgs) == 0 {
		result = multierror.Append(result, errors.New(errors.InvalidParameter, op, "missing signing algorithms"))
	}
	return result.ErrorOrNil()
}

type convertedValues struct {
	Algs  []interface{}
	Auds  []interface{}
	Certs []interface{}
}

// convertValueObjects converts the embedded value objects. It will return an
// error if the AuthMethod's public id is not set.
func (am *AuthMethod) convertValueObjects() (*convertedValues, error) {
	const op = "oidc.(AuthMethod).valueObjects"
	if am.PublicId == "" {
		return nil, errors.New(errors.InvalidPublicId, op, "missing public id")
	}
	var err error
	var addAlgs, addAuds, addCerts []interface{}
	if addAlgs, err = am.convertSigningAlgs(); err != nil {
		return nil, errors.Wrap(err, op)
	}
	if addAuds, err = am.convertAudClaims(); err != nil {
		return nil, errors.Wrap(err, op)
	}
	if addCerts, err = am.convertCertificates(); err != nil {
		return nil, errors.Wrap(err, op)
	}
	return &convertedValues{
		Algs:  addAlgs,
		Auds:  addAuds,
		Certs: addCerts,
	}, nil
}

// convertSigningAlgs converts the embedded signing algorithms from []string
// to []interface{} where each slice element is a *SigningAlg. It will return an
// error if the AuthMethod's public id is not set.
func (am *AuthMethod) convertSigningAlgs() ([]interface{}, error) {
	const op = "oidc.(AuthMethod).convertSigningAlgs"
	if am.PublicId == "" {
		return nil, errors.New(errors.InvalidPublicId, op, "missing public id")
	}
	newInterfaces := make([]interface{}, 0, len(am.SigningAlgs))
	for _, a := range am.SigningAlgs {
		obj, err := NewSigningAlg(am.PublicId, Alg(a))
		if err != nil {
			return nil, errors.Wrap(err, op)
		}
		newInterfaces = append(newInterfaces, obj)
	}
	return newInterfaces, nil
}

// convertAudClaims converts the embedded audience claims from []string
// to []interface{} where each slice element is a *AudClaim. It will return an
// error if the AuthMethod's public id is not set.
func (am *AuthMethod) convertAudClaims() ([]interface{}, error) {
	const op = "oidc.(AuthMethod).convertAudClaims"
	if am.PublicId == "" {
		return nil, errors.New(errors.InvalidPublicId, op, "missing public id")
	}
	newInterfaces := make([]interface{}, 0, len(am.AudClaims))
	for _, a := range am.AudClaims {
		obj, err := NewAudClaim(am.PublicId, a)
		if err != nil {
			return nil, errors.Wrap(err, op)
		}
		newInterfaces = append(newInterfaces, obj)
	}
	return newInterfaces, nil
}

// convertCertificates converts the embedded certificates from []string
// to []interface{} where each slice element is a *Certificate. It will return an
// error if the AuthMethod's public id is not set.
func (am *AuthMethod) convertCertificates() ([]interface{}, error) {
	const op = "oidc.(AuthMethod).convertCertificates"
	if am.PublicId == "" {
		return nil, errors.New(errors.InvalidPublicId, op, "missing public id")
	}
	newInterfaces := make([]interface{}, 0, len(am.Certificates))
	for _, cert := range am.Certificates {
		obj, err := NewCertificate(am.PublicId, cert)
		if err != nil {
			return nil, errors.Wrap(err, op)
		}
		newInterfaces = append(newInterfaces, obj)
	}
	return newInterfaces, nil
}<|MERGE_RESOLUTION|>--- conflicted
+++ resolved
@@ -77,13 +77,8 @@
 			ScopeId:          scopeId,
 			Name:             opts.withName,
 			Description:      opts.withDescription,
-<<<<<<< HEAD
 			OperationalState: string(opts.withOperationalState),
-			DiscoveryUrl:     u,
-=======
-			OperationalState: string(InactiveState),
 			Issuer:           u,
->>>>>>> ea25a3f0
 			ClientId:         clientId,
 			ClientSecret:     string(clientSecret),
 			MaxAge:           int32(opts.withMaxAge),
