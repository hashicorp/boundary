--- conflicted
+++ resolved
@@ -41,12 +41,9 @@
 	if a.PublicId != "" {
 		return nil, errors.New(errors.InvalidParameter, op, "public id must be empty")
 	}
-<<<<<<< HEAD
 	if a.Issuer != "" {
 		return nil, errors.New(errors.InvalidParameter, op, "issuer must be empty")
 	}
-=======
->>>>>>> 08bbcdaf
 	if scopeId == "" {
 		return nil, errors.New(errors.InvalidParameter, op, "missing scope id")
 	}
@@ -55,33 +52,25 @@
 
 	// If the account doesn't provide an issuer, default to the one provided by
 	// the auth method. While this potentially creates a race condition between
-	// modifying the auth method's discovery url and setting the it on the account
+	// modifying the auth method's issuer and setting the it on the account
 	// the value set on the account is reported back to the requester by the api
 	// and setting an issuer on an account that doesn't match the auth method is
 	// perfectly valid and allows an operator to provision accounts prior to
-	// configuring the auth method to specify discovery_url.
-	if a.IssuerId == "" {
+	// configuring the auth method to specify issuer.
+	if a.Issuer == "" {
 		am, err := r.LookupAuthMethod(ctx, a.AuthMethodId)
 		if err != nil {
 			return nil, errors.Wrap(err, op, errors.WithMsg("unable to get auth method"))
 		}
-		if am.GetDiscoveryUrl() == "" {
-			return nil, errors.New(errors.InvalidParameter, op, "no issuer id on auth method")
-		}
-		a.IssuerId = am.GetDiscoveryUrl()
-	}
-<<<<<<< HEAD
-	if am.GetIssuer() == "" {
-		return nil, errors.New(errors.InvalidParameter, op, "no issuer on auth method")
-	}
-	a.Issuer = am.GetIssuer()
+		if am.GetIssuer() == "" {
+			return nil, errors.New(errors.InvalidParameter, op, "no issuer on auth method")
+		}
+		a.Issuer = am.GetIssuer()
+	}
+	if a.Issuer == "" {
+		return nil, errors.New(errors.InvalidParameter, op, "no issuer provided or defined in auth method")
+	}
 	id, err := newAccountId(a.AuthMethodId, a.Issuer, a.Subject)
-=======
-	if a.IssuerId == "" {
-		return nil, errors.New(errors.InvalidParameter, op, "no issuer provided or defined in auth method")
-	}
-	id, err := newAccountId(a.AuthMethodId, a.IssuerId, a.SubjectId)
->>>>>>> 08bbcdaf
 	if err != nil {
 		return nil, errors.Wrap(err, op)
 	}
@@ -105,14 +94,9 @@
 
 	if err != nil {
 		if errors.IsUniqueError(err) {
-<<<<<<< HEAD
-			return nil, errors.New(errors.NotUnique, op, fmt.Sprintf("in auth method %s: name %q already exists or subject %q already exists for issuer %q",
-				a.AuthMethodId, a.Name, a.Subject, a.Issuer))
-=======
 			return nil, errors.New(errors.NotUnique, op, fmt.Sprintf(
 				"in auth method %s: name %q already exists or subject %q already exists for issuer %q in scope %s",
-				a.AuthMethodId, a.Name, a.SubjectId, a.IssuerId, scopeId))
->>>>>>> 08bbcdaf
+				a.AuthMethodId, a.Name, a.Subject, a.Issuer, scopeId))
 		}
 		return nil, errors.Wrap(err, op, errors.WithMsg(a.AuthMethodId))
 	}
