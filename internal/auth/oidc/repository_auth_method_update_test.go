--- conflicted
+++ resolved
@@ -529,11 +529,7 @@
 				want.UpdateTime = updated.UpdateTime
 				want.Version = updated.Version
 				TestSortAuthMethods(t, []*AuthMethod{want, updated})
-<<<<<<< HEAD
 				assert.Empty(cmp.Diff(updated.AuthMethod, want.AuthMethod, protocmp.Transform()))
-=======
-				assert.True(proto.Equal(want.AuthMethod, updated.AuthMethod))
->>>>>>> e3687239
 				if !tt.wantNoRowsUpdate {
 					assert.Equal(1, rowsUpdated)
 					err = db.TestVerifyOplog(t, rw, updateWith.PublicId, db.WithOperation(oplog.OpType_OP_TYPE_UPDATE), db.WithCreateNotBefore(10*time.Second))
