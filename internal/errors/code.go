--- conflicted
+++ resolved
@@ -37,11 +37,8 @@
 	TooShort                 Code = 113 // TooShort represents an error that means the provided input is not meeting minimum length requirements
 	AccountAlreadyAssociated Code = 114 // AccountAlreadyAssociated represents an attempt to associate an account failed since it was already associated.
 	InvalidJobRunState       Code = 115 // InvalidJobRunState represents that a JobRun was in an invalid state
-<<<<<<< HEAD
-	JobAlreadyRunning        Code = 116 // JobAlreadyRunning represents that a Job is already running when an attempt to run again was made
-=======
 	InvalidDynamicCredential Code = 116 // InvalidDynamicCredential represents that a dynamic credential for a session was in an invalid state
->>>>>>> 64bfce21
+	JobAlreadyRunning        Code = 117 // JobAlreadyRunning represents that a Job is already running when an attempt to run again was made
 
 	AuthAttemptExpired Code = 198 // AuthAttemptExpired represents an expired authentication attempt
 	AuthMethodInactive Code = 199 // AuthMethodInactive represents an error that means the auth method is not active.
