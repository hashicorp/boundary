package errors

import (
	"testing"

	"github.com/stretchr/testify/assert"
)

func TestCode_Both_String_Info(t *testing.T) {
	t.Parallel()
	tests := []struct {
		name string
		c    Code
		want Code
	}{
		{
			name: "undefined-code",
			c:    Code(4294967295),
			want: Unknown,
		},
		{
			name: "default-value",
			want: Unknown,
		},
		{
			name: "Unknown",
			c:    Unknown,
			want: Unknown,
		},
		{
			name: "InvalidParameter",
			c:    InvalidParameter,
			want: InvalidParameter,
		},
		{
			name: "InvalidAddress",
			c:    InvalidAddress,
			want: InvalidAddress,
		},
		{
			name: "InvalidPublicId",
			c:    InvalidPublicId,
			want: InvalidPublicId,
		},
		{
			name: "InvalidFieldMask",
			c:    InvalidFieldMask,
			want: InvalidFieldMask,
		},
		{
			name: "EmptyFieldMask",
			c:    EmptyFieldMask,
			want: EmptyFieldMask,
		},
		{
			name: "KeyNotFound",
			c:    KeyNotFound,
			want: KeyNotFound,
		},
		{
			name: "TicketAlreadyRedeemed",
			c:    TicketAlreadyRedeemed,
			want: TicketAlreadyRedeemed,
		},
		{
			name: "TicketNotFound",
			c:    TicketNotFound,
			want: TicketNotFound,
		},
		{
			name: "Io",
			c:    Io,
			want: Io,
		},
		{
<<<<<<< HEAD
			name: "TooShort",
			c:    TooShort,
			want: TooShort,
=======
			name: "InvalidTimeStamp",
			c:    InvalidTimeStamp,
			want: InvalidTimeStamp,
		},
		{
			name: "SessionNotFound",
			c:    SessionNotFound,
			want: SessionNotFound,
		},
		{
			name: "InvalidSessionState",
			c:    InvalidSessionState,
			want: InvalidSessionState,
		},
		{
			name: "TokenMismatch",
			c:    TokenMismatch,
			want: TokenMismatch,
>>>>>>> ff1293b9
		},
		{
			name: "PasswordTooShort",
			c:    PasswordTooShort,
			want: PasswordTooShort,
		},
		{
			name: "PasswordUnsupportedConfiguration",
			c:    PasswordUnsupportedConfiguration,
			want: PasswordUnsupportedConfiguration,
		},
		{
			name: "PasswordInvalidConfiguration",
			c:    PasswordInvalidConfiguration,
			want: PasswordInvalidConfiguration,
		},
		{
			name: "PasswordsEqual",
			c:    PasswordsEqual,
			want: PasswordsEqual,
		},
		{
			name: "Encrypt",
			c:    Encrypt,
			want: Encrypt,
		},
		{
			name: "Decrypt",
			c:    Decrypt,
			want: Decrypt,
		},
		{
			name: "Encode",
			c:    Encode,
			want: Encode,
		},
		{
			name: "Decode",
			c:    Decode,
			want: Decode,
		},
		{
			name: "GenKey",
			c:    GenKey,
			want: GenKey,
		},
		{
			name: "GenCert",
			c:    GenCert,
			want: GenCert,
		},
		{
			name: "CheckConstraint",
			c:    CheckConstraint,
			want: CheckConstraint,
		},
		{
			name: "NotNull",
			c:    NotNull,
			want: NotNull,
		},
		{
			name: "NotUnique",
			c:    NotUnique,
			want: NotUnique,
		},
		{
			name: "RecordNotFound",
			c:    RecordNotFound,
			want: RecordNotFound,
		},
		{
			name: "ColumnNotFound",
			c:    ColumnNotFound,
			want: ColumnNotFound,
		},
		{
			name: "MaxRetries",
			c:    MaxRetries,
			want: MaxRetries,
		},
		{
			name: "Exception",
			c:    Exception,
			want: Exception,
		},
		{
			name: "MultipleRecords",
			c:    MultipleRecords,
			want: MultipleRecords,
		},
		{
			name: "NotSpecificIntegrity",
			c:    NotSpecificIntegrity,
			want: NotSpecificIntegrity,
		},
		{
			name: "MissingTable",
			c:    MissingTable,
			want: MissingTable,
		},
		{
			name: "MigrationIntegrity",
			c:    MigrationIntegrity,
			want: MigrationIntegrity,
		},
		{
			name: "MigrationLock",
			c:    MigrationLock,
			want: MigrationLock,
		},
	}
	for _, tt := range tests {
		t.Run(tt.name, func(t *testing.T) {
			assert := assert.New(t)
			assert.Equal(errorCodeInfo[tt.want], tt.c.Info())
			assert.Equal(errorCodeInfo[tt.want].Message, tt.c.String())
		})
	}
}<|MERGE_RESOLUTION|>--- conflicted
+++ resolved
@@ -72,12 +72,6 @@
 			c:    Io,
 			want: Io,
 		},
-		{
-<<<<<<< HEAD
-			name: "TooShort",
-			c:    TooShort,
-			want: TooShort,
-=======
 			name: "InvalidTimeStamp",
 			c:    InvalidTimeStamp,
 			want: InvalidTimeStamp,
@@ -96,7 +90,11 @@
 			name: "TokenMismatch",
 			c:    TokenMismatch,
 			want: TokenMismatch,
->>>>>>> ff1293b9
+		},
+		{
+			name: "TooShort",
+			c:    TooShort,
+			want: TooShort
 		},
 		{
 			name: "PasswordTooShort",
