--- conflicted
+++ resolved
@@ -73,7 +73,11 @@
 			want: Io,
 		},
 		{
-<<<<<<< HEAD
+			name: "InvalidTimeStamp",
+			c:    InvalidTimeStamp,
+			want: InvalidTimeStamp,
+		},
+		{
 			name: "SessionNotFound",
 			c:    SessionNotFound,
 			want: SessionNotFound,
@@ -87,11 +91,6 @@
 			name: "TokenMismatch",
 			c:    TokenMismatch,
 			want: TokenMismatch,
-=======
-			name: "InvalidTimeStamp",
-			c:    InvalidTimeStamp,
-			want: InvalidTimeStamp,
->>>>>>> 81785e13
 		},
 		{
 			name: "PasswordTooShort",
