package iam

import (
	"context"
	"errors"
	"sort"
	"testing"
	"time"

	"github.com/hashicorp/watchtower/internal/db"
	"github.com/hashicorp/watchtower/internal/oplog"
	"github.com/stretchr/testify/assert"
	"github.com/stretchr/testify/require"
)

func TestRepository_AddPrincipalRoles(t *testing.T) {
	t.Parallel()
	conn, _ := db.TestSetup(t, "postgres")
	rw := db.New(conn)
	wrapper := db.TestWrapper(t)
	repo, err := NewRepository(rw, rw, wrapper)
	staticOrg, staticProj := TestScopes(t, conn)
	orgRole := TestRole(t, conn, staticOrg.PublicId)
	projRole := TestRole(t, conn, staticProj.PublicId)
	require.NoError(t, err)
	createScopesFn := func() (orgs []string, projects []string) {
		for i := 0; i < 5; i++ {
			org, proj := TestScopes(t, conn)
			orgs = append(orgs, org.PublicId)
			projects = append(projects, proj.PublicId)
		}
		return
	}
	createUsersFn := func(orgs []string) []string {
		results := []string{}
		for org := 0; org < 5; org++ {
			u := TestUser(t, conn, orgs[org])
			results = append(results, u.PublicId)
		}
		return results
	}
	createGrpsFn := func(orgs, projects []string) []string {
		results := []string{}
		for org := 0; org < 5; org++ {
			g := TestGroup(t, conn, orgs[org])
			results = append(results, g.PublicId)
			for proj := 0; proj < 5; proj++ {
				g := TestGroup(t, conn, projects[proj])
				results = append(results, g.PublicId)
			}
		}
		return results
	}
	type args struct {
		roleVersion  uint32
		wantUserIds  bool
		wantGroupIds bool
		opt          []Option
	}
	tests := []struct {
		name      string
		args      args
		wantErr   bool
		wantErrIs error
	}{
		{
			name: "valid-both-users-and-groups",
			args: args{
				roleVersion:  1,
				wantUserIds:  true,
				wantGroupIds: true,
			},
			wantErr: false,
		},
		{
			name: "valid-just-groups",
			args: args{
				roleVersion:  2,
				wantGroupIds: true,
			},
			wantErr: false,
		},
		{
			name: "valid-just-users",
			args: args{
				roleVersion: 3,
				wantUserIds: true,
			},
			wantErr: false,
		},
		{
			name: "bad-version",
			args: args{
				roleVersion:  1000,
				wantUserIds:  true,
				wantGroupIds: true,
			},
			wantErr: true,
		},
		{
			name: "zero-version",
			args: args{
				roleVersion:  0,
				wantUserIds:  true,
				wantGroupIds: true,
			},
			wantErr: true,
		},
		{
			name: "no-principals",
			args: args{
				roleVersion: 1,
			},
			wantErr: true,
		},
	}
	for _, tt := range tests {
		t.Run(tt.name, func(t *testing.T) {
			assert, require := assert.New(t), require.New(t)
			require.NoError(conn.Where("1=1").Delete(allocUserRole()).Error)
			require.NoError(conn.Where("1=1").Delete(allocGroupRole()).Error)
			orgs, projects := createScopesFn()
			var userIds, groupIds []string

			for _, roleId := range []string{orgRole.PublicId, projRole.PublicId} {
				origRole, _, _, err := repo.LookupRole(context.Background(), roleId)
				require.NoError(err)

				if tt.args.wantUserIds {
					userIds = createUsersFn(orgs)
					u := TestUser(t, conn, staticOrg.PublicId)
					if roleId == orgRole.PublicId {
						userIds = append(userIds, u.PublicId)
					} else {
						userIds = append(userIds, u.PublicId)
					}
				}
				if tt.args.wantGroupIds {
					groupIds = createGrpsFn(orgs, projects)
					g := TestGroup(t, conn, staticProj.PublicId)
					if roleId == projRole.PublicId {
						groupIds = append(groupIds, g.PublicId)
					} else {
						groupIds = append(groupIds, g.PublicId)
					}
				}
				principalIds := append(userIds, groupIds...)
				got, err := repo.AddPrincipalRoles(context.Background(), roleId, tt.args.roleVersion, principalIds, tt.args.opt...)
				if tt.wantErr {
					require.Error(err)
					if tt.wantErrIs != nil {
						assert.Truef(errors.Is(err, tt.wantErrIs), "unexpected error %s", err.Error())
					}
					return
				}
				require.NoError(err)
				gotPrincipal := map[string]PrincipalRole{}
				for _, r := range got {
					gotPrincipal[r.ScopedPrincipalId] = r
				}
				err = db.TestVerifyOplog(t, rw, roleId, db.WithOperation(oplog.OpType_OP_TYPE_CREATE), db.WithCreateNotBefore(10*time.Second))
				assert.NoError(err)

				foundRoles, err := repo.ListPrincipalRoles(context.Background(), roleId)
				require.NoError(err)
				for _, r := range foundRoles {
					principalId := r.ScopedPrincipalId
					require.NoError(err)
					assert.NotEmpty(gotPrincipal[principalId])
					assert.Equal(gotPrincipal[principalId].GetRoleId(), r.GetRoleId())
					assert.Equal(gotPrincipal[principalId].GetPrincipalScopeId(), r.GetPrincipalScopeId())
					assert.Equal(gotPrincipal[principalId].GetType(), r.GetType())
				}

				r, _, _, err := repo.LookupRole(context.Background(), roleId)
				require.NoError(err)
				assert.Equal(tt.args.roleVersion+1, r.Version)
				assert.Equal(origRole.Version, r.Version-1)
				t.Logf("roleScope: %v and origVersion/newVersion: %d/%d", r.ScopeId, origRole.Version, r.Version)
			}
		})
	}
}

func TestRepository_ListPrincipalRoles(t *testing.T) {
	t.Parallel()
	conn, _ := db.TestSetup(t, "postgres")
	const testLimit = 10
	rw := db.New(conn)
	wrapper := db.TestWrapper(t)
	repo, err := NewRepository(rw, rw, wrapper, WithLimit(testLimit))
	require.NoError(t, err)
	org, proj := TestScopes(t, conn)

	type args struct {
		withRoleId string
		opt        []Option
	}
	tests := []struct {
		name          string
		createCnt     int
		createScopeId string
		args          args
		wantCnt       int
		wantErr       bool
	}{
		{
			name:          "no-limit",
			createCnt:     repo.defaultLimit + 2,
			createScopeId: org.PublicId,
			args: args{
				opt: []Option{WithLimit(-1)},
			},
			wantCnt: repo.defaultLimit + 2,
			wantErr: false,
		},
		{
			name:          "no-limit-proj-group",
			createCnt:     repo.defaultLimit + 2,
			createScopeId: proj.PublicId,
			args: args{
				opt: []Option{WithLimit(-1)},
			},
			wantCnt: repo.defaultLimit + 2,
			wantErr: false,
		},
		{
			name:          "default-limit",
			createCnt:     repo.defaultLimit + 2,
			createScopeId: org.PublicId,
			wantCnt:       repo.defaultLimit,
			wantErr:       false,
		},
		{
			name:          "custom-limit",
			createCnt:     repo.defaultLimit + 2,
			createScopeId: org.PublicId,
			args: args{
				opt: []Option{WithLimit(3)},
			},
			wantCnt: 3,
			wantErr: false,
		},
		{
			name:          "bad-role-id",
			createCnt:     2,
			createScopeId: org.PublicId,
			args: args{
				withRoleId: "bad-id",
			},
			wantCnt: 0,
			wantErr: false,
		},
	}
	for _, tt := range tests {
		t.Run(tt.name, func(t *testing.T) {
			assert, require := assert.New(t), require.New(t)
			require.NoError(conn.Where("public_id != ?", "r_default").Delete(allocRole()).Error)
			role := TestRole(t, conn, tt.createScopeId)
			userRoles := make([]string, 0, tt.createCnt)
			groupRoles := make([]string, 0, tt.createCnt)
			for i := 0; i < tt.createCnt/2; i++ {
				u := TestUser(t, conn, org.PublicId)
				userRoles = append(userRoles, u.PublicId)
				g := TestGroup(t, conn, tt.createScopeId)
				groupRoles = append(groupRoles, g.PublicId)
			}
			principalIds := append(userRoles, groupRoles...)
			testRoles, err := repo.AddPrincipalRoles(context.Background(), role.PublicId, role.Version, principalIds, tt.args.opt...)
			require.NoError(err)
			assert.Equal(tt.createCnt, len(testRoles))

			var roleId string
			switch {
			case tt.args.withRoleId != "":
				roleId = tt.args.withRoleId
			default:
				roleId = role.PublicId
			}
			got, err := repo.ListPrincipalRoles(context.Background(), roleId, tt.args.opt...)
			if tt.wantErr {
				require.Error(err)
				return
			}
			require.NoError(err)
			assert.Equal(tt.wantCnt, len(got))
		})
	}
}

func TestRepository_DeletePrincipalRoles(t *testing.T) {
	t.Parallel()
	conn, _ := db.TestSetup(t, "postgres")
	rw := db.New(conn)
	wrapper := db.TestWrapper(t)
	repo, err := NewRepository(rw, rw, wrapper)
	require.NoError(t, err)
	org, _ := TestScopes(t, conn)

	type args struct {
		role                *Role
		roleIdOverride      *string
		roleVersionOverride *uint32
		createUserCnt       int
		createGroupCnt      int
		deleteUserCnt       int
		deleteGroupCnt      int
		opt                 []Option
	}
	tests := []struct {
		name            string
		args            args
		wantRowsDeleted int
		wantErr         bool
		wantIsErr       error
	}{
		{
			name: "valid",
			args: args{
				role:           TestRole(t, conn, org.PublicId),
				createUserCnt:  5,
				createGroupCnt: 5,
				deleteUserCnt:  5,
				deleteGroupCnt: 5,
			},
			wantRowsDeleted: 10,
			wantErr:         false,
		},
		{
			name: "valid-keeping-some",
			args: args{
				role:           TestRole(t, conn, org.PublicId),
				createUserCnt:  5,
				createGroupCnt: 5,
				deleteUserCnt:  2,
				deleteGroupCnt: 2,
			},
			wantRowsDeleted: 4,
			wantErr:         false,
		},
		{
			name: "no-deletes",
			args: args{
				role:           TestRole(t, conn, org.PublicId),
				createUserCnt:  5,
				createGroupCnt: 5,
			},
			wantRowsDeleted: 0,
			wantErr:         true,
			wantIsErr:       db.ErrInvalidParameter,
		},
		{
			name: "just-user-roles",
			args: args{
				role:          TestRole(t, conn, org.PublicId),
				createUserCnt: 5,
				deleteUserCnt: 5,
			},
			wantRowsDeleted: 5,
			wantErr:         false,
		},
		{
			name: "just-group-roles",
			args: args{
				role:           TestRole(t, conn, org.PublicId),
				createGroupCnt: 5,
				deleteGroupCnt: 5,
			},
			wantRowsDeleted: 5,
			wantErr:         false,
		},
		{
			name: "not-found",
			args: args{
				role:           TestRole(t, conn, org.PublicId),
				roleIdOverride: func() *string { id := testId(t); return &id }(),
				createUserCnt:  5,
				createGroupCnt: 5,
				deleteUserCnt:  5,
				deleteGroupCnt: 5,
			},
			wantRowsDeleted: 0,
			wantErr:         true,
		},
		{
			name: "missing-role-id",
			args: args{
				role:           TestRole(t, conn, org.PublicId),
				roleIdOverride: func() *string { id := ""; return &id }(),
				createUserCnt:  5,
				createGroupCnt: 5,
				deleteUserCnt:  5,
				deleteGroupCnt: 5,
			},
			wantRowsDeleted: 0,
			wantErr:         true,
			wantIsErr:       db.ErrInvalidParameter,
		},
		{
			name: "zero-version",
			args: args{
				role:                TestRole(t, conn, org.PublicId),
				roleVersionOverride: func() *uint32 { v := uint32(0); return &v }(),
				createUserCnt:       5,
				createGroupCnt:      5,
				deleteUserCnt:       5,
				deleteGroupCnt:      5,
			},
			wantRowsDeleted: 0,
			wantErr:         true,
			wantIsErr:       db.ErrInvalidParameter,
		},
		{
			name: "bad-version",
			args: args{
				role:                TestRole(t, conn, org.PublicId),
				roleVersionOverride: func() *uint32 { v := uint32(1000); return &v }(),
				createUserCnt:       5,
				createGroupCnt:      5,
				deleteUserCnt:       5,
				deleteGroupCnt:      5,
			},
			wantRowsDeleted: 0,
			wantErr:         true,
		},
	}
	createScopesFn := func() (orgs []string, projects []string) {
		for i := 0; i < 5; i++ {
			org, proj := TestScopes(t, conn)
			orgs = append(orgs, org.PublicId)
			projects = append(projects, proj.PublicId)
		}
		return
	}
	for _, tt := range tests {
		t.Run(tt.name, func(t *testing.T) {
			assert, require := assert.New(t), require.New(t)
			orgs, projects := createScopesFn()
			userIds := make([]string, 0, tt.args.createUserCnt)
			if tt.args.createUserCnt > 0 {
				u := TestUser(t, conn, org.PublicId)
				userIds = append(userIds, u.PublicId)
				for i := 0; i < tt.args.createUserCnt-1; i++ {
					u := TestUser(t, conn, orgs[i])
					userIds = append(userIds, u.PublicId)
				}
			}
			groupIds := make([]string, 0, tt.args.createGroupCnt)
			if tt.args.createGroupCnt > 0 {
				g := TestGroup(t, conn, org.PublicId)
				groupIds = append(groupIds, g.PublicId)
				for i := 0; i < tt.args.createGroupCnt-1; i++ {
					g := TestGroup(t, conn, projects[i])
					groupIds = append(groupIds, g.PublicId)
				}
			}
			principalIds := append(userIds, groupIds...)
			principalRoles, err := repo.AddPrincipalRoles(context.Background(), tt.args.role.PublicId, 1, principalIds, tt.args.opt...)
			require.NoError(err)
			assert.Equal(tt.args.createUserCnt+tt.args.createGroupCnt, len(principalRoles))

			deleteUserIds := make([]string, 0, tt.args.deleteUserCnt)
			for i := 0; i < tt.args.deleteUserCnt; i++ {
				deleteUserIds = append(deleteUserIds, userIds[i])
			}
			deleteGroupIds := make([]string, 0, tt.args.deleteGroupCnt)
			for i := 0; i < tt.args.deleteGroupCnt; i++ {
				deleteGroupIds = append(deleteGroupIds, groupIds[i])
			}
			var roleId string
			switch {
			case tt.args.roleIdOverride != nil:
				roleId = *tt.args.roleIdOverride
			default:
				roleId = tt.args.role.PublicId
			}
<<<<<<< HEAD
			var roleVersion uint32
			switch {
			case tt.args.roleVersionOverride != nil:
				roleVersion = *tt.args.roleVersionOverride
			default:
				roleVersion = 2
			}
			deletedRows, err := repo.DeletePrincipalRoles(context.Background(), roleId, roleVersion, deleteUserIds, deleteGroupIds, tt.args.opt...)
=======
			principalIds = append(deleteUserIds, deleteGroupIds...)
			deletedRows, err := repo.DeletePrincipalRoles(context.Background(), roleId, 2, principalIds, tt.args.opt...)
>>>>>>> 28dbcd84
			if tt.wantErr {
				assert.Error(err)
				assert.Equal(0, deletedRows)
				if tt.wantIsErr != nil {
					assert.Truef(errors.Is(err, tt.wantIsErr), "unexpected error %s", err.Error())
				}
				err = db.TestVerifyOplog(t, rw, tt.args.role.PublicId, db.WithOperation(oplog.OpType_OP_TYPE_DELETE), db.WithCreateNotBefore(10*time.Second))
				assert.Error(err)
				assert.True(errors.Is(db.ErrRecordNotFound, err))
				return
			}
			require.NoError(err)
			assert.Equal(tt.wantRowsDeleted, deletedRows)

			err = db.TestVerifyOplog(t, rw, tt.args.role.PublicId, db.WithOperation(oplog.OpType_OP_TYPE_DELETE), db.WithCreateNotBefore(10*time.Second))
			assert.NoError(err)
		})
	}
}

func TestRepository_SetPrincipalRoles(t *testing.T) {
	t.Parallel()
	conn, _ := db.TestSetup(t, "postgres")
	rw := db.New(conn)
	wrapper := db.TestWrapper(t)
	repo, err := NewRepository(rw, rw, wrapper)
	require.NoError(t, err)

	org, proj := TestScopes(t, conn)
	testUser := TestUser(t, conn, org.PublicId)
	testGrp := TestGroup(t, conn, proj.PublicId)

	createUsersFn := func() []string {
		results := []string{}
		for i := 0; i < 5; i++ {
			u := TestUser(t, conn, org.PublicId)
			results = append(results, u.PublicId)
		}
		results = append(results, "u_anon")
		results = append(results, "u_auth")
		return results
	}
	createGrpsFn := func() []string {
		results := []string{}
		for i := 0; i < 5; i++ {
			g := TestGroup(t, conn, proj.PublicId)
			results = append(results, g.PublicId)
		}
		return results
	}
	setupFn := func(role *Role) ([]string, []string) {
		users := createUsersFn()
		grps := createGrpsFn()
		var err error
		_, err = repo.AddPrincipalRoles(context.Background(), role.PublicId, 1, append(users, grps...))
		require.NoError(t, err)
		return users, grps
	}
	type args struct {
		role           *Role
		roleVersion    uint32
		userIds        []string
		groupIds       []string
		addToOrigUsers bool
		addToOrigGrps  bool
		opt            []Option
	}
	tests := []struct {
		name             string
		setup            func(*Role) ([]string, []string)
		args             args
		wantAffectedRows int
		wantErr          bool
	}{
		{
			name:  "clear",
			setup: setupFn,
			args: args{
				role:        TestRole(t, conn, proj.PublicId),
				roleVersion: 2, // yep, since setupFn will increment it to 2
				userIds:     []string{},
				groupIds:    []string{},
			},
			wantErr:          false,
			wantAffectedRows: 12,
		},
		{
			name:  "no change",
			setup: setupFn,
			args: args{
				role:           TestRole(t, conn, proj.PublicId),
				roleVersion:    2, // yep, since setupFn will increment it to 2
				userIds:        []string{},
				groupIds:       []string{},
				addToOrigUsers: true,
				addToOrigGrps:  true,
			},
			wantErr:          false,
			wantAffectedRows: 0,
		},
		{
			name:  "add users and grps",
			setup: setupFn,
			args: args{
				role:           TestRole(t, conn, proj.PublicId),
				roleVersion:    2, // yep, since setupFn will increment it to 2
				userIds:        []string{testUser.PublicId},
				groupIds:       []string{testGrp.PublicId},
				addToOrigUsers: true,
				addToOrigGrps:  true,
			},
			wantErr:          false,
			wantAffectedRows: 2,
		},
		{
			name:  "add users and grps with zero version",
			setup: setupFn,
			args: args{
				role:           TestRole(t, conn, proj.PublicId),
				roleVersion:    0, // yep, since setupFn will increment it to 2
				userIds:        []string{testUser.PublicId},
				groupIds:       []string{testGrp.PublicId},
				addToOrigUsers: true,
				addToOrigGrps:  true,
			},
			wantErr: true,
		},
		{
			name:  "remove existing and add users and grps",
			setup: setupFn,
			args: args{
				role:           TestRole(t, conn, proj.PublicId),
				roleVersion:    2, // yep, since setupFn will increment it to 2
				userIds:        []string{testUser.PublicId},
				groupIds:       []string{testGrp.PublicId},
				addToOrigUsers: false,
				addToOrigGrps:  false,
			},
			wantErr:          false,
			wantAffectedRows: 14,
		},
	}
	for _, tt := range tests {
		t.Run(tt.name, func(t *testing.T) {
			assert, require := assert.New(t), require.New(t)
			var origUsers, origGrps []string
			if tt.setup != nil {
				origUsers, origGrps = tt.setup(tt.args.role)
			}
			if tt.args.addToOrigUsers {
				tt.args.userIds = append(tt.args.userIds, origUsers...)
			}
			if tt.args.addToOrigGrps {
				tt.args.groupIds = append(tt.args.groupIds, origGrps...)
			}
<<<<<<< HEAD
			origRole, _, _, err := repo.LookupRole(context.Background(), tt.args.role.PublicId)
			require.NoError(err)

			got, affectedRows, err := repo.SetPrincipalRoles(context.Background(), tt.args.role.PublicId, tt.args.roleVersion, tt.args.userIds, tt.args.groupIds, tt.args.opt...)

=======
			principalIds := append(tt.args.userIds, tt.args.groupIds...)
			got, affectedRows, err := repo.SetPrincipalRoles(context.Background(), tt.args.role.PublicId, tt.args.roleVersion, principalIds, tt.args.opt...)
>>>>>>> 28dbcd84
			if tt.wantErr {
				require.Error(err)
				t.Log(err)
				return
			}
			t.Log(err)
			require.NoError(err)
			assert.Equal(tt.wantAffectedRows, affectedRows)
			assert.Equal(len(tt.args.userIds)+len(tt.args.groupIds), len(got))
			var gotIds []string
			for _, r := range got {
				gotIds = append(gotIds, r.PrincipalId)
			}
			var wantIds []string
			wantIds = append(wantIds, tt.args.userIds...)
			wantIds = append(wantIds, tt.args.groupIds...)
			sort.Strings(wantIds)
			sort.Strings(gotIds)
			assert.Equal(wantIds, gotIds)

			r, _, _, err := repo.LookupRole(context.Background(), tt.args.role.PublicId)
			require.NoError(err)
			if tt.name != "no change" {
				assert.Equalf(tt.args.roleVersion+1, r.Version, "%s unexpected version: %d/%d", tt.name, tt.args.roleVersion+1, r.Version)
				assert.Equalf(origRole.Version, r.Version-1, "%s unexpected version: %d/%d", tt.name, origRole.Version, r.Version-1)
			}
			t.Logf("roleScope: %v and origVersion/newVersion: %d/%d", r.ScopeId, origRole.Version, r.Version)
		})
	}
}

func TestRepository_principalsToSet(t *testing.T) {
	t.Parallel()
	conn, _ := db.TestSetup(t, "postgres")
	rw := db.New(conn)
	wrapper := db.TestWrapper(t)
	repo, err := NewRepository(rw, rw, wrapper)
	require.NoError(t, err)
	org, proj := TestScopes(t, conn)
	createUsersFn := func() []string {
		results := []string{}
		for i := 0; i < 5; i++ {
			u := TestUser(t, conn, org.PublicId)
			results = append(results, u.PublicId)
		}
		return results
	}
	createGrpsFn := func() []string {
		results := []string{}
		for i := 0; i < 5; i++ {
			g := TestGroup(t, conn, proj.PublicId)
			results = append(results, g.PublicId)
		}
		return results
	}
	setupFn := func() (*Role, []string, []string) {
		users := createUsersFn()
		grps := createGrpsFn()
		role := TestRole(t, conn, proj.PublicId)
		_, err := repo.AddPrincipalRoles(context.Background(), role.PublicId, 1, append(users, grps...))
		require.NoError(t, err)
		return role, users, grps
	}

	type args struct {
		userIds  []string
		groupIds []string
	}
	tests := []struct {
		name    string
		args    args
		wantErr bool
	}{
		{
			name: "all new",
			args: args{
				userIds:  createUsersFn(),
				groupIds: createGrpsFn(),
			},
			wantErr: false,
		},
		{
			name: "clear all",
			args: args{
				userIds:  nil,
				groupIds: nil,
			},
			wantErr: false,
		},
		{
			name: "just new users",
			args: args{
				userIds:  createUsersFn(),
				groupIds: nil,
			},
			wantErr: false,
		},
		{
			name: "just new groups",
			args: args{
				userIds:  nil,
				groupIds: createGrpsFn(),
			},
			wantErr: false,
		},
	}
	for _, tt := range tests {
		t.Run(tt.name, func(t *testing.T) {
			require := require.New(t)
			r, origUsers, origGrps := setupFn()
			got, err := repo.principalsToSet(context.Background(), r, tt.args.userIds, tt.args.groupIds)
			if tt.wantErr {
				require.Error(err)
				return
			}
			require.NoError(err)
			assertSetResults(t, got, tt.args.userIds, tt.args.groupIds, origUsers, origGrps)
		})
	}
	t.Run("nil role", func(t *testing.T) {
		assert, require := assert.New(t), require.New(t)
		_, users, grps := setupFn()
		got, err := repo.principalsToSet(context.Background(), nil, users, grps)
		require.Error(err)
		assert.Nil(got)
		assert.Truef(errors.Is(err, db.ErrNilParameter), "unexpected error %s", err.Error())
	})
	t.Run("no change", func(t *testing.T) {
		assert, require := assert.New(t), require.New(t)
		r, users, grps := setupFn()
		got, err := repo.principalsToSet(context.Background(), r, users, grps)
		require.NoError(err)
		assert.Empty(got.addUserRoles)
		assert.Empty(got.addGroupRoles)
		assert.Empty(got.deleteUserRoles)
		assert.Empty(got.deleteGroupRoles)
		assert.Equal(len(users)+len(grps), len(got.unchangedPrincipalRoles))
	})
	t.Run("mixed", func(t *testing.T) {
		require := require.New(t)
		r, users, grps := setupFn()
		var wantSetUsers, wantSetGrps, wantDeleteUsers, wantDeleteGrps []string
		for i, id := range users {
			if i < 2 {
				wantSetUsers = append(wantSetUsers, id)
			} else {
				wantDeleteUsers = append(wantDeleteUsers, id)
			}
		}
		for i, id := range grps {
			if i < 2 {
				wantSetGrps = append(wantSetGrps, id)
			} else {
				wantDeleteGrps = append(wantDeleteGrps, id)
			}
		}
		newUser := TestUser(t, conn, org.PublicId)
		newGrp := TestGroup(t, conn, proj.PublicId)
		wantSetUsers = append(wantSetUsers, newUser.PublicId)
		wantSetGrps = append(wantSetGrps, newGrp.PublicId)

		got, err := repo.principalsToSet(context.Background(), r, wantSetUsers, wantSetGrps)
		require.NoError(err)
		assertSetResults(t, got, []string{newUser.PublicId}, []string{newGrp.PublicId}, wantDeleteUsers, wantDeleteGrps)
	})
}

func assertSetResults(t *testing.T, got *principalSet, wantAddUsers, wantAddGroups, wantDeleteUsers, wantDeleteGroups []string) {
	t.Helper()
	assert := assert.New(t)
	var gotAddUsers []string
	for _, r := range got.addUserRoles {
		gotAddUsers = append(gotAddUsers, r.(*UserRole).PrincipalId)
	}
	// sort.Strings(wantAddUsers)
	// sort.Strings(gotAddUsers)
	assert.Equal(wantAddUsers, gotAddUsers)

	var gotAddGrps []string
	for _, r := range got.addGroupRoles {
		gotAddGrps = append(gotAddGrps, r.(*GroupRole).PrincipalId)
	}
	// sort.Strings(wantAddGroups)
	// sort.Strings(gotAddGrps)
	assert.Equal(wantAddGroups, gotAddGrps)

	var gotDeleteUsers []string
	for _, r := range got.deleteUserRoles {
		gotDeleteUsers = append(gotDeleteUsers, r.(*UserRole).PrincipalId)
	}
	sort.Strings(wantDeleteUsers)
	sort.Strings(gotDeleteUsers)
	assert.Equal(wantDeleteUsers, gotDeleteUsers)

	var gotDeleteGroups []string
	for _, r := range got.deleteGroupRoles {
		gotDeleteGroups = append(gotDeleteGroups, r.(*GroupRole).PrincipalId)
	}
	sort.Strings(wantDeleteGroups)
	sort.Strings(gotDeleteGroups)
	assert.Equal(wantDeleteGroups, gotDeleteGroups)
}<|MERGE_RESOLUTION|>--- conflicted
+++ resolved
@@ -474,7 +474,6 @@
 			default:
 				roleId = tt.args.role.PublicId
 			}
-<<<<<<< HEAD
 			var roleVersion uint32
 			switch {
 			case tt.args.roleVersionOverride != nil:
@@ -482,11 +481,8 @@
 			default:
 				roleVersion = 2
 			}
-			deletedRows, err := repo.DeletePrincipalRoles(context.Background(), roleId, roleVersion, deleteUserIds, deleteGroupIds, tt.args.opt...)
-=======
 			principalIds = append(deleteUserIds, deleteGroupIds...)
 			deletedRows, err := repo.DeletePrincipalRoles(context.Background(), roleId, 2, principalIds, tt.args.opt...)
->>>>>>> 28dbcd84
 			if tt.wantErr {
 				assert.Error(err)
 				assert.Equal(0, deletedRows)
@@ -642,16 +638,11 @@
 			if tt.args.addToOrigGrps {
 				tt.args.groupIds = append(tt.args.groupIds, origGrps...)
 			}
-<<<<<<< HEAD
 			origRole, _, _, err := repo.LookupRole(context.Background(), tt.args.role.PublicId)
 			require.NoError(err)
 
-			got, affectedRows, err := repo.SetPrincipalRoles(context.Background(), tt.args.role.PublicId, tt.args.roleVersion, tt.args.userIds, tt.args.groupIds, tt.args.opt...)
-
-=======
 			principalIds := append(tt.args.userIds, tt.args.groupIds...)
 			got, affectedRows, err := repo.SetPrincipalRoles(context.Background(), tt.args.role.PublicId, tt.args.roleVersion, principalIds, tt.args.opt...)
->>>>>>> 28dbcd84
 			if tt.wantErr {
 				require.Error(err)
 				t.Log(err)
