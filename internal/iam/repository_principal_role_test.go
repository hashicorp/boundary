package iam

import (
	"context"
	"errors"
	"sort"
	"testing"
	"time"

	"github.com/hashicorp/watchtower/internal/db"
	"github.com/hashicorp/watchtower/internal/oplog"
	"github.com/stretchr/testify/assert"
	"github.com/stretchr/testify/require"
)

func TestRepository_AddPrincipalRoles(t *testing.T) {
	t.Parallel()
	conn, _ := db.TestSetup(t, "postgres")
	rw := db.New(conn)
	wrapper := db.TestWrapper(t)
	repo, err := NewRepository(rw, rw, wrapper)
	staticOrg, staticProj := TestScopes(t, conn)
	orgRole := TestRole(t, conn, staticOrg.PublicId)
	projRole := TestRole(t, conn, staticProj.PublicId)
	require.NoError(t, err)
	createScopesFn := func() (orgs []string, projects []string) {
		for i := 0; i < 5; i++ {
			org, proj := TestScopes(t, conn)
			orgs = append(orgs, org.PublicId)
			projects = append(projects, proj.PublicId)
		}
		return
	}
	createUsersFn := func(orgs []string) []string {
		results := []string{}
		for org := 0; org < 5; org++ {
			u := TestUser(t, conn, orgs[org])
			results = append(results, u.PublicId)
		}
		return results
	}
	createGrpsFn := func(orgs, projects []string) []string {
		results := []string{}
		for org := 0; org < 5; org++ {
			g := TestGroup(t, conn, orgs[org])
			results = append(results, g.PublicId)
			for proj := 0; proj < 5; proj++ {
				g := TestGroup(t, conn, projects[proj])
				results = append(results, g.PublicId)
			}
		}
		return results
	}
	type args struct {
<<<<<<< HEAD
		roleVersion  int
		wantUserIds  bool
		wantGroupIds bool
		opt          []Option
=======
		roleId      string
		roleVersion uint32
		userIds     []string
		groupIds    []string
		opt         []Option
>>>>>>> 1ddc59f8
	}
	tests := []struct {
		name      string
		args      args
		wantErr   bool
		wantErrIs error
	}{
		{
			name: "valid-both-users-and-groups",
			args: args{
				roleVersion:  1,
				wantUserIds:  true,
				wantGroupIds: true,
			},
			wantErr: false,
		},
		{
			name: "valid-just-groups",
			args: args{
				roleVersion:  2,
				wantGroupIds: true,
			},
			wantErr: false,
		},
		{
			name: "valid-just-users",
			args: args{
				roleVersion: 3,
				wantUserIds: true,
			},
			wantErr: false,
		},
		{
			name: "bad-version",
			args: args{
				roleVersion:  1000,
				wantUserIds:  true,
				wantGroupIds: true,
			},
			wantErr: true,
		},
		{
			name: "no-principals",
			args: args{
				roleVersion: 1,
			},
			wantErr: true,
		},
	}
	for _, tt := range tests {
		t.Run(tt.name, func(t *testing.T) {
			assert, require := assert.New(t), require.New(t)
			require.NoError(conn.Where("1=1").Delete(allocUserRole()).Error)
			require.NoError(conn.Where("1=1").Delete(allocGroupRole()).Error)
			orgs, projects := createScopesFn()
			var userIds, groupIds []string

			for _, roleId := range []string{orgRole.PublicId, projRole.PublicId} {
				if tt.args.wantUserIds {
					userIds = createUsersFn(orgs)
					u := TestUser(t, conn, staticOrg.PublicId)
					if roleId == orgRole.PublicId {
						userIds = append(userIds, u.PublicId)
					} else {
						userIds = append(userIds, u.PublicId)
					}
				}
				if tt.args.wantGroupIds {
					groupIds = createGrpsFn(orgs, projects)
					g := TestGroup(t, conn, staticProj.PublicId)
					if roleId == projRole.PublicId {
						groupIds = append(groupIds, g.PublicId)
					} else {
						groupIds = append(groupIds, g.PublicId)
					}
				}
				got, err := repo.AddPrincipalRoles(context.Background(), roleId, tt.args.roleVersion, userIds, groupIds, tt.args.opt...)
				if tt.wantErr {
					require.Error(err)
					if tt.wantErrIs != nil {
						assert.Truef(errors.Is(err, tt.wantErrIs), "unexpected error %s", err.Error())
					}
					return
				}
				require.NoError(err)
				gotPrincipal := map[string]PrincipalRole{}
				for _, r := range got {
					gotPrincipal[r.ScopedPrincipalId] = r
				}
				err = db.TestVerifyOplog(t, rw, roleId, db.WithOperation(oplog.OpType_OP_TYPE_CREATE), db.WithCreateNotBefore(10*time.Second))
				assert.NoError(err)

				foundRoles, err := repo.ListPrincipalRoles(context.Background(), roleId)
				require.NoError(err)
				for _, r := range foundRoles {
					principalId := r.ScopedPrincipalId
					require.NoError(err)
					assert.NotEmpty(gotPrincipal[principalId])
					assert.Equal(gotPrincipal[principalId].GetRoleId(), r.GetRoleId())
					assert.Equal(gotPrincipal[principalId].GetPrincipalScopeId(), r.GetPrincipalScopeId())
					assert.Equal(gotPrincipal[principalId].GetType(), r.GetType())
				}
			}
		})
	}
}

func TestRepository_ListPrincipalRoles(t *testing.T) {
	t.Parallel()
	conn, _ := db.TestSetup(t, "postgres")
	const testLimit = 10
	rw := db.New(conn)
	wrapper := db.TestWrapper(t)
	repo, err := NewRepository(rw, rw, wrapper, WithLimit(testLimit))
	require.NoError(t, err)
	org, proj := TestScopes(t, conn)

	type args struct {
		withRoleId string
		opt        []Option
	}
	tests := []struct {
		name          string
		createCnt     int
		createScopeId string
		args          args
		wantCnt       int
		wantErr       bool
	}{
		{
			name:          "no-limit",
			createCnt:     repo.defaultLimit + 2,
			createScopeId: org.PublicId,
			args: args{
				opt: []Option{WithLimit(-1)},
			},
			wantCnt: repo.defaultLimit + 2,
			wantErr: false,
		},
		{
			name:          "no-limit-proj-group",
			createCnt:     repo.defaultLimit + 2,
			createScopeId: proj.PublicId,
			args: args{
				opt: []Option{WithLimit(-1)},
			},
			wantCnt: repo.defaultLimit + 2,
			wantErr: false,
		},
		{
			name:          "default-limit",
			createCnt:     repo.defaultLimit + 2,
			createScopeId: org.PublicId,
			wantCnt:       repo.defaultLimit,
			wantErr:       false,
		},
		{
			name:          "custom-limit",
			createCnt:     repo.defaultLimit + 2,
			createScopeId: org.PublicId,
			args: args{
				opt: []Option{WithLimit(3)},
			},
			wantCnt: 3,
			wantErr: false,
		},
		{
			name:          "bad-role-id",
			createCnt:     2,
			createScopeId: org.PublicId,
			args: args{
				withRoleId: "bad-id",
			},
			wantCnt: 0,
			wantErr: false,
		},
	}
	for _, tt := range tests {
		t.Run(tt.name, func(t *testing.T) {
			assert, require := assert.New(t), require.New(t)
			require.NoError(conn.Where("1=1").Delete(allocRole()).Error)
			role := TestRole(t, conn, tt.createScopeId)
			userRoles := make([]string, 0, tt.createCnt)
			groupRoles := make([]string, 0, tt.createCnt)
			for i := 0; i < tt.createCnt/2; i++ {
				u := TestUser(t, conn, org.PublicId)
				userRoles = append(userRoles, u.PublicId)
				g := TestGroup(t, conn, tt.createScopeId)
				groupRoles = append(groupRoles, g.PublicId)
			}
			testRoles, err := repo.AddPrincipalRoles(context.Background(), role.PublicId, role.Version, userRoles, groupRoles, tt.args.opt...)
			require.NoError(err)
			assert.Equal(tt.createCnt, len(testRoles))

			var roleId string
			switch {
			case tt.args.withRoleId != "":
				roleId = tt.args.withRoleId
			default:
				roleId = role.PublicId
			}
			got, err := repo.ListPrincipalRoles(context.Background(), roleId, tt.args.opt...)
			if tt.wantErr {
				require.Error(err)
				return
			}
			require.NoError(err)
			assert.Equal(tt.wantCnt, len(got))
		})
	}
}

func TestRepository_DeletePrincipalRoles(t *testing.T) {
	t.Parallel()
	conn, _ := db.TestSetup(t, "postgres")
	rw := db.New(conn)
	wrapper := db.TestWrapper(t)
	repo, err := NewRepository(rw, rw, wrapper)
	require.NoError(t, err)
	org, _ := TestScopes(t, conn)

	type args struct {
		role           *Role
		roleIdOverride *string
		createUserCnt  int
		createGroupCnt int
		deleteUserCnt  int
		deleteGroupCnt int
		opt            []Option
	}
	tests := []struct {
		name            string
		args            args
		wantRowsDeleted int
		wantErr         bool
		wantIsErr       error
	}{
		{
			name: "valid",
			args: args{
				role:           TestRole(t, conn, org.PublicId),
				createUserCnt:  5,
				createGroupCnt: 5,
				deleteUserCnt:  5,
				deleteGroupCnt: 5,
			},
			wantRowsDeleted: 10,
			wantErr:         false,
		},
		{
			name: "valid-keeping-some",
			args: args{
				role:           TestRole(t, conn, org.PublicId),
				createUserCnt:  5,
				createGroupCnt: 5,
				deleteUserCnt:  2,
				deleteGroupCnt: 2,
			},
			wantRowsDeleted: 4,
			wantErr:         false,
		},
		{
			name: "no-deletes",
			args: args{
				role:           TestRole(t, conn, org.PublicId),
				createUserCnt:  5,
				createGroupCnt: 5,
			},
			wantRowsDeleted: 0,
			wantErr:         true,
			wantIsErr:       db.ErrInvalidParameter,
		},
		{
			name: "just-user-roles",
			args: args{
				role:          TestRole(t, conn, org.PublicId),
				createUserCnt: 5,
				deleteUserCnt: 5,
			},
			wantRowsDeleted: 5,
			wantErr:         false,
		},
		{
			name: "just-group-roles",
			args: args{
				role:           TestRole(t, conn, org.PublicId),
				createGroupCnt: 5,
				deleteGroupCnt: 5,
			},
			wantRowsDeleted: 5,
			wantErr:         false,
		},
		{
			name: "not-found",
			args: args{
				role:           TestRole(t, conn, org.PublicId),
				roleIdOverride: func() *string { id := testId(t); return &id }(),
				createUserCnt:  5,
				createGroupCnt: 5,
				deleteUserCnt:  5,
				deleteGroupCnt: 5,
			},
			wantRowsDeleted: 0,
			wantErr:         true,
		},
		{
			name: "missing-role-id",
			args: args{
				role:           TestRole(t, conn, org.PublicId),
				roleIdOverride: func() *string { id := ""; return &id }(),
				createUserCnt:  5,
				createGroupCnt: 5,
				deleteUserCnt:  5,
				deleteGroupCnt: 5,
			},
			wantRowsDeleted: 0,
			wantErr:         true,
			wantIsErr:       db.ErrInvalidParameter,
		},
	}
	createScopesFn := func() (orgs []string, projects []string) {
		for i := 0; i < 5; i++ {
			org, proj := TestScopes(t, conn)
			orgs = append(orgs, org.PublicId)
			projects = append(projects, proj.PublicId)
		}
		return
	}
	for _, tt := range tests {
		t.Run(tt.name, func(t *testing.T) {
			assert, require := assert.New(t), require.New(t)
			orgs, projects := createScopesFn()
			userIds := make([]string, 0, tt.args.createUserCnt)
			if tt.args.createUserCnt > 0 {
				u := TestUser(t, conn, org.PublicId)
				userIds = append(userIds, u.PublicId)
				for i := 0; i < tt.args.createUserCnt-1; i++ {
					u := TestUser(t, conn, orgs[i])
					userIds = append(userIds, u.PublicId)
				}
			}
			groupIds := make([]string, 0, tt.args.createGroupCnt)
			if tt.args.createGroupCnt > 0 {
				g := TestGroup(t, conn, org.PublicId)
				groupIds = append(groupIds, g.PublicId)
				for i := 0; i < tt.args.createGroupCnt-1; i++ {
					g := TestGroup(t, conn, projects[i])
					groupIds = append(groupIds, g.PublicId)
				}
			}
			principalRoles, err := repo.AddPrincipalRoles(context.Background(), tt.args.role.PublicId, 1, userIds, groupIds, tt.args.opt...)
			require.NoError(err)
			assert.Equal(tt.args.createUserCnt+tt.args.createGroupCnt, len(principalRoles))

			deleteUserIds := make([]string, 0, tt.args.deleteUserCnt)
			for i := 0; i < tt.args.deleteUserCnt; i++ {
				deleteUserIds = append(deleteUserIds, userIds[i])
			}
			deleteGroupIds := make([]string, 0, tt.args.deleteGroupCnt)
			for i := 0; i < tt.args.deleteGroupCnt; i++ {
				deleteGroupIds = append(deleteGroupIds, groupIds[i])
			}
			var roleId string
			switch {
			case tt.args.roleIdOverride != nil:
				roleId = *tt.args.roleIdOverride
			default:
				roleId = tt.args.role.PublicId
			}
			deletedRows, err := repo.DeletePrincipalRoles(context.Background(), roleId, 2, deleteUserIds, deleteGroupIds, tt.args.opt...)
			if tt.wantErr {
				assert.Error(err)
				assert.Equal(0, deletedRows)
				if tt.wantIsErr != nil {
					assert.Truef(errors.Is(err, tt.wantIsErr), "unexpected error %s", err.Error())
				}
				err = db.TestVerifyOplog(t, rw, tt.args.role.PublicId, db.WithOperation(oplog.OpType_OP_TYPE_DELETE), db.WithCreateNotBefore(10*time.Second))
				assert.Error(err)
				assert.True(errors.Is(db.ErrRecordNotFound, err))
				return
			}
			require.NoError(err)
			assert.Equal(tt.wantRowsDeleted, deletedRows)

			err = db.TestVerifyOplog(t, rw, tt.args.role.PublicId, db.WithOperation(oplog.OpType_OP_TYPE_DELETE), db.WithCreateNotBefore(10*time.Second))
			assert.NoError(err)
		})
	}
}

func TestRepository_SetPrincipalRoles(t *testing.T) {
	t.Parallel()
	conn, _ := db.TestSetup(t, "postgres")
	rw := db.New(conn)
	wrapper := db.TestWrapper(t)
	repo, err := NewRepository(rw, rw, wrapper)
	require.NoError(t, err)

	org, proj := TestScopes(t, conn)
	testUser := TestUser(t, conn, org.PublicId)
	testGrp := TestGroup(t, conn, proj.PublicId)

	createUsersFn := func() []string {
		results := []string{}
		for i := 0; i < 5; i++ {
			u := TestUser(t, conn, org.PublicId)
			results = append(results, u.PublicId)
		}
		results = append(results, "u_anon")
		results = append(results, "u_auth")
		return results
	}
	createGrpsFn := func() []string {
		results := []string{}
		for i := 0; i < 5; i++ {
			g := TestGroup(t, conn, proj.PublicId)
			results = append(results, g.PublicId)
		}
		return results
	}
	setupFn := func(role *Role) ([]string, []string) {
		users := createUsersFn()
		grps := createGrpsFn()
		var err error
		_, err = repo.AddPrincipalRoles(context.Background(), role.PublicId, 1, users, grps)
		require.NoError(t, err)
		return users, grps
	}
	type args struct {
		role           *Role
		roleVersion    uint32
		userIds        []string
		groupIds       []string
		addToOrigUsers bool
		addToOrigGrps  bool
		opt            []Option
	}
	tests := []struct {
		name             string
		setup            func(*Role) ([]string, []string)
		args             args
		wantAffectedRows int
		wantErr          bool
	}{
		// {
		// 	name:  "clear",
		// 	setup: setupFn,
		// 	args: args{
		// 		role:        TestRole(t, conn, proj.PublicId),
		// 		roleVersion: 2, // yep, since setupFn will increment it to 2
		// 		userIds:     []string{},
		// 		groupIds:    []string{},
		// 	},
		// 	wantErr:          false,
		// 	wantAffectedRows: 12,
		// },
		{
			name:  "no change",
			setup: setupFn,
			args: args{
				role:           TestRole(t, conn, proj.PublicId),
				roleVersion:    2, // yep, since setupFn will increment it to 2
				userIds:        []string{},
				groupIds:       []string{},
				addToOrigUsers: true,
				addToOrigGrps:  true,
			},
			wantErr:          false,
			wantAffectedRows: 0,
		},
		{
			name:  "add users and grps",
			setup: setupFn,
			args: args{
				role:           TestRole(t, conn, proj.PublicId),
				roleVersion:    2, // yep, since setupFn will increment it to 2
				userIds:        []string{testUser.PublicId},
				groupIds:       []string{testGrp.PublicId},
				addToOrigUsers: true,
				addToOrigGrps:  true,
			},
			wantErr:          false,
			wantAffectedRows: 2,
		},
		{
			name:  "remove existing and add users and grps",
			setup: setupFn,
			args: args{
				role:           TestRole(t, conn, proj.PublicId),
				roleVersion:    2, // yep, since setupFn will increment it to 2
				userIds:        []string{testUser.PublicId},
				groupIds:       []string{testGrp.PublicId},
				addToOrigUsers: false,
				addToOrigGrps:  false,
			},
			wantErr:          false,
			wantAffectedRows: 14,
		},
	}
	for _, tt := range tests {
		t.Run(tt.name, func(t *testing.T) {
			assert, require := assert.New(t), require.New(t)
			var origUsers, origGrps []string
			if tt.setup != nil {
				origUsers, origGrps = tt.setup(tt.args.role)
			}
			if tt.args.addToOrigUsers {
				tt.args.userIds = append(tt.args.userIds, origUsers...)
			}
			if tt.args.addToOrigGrps {
				tt.args.groupIds = append(tt.args.groupIds, origGrps...)
			}

			got, affectedRows, err := repo.SetPrincipalRoles(context.Background(), tt.args.role.PublicId, tt.args.roleVersion, tt.args.userIds, tt.args.groupIds, tt.args.opt...)
			if tt.wantErr {
				require.Error(err)
				return
			}
			require.NoError(err)
			assert.Equal(tt.wantAffectedRows, affectedRows)
			assert.Equal(len(tt.args.userIds)+len(tt.args.groupIds), len(got))
			var gotIds []string
			for _, r := range got {
				gotIds = append(gotIds, r.PrincipalId)
			}
			var wantIds []string
			wantIds = append(wantIds, tt.args.userIds...)
			wantIds = append(wantIds, tt.args.groupIds...)
			sort.Strings(wantIds)
			sort.Strings(gotIds)
			assert.Equal(wantIds, gotIds)
		})
	}
}

func TestRepository_principalsToSet(t *testing.T) {
	t.Parallel()
	conn, _ := db.TestSetup(t, "postgres")
	rw := db.New(conn)
	wrapper := db.TestWrapper(t)
	repo, err := NewRepository(rw, rw, wrapper)
	require.NoError(t, err)
	org, proj := TestScopes(t, conn)
	createUsersFn := func() []string {
		results := []string{}
		for i := 0; i < 5; i++ {
			u := TestUser(t, conn, org.PublicId)
			results = append(results, u.PublicId)
		}
		return results
	}
	createGrpsFn := func() []string {
		results := []string{}
		for i := 0; i < 5; i++ {
			g := TestGroup(t, conn, proj.PublicId)
			results = append(results, g.PublicId)
		}
		return results
	}
	setupFn := func() (*Role, []string, []string) {
		users := createUsersFn()
		grps := createGrpsFn()
		role := TestRole(t, conn, proj.PublicId)
		_, err := repo.AddPrincipalRoles(context.Background(), role.PublicId, 1, users, grps)
		require.NoError(t, err)
		return role, users, grps
	}

	type args struct {
		userIds  []string
		groupIds []string
	}
	tests := []struct {
		name    string
		args    args
		wantErr bool
	}{
		{
			name: "all new",
			args: args{
				userIds:  createUsersFn(),
				groupIds: createGrpsFn(),
			},
			wantErr: false,
		},
		{
			name: "clear all",
			args: args{
				userIds:  nil,
				groupIds: nil,
			},
			wantErr: false,
		},
		{
			name: "just new users",
			args: args{
				userIds:  createUsersFn(),
				groupIds: nil,
			},
			wantErr: false,
		},
		{
			name: "just new groups",
			args: args{
				userIds:  nil,
				groupIds: createGrpsFn(),
			},
			wantErr: false,
		},
	}
	for _, tt := range tests {
		t.Run(tt.name, func(t *testing.T) {
			require := require.New(t)
			r, origUsers, origGrps := setupFn()
			got, err := repo.principalsToSet(context.Background(), r, tt.args.userIds, tt.args.groupIds)
			if tt.wantErr {
				require.Error(err)
				return
			}
			require.NoError(err)
			assertSetResults(t, got, tt.args.userIds, tt.args.groupIds, origUsers, origGrps)
		})
	}
	t.Run("nil role", func(t *testing.T) {
		assert, require := assert.New(t), require.New(t)
		_, users, grps := setupFn()
		got, err := repo.principalsToSet(context.Background(), nil, users, grps)
		require.Error(err)
		assert.Nil(got)
		assert.Truef(errors.Is(err, db.ErrNilParameter), "unexpected error %s", err.Error())
	})
	t.Run("no change", func(t *testing.T) {
		assert, require := assert.New(t), require.New(t)
		r, users, grps := setupFn()
		got, err := repo.principalsToSet(context.Background(), r, users, grps)
		require.NoError(err)
		assert.Empty(got.addUserRoles)
		assert.Empty(got.addGroupRoles)
		assert.Empty(got.deleteUserRoles)
		assert.Empty(got.deleteGroupRoles)
		assert.Equal(len(users)+len(grps), len(got.unchangedPrincipalRoles))
	})
	t.Run("mixed", func(t *testing.T) {
		require := require.New(t)
		r, users, grps := setupFn()
		var wantSetUsers, wantSetGrps, wantDeleteUsers, wantDeleteGrps []string
		for i, id := range users {
			if i < 2 {
				wantSetUsers = append(wantSetUsers, id)
			} else {
				wantDeleteUsers = append(wantDeleteUsers, id)
			}
		}
		for i, id := range grps {
			if i < 2 {
				wantSetGrps = append(wantSetGrps, id)
			} else {
				wantDeleteGrps = append(wantDeleteGrps, id)
			}
		}
		newUser := TestUser(t, conn, org.PublicId)
		newGrp := TestGroup(t, conn, proj.PublicId)
		wantSetUsers = append(wantSetUsers, newUser.PublicId)
		wantSetGrps = append(wantSetGrps, newGrp.PublicId)

		got, err := repo.principalsToSet(context.Background(), r, wantSetUsers, wantSetGrps)
		require.NoError(err)
		assertSetResults(t, got, []string{newUser.PublicId}, []string{newGrp.PublicId}, wantDeleteUsers, wantDeleteGrps)
	})
}

func assertSetResults(t *testing.T, got *principalSet, wantAddUsers, wantAddGroups, wantDeleteUsers, wantDeleteGroups []string) {
	t.Helper()
	assert := assert.New(t)
	var gotAddUsers []string
	for _, r := range got.addUserRoles {
		gotAddUsers = append(gotAddUsers, r.(*UserRole).PrincipalId)
	}
	// sort.Strings(wantAddUsers)
	// sort.Strings(gotAddUsers)
	assert.Equal(wantAddUsers, gotAddUsers)

	var gotAddGrps []string
	for _, r := range got.addGroupRoles {
		gotAddGrps = append(gotAddGrps, r.(*GroupRole).PrincipalId)
	}
	// sort.Strings(wantAddGroups)
	// sort.Strings(gotAddGrps)
	assert.Equal(wantAddGroups, gotAddGrps)

	var gotDeleteUsers []string
	for _, r := range got.deleteUserRoles {
		gotDeleteUsers = append(gotDeleteUsers, r.(*UserRole).PrincipalId)
	}
	sort.Strings(wantDeleteUsers)
	sort.Strings(gotDeleteUsers)
	assert.Equal(wantDeleteUsers, gotDeleteUsers)

	var gotDeleteGroups []string
	for _, r := range got.deleteGroupRoles {
		gotDeleteGroups = append(gotDeleteGroups, r.(*GroupRole).PrincipalId)
	}
	sort.Strings(wantDeleteGroups)
	sort.Strings(gotDeleteGroups)
	assert.Equal(wantDeleteGroups, gotDeleteGroups)
}<|MERGE_RESOLUTION|>--- conflicted
+++ resolved
@@ -52,18 +52,10 @@
 		return results
 	}
 	type args struct {
-<<<<<<< HEAD
-		roleVersion  int
+		roleVersion  uint32
 		wantUserIds  bool
 		wantGroupIds bool
 		opt          []Option
-=======
-		roleId      string
-		roleVersion uint32
-		userIds     []string
-		groupIds    []string
-		opt         []Option
->>>>>>> 1ddc59f8
 	}
 	tests := []struct {
 		name      string
