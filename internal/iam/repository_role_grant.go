--- conflicted
+++ resolved
@@ -433,12 +433,8 @@
 			return nil, errors.Wrap(ctx, err, op)
 		}
 	}
-<<<<<<< HEAD
-
-=======
 	if err := rows.Err(); err != nil {
 		return nil, errors.Wrap(ctx, err, op)
 	}
->>>>>>> 6a37c93d
 	return grants, nil
 }