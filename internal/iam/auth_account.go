package iam

import (
	"context"
	"fmt"

	"github.com/hashicorp/watchtower/internal/db"
	"github.com/hashicorp/watchtower/internal/iam/store"
	"github.com/hashicorp/watchtower/internal/oplog"
	"github.com/hashicorp/watchtower/internal/types/scope"
	"google.golang.org/protobuf/proto"
)

const (
	defaultAccountTableName = "auth_account"
)

// Account is from the auth subsystem and iam is only allowed to: lookup and
// update auth accounts.  That's why there is no "new" factory for Accounts.
type Account struct {
	*store.Account
	tableName string `gorm:"-"`
}

<<<<<<< HEAD
var _ Clonable = (*Account)(nil)
var _ db.VetForWriter = (*Account)(nil)
var _ oplog.ReplayableMessage = (*Account)(nil)
=======
var _ Cloneable = (*AuthAccount)(nil)
var _ db.VetForWriter = (*AuthAccount)(nil)
var _ oplog.ReplayableMessage = (*AuthAccount)(nil)
>>>>>>> f84991c0

func allocAccount() Account {
	return Account{
		Account: &store.Account{},
	}
}

// Clone creates a clone of the auth account.
func (a *Account) Clone() interface{} {
	cp := proto.Clone(a.Account)
	return &Account{
		Account: cp.(*store.Account),
	}
}

// VetForWrite implements db.VetForWrite() interface.
func (a *Account) VetForWrite(ctx context.Context, r db.Reader, opType db.OpType, opt ...db.Option) error {
	if a.PublicId == "" {
		return fmt.Errorf("error public id is empty string for auth account write: %w", db.ErrInvalidParameter)
	}
	if err := validateScopeForWrite(ctx, r, a, opType, opt...); err != nil {
		return err
	}
	return nil
}

func (a *Account) validScopeTypes() []scope.Type {
	return []scope.Type{scope.Org}
}

// GetScope returns the scope for the auth account.
func (a *Account) GetScope(ctx context.Context, r db.Reader) (*Scope, error) {
	return LookupScope(ctx, r, a)
}

// TableName returns the tablename to override the default gorm table name.
func (a *Account) TableName() string {
	if a.tableName != "" {
		return a.tableName
	}
	return defaultAccountTableName
}

// SetTableName sets the tablename and satisfies the ReplayableMessage
// interface. If the caller attempts to set the name to "" the name will be
// reset to the default name.
func (a *Account) SetTableName(n string) {
	a.tableName = n
}<|MERGE_RESOLUTION|>--- conflicted
+++ resolved
@@ -22,15 +22,9 @@
 	tableName string `gorm:"-"`
 }
 
-<<<<<<< HEAD
-var _ Clonable = (*Account)(nil)
+var _ Cloneable = (*Account)(nil)
 var _ db.VetForWriter = (*Account)(nil)
 var _ oplog.ReplayableMessage = (*Account)(nil)
-=======
-var _ Cloneable = (*AuthAccount)(nil)
-var _ db.VetForWriter = (*AuthAccount)(nil)
-var _ oplog.ReplayableMessage = (*AuthAccount)(nil)
->>>>>>> f84991c0
 
 func allocAccount() Account {
 	return Account{
