package iam

import (
	"context"
	"fmt"
	"strings"

	"github.com/hashicorp/watchtower/internal/db"
	"github.com/hashicorp/watchtower/internal/oplog"
)

// AddPrincipalRoles provides the ability to add principals (userIds and
// groupIds) to a role (roleId).  The role's current db version must match the
// roleVersion or an error will be returned.  The list of current PrincipalRoles
<<<<<<< HEAD
// after the adds will be returned on success. Zero is not a valid value for
// the WithVersion option and will return an error.
func (r *Repository) AddPrincipalRoles(ctx context.Context, roleId string, roleVersion uint32, userIds, groupIds []string, opt ...Option) ([]PrincipalRole, error) {
	if roleId == "" {
		return nil, fmt.Errorf("add principal roles: missing role id: %w", db.ErrInvalidParameter)
	}
	if roleVersion == 0 {
		return nil, fmt.Errorf("add principal roles: version cannot be zero: %w", db.ErrInvalidParameter)
=======
// after the adds will be returned on success.
func (r *Repository) AddPrincipalRoles(ctx context.Context, roleId string, roleVersion uint32, principalIds []string, opt ...Option) ([]PrincipalRole, error) {
	if roleId == "" {
		return nil, fmt.Errorf("add principal roles: missing role id: %w", db.ErrInvalidParameter)
	}
	userIds, groupIds, err := splitPrincipals(principalIds)
	if err != nil {
		return nil, fmt.Errorf("add principal roles: error parsing principals: %w", err)
>>>>>>> 28dbcd84
	}
	if len(userIds) == 0 && len(groupIds) == 0 {
		return nil, fmt.Errorf("add principal roles: missing either user or groups to add: %w", db.ErrInvalidParameter)
	}

	role := allocRole()
	role.PublicId = roleId
	roleScope, err := role.GetScope(ctx, r.reader)
	if err != nil {
		return nil, fmt.Errorf("add principal roles: unable to get role %s scope: %w", roleId, err)
	}

	newUserRoles := make([]interface{}, 0, len(userIds))
	for _, id := range userIds {
		usrRole, err := NewUserRole(roleId, id)
		if err != nil {
			return nil, fmt.Errorf("add principal roles: unable to create in memory user role: %w", err)
		}
		newUserRoles = append(newUserRoles, usrRole)
	}
	newGrpRoles := make([]interface{}, 0, len(groupIds))
	for _, id := range groupIds {
		grpRole, err := NewGroupRole(roleId, id)
		if err != nil {
			return nil, fmt.Errorf("add principal roles: unable to create in memory group role: %w", err)
		}
		newGrpRoles = append(newGrpRoles, grpRole)
	}
	var currentPrincipals []PrincipalRole
	_, err = r.writer.DoTx(
		ctx,
		db.StdRetryCnt,
		db.ExpBackoff{},
		func(reader db.Reader, w db.Writer) error {
			msgs := make([]*oplog.Message, 0, 2)
			roleTicket, err := w.GetTicket(&role)
			if err != nil {
				return fmt.Errorf("add principal roles: unable to get ticket: %w", err)
			}
			updatedRole := allocRole()
			updatedRole.PublicId = roleId
			updatedRole.Version = roleVersion + 1
			var roleOplogMsg oplog.Message
			rowsUpdated, err := w.Update(ctx, &updatedRole, []string{"Version"}, nil, db.NewOplogMsg(&roleOplogMsg), db.WithVersion(&roleVersion))
			if err != nil {
				return fmt.Errorf("add principal roles: unable to update role version: %w", err)
			}
			if rowsUpdated != 1 {
				return fmt.Errorf("add principal roles: updated role and %d rows updated", rowsUpdated)
			}
			msgs = append(msgs, &roleOplogMsg)
			if len(newUserRoles) > 0 {
				userOplogMsgs := make([]*oplog.Message, 0, len(newUserRoles))
				if err := w.CreateItems(ctx, newUserRoles, db.NewOplogMsgs(&userOplogMsgs)); err != nil {
					return fmt.Errorf("add principal roles: unable to add users: %w", err)
				}
				msgs = append(msgs, userOplogMsgs...)
			}
			if len(newGrpRoles) > 0 {
				grpOplogMsgs := make([]*oplog.Message, 0, len(newGrpRoles))
				if err := w.CreateItems(ctx, newGrpRoles, db.NewOplogMsgs(&grpOplogMsgs)); err != nil {
					return fmt.Errorf("add principal roles: unable to add groups: %w", err)
				}
				msgs = append(msgs, grpOplogMsgs...)
			}
			metadata := oplog.Metadata{
				"op-type":            []string{oplog.OpType_OP_TYPE_CREATE.String()},
				"scope-id":           []string{roleScope.PublicId},
				"scope-type":         []string{roleScope.Type},
				"resource-public-id": []string{roleId},
			}
			if err := w.WriteOplogEntryWith(ctx, r.wrapper, roleTicket, metadata, msgs); err != nil {
				return fmt.Errorf("add principal roles: unable to write oplog: %w", err)
			}
			// we need a new repo, that's using the same reader/writer as this TxHandler
			txRepo := &Repository{
				reader:  reader,
				writer:  w,
				wrapper: r.wrapper,
				// intentionally not setting the defaultLimit, so we'll get all
				// the principal roles without a limit
			}
			currentPrincipals, err = txRepo.ListPrincipalRoles(ctx, roleId)
			if err != nil {
				return fmt.Errorf("add principal roles: unable to retrieve current principal roles after adds: %w", err)
			}
			return nil
		},
	)
	if err != nil {
		return nil, fmt.Errorf("add principal roles: error creating roles: %w", err)
	}
	return currentPrincipals, nil
}

// SetPrincipalRoles will set the role's principals. Set add and/or delete
// principals as need to reconcile the existing principals with the principals
// requested. If both userIds and groupIds are empty, the principal roles will
<<<<<<< HEAD
// be cleared. Zero is not a valid value for the WithVersion option and will
// return an error.
func (r *Repository) SetPrincipalRoles(ctx context.Context, roleId string, roleVersion uint32, userIds, groupIds []string, opt ...Option) ([]PrincipalRole, int, error) {
=======
// be cleared.
func (r *Repository) SetPrincipalRoles(ctx context.Context, roleId string, roleVersion uint32, principalIds []string, opt ...Option) ([]PrincipalRole, int, error) {
>>>>>>> 28dbcd84
	if roleId == "" {
		return nil, db.NoRowsAffected, fmt.Errorf("set principal roles: missing role id: %w", db.ErrInvalidParameter)
	}
	if roleVersion == 0 {
		return nil, db.NoRowsAffected, fmt.Errorf("set principal roles: version cannot be zero: %w", db.ErrInvalidParameter)
	}
	role := allocRole()
	role.PublicId = roleId
	scope, err := role.GetScope(ctx, r.reader)
	if err != nil {
		return nil, db.NoRowsAffected, fmt.Errorf("set principal roles: unable to get role %s scope: %w", roleId, err)
	}
	// it's "safe" to do this lookup outside the DoTx transaction because we
	// have a roleVersion so the principals can’t change without the version
	// changing.
	userIds, groupIds, err := splitPrincipals(principalIds)
	if err != nil {
		return nil, db.NoRowsAffected, fmt.Errorf("set principal roles: error parsing principals: %w", err)
	}
	toSet, err := r.principalsToSet(ctx, &role, userIds, groupIds)
	if err != nil {
		return nil, db.NoRowsAffected, fmt.Errorf("set principal roles: unable to determine set: %w", err)
	}

	// handle no change to existing principal roles
	if len(toSet.unchangedPrincipalRoles) > 0 {
		return toSet.unchangedPrincipalRoles, db.NoRowsAffected, nil
	}

	var currentPrincipals []PrincipalRole
	var totalRowsAffected int
	_, err = r.writer.DoTx(
		ctx,
		db.StdRetryCnt,
		db.ExpBackoff{},
		func(reader db.Reader, w db.Writer) error {
			// we need a roleTicket, which won't be redeemed until all the other
			// writes are successful.  We can't just use a single ticket because
			// we need to write oplog entries for deletes and adds
			roleTicket, err := w.GetTicket(&role)
			if err != nil {
				return fmt.Errorf("set principal roles: unable to get ticket for role: %w", err)
			}
			updatedRole := allocRole()
			updatedRole.PublicId = roleId
			updatedRole.Version = roleVersion + 1
			var roleOplogMsg oplog.Message
			rowsUpdated, err := w.Update(ctx, &updatedRole, []string{"Version"}, nil, db.NewOplogMsg(&roleOplogMsg), db.WithVersion(&roleVersion))
			if err != nil {
				return fmt.Errorf("set principal roles: unable to update role version: %w", err)
			}
			if rowsUpdated != 1 {
				return fmt.Errorf("set principal roles: updated role and %d rows updated", rowsUpdated)
			}
			msgs := make([]*oplog.Message, 0, 5)
			metadata := oplog.Metadata{
				"op-type":            []string{oplog.OpType_OP_TYPE_UPDATE.String()},
				"scope-id":           []string{scope.PublicId},
				"scope-type":         []string{scope.Type},
				"resource-public-id": []string{roleId},
			}
			msgs = append(msgs, &roleOplogMsg)

			if len(toSet.deleteUserRoles) > 0 || len(toSet.deleteGroupRoles) > 0 {
				metadata["op-type"] = append(metadata["op-type"], oplog.OpType_OP_TYPE_DELETE.String())
				if len(toSet.deleteUserRoles) > 0 {
					userOplogMsgs := make([]*oplog.Message, 0, len(toSet.deleteUserRoles))
					rowsDeleted, err := w.DeleteItems(ctx, toSet.deleteUserRoles, db.NewOplogMsgs(&userOplogMsgs))
					if err != nil {
						return fmt.Errorf("set principal roles: unable to delete user roles: %w", err)
					}
					if rowsDeleted != len(toSet.deleteUserRoles) {
						return fmt.Errorf("set principal roles: user roles deleted %d did not match request for %d", rowsDeleted, len(toSet.deleteUserRoles))
					}
					totalRowsAffected += rowsDeleted
					msgs = append(msgs, userOplogMsgs...)
				}
				if len(toSet.deleteGroupRoles) > 0 {
					grpOplogMsgs := make([]*oplog.Message, 0, len(toSet.deleteGroupRoles))
					rowsDeleted, err := w.DeleteItems(ctx, toSet.deleteGroupRoles, db.NewOplogMsgs(&grpOplogMsgs))
					if err != nil {
						return fmt.Errorf("set principal roles: unable to delete groups: %w", err)
					}
					if rowsDeleted != len(toSet.deleteGroupRoles) {
						return fmt.Errorf("set principal roles: group roles deleted %d did not match request for %d", rowsDeleted, len(toSet.deleteGroupRoles))
					}
					totalRowsAffected += rowsDeleted
					msgs = append(msgs, grpOplogMsgs...)
				}
			}
			if len(toSet.addUserRoles) > 0 || len(toSet.addGroupRoles) > 0 {
				metadata["op-type"] = append(metadata["op-type"], oplog.OpType_OP_TYPE_CREATE.String())
				if len(toSet.addUserRoles) > 0 {
					userOplogMsgs := make([]*oplog.Message, 0, len(toSet.addUserRoles))
					if err := w.CreateItems(ctx, toSet.addUserRoles, db.NewOplogMsgs(&userOplogMsgs)); err != nil {
						return fmt.Errorf("set principal roles: unable to add users: %w", err)
					}
					totalRowsAffected += len(toSet.addUserRoles)
					msgs = append(msgs, userOplogMsgs...)
				}
				if len(toSet.addGroupRoles) > 0 {
					grpOplogMsgs := make([]*oplog.Message, 0, len(toSet.addGroupRoles))
					if err := w.CreateItems(ctx, toSet.addGroupRoles, db.NewOplogMsgs(&grpOplogMsgs)); err != nil {
						return fmt.Errorf("set principal roles: unable to add groups: %w", err)
					}
					totalRowsAffected += len(toSet.addGroupRoles)
					msgs = append(msgs, grpOplogMsgs...)
				}
			}
			if err := w.WriteOplogEntryWith(ctx, r.wrapper, roleTicket, metadata, msgs); err != nil {
				return fmt.Errorf("set principal roles: unable to write oplog for additions: %w", err)
			}
			// we need a new repo, that's using the same reader/writer as this TxHandler
			txRepo := &Repository{
				reader:  reader,
				writer:  w,
				wrapper: r.wrapper,
				// intentionally not setting the defaultLimit, so we'll get all
				// the principal roles without a limit
			}
			currentPrincipals, err = txRepo.ListPrincipalRoles(ctx, roleId)
			if err != nil {
				return fmt.Errorf("set principal roles: unable to retrieve current principal roles after sets: %w", err)
			}
			return nil
		})
	if err != nil {
		return nil, db.NoRowsAffected, fmt.Errorf("set principal roles: unable to set principals: %w", err)
	}
	return currentPrincipals, totalRowsAffected, nil
}

// DeletePrincipalRoles principals (userIds and/or groupIds) from a role
// (roleId). The role's current db version must match the roleVersion or an
<<<<<<< HEAD
// error will be returned. Zero is not a valid value for the WithVersion option
// and will return an error.
func (r *Repository) DeletePrincipalRoles(ctx context.Context, roleId string, roleVersion uint32, userIds, groupIds []string, opt ...Option) (int, error) {
=======
// error will be returned.
func (r *Repository) DeletePrincipalRoles(ctx context.Context, roleId string, roleVersion uint32, principalIds []string, opt ...Option) (int, error) {
>>>>>>> 28dbcd84
	if roleId == "" {
		return db.NoRowsAffected, fmt.Errorf("delete principal roles: missing role id: %w", db.ErrInvalidParameter)
	}
	userIds, groupIds, err := splitPrincipals(principalIds)
	if err != nil {
		return db.NoRowsAffected, fmt.Errorf("remove principal roles: error parsing principals: %w", err)
	}
	if len(userIds) == 0 && len(groupIds) == 0 {
		return db.NoRowsAffected, fmt.Errorf("delete principal roles: missing either user or groups to delete: %w", db.ErrInvalidParameter)
	}
	if roleVersion == 0 {
		return db.NoRowsAffected, fmt.Errorf("delete principal roles: version cannot be zero: %w", db.ErrInvalidParameter)
	}
	role := allocRole()
	role.PublicId = roleId
	scope, err := role.GetScope(ctx, r.reader)
	if err != nil {
		return db.NoRowsAffected, fmt.Errorf("delete principal roles: unable to get role %s scope to create metadata: %w", roleId, err)
	}
	deleteUserRoles := make([]interface{}, 0, len(userIds))
	for _, id := range userIds {
		usrRole, err := NewUserRole(roleId, id)
		if err != nil {
			return db.NoRowsAffected, fmt.Errorf("delete principal roles: unable to create in memory user role: %w", err)
		}
		deleteUserRoles = append(deleteUserRoles, usrRole)
	}
	deleteGrpRoles := make([]interface{}, 0, len(groupIds))
	for _, id := range groupIds {
		grpRole, err := NewGroupRole(roleId, id)
		if err != nil {
			return db.NoRowsAffected, fmt.Errorf("delete principal roles: unable to create in memory group role: %w", err)
		}
		deleteGrpRoles = append(deleteGrpRoles, grpRole)
	}

	var totalRowsDeleted int
	_, err = r.writer.DoTx(
		ctx,
		db.StdRetryCnt,
		db.ExpBackoff{},
		func(reader db.Reader, w db.Writer) error {
			msgs := make([]*oplog.Message, 0, 2)
			roleTicket, err := w.GetTicket(&role)
			if err != nil {
				return fmt.Errorf("delete principal roles: unable to get ticket: %w", err)
			}
			updatedRole := allocRole()
			updatedRole.PublicId = roleId
			updatedRole.Version = roleVersion + 1
			var roleOplogMsg oplog.Message
			rowsUpdated, err := w.Update(ctx, &updatedRole, []string{"Version"}, nil, db.NewOplogMsg(&roleOplogMsg), db.WithVersion(&roleVersion))
			if err != nil {
				return fmt.Errorf("delete principal roles: unable to update role version: %w", err)
			}
			if rowsUpdated != 1 {
				return fmt.Errorf("delete principal roles: updated role and %d rows updated", rowsUpdated)
			}
			msgs = append(msgs, &roleOplogMsg)
			if len(deleteUserRoles) > 0 {
				userOplogMsgs := make([]*oplog.Message, 0, len(deleteUserRoles))
				rowsDeleted, err := w.DeleteItems(ctx, deleteUserRoles, db.NewOplogMsgs(&userOplogMsgs))
				if err != nil {
					return fmt.Errorf("delete principal roles: unable to delete user roles: %w", err)
				}
				if rowsDeleted != len(deleteUserRoles) {
					return fmt.Errorf("delete principal roles: user roles deleted %d did not match request for %d", rowsDeleted, len(deleteUserRoles))
				}
				totalRowsDeleted += rowsDeleted
				msgs = append(msgs, userOplogMsgs...)
			}
			if len(deleteGrpRoles) > 0 {
				grpOplogMsgs := make([]*oplog.Message, 0, len(deleteGrpRoles))
				rowsDeleted, err := w.DeleteItems(ctx, deleteGrpRoles, db.NewOplogMsgs(&grpOplogMsgs))
				if err != nil {
					return fmt.Errorf("delete principal roles: unable to delete groups: %w", err)
				}
				if rowsDeleted != len(deleteGrpRoles) {
					return fmt.Errorf("delete principal roles: group roles deleted %d did not match request for %d", rowsDeleted, len(deleteGrpRoles))
				}
				totalRowsDeleted += rowsDeleted
				msgs = append(msgs, grpOplogMsgs...)
			}
			metadata := oplog.Metadata{
				"op-type":            []string{oplog.OpType_OP_TYPE_DELETE.String()},
				"scope-id":           []string{scope.PublicId},
				"scope-type":         []string{scope.Type},
				"resource-public-id": []string{roleId},
			}
			if err := w.WriteOplogEntryWith(ctx, r.wrapper, roleTicket, metadata, msgs); err != nil {
				return fmt.Errorf("delete principal roles: unable to write oplog: %w", err)
			}
			return nil
		},
	)
	if err != nil {
		return db.NoRowsAffected, fmt.Errorf("delete principal roles: error deleting principal roles: %w", err)
	}
	return totalRowsDeleted, nil
}

// ListPrincipalRoles returns the principal roles for the roleId and supports the WithLimit option.
func (r *Repository) ListPrincipalRoles(ctx context.Context, roleId string, opt ...Option) ([]PrincipalRole, error) {
	if roleId == "" {
		return nil, fmt.Errorf("lookup principal roles: missing role id: %w", db.ErrInvalidParameter)
	}
	var roles []PrincipalRole
	if err := r.list(ctx, &roles, "role_id = ?", []interface{}{roleId}, opt...); err != nil {
		return nil, fmt.Errorf("lookup principal role: unable to lookup roles: %w", err)
	}
	principals := make([]PrincipalRole, 0, len(roles))
	principals = append(principals, roles...)
	return principals, nil
}

type principalSet struct {
	addUserRoles     []interface{}
	addGroupRoles    []interface{}
	deleteUserRoles  []interface{}
	deleteGroupRoles []interface{}
	// unchangedPrincipalRoles is set iff there are no changes, that is, the
	// length of all other members is zero
	unchangedPrincipalRoles []PrincipalRole
}

// TODO: Should this be moved inside the transaction, at this point?
func (r *Repository) principalsToSet(ctx context.Context, role *Role, userIds, groupIds []string) (*principalSet, error) {
	if role == nil {
		return nil, fmt.Errorf("missing role: %w", db.ErrNilParameter)
	}
	existing, err := r.ListPrincipalRoles(ctx, role.PublicId)
	if err != nil {
		return nil, fmt.Errorf("unable to list existing principal role %s: %w", role.PublicId, err)
	}
	existingUsers := map[string]PrincipalRole{}
	existingGroups := map[string]PrincipalRole{}
	for _, p := range existing {
		switch p.GetType() {
		case UserRoleType.String():
			existingUsers[p.PrincipalId] = p
		case GroupRoleType.String():
			existingGroups[p.PrincipalId] = p
		default:
			return nil, fmt.Errorf("%s is unknown principal type %s", p.PrincipalId, p.GetType())
		}
	}
	var newUserRoles []interface{}
	userIdsMap := map[string]struct{}{}
	for _, id := range userIds {
		userIdsMap[id] = struct{}{}
		if _, ok := existingUsers[id]; !ok {
			usrRole, err := NewUserRole(role.PublicId, id)
			if err != nil {
				return nil, fmt.Errorf("unable to create in memory user role for add: %w", err)
			}
			newUserRoles = append(newUserRoles, usrRole)
		}
	}
	var newGrpRoles []interface{}
	groupIdsMap := map[string]struct{}{}
	for _, id := range groupIds {
		groupIdsMap[id] = struct{}{}
		if _, ok := existingGroups[id]; !ok {
			grpRole, err := NewGroupRole(role.PublicId, id)
			if err != nil {
				return nil, fmt.Errorf("unable to create in memory group role for add: %w", err)
			}
			newGrpRoles = append(newGrpRoles, grpRole)
		}
	}
	var deleteUserRoles []interface{}
	for _, p := range existingUsers {
		if _, ok := userIdsMap[p.PrincipalId]; !ok {
			usrRole, err := NewUserRole(p.GetRoleId(), p.GetPrincipalId())
			if err != nil {
				return nil, fmt.Errorf("unable to create in memory user role for delete: %w", err)
			}
			deleteUserRoles = append(deleteUserRoles, usrRole)
		}
	}
	var deleteGrpRoles []interface{}
	for _, p := range existingGroups {
		if _, ok := groupIdsMap[p.PrincipalId]; !ok {
			grpRole, err := NewGroupRole(p.GetRoleId(), p.GetPrincipalId())
			if err != nil {
				return nil, fmt.Errorf("unable to create in memory group role for delete: %w", err)
			}
			deleteGrpRoles = append(deleteGrpRoles, grpRole)
		}
	}

	toSet := &principalSet{
		addUserRoles:     newUserRoles,
		addGroupRoles:    newGrpRoles,
		deleteUserRoles:  deleteUserRoles,
		deleteGroupRoles: deleteGrpRoles,
	}

	if len(toSet.addUserRoles) == 0 && len(toSet.addGroupRoles) == 0 && len(toSet.deleteUserRoles) == 0 && len(toSet.deleteGroupRoles) == 0 {
		toSet.unchangedPrincipalRoles = existing
	}

	return toSet, nil
}

func splitPrincipals(principals []string) ([]string, []string, error) {
	var users, groups []string
	for _, principal := range principals {
		switch {
		case strings.HasPrefix(principal, UserPrefix):
			users = append(users, principal)
		// TODO: This needs to handle all of the kinds of group prefixes (sg_, dg_, etc.)
		case strings.HasPrefix(principal, GroupPrefix):
			groups = append(groups, principal)
		default:
			return nil, nil, fmt.Errorf("invalid principal ID %q: %w", principal, db.ErrInvalidParameter)
		}
	}

	return users, groups, nil
}<|MERGE_RESOLUTION|>--- conflicted
+++ resolved
@@ -12,25 +12,18 @@
 // AddPrincipalRoles provides the ability to add principals (userIds and
 // groupIds) to a role (roleId).  The role's current db version must match the
 // roleVersion or an error will be returned.  The list of current PrincipalRoles
-<<<<<<< HEAD
 // after the adds will be returned on success. Zero is not a valid value for
 // the WithVersion option and will return an error.
-func (r *Repository) AddPrincipalRoles(ctx context.Context, roleId string, roleVersion uint32, userIds, groupIds []string, opt ...Option) ([]PrincipalRole, error) {
-	if roleId == "" {
-		return nil, fmt.Errorf("add principal roles: missing role id: %w", db.ErrInvalidParameter)
-	}
-	if roleVersion == 0 {
-		return nil, fmt.Errorf("add principal roles: version cannot be zero: %w", db.ErrInvalidParameter)
-=======
-// after the adds will be returned on success.
 func (r *Repository) AddPrincipalRoles(ctx context.Context, roleId string, roleVersion uint32, principalIds []string, opt ...Option) ([]PrincipalRole, error) {
 	if roleId == "" {
 		return nil, fmt.Errorf("add principal roles: missing role id: %w", db.ErrInvalidParameter)
 	}
+	if roleVersion == 0 {
+		return nil, fmt.Errorf("add principal roles: version cannot be zero: %w", db.ErrInvalidParameter)
+	}
 	userIds, groupIds, err := splitPrincipals(principalIds)
 	if err != nil {
 		return nil, fmt.Errorf("add principal roles: error parsing principals: %w", err)
->>>>>>> 28dbcd84
 	}
 	if len(userIds) == 0 && len(groupIds) == 0 {
 		return nil, fmt.Errorf("add principal roles: missing either user or groups to add: %w", db.ErrInvalidParameter)
@@ -129,14 +122,9 @@
 // SetPrincipalRoles will set the role's principals. Set add and/or delete
 // principals as need to reconcile the existing principals with the principals
 // requested. If both userIds and groupIds are empty, the principal roles will
-<<<<<<< HEAD
 // be cleared. Zero is not a valid value for the WithVersion option and will
 // return an error.
-func (r *Repository) SetPrincipalRoles(ctx context.Context, roleId string, roleVersion uint32, userIds, groupIds []string, opt ...Option) ([]PrincipalRole, int, error) {
-=======
-// be cleared.
 func (r *Repository) SetPrincipalRoles(ctx context.Context, roleId string, roleVersion uint32, principalIds []string, opt ...Option) ([]PrincipalRole, int, error) {
->>>>>>> 28dbcd84
 	if roleId == "" {
 		return nil, db.NoRowsAffected, fmt.Errorf("set principal roles: missing role id: %w", db.ErrInvalidParameter)
 	}
@@ -271,14 +259,9 @@
 
 // DeletePrincipalRoles principals (userIds and/or groupIds) from a role
 // (roleId). The role's current db version must match the roleVersion or an
-<<<<<<< HEAD
 // error will be returned. Zero is not a valid value for the WithVersion option
 // and will return an error.
-func (r *Repository) DeletePrincipalRoles(ctx context.Context, roleId string, roleVersion uint32, userIds, groupIds []string, opt ...Option) (int, error) {
-=======
-// error will be returned.
 func (r *Repository) DeletePrincipalRoles(ctx context.Context, roleId string, roleVersion uint32, principalIds []string, opt ...Option) (int, error) {
->>>>>>> 28dbcd84
 	if roleId == "" {
 		return db.NoRowsAffected, fmt.Errorf("delete principal roles: missing role id: %w", db.ErrInvalidParameter)
 	}
