package iam

import (
	"context"
	"testing"

	"github.com/hashicorp/go-uuid"
	"github.com/hashicorp/watchtower/internal/db"
	"github.com/jinzhu/gorm"
	"github.com/stretchr/testify/assert"
	"github.com/stretchr/testify/require"
)

// TestScopes creates an organization and project suitable for testing.
func TestScopes(t *testing.T, conn *gorm.DB) (org *Scope, prj *Scope) {
	t.Helper()
	require := require.New(t)
	rw := db.New(conn)
	wrapper := db.TestWrapper(t)
	repo, err := NewRepository(rw, rw, wrapper)
	require.NoError(err)

	org, err = NewOrganization()
<<<<<<< HEAD
	assert.NoError(err)
=======
	require.NoError(err)
>>>>>>> 10e08e90
	org, err = repo.CreateScope(context.Background(), org)
	require.NoError(err)
	require.NotNil(org)
	require.NotEmpty(org.GetPublicId())

	prj, err = NewProject(org.GetPublicId())
<<<<<<< HEAD
	assert.NoError(err)
=======
	require.NoError(err)
>>>>>>> 10e08e90
	prj, err = repo.CreateScope(context.Background(), prj)
	require.NoError(err)
	require.NotNil(prj)
	require.NotEmpty(prj.GetPublicId())

	return
}

func testOrg(t *testing.T, conn *gorm.DB, name, description string) (org *Scope) {
	t.Helper()
	require := require.New(t)
	rw := db.New(conn)
	wrapper := db.TestWrapper(t)
	repo, err := NewRepository(rw, rw, wrapper)
	require.NoError(err)

	o, err := NewOrganization(WithDescription(description), WithName(name))
	require.NoError(err)
	o, err = repo.CreateScope(context.Background(), o)
	require.NoError(err)
	require.NotNil(o)
	require.NotEmpty(o.GetPublicId())
	return o
}

func testId(t *testing.T) string {
	t.Helper()
	id, err := uuid.GenerateUUID()
	require.NoError(t, err)
	return id
}

func testPublicId(t *testing.T, prefix string) string {
	t.Helper()
	publicId, err := db.NewPublicId(prefix)
	require.NoError(t, err)
	return publicId
}

// TestUser creates a user suitable for testing.
func TestUser(t *testing.T, conn *gorm.DB, orgId string, opt ...Option) *User {
	t.Helper()
	require := assert.New(t)
	rw := db.New(conn)
	wrapper := db.TestWrapper(t)
	repo, err := NewRepository(rw, rw, wrapper)
	require.NoError(err)

	user, err := NewUser(orgId, opt...)
	require.NoError(err)
	user, err = repo.CreateUser(context.Background(), user)
	require.NoError(err)
	require.NotEmpty(user.PublicId)
	return user
}<|MERGE_RESOLUTION|>--- conflicted
+++ resolved
@@ -21,22 +21,14 @@
 	require.NoError(err)
 
 	org, err = NewOrganization()
-<<<<<<< HEAD
-	assert.NoError(err)
-=======
 	require.NoError(err)
->>>>>>> 10e08e90
 	org, err = repo.CreateScope(context.Background(), org)
 	require.NoError(err)
 	require.NotNil(org)
 	require.NotEmpty(org.GetPublicId())
 
 	prj, err = NewProject(org.GetPublicId())
-<<<<<<< HEAD
-	assert.NoError(err)
-=======
 	require.NoError(err)
->>>>>>> 10e08e90
 	prj, err = repo.CreateScope(context.Background(), prj)
 	require.NoError(err)
 	require.NotNil(prj)
