--- conflicted
+++ resolved
@@ -85,18 +85,12 @@
 	return user
 }
 
-<<<<<<< HEAD
 // TestRole creates a role suitable for testing.
 func TestRole(t *testing.T, conn *gorm.DB, scopeId string, opt ...Option) *Role {
-=======
-// TestGroup creates a group suitable for testing.
-func TestGroup(t *testing.T, conn *gorm.DB, orgId string, opt ...Option) *Group {
->>>>>>> cc5114bd
 	t.Helper()
 	require := require.New(t)
 	rw := db.New(conn)
 
-<<<<<<< HEAD
 	role, err := NewRole(scopeId, opt...)
 	require.NoError(err)
 	id, err := newRoleId()
@@ -110,7 +104,14 @@
 	require.Equal(opts.withDescription, role.Description)
 	require.Equal(opts.withName, role.Name)
 	return role
-=======
+}
+
+// TestGroup creates a group suitable for testing.
+func TestGroup(t *testing.T, conn *gorm.DB, orgId string, opt ...Option) *Group {
+	t.Helper()
+	require := require.New(t)
+	rw := db.New(conn)
+
 	grp, err := NewGroup(orgId, opt...)
 	require.NoError(err)
 	id, err := newGroupId()
@@ -120,5 +121,4 @@
 	require.NoError(err)
 	require.NotEmpty(grp.PublicId)
 	return grp
->>>>>>> cc5114bd
 }