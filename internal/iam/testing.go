--- conflicted
+++ resolved
@@ -154,7 +154,6 @@
 	return grp
 }
 
-<<<<<<< HEAD
 func TestGroupMember(t *testing.T, conn *gorm.DB, groupId, userId string, opt ...Option) *GroupMemberUser {
 	t.Helper()
 	require := require.New(t)
@@ -168,10 +167,7 @@
 	return gm
 }
 
-func TestUserRole(t *testing.T, conn *gorm.DB, scopeId, roleId, userId string, opt ...Option) *UserRole {
-=======
 func TestUserRole(t *testing.T, conn *gorm.DB, roleId, userId string, opt ...Option) *UserRole {
->>>>>>> bcdcaffa
 	t.Helper()
 	require := require.New(t)
 	rw := db.New(conn)
