// Copyright (c) HashiCorp, Inc.
// SPDX-License-Identifier: BUSL-1.1

package iam

import (
	"io"

<<<<<<< HEAD
	"github.com/hashicorp/boundary/internal/db"
=======
	"github.com/hashicorp/boundary/internal/pagination"
>>>>>>> 77e1f014
)

// getOpts - iterate the inbound Options and return a struct
func getOpts(opt ...Option) options {
	opts := getDefaultOptions()
	for _, o := range opt {
		o(&opts)
	}
	return opts
}

// Option - how Options are passed as arguments
type Option func(*options)

// options = how options are represented
type options struct {
	withPublicId                string
	withName                    string
	withDescription             string
	withLimit                   int
	withGrantScopeId            string
	withSkipVetForWrite         bool
	withDisassociate            bool
	withSkipAdminRoleCreation   bool
	withSkipDefaultRoleCreation bool
	withUserId                  string
	withRandomReader            io.Reader
	withAccountIds              []string
	withPrimaryAuthMethodId     string
<<<<<<< HEAD
	withReader                  db.Reader
	withWriter                  db.Writer
=======
	withStartPageAfterItem      pagination.Item
>>>>>>> 77e1f014
}

func getDefaultOptions() options {
	return options{
		withPublicId:        "",
		withName:            "",
		withDescription:     "",
		withLimit:           0,
		withGrantScopeId:    "",
		withSkipVetForWrite: false,
	}
}

// WithPublicId provides an optional public id
func WithPublicId(id string) Option {
	return func(o *options) {
		o.withPublicId = id
	}
}

// WithDescription provides an optional description
func WithDescription(desc string) Option {
	return func(o *options) {
		o.withDescription = desc
	}
}

// WithName provides an option to search by a friendly name
func WithName(name string) Option {
	return func(o *options) {
		o.withName = name
	}
}

// WithLimit provides an option to provide a limit.  Intentionally allowing
// negative integers.   If WithLimit < 0, then unlimited results are returned.
// If WithLimit == 0, then default limits are used for results.
func WithLimit(limit int) Option {
	return func(o *options) {
		o.withLimit = limit
	}
}

// WithGrantScopeId provides an option to specify the scope ID for grants in
// roles.
func WithGrantScopeId(id string) Option {
	return func(o *options) {
		o.withGrantScopeId = id
	}
}

// WithSkipVetForWrite provides an option to allow skipping vet checks to allow
// testing lower-level SQL triggers and constraints
func WithSkipVetForWrite(enable bool) Option {
	return func(o *options) {
		o.withSkipVetForWrite = enable
	}
}

// WithDisassociate provides an option to allow the combining of disassociating
// and associating a user in one operation.
func WithDisassociate(enable bool) Option {
	return func(o *options) {
		o.withDisassociate = enable
	}
}

// WithSkipAdminRoleCreation provides an option to disable the automatic
// creation of an admin role when a new scope is created.
func WithSkipAdminRoleCreation(enable bool) Option {
	return func(o *options) {
		o.withSkipAdminRoleCreation = enable
	}
}

// WithSkipDefaultRoleCreation provides an option to disable the automatic
// creation of a default role when a new scope is created.
func WithSkipDefaultRoleCreation(enable bool) Option {
	return func(o *options) {
		o.withSkipDefaultRoleCreation = enable
	}
}

// WithUserId provides an option to specify the user ID to use when creating roles with new scopes.
func WithUserId(id string) Option {
	return func(o *options) {
		o.withUserId = id
	}
}

// WithRandomReader provides an option to specify a random reader.
func WithRandomReader(reader io.Reader) Option {
	return func(o *options) {
		o.withRandomReader = reader
	}
}

// WithAccountIds provides an option for specifying account ids to
// add to a user.
func WithAccountIds(id ...string) Option {
	return func(o *options) {
		o.withAccountIds = id
	}
}

// WithPrimaryAuthMethodId provides an option to specify the
// primary auth method for the scope.
func WithPrimaryAuthMethodId(id string) Option {
	return func(o *options) {
		o.withPrimaryAuthMethodId = id
	}
}

<<<<<<< HEAD
// WithReaderWriter allows the caller to pass an inflight transaction to be used
// for all database operations. If WithReaderWriter(...) is used, then the
// caller is responsible for managing the transaction. The purpose of the
// WithReaderWriter(...) option is to allow the caller to create the scope and
// all of its keys in the same transaction.
func WithReaderWriter(r db.Reader, w db.Writer) Option {
	return func(o *options) {
		o.withReader = r
		o.withWriter = w
=======
// WithStartPageAfterItem is used to paginate over the results.
// The next page will start after the provided item.
func WithStartPageAfterItem(item pagination.Item) Option {
	return func(o *options) {
		o.withStartPageAfterItem = item
>>>>>>> 77e1f014
	}
}<|MERGE_RESOLUTION|>--- conflicted
+++ resolved
@@ -6,11 +6,8 @@
 import (
 	"io"
 
-<<<<<<< HEAD
 	"github.com/hashicorp/boundary/internal/db"
-=======
 	"github.com/hashicorp/boundary/internal/pagination"
->>>>>>> 77e1f014
 )
 
 // getOpts - iterate the inbound Options and return a struct
@@ -40,12 +37,9 @@
 	withRandomReader            io.Reader
 	withAccountIds              []string
 	withPrimaryAuthMethodId     string
-<<<<<<< HEAD
 	withReader                  db.Reader
 	withWriter                  db.Writer
-=======
 	withStartPageAfterItem      pagination.Item
->>>>>>> 77e1f014
 }
 
 func getDefaultOptions() options {
@@ -159,7 +153,6 @@
 	}
 }
 
-<<<<<<< HEAD
 // WithReaderWriter allows the caller to pass an inflight transaction to be used
 // for all database operations. If WithReaderWriter(...) is used, then the
 // caller is responsible for managing the transaction. The purpose of the
@@ -169,12 +162,13 @@
 	return func(o *options) {
 		o.withReader = r
 		o.withWriter = w
-=======
+	}
+}
+
 // WithStartPageAfterItem is used to paginate over the results.
 // The next page will start after the provided item.
 func WithStartPageAfterItem(item pagination.Item) Option {
 	return func(o *options) {
 		o.withStartPageAfterItem = item
->>>>>>> 77e1f014
 	}
 }