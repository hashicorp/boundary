--- conflicted
+++ resolved
@@ -27,11 +27,7 @@
 	rg.role_id = ipr.role_id and 
 	ipr.principal_id = grp.public_id and 
 	grp.public_id = gm.group_id and 
-<<<<<<< HEAD
 	gm.member_id = $1 and
-=======
-	gm.member_id = $1  and
->>>>>>> ad47396b
 	ipr."type" = 'group'
 union
 select 
