package db

import (
	"context"
	"database/sql"
	"errors"
	"fmt"
	"reflect"
	"strings"
	"time"

	wrapping "github.com/hashicorp/go-kms-wrapping"
	"github.com/hashicorp/watchtower/internal/db/common"
	"github.com/hashicorp/watchtower/internal/oplog"
	"github.com/hashicorp/watchtower/internal/oplog/store"
	"github.com/jinzhu/gorm"
	"google.golang.org/protobuf/proto"
)

const (
	NoRowsAffected = 0

	// DefaultLimit is the default for results for watchtower
	DefaultLimit = 10000
)

// Reader interface defines lookups/searching for resources
type Reader interface {
	// LookupByName will lookup resource by its friendly name which must be unique
	LookupByName(ctx context.Context, resource ResourceNamer, opt ...Option) error

	// LookupById will lookup a resource by its primary key id, which must be
	// unique. The resourceWithIder must implement either ResourcePublicIder or
	// ResourcePrivateIder interface.
	LookupById(ctx context.Context, resourceWithIder interface{}, opt ...Option) error

	// LookupByPublicId will lookup resource by its public_id which must be unique.
	LookupByPublicId(ctx context.Context, resource ResourcePublicIder, opt ...Option) error

	// LookupWhere will lookup and return the first resource using a where clause with parameters
	LookupWhere(ctx context.Context, resource interface{}, where string, args ...interface{}) error

	// SearchWhere will search for all the resources it can find using a where
	// clause with parameters. Supports the WithLimit option.  If
	// WithLimit < 0, then unlimited results are returned.  If WithLimit == 0, then
	// default limits are used for results.
	SearchWhere(ctx context.Context, resources interface{}, where string, args []interface{}, opt ...Option) error

	// ScanRows will scan sql rows into the interface provided
	ScanRows(rows *sql.Rows, result interface{}) error

	// DB returns the sql.DB
	DB() (*sql.DB, error)
}

// Writer interface defines create, update and retryable transaction handlers
type Writer interface {
	// DoTx will wrap the TxHandler in a retryable transaction
	DoTx(ctx context.Context, retries uint, backOff Backoff, Handler TxHandler) (RetryInfo, error)

	// Update an object in the db, fieldMask is required and provides
	// field_mask.proto paths for fields that should be updated. The i interface
	// parameter is the type the caller wants to update in the db and its
	// fields are set to the update values. setToNullPaths is optional and
	// provides field_mask.proto paths for the fields that should be set to
	// null.  fieldMaskPaths and setToNullPaths must not intersect. The caller
	// is responsible for the transaction life cycle of the writer and if an
	// error is returned the caller must decide what to do with the transaction,
	// which almost always should be to rollback.  Update returns the number of
	// rows updated or an error. Supported options: WithOplog.
	Update(ctx context.Context, i interface{}, fieldMaskPaths []string, setToNullPaths []string, opt ...Option) (int, error)

	// Create an object in the db with options: WithOplog
	// the caller is responsible for the transaction life cycle of the writer
	// and if an error is returned the caller must decide what to do with
	// the transaction, which almost always should be to rollback.
	Create(ctx context.Context, i interface{}, opt ...Option) error

	// Delete an object in the db with options: WithOplog
	// the caller is responsible for the transaction life cycle of the writer
	// and if an error is returned the caller must decide what to do with
	// the transaction, which almost always should be to rollback. Delete
	// returns the number of rows deleted or an error.
	Delete(ctx context.Context, i interface{}, opt ...Option) (int, error)

	// DB returns the sql.DB
	DB() (*sql.DB, error)

	// GetTicket returns an oplog ticket for the aggregate root of "i" which can
	// be used to WriteOplogEntryWith for that aggregate root.
	GetTicket(i interface{}) (*store.Ticket, error)

	// WriteOplogEntryWith will write an oplog entry with the msgs provided for
	// the ticket's aggregateName. No options are currently supported.
	WriteOplogEntryWith(
		ctx context.Context,
		wrapper wrapping.Wrapper,
		ticket *store.Ticket,
		metadata oplog.Metadata,
		msgs []*oplog.Message,
		opt ...Option,
	) error
}

const (
	StdRetryCnt = 20
)

// RetryInfo provides information on the retries of a transaction
type RetryInfo struct {
	Retries int
	Backoff time.Duration
}

// TxHandler defines a handler for a func that writes a transaction for use with DoTx
type TxHandler func(Reader, Writer) error

// ResourcePublicIder defines an interface that LookupByPublicId() can use to
// get the resource's public id.
type ResourcePublicIder interface {
	GetPublicId() string
}

// ResourcePrivateIder defines an interface that LookupById() can use to get the
// resource's private id.
type ResourcePrivateIder interface {
	GetPrivateId() string
}

// ResourceNamer defines an interface that LookupByName() can use to get the resource's friendly name
type ResourceNamer interface {
	GetName() string
}

type OpType int

const (
	UnknownOp OpType = 0
	CreateOp  OpType = 1
	UpdateOp  OpType = 2
	DeleteOp  OpType = 3
)

// VetForWriter provides an interface that Create and Update can use to vet the
// resource before before writing it to the db.  For optType == UpdateOp,
// options WithFieldMaskPath and WithNullPaths are supported.  For optType ==
// CreateOp, no options are supported
type VetForWriter interface {
	VetForWrite(ctx context.Context, r Reader, opType OpType, opt ...Option) error
}

// Db uses a gorm DB connection for read/write
type Db struct {
	underlying *gorm.DB
}

// ensure that Db implements the interfaces of: Reader and Writer
var _ Reader = (*Db)(nil)
var _ Writer = (*Db)(nil)

func New(underlying *gorm.DB) *Db {
	return &Db{underlying: underlying}
}

// DB returns the sql.DB
func (rw *Db) DB() (*sql.DB, error) {
	if rw.underlying == nil {
		return nil, fmt.Errorf("missing underlying db: %w", ErrNilParameter)
	}
	return rw.underlying.DB(), nil
}

// Scan rows will scan the rows into the interface
func (rw *Db) ScanRows(rows *sql.Rows, result interface{}) error {
	if rw.underlying == nil {
		return fmt.Errorf("scan rows: missing underlying db %w", ErrNilParameter)
	}
	if isNil(result) {
		return fmt.Errorf("scan rows: result is missing %w", ErrNilParameter)
	}
	return rw.underlying.ScanRows(rows, result)
}

func (rw *Db) lookupAfterWrite(ctx context.Context, i interface{}, opt ...Option) error {
	opts := GetOpts(opt...)
	withLookup := opts.withLookup

	if !withLookup {
		return nil
	}
	if _, ok := i.(ResourcePublicIder); ok {
		if err := rw.LookupByPublicId(ctx, i.(ResourcePublicIder), opt...); err != nil {
			return fmt.Errorf("lookup after write: failed %w", err)
		}
		return nil
	}
	return errors.New("not a resource with an id")
}

// Create an object in the db with options: WithOplog, NewOplogMsg and
// WithLookup.  WithOplog will write an oplog entry for the create.
// NewOplogMsg will return in-memory oplog message.  WithOplog and NewOplogMsg
// cannot be used together.  WithLookup with to force a lookup after create.
func (rw *Db) Create(ctx context.Context, i interface{}, opt ...Option) error {
	if rw.underlying == nil {
		return fmt.Errorf("create: missing underlying db %w", ErrNilParameter)
	}
	if isNil(i) {
		return fmt.Errorf("create: interface is missing %w", ErrNilParameter)
	}
	opts := GetOpts(opt...)
	withOplog := opts.withOplog
	if withOplog && opts.newOplogMsg != nil {
		return fmt.Errorf("create: both WithOplog and NewOplogMsg options have been specified: %w", ErrInvalidParameter)
	}
	if withOplog {
		// let's validate oplog options before we start writing to the database
		_, err := validateOplogArgs(i, opts)
		if err != nil {
			return fmt.Errorf("create: oplog validation failed %w", err)
		}
	}
	// these fields should be nil, since they are not writeable and we want the
	// db to manage them
	setFieldsToNil(i, []string{"CreateTime", "UpdateTime"})

	if vetter, ok := i.(VetForWriter); ok {
		if err := vetter.VetForWrite(ctx, rw, CreateOp); err != nil {
			return fmt.Errorf("create: vet for write failed %w", err)
		}
	}
	var ticket *store.Ticket
	if withOplog {
		var err error
		ticket, err = rw.GetTicket(i)
		if err != nil {
			return fmt.Errorf("create: unable to get ticket: %w", err)
		}
	}
	if err := rw.underlying.Create(i).Error; err != nil {
		return fmt.Errorf("create: failed %w", err)
	}
	if withOplog {
		if err := rw.addOplog(ctx, CreateOp, opts, ticket, i); err != nil {
			return err
		}
	}
	if opts.newOplogMsg != nil {
		msg, err := rw.newOplogMessage(ctx, CreateOp, i)
		if err != nil {
			return fmt.Errorf("create: returning oplog failed %w", err)
		}
		*opts.newOplogMsg = *msg
	}
	if err := rw.lookupAfterWrite(ctx, i, opt...); err != nil {
		return fmt.Errorf("create: lookup error %w", err)
	}
	return nil
}

// CreateItems will create multiple items of the same type.
// Supported options: WithOplog.  WithLookup is not a supported option.
func (rw *Db) CreateItems(ctx context.Context, createItems []interface{}, opt ...Option) error {
	if rw.underlying == nil {
		return fmt.Errorf("create items: missing underlying db: %w", ErrNilParameter)
	}
	if len(createItems) == 0 {
		return fmt.Errorf("create items: no interfaces to create: %w", ErrInvalidParameter)
	}
	opts := GetOpts(opt...)
	if opts.withLookup {
		return fmt.Errorf("create items: withLookup not a supported option: %w", ErrInvalidParameter)
	}
	// verify that createItems are all the same type.
	var foundType reflect.Type
	for i, v := range createItems {
		if i == 0 {
			foundType = reflect.TypeOf(v)
		}
		currentType := reflect.TypeOf(v)
		if foundType != currentType {
			return fmt.Errorf("create items: create items contains disparate types. item %d is not a %s: %w", i, foundType.Name(), ErrInvalidParameter)
		}
	}
	var ticket *store.Ticket
	if opts.withOplog {
		_, err := validateOplogArgs(createItems[0], opts)
		if err != nil {
			return fmt.Errorf("create items: oplog validation failed: %w", err)
		}
		ticket, err = rw.getTicket(createItems[0])
		if err != nil {
			return fmt.Errorf("create items: unable to get ticket: %w", err)
		}
	}
	for _, item := range createItems {
		rw.Create(ctx, item)
	}
	if opts.withOplog {
		if err := rw.addOplogForItems(ctx, CreateOp, opts, ticket, createItems); err != nil {
			return fmt.Errorf("create items: unable to add oplog: %w", err)
		}
	}
	return nil
}

// Update an object in the db, fieldMask is required and provides
// field_mask.proto paths for fields that should be updated. The i interface
// parameter is the type the caller wants to update in the db and its
// fields are set to the update values. setToNullPaths is optional and
// provides field_mask.proto paths for the fields that should be set to
// null.  fieldMaskPaths and setToNullPaths must not intersect. The caller
// is responsible for the transaction life cycle of the writer and if an
// error is returned the caller must decide what to do with the transaction,
// which almost always should be to rollback.  Update returns the number of
// rows updated.
//
// Supported options: WithOplog, NewOplogMsg and WithVersion.
// WithOplog will write an oplog entry for the update. NewOplogMsg
// will return in-memory oplog message.  WithOplog and NewOplogMsg cannot be
// used together.   If WithVersion is used, then the update will include the
// version number in the update where clause, which basically makes the update
// use optimistic locking and the update will only succeed if the existing rows
// version matches the WithVersion option.
func (rw *Db) Update(ctx context.Context, i interface{}, fieldMaskPaths []string, setToNullPaths []string, opt ...Option) (int, error) {
	if rw.underlying == nil {
		return NoRowsAffected, fmt.Errorf("update: missing underlying db %w", ErrNilParameter)
	}
	if isNil(i) {
		return NoRowsAffected, fmt.Errorf("update: interface is missing %w", ErrNilParameter)
	}
	if len(fieldMaskPaths) == 0 && len(setToNullPaths) == 0 {
		return NoRowsAffected, errors.New("update: both fieldMaskPaths and setToNullPaths are missing")
	}
	opts := GetOpts(opt...)
	withOplog := opts.withOplog
	if withOplog && opts.newOplogMsg != nil {
		return NoRowsAffected, fmt.Errorf("update: both WithOplog and NewOplogMsg options have been specified: %w", ErrInvalidParameter)
	}

	// we need to filter out some non-updatable fields (like: CreateTime, etc)
	fieldMaskPaths = filterPaths(fieldMaskPaths)
	setToNullPaths = filterPaths(setToNullPaths)
	if len(fieldMaskPaths) == 0 && len(setToNullPaths) == 0 {
		return NoRowsAffected, fmt.Errorf("update: after filtering non-updated fields, there are no fields left in fieldMaskPaths or setToNullPaths")
	}

	updateFields, err := common.UpdateFields(i, fieldMaskPaths, setToNullPaths)
	if err != nil {
		return NoRowsAffected, fmt.Errorf("update: getting update fields failed: %w", err)
	}
	if len(updateFields) == 0 {
		return NoRowsAffected, fmt.Errorf("update: no fields matched using fieldMaskPaths %s", fieldMaskPaths)
	}

	// This is not a watchtower scope, but rather a gorm Scope:
	// https://godoc.org/github.com/jinzhu/gorm#DB.NewScope
	scope := rw.underlying.NewScope(i)
	if scope.PrimaryKeyZero() {
		return NoRowsAffected, fmt.Errorf("update: primary key is not set")
	}

	for _, f := range scope.PrimaryFields() {
		if contains(fieldMaskPaths, f.Name) {
			return NoRowsAffected, fmt.Errorf("update: not allowed on primary key field %s: %w", f.Name, ErrInvalidFieldMask)
		}
	}

	if withOplog {
		// let's validate oplog options before we start writing to the database
		_, err := validateOplogArgs(i, opts)
		if err != nil {
			return NoRowsAffected, fmt.Errorf("update: oplog validation failed %w", err)
		}
	}
	if vetter, ok := i.(VetForWriter); ok {
		if err := vetter.VetForWrite(ctx, rw, UpdateOp, WithFieldMaskPaths(fieldMaskPaths), WithNullPaths(setToNullPaths)); err != nil {
			return NoRowsAffected, fmt.Errorf("update: vet for write failed %w", err)
		}
	}
	var ticket *store.Ticket
	if withOplog {
		var err error
		ticket, err = rw.GetTicket(i)
		if err != nil {
			return NoRowsAffected, fmt.Errorf("update: unable to get ticket: %w", err)
		}
	}
	var underlying *gorm.DB
	switch {
	case opts.WithVersion > 0:
		if _, ok := scope.FieldByName("version"); !ok {
			return NoRowsAffected, fmt.Errorf("update: %s does not have a version field", scope.TableName())
		}
		underlying = rw.underlying.Model(i).Where("version = ?", opts.WithVersion).Updates(updateFields)
	default:
		underlying = rw.underlying.Model(i).Updates(updateFields)
	}
	if underlying.Error != nil {
		if err == gorm.ErrRecordNotFound {
			return NoRowsAffected, fmt.Errorf("update: failed %w", ErrRecordNotFound)
		}
		return NoRowsAffected, fmt.Errorf("update: failed %w", underlying.Error)
	}
	rowsUpdated := int(underlying.RowsAffected)
	if rowsUpdated > 0 && (withOplog || opts.newOplogMsg != nil) {
		// we don't want to change the inbound slices in opts, so we'll make our
		// own copy to pass to addOplog()
		oplogFieldMasks := make([]string, len(fieldMaskPaths))
		copy(oplogFieldMasks, fieldMaskPaths)
		oplogNullPaths := make([]string, len(setToNullPaths))
		copy(oplogNullPaths, setToNullPaths)
		oplogOpts := Options{
			oplogOpts:          opts.oplogOpts,
			withOplog:          opts.withOplog,
			WithFieldMaskPaths: oplogFieldMasks,
			WithNullPaths:      oplogNullPaths,
		}
		if withOplog {
			if err := rw.addOplog(ctx, UpdateOp, oplogOpts, ticket, i); err != nil {
				return rowsUpdated, fmt.Errorf("update: add oplog failed %w", err)
			}
		}
		if opts.newOplogMsg != nil {
			msg, err := rw.newOplogMessage(ctx, UpdateOp, i, WithFieldMaskPaths(oplogFieldMasks), WithNullPaths(oplogNullPaths))
			if err != nil {
				return rowsUpdated, fmt.Errorf("update: returning oplog failed %w", err)
			}
			*opts.newOplogMsg = *msg
		}
	}
	// we need to force a lookupAfterWrite so the resource returned is correctly initialized
	// from the db
	opt = append(opt, WithLookup(true))
	if err := rw.lookupAfterWrite(ctx, i, opt...); err != nil {
		return NoRowsAffected, fmt.Errorf("update: lookup error %w", err)
	}
	return rowsUpdated, nil
}

// Delete an object in the db with options: WithOplog and NewOplogMsg. WithOplog
// will write an oplog entry for the delete. NewOplogMsg will return in-memory
// oplog message.  WithOplog and NewOplogMsg cannot be used together. Delete
// returns the number of rows deleted and any errors.
func (rw *Db) Delete(ctx context.Context, i interface{}, opt ...Option) (int, error) {
	if rw.underlying == nil {
		return NoRowsAffected, fmt.Errorf("delete: missing underlying db %w", ErrNilParameter)
	}
	if isNil(i) {
		return NoRowsAffected, fmt.Errorf("delete: interface is missing %w", ErrNilParameter)
	}
	opts := GetOpts(opt...)
	withOplog := opts.withOplog
	if withOplog && opts.newOplogMsg != nil {
		return NoRowsAffected, fmt.Errorf("delete: both WithOplog and NewOplogMsg options have been specified: %w", ErrInvalidParameter)
	}
	// This is not a watchtower scope, but rather a gorm Scope:
	// https://godoc.org/github.com/jinzhu/gorm#DB.NewScope
	scope := rw.underlying.NewScope(i)
	if scope.PrimaryKeyZero() {
		return NoRowsAffected, fmt.Errorf("delete: primary key is not set")
	}
	if withOplog {
		_, err := validateOplogArgs(i, opts)
		if err != nil {
			return NoRowsAffected, fmt.Errorf("delete: oplog validation failed %w", err)
		}
	}
	var ticket *store.Ticket
	if withOplog {
		var err error
		ticket, err = rw.GetTicket(i)
		if err != nil {
			return NoRowsAffected, fmt.Errorf("delete: unable to get ticket: %w", err)
		}
	}
	underlying := rw.underlying.Delete(i)
	if underlying.Error != nil {
		return NoRowsAffected, fmt.Errorf("delete: failed %w", underlying.Error)
	}
	rowsDeleted := int(underlying.RowsAffected)
	if rowsDeleted > 0 && (withOplog || opts.newOplogMsg != nil) {
		if withOplog {
			if err := rw.addOplog(ctx, DeleteOp, opts, ticket, i); err != nil {
				return rowsDeleted, fmt.Errorf("delete: add oplog failed %w", err)
			}
		}
		if opts.newOplogMsg != nil {
			msg, err := rw.newOplogMessage(ctx, DeleteOp, i)
			if err != nil {
				return rowsDeleted, fmt.Errorf("delete: returning oplog failed %w", err)
			}
			*opts.newOplogMsg = *msg
		}
	}
	return rowsDeleted, nil
}

// DeleteItems will delete multiple items of the same type.
// Supported options: WithOplog.
func (rw *Db) DeleteItems(ctx context.Context, deleteItems []interface{}, opt ...Option) (int, error) {
	if rw.underlying == nil {
		return NoRowsAffected, fmt.Errorf("delete items: missing underlying db: %w", ErrNilParameter)
	}
	if len(deleteItems) == 0 {
		return NoRowsAffected, fmt.Errorf("delete items: no interfaces to delete: %w", ErrInvalidParameter)
	}
	// verify that createItems are all the same type.
	var foundType reflect.Type
	for i, v := range deleteItems {
		if i == 0 {
			foundType = reflect.TypeOf(v)
		}
		currentType := reflect.TypeOf(v)
		if foundType != currentType {
			return NoRowsAffected, fmt.Errorf("delete items: items contain disparate types.  item %d is not a %s: %w", i, foundType.Name(), ErrInvalidParameter)
		}
	}
	opts := GetOpts(opt...)
	var ticket *store.Ticket
	if opts.withOplog {
		_, err := validateOplogArgs(deleteItems[0], opts)
		if err != nil {
			return NoRowsAffected, fmt.Errorf("delete items: oplog validation failed: %w", err)
		}
		ticket, err = rw.getTicket(deleteItems[0])
		if err != nil {
			return NoRowsAffected, fmt.Errorf("delete items: unable to get ticket: %w", err)
		}
	}
	rowsDeleted := 0
	for _, item := range deleteItems {
		// calling delete directly on the underlying db, since the writer.Delete
		// doesn't provide capabilities needed here (which is different from the
		// relationship between Create and CreateItems).
		underlying := rw.underlying.Delete(item)
		if underlying.Error != nil {
			return rowsDeleted, fmt.Errorf("delete: failed: %w", underlying.Error)
		}
		rowsDeleted += int(underlying.RowsAffected)
	}
	if opts.withOplog && rowsDeleted > 0 {
		if err := rw.addOplogForItems(ctx, DeleteOp, opts, ticket, deleteItems); err != nil {
			return rowsDeleted, fmt.Errorf("delete items: unable to add oplog: %w", err)
		}
	}
	return rowsDeleted, nil
}

func validateOplogArgs(i interface{}, opts Options) (oplog.ReplayableMessage, error) {
	oplogArgs := opts.oplogOpts
	if oplogArgs.wrapper == nil {
		return nil, fmt.Errorf("error no wrapper WithOplog: %w", ErrNilParameter)
	}
	if len(oplogArgs.metadata) == 0 {
		return nil, fmt.Errorf("error no metadata for WithOplog: %w", ErrInvalidParameter)
	}
	replayable, ok := i.(oplog.ReplayableMessage)
	if !ok {
		return nil, errors.New("error not a replayable message for WithOplog")
	}
	return replayable, nil
}

<<<<<<< HEAD
// GetTicket returns an oplog ticket for the aggregate root of "i" which can
// be used to WriteOplogEntryWith for that aggregate root.
func (rw *Db) GetTicket(i interface{}) (*store.Ticket, error) {
=======
func (rw *Db) getTicketFor(aggregateName string) (*store.Ticket, error) {
	if rw.underlying == nil {
		return nil, fmt.Errorf("get ticket for %s: underlying db missing: %w", aggregateName, ErrNilParameter)
	}
	ticketer, err := oplog.NewGormTicketer(rw.underlying, oplog.WithAggregateNames(true))
	if err != nil {
		return nil, fmt.Errorf("get ticket for %s: unable to get Ticketer %w", aggregateName, err)
	}
	ticket, err := ticketer.GetTicket(aggregateName)
	if err != nil {
		return nil, fmt.Errorf("get ticket for %s: unable to get ticket %w", aggregateName, err)
	}
	return ticket, nil
}
func (rw *Db) getTicket(i interface{}) (*store.Ticket, error) {
>>>>>>> 3d85c7eb
	if rw.underlying == nil {
		return nil, fmt.Errorf("get ticket: underlying db missing: %w", ErrNilParameter)
	}
	if isNil(i) {
		return nil, fmt.Errorf("get ticket: interface is missing %w", ErrNilParameter)
	}
	replayable, ok := i.(oplog.ReplayableMessage)
	if !ok {
		return nil, fmt.Errorf("get ticket: not a replayable message %w", ErrInvalidParameter)
	}
	return rw.getTicketFor(replayable.TableName())
}

// addOplogForItems will add a multi-message oplog entry with one msg for each
// item. Items must all be of the same type.  Only CreateOp and DeleteOp are
// currently supported operations.
func (rw *Db) addOplogForItems(ctx context.Context, opType OpType, opts Options, ticket *store.Ticket, items []interface{}) error {
	oplogArgs := opts.oplogOpts
	if ticket == nil {
		return fmt.Errorf("oplog many: ticket is missing: %w", ErrNilParameter)
	}
	if items == nil {
		return fmt.Errorf("oplog many: items are missing: %w", ErrNilParameter)
	}
	if len(items) == 0 {
		return fmt.Errorf("oplog many: items is empty: %w", ErrInvalidParameter)
	}
	if oplogArgs.metadata == nil {
		return fmt.Errorf("oplog many: metadata is missing: %w", ErrNilParameter)
	}
	if oplogArgs.wrapper == nil {
		return fmt.Errorf("oplog many: wrapper is missing: %w", ErrNilParameter)
	}
	replayable, err := validateOplogArgs(items[0], opts)
	if err != nil {
		return fmt.Errorf("oplog many: oplog validation failed %w", err)
	}
	ticketer, err := oplog.NewGormTicketer(rw.underlying, oplog.WithAggregateNames(true))
	if err != nil {
		return fmt.Errorf("oplog many: unable to get Ticketer %w", err)
	}
	entry, err := oplog.NewEntry(
		replayable.TableName(),
		oplogArgs.metadata,
		oplogArgs.wrapper,
		ticketer,
	)
	if err != nil {
		return fmt.Errorf("oplog many: unable to create oplog entry %w", err)
	}
	oplogMsgs := []*oplog.Message{}
	var foundType reflect.Type
	for i, item := range items {
		if i == 0 {
			foundType = reflect.TypeOf(item)
		}
		currentType := reflect.TypeOf(item)
		if foundType != currentType {
			return fmt.Errorf("oplog many: items contains disparate types.  item %d is not a %s", i, foundType.Name())
		}
		replayable, ok := item.(oplog.ReplayableMessage)
		if !ok {
			return fmt.Errorf("oplog many: item %d not a replayable oplog message %w", i, ErrInvalidParameter)
		}
		msg := &oplog.Message{
			Message:  item.(proto.Message),
			TypeName: replayable.TableName(),
		}
		switch opType {
		case CreateOp:
			msg.OpType = oplog.OpType_OP_TYPE_CREATE
		case DeleteOp:
			msg.OpType = oplog.OpType_OP_TYPE_DELETE
		default:
			return fmt.Errorf("oplog many: operation type %v is not supported", opType)
		}
		oplogMsgs = append(oplogMsgs, msg)
	}
	if err := entry.WriteEntryWith(
		ctx,
		&oplog.GormWriter{Tx: rw.underlying},
		ticket,
		oplogMsgs...,
	); err != nil {
		return fmt.Errorf("oplog many: unable to write oplog entry %w", err)
	}
	return nil
}
func (rw *Db) addOplog(ctx context.Context, opType OpType, opts Options, ticket *store.Ticket, i interface{}) error {
	oplogArgs := opts.oplogOpts
	replayable, err := validateOplogArgs(i, opts)
	if err != nil {
		return err
	}
	if ticket == nil {
		return fmt.Errorf("add oplog: missing ticket %w", ErrNilParameter)
	}
	ticketer, err := oplog.NewGormTicketer(rw.underlying, oplog.WithAggregateNames(true))
	if err != nil {
		return fmt.Errorf("add oplog: unable to get Ticketer %w", err)
	}
	entry, err := oplog.NewEntry(
		replayable.TableName(),
		oplogArgs.metadata,
		oplogArgs.wrapper,
		ticketer,
	)
	if err != nil {
		return err
	}
	msg := oplog.Message{
		Message:  i.(proto.Message),
		TypeName: replayable.TableName(),
	}
	switch opType {
	case CreateOp:
		msg.OpType = oplog.OpType_OP_TYPE_CREATE
	case UpdateOp:
		msg.OpType = oplog.OpType_OP_TYPE_UPDATE
		msg.FieldMaskPaths = opts.WithFieldMaskPaths
		msg.SetToNullPaths = opts.WithNullPaths
	case DeleteOp:
		msg.OpType = oplog.OpType_OP_TYPE_DELETE
	default:
		return fmt.Errorf("add oplog: operation type %v is not supported", opType)
	}
	err = entry.WriteEntryWith(
		ctx,
		&oplog.GormWriter{Tx: rw.underlying},
		ticket,
		&msg,
	)
	if err != nil {
		return fmt.Errorf("add oplog: unable to write oplog entry: %w", err)
	}
	return nil
}

// WriteOplogEntryWith will write an oplog entry with the msgs provided for
// the ticket's aggregateName. No options are currently supported.
func (rw *Db) WriteOplogEntryWith(ctx context.Context, wrapper wrapping.Wrapper, ticket *store.Ticket, metadata oplog.Metadata, msgs []*oplog.Message, opt ...Option) error {
	if wrapper == nil {
		return fmt.Errorf("write oplog: wrapper is unset %w", ErrNilParameter)
	}
	if ticket == nil {
		return fmt.Errorf("write oplog: ticket is unset %w", ErrNilParameter)
	}
	if len(msgs) == 0 {
		return fmt.Errorf("write oplog: msgs are empty %w", ErrInvalidParameter)
	}
	if rw.underlying == nil {
		return fmt.Errorf("write oplog: underlying is unset %w", ErrNilParameter)
	}
	if metadata == nil {
		return fmt.Errorf("write oplog: metadata is unset %w", ErrNilParameter)
	}
	if len(metadata) == 0 {
		return fmt.Errorf("write oplog: metadata is empty %w", ErrInvalidParameter)
	}

	ticketer, err := oplog.NewGormTicketer(rw.underlying, oplog.WithAggregateNames(true))
	if err != nil {
		return fmt.Errorf("write oplog: unable to get Ticketer %w", err)
	}

	entry, err := oplog.NewEntry(
		ticket.Name,
		metadata,
		wrapper,
		ticketer,
	)
	if err != nil {
		return fmt.Errorf("write oplog: unable to create oplog entry: %w", err)
	}
	err = entry.WriteEntryWith(
		ctx,
		&oplog.GormWriter{Tx: rw.underlying},
		ticket,
		msgs...,
	)
	if err != nil {
		return fmt.Errorf("write oplog: unable to write oplog entry: %w", err)
	}
	return nil
}

func (rw *Db) newOplogMessage(ctx context.Context, opType OpType, i interface{}, opt ...Option) (*oplog.Message, error) {
	opts := GetOpts(opt...)
	replayable, ok := i.(oplog.ReplayableMessage)
	if !ok {
		return nil, errors.New("error not a replayable interface")
	}
	msg := oplog.Message{
		Message:  i.(proto.Message),
		TypeName: replayable.TableName(),
	}
	switch opType {
	case CreateOp:
		msg.OpType = oplog.OpType_OP_TYPE_CREATE
	case UpdateOp:
		msg.OpType = oplog.OpType_OP_TYPE_UPDATE
		msg.FieldMaskPaths = opts.WithFieldMaskPaths
		msg.SetToNullPaths = opts.WithNullPaths
	case DeleteOp:
		msg.OpType = oplog.OpType_OP_TYPE_DELETE
	default:
		return nil, fmt.Errorf("add oplog: operation type %v is not supported", opType)
	}
	return &msg, nil
}

// DoTx will wrap the Handler func passed within a transaction with retries
// you should ensure that any objects written to the db in your TxHandler are retryable, which
// means that the object may be sent to the db several times (retried), so things like the primary key must
// be reset before retry
func (w *Db) DoTx(ctx context.Context, retries uint, backOff Backoff, Handler TxHandler) (RetryInfo, error) {
	if w.underlying == nil {
		return RetryInfo{}, errors.New("do underlying db is nil")
	}
	info := RetryInfo{}
	for attempts := uint(1); ; attempts++ {
		if attempts > retries+1 {
			return info, fmt.Errorf("Too many retries: %d of %d", attempts-1, retries+1)
		}

		// step one of this, start a transaction...
		newTx := w.underlying.BeginTx(ctx, nil)

		rw := &Db{newTx}
		if err := Handler(rw, rw); err != nil {
			if err := newTx.Rollback().Error; err != nil {
				return info, err
			}
			if errors.Is(err, oplog.ErrTicketAlreadyRedeemed) {
				d := backOff.Duration(attempts)
				info.Retries++
				info.Backoff = info.Backoff + d
				time.Sleep(d)
				continue
			}
			return info, err
		}

		if err := newTx.Commit().Error; err != nil {
			if err := newTx.Rollback().Error; err != nil {
				return info, err
			}
			return info, err
		}
		return info, nil // it all worked!!!
	}
}

// LookupByName will lookup resource my its friendly name which must be unique
func (rw *Db) LookupByName(ctx context.Context, resource ResourceNamer, opt ...Option) error {
	if rw.underlying == nil {
		return errors.New("error underlying db nil for lookup by name")
	}
	if reflect.ValueOf(resource).Kind() != reflect.Ptr {
		return errors.New("error interface parameter must to be a pointer for lookup by name")
	}
	if resource.GetName() == "" {
		return errors.New("error name empty string for lookup by name")
	}
	if err := rw.underlying.Where("name = ?", resource.GetName()).First(resource).Error; err != nil {
		if err == gorm.ErrRecordNotFound {
			return ErrRecordNotFound
		}
		return err
	}
	return nil
}

// LookupByPublicId will lookup resource by its public_id or private_id, which
// must be unique. Options are ignored.
func (rw *Db) LookupById(ctx context.Context, resourceWithIder interface{}, opt ...Option) error {
	if rw.underlying == nil {
		return fmt.Errorf("lookup by id: underlying db nil %w", ErrNilParameter)
	}
	if reflect.ValueOf(resourceWithIder).Kind() != reflect.Ptr {
		return fmt.Errorf("lookup by id: interface parameter must to be a pointer %w", ErrInvalidParameter)
	}
	primaryKey, where, err := primaryKeyWhere(resourceWithIder)
	if err != nil {
		return fmt.Errorf("lookup by id: %w", err)
	}
	if err := rw.underlying.Where(where, primaryKey).First(resourceWithIder).Error; err != nil {
		if err == gorm.ErrRecordNotFound {
			return ErrRecordNotFound
		}
		return err
	}
	return nil
}

func primaryKeyWhere(resourceWithIder interface{}) (pkey string, w string, e error) {
	var primaryKey, where string
	switch resourceType := resourceWithIder.(type) {
	case ResourcePublicIder:
		primaryKey = resourceType.GetPublicId()
		where = "public_id = ?"
	case ResourcePrivateIder:
		primaryKey = resourceType.GetPrivateId()
		where = "private_id = ?"
	default:
		return "", "", fmt.Errorf("unsupported interface type %w", ErrInvalidParameter)
	}
	if primaryKey == "" {
		return "", "", fmt.Errorf("primary key unset %w", ErrInvalidParameter)
	}
	return primaryKey, where, nil
}

// LookupByPublicId will lookup resource by its public_id, which must be unique.
// Options are ignored.
func (rw *Db) LookupByPublicId(ctx context.Context, resource ResourcePublicIder, opt ...Option) error {
	return rw.LookupById(ctx, resource, opt...)
}

// LookupWhere will lookup the first resource using a where clause with parameters (it only returns the first one)
func (rw *Db) LookupWhere(ctx context.Context, resource interface{}, where string, args ...interface{}) error {
	if rw.underlying == nil {
		return errors.New("error underlying db nil for lookup by")
	}
	if reflect.ValueOf(resource).Kind() != reflect.Ptr {
		return errors.New("error interface parameter must to be a pointer for lookup by")
	}
	if err := rw.underlying.Where(where, args...).First(resource).Error; err != nil {
		if err == gorm.ErrRecordNotFound {
			return ErrRecordNotFound
		}
		return err
	}
	return nil
}

// SearchWhere will search for all the resources it can find using a where
// clause with parameters.  Supports the WithLimit option.  If
// WithLimit < 0, then unlimited results are returned.  If WithLimit == 0, then
// default limits are used for results.
func (rw *Db) SearchWhere(ctx context.Context, resources interface{}, where string, args []interface{}, opt ...Option) error {
	opts := GetOpts(opt...)
	if rw.underlying == nil {
		return errors.New("error underlying db nil for search by")
	}
	if reflect.ValueOf(resources).Kind() != reflect.Ptr {
		return errors.New("error interface parameter must to be a pointer for search by")
	}
	var err error
	switch {
	case opts.WithLimit < 0: // any negative number signals unlimited results
		err = rw.underlying.Where(where, args...).Find(resources).Error
	case opts.WithLimit == 0: // zero signals the default value and default limits
		err = rw.underlying.Limit(DefaultLimit).Where(where, args...).Find(resources).Error
	default:
		err = rw.underlying.Limit(opts.WithLimit).Where(where, args...).Find(resources).Error
	}
	if err != nil {
		// searching with a slice parameter does not return a gorm.ErrRecordNotFound
		return err
	}
	return nil
}

// filterPaths will filter out non-updatable fields
func filterPaths(paths []string) []string {
	if len(paths) == 0 {
		return nil
	}
	filtered := []string{}
	for _, p := range paths {
		switch {
		case strings.EqualFold(p, "CreateTime"):
			continue
		case strings.EqualFold(p, "UpdateTime"):
			continue
		case strings.EqualFold(p, "PublicId"):
			continue
		default:
			filtered = append(filtered, p)
		}
	}
	return filtered
}

func setFieldsToNil(i interface{}, fieldNames []string) {
	if err := Clear(i, fieldNames, 2); err != nil {
		// do nothing
	}
}

func isNil(i interface{}) bool {
	if i == nil {
		return true
	}
	switch reflect.TypeOf(i).Kind() {
	case reflect.Ptr, reflect.Map, reflect.Array, reflect.Chan, reflect.Slice:
		return reflect.ValueOf(i).IsNil()
	}
	return false
}

func contains(ss []string, t string) bool {
	for _, s := range ss {
		if strings.EqualFold(s, t) {
			return true
		}
	}
	return false
}

// Clear sets fields in the value pointed to by i to their zero value.
// Clear descends i to depth clearing fields at each level. i must be a
// pointer to a struct. Cycles in i are not detected.
//
// A depth of 2 will change i and i's children. A depth of 1 will change i
// but no children of i. A depth of 0 will return with no changes to i.
func Clear(i interface{}, fields []string, depth int) error {
	if len(fields) == 0 || depth == 0 {
		return nil
	}
	fm := make(map[string]bool)
	for _, f := range fields {
		fm[f] = true
	}

	v := reflect.ValueOf(i)

	switch v.Kind() {
	default:
		return ErrInvalidParameter
	case reflect.Ptr:
		if v.IsNil() || v.Elem().Kind() != reflect.Struct {
			return ErrInvalidParameter
		}
		clear(v, fm, depth)
	}
	return nil
}

func clear(v reflect.Value, fields map[string]bool, depth int) {
	if depth == 0 {
		return
	}
	depth--

	switch v.Kind() {
	case reflect.Ptr:
		clear(v.Elem(), fields, depth+1)
	case reflect.Struct:
		typeOfT := v.Type()
		for i := 0; i < v.NumField(); i++ {
			f := v.Field(i)
			if ok := fields[typeOfT.Field(i).Name]; ok {
				if f.IsValid() && f.CanSet() {
					f.Set(reflect.Zero(f.Type()))
				}
				continue
			}
			clear(f, fields, depth)
		}
	}
}<|MERGE_RESOLUTION|>--- conflicted
+++ resolved
@@ -288,7 +288,7 @@
 		if err != nil {
 			return fmt.Errorf("create items: oplog validation failed: %w", err)
 		}
-		ticket, err = rw.getTicket(createItems[0])
+		ticket, err = rw.GetTicket(createItems[0])
 		if err != nil {
 			return fmt.Errorf("create items: unable to get ticket: %w", err)
 		}
@@ -523,7 +523,7 @@
 		if err != nil {
 			return NoRowsAffected, fmt.Errorf("delete items: oplog validation failed: %w", err)
 		}
-		ticket, err = rw.getTicket(deleteItems[0])
+		ticket, err = rw.GetTicket(deleteItems[0])
 		if err != nil {
 			return NoRowsAffected, fmt.Errorf("delete items: unable to get ticket: %w", err)
 		}
@@ -562,27 +562,24 @@
 	return replayable, nil
 }
 
-<<<<<<< HEAD
+func (rw *Db) getTicketFor(aggregateName string) (*store.Ticket, error) {
+	if rw.underlying == nil {
+		return nil, fmt.Errorf("get ticket for %s: underlying db missing: %w", aggregateName, ErrNilParameter)
+	}
+	ticketer, err := oplog.NewGormTicketer(rw.underlying, oplog.WithAggregateNames(true))
+	if err != nil {
+		return nil, fmt.Errorf("get ticket for %s: unable to get Ticketer %w", aggregateName, err)
+	}
+	ticket, err := ticketer.GetTicket(aggregateName)
+	if err != nil {
+		return nil, fmt.Errorf("get ticket for %s: unable to get ticket %w", aggregateName, err)
+	}
+	return ticket, nil
+}
+
 // GetTicket returns an oplog ticket for the aggregate root of "i" which can
 // be used to WriteOplogEntryWith for that aggregate root.
 func (rw *Db) GetTicket(i interface{}) (*store.Ticket, error) {
-=======
-func (rw *Db) getTicketFor(aggregateName string) (*store.Ticket, error) {
-	if rw.underlying == nil {
-		return nil, fmt.Errorf("get ticket for %s: underlying db missing: %w", aggregateName, ErrNilParameter)
-	}
-	ticketer, err := oplog.NewGormTicketer(rw.underlying, oplog.WithAggregateNames(true))
-	if err != nil {
-		return nil, fmt.Errorf("get ticket for %s: unable to get Ticketer %w", aggregateName, err)
-	}
-	ticket, err := ticketer.GetTicket(aggregateName)
-	if err != nil {
-		return nil, fmt.Errorf("get ticket for %s: unable to get ticket %w", aggregateName, err)
-	}
-	return ticket, nil
-}
-func (rw *Db) getTicket(i interface{}) (*store.Ticket, error) {
->>>>>>> 3d85c7eb
 	if rw.underlying == nil {
 		return nil, fmt.Errorf("get ticket: underlying db missing: %w", ErrNilParameter)
 	}
