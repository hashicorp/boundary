package db

import (
	"testing"

	"github.com/hashicorp/watchtower/internal/oplog"
	"github.com/stretchr/testify/assert"
)

// Test_getOpts provides unit tests for GetOpts and all the options
func Test_getOpts(t *testing.T) {
	t.Parallel()
	t.Run("WithOplog", func(t *testing.T) {
		assert := assert.New(t)
		// test default of false
		opts := GetOpts()
		testOpts := getDefaultOptions()
		testOpts.withOplog = false
		assert.Equal(opts, testOpts)

		wrapper := TestWrapper(t)
		md := oplog.Metadata{
			"key-only":   nil,
			"deployment": []string{"amex"},
			"project":    []string{"central-info-systems", "local-info-systems"},
		}
		// try setting to true
		opts = GetOpts(WithOplog(wrapper, md))
		testOpts = getDefaultOptions()
		testOpts.withOplog = true
		testOpts.oplogOpts = oplogOpts{
			wrapper:  wrapper,
			metadata: md,
		}
		assert.Equal(opts, testOpts)
	})
	t.Run("WithLookup", func(t *testing.T) {
		assert := assert.New(t)
		// test default of true
		opts := GetOpts()
		testOpts := getDefaultOptions()
		testOpts.withLookup = false
		assert.Equal(opts, testOpts)

		// try setting to false
		opts = GetOpts(WithLookup(true))
		testOpts = getDefaultOptions()
		testOpts.withLookup = true
		assert.Equal(opts, testOpts)
	})
	t.Run("WithFieldMaskPaths", func(t *testing.T) {
		assert := assert.New(t)
		// test default of []string{}
		opts := GetOpts()
		testOpts := getDefaultOptions()
		testOpts.WithFieldMaskPaths = []string{}
		assert.Equal(opts, testOpts)

		testPaths := []string{"alice", "bob"}
		opts = GetOpts(WithFieldMaskPaths(testPaths))
		testOpts = getDefaultOptions()
		testOpts.WithFieldMaskPaths = testPaths
		assert.Equal(opts, testOpts)
	})
	t.Run("WithNullPaths", func(t *testing.T) {
		assert := assert.New(t)
		// test default of []string{}
		opts := GetOpts()
		testOpts := getDefaultOptions()
		testOpts.WithNullPaths = []string{}
		assert.Equal(opts, testOpts)

		testPaths := []string{"alice", "bob"}
		opts = GetOpts(WithNullPaths(testPaths))
		testOpts = getDefaultOptions()
		testOpts.WithNullPaths = testPaths
		assert.Equal(opts, testOpts)
	})
	t.Run("WithLimit", func(t *testing.T) {
		assert := assert.New(t)
		// test default of 0
		opts := GetOpts()
		testOpts := getDefaultOptions()
		testOpts.WithLimit = 0
		assert.Equal(opts, testOpts)

		opts = GetOpts(WithLimit(-1))
		testOpts = getDefaultOptions()
		testOpts.WithLimit = -1
		assert.Equal(opts, testOpts)

		opts = GetOpts(WithLimit(1))
		testOpts = getDefaultOptions()
		testOpts.WithLimit = 1
		assert.Equal(opts, testOpts)
	})
<<<<<<< HEAD
	t.Run("NewOplogMsg", func(t *testing.T) {
		assert := assert.New(t)
		// test default of false
		opts := GetOpts()
		testOpts := getDefaultOptions()
		testOpts.newOplogMsg = nil
		assert.Equal(opts, testOpts)

		msg := oplog.Message{}
		// try setting to true
		opts = GetOpts(NewOplogMsg(&msg))
		testOpts = getDefaultOptions()
		testOpts.newOplogMsg = &msg
=======
	t.Run("WithVersion", func(t *testing.T) {
		assert := assert.New(t)
		// test default of 0
		opts := GetOpts()
		testOpts := getDefaultOptions()
		testOpts.WithVersion = 0
		assert.Equal(opts, testOpts)
		opts = GetOpts(WithVersion(2))
		testOpts = getDefaultOptions()
		testOpts.WithVersion = 2
>>>>>>> 66412447
		assert.Equal(opts, testOpts)
	})
}<|MERGE_RESOLUTION|>--- conflicted
+++ resolved
@@ -94,7 +94,6 @@
 		testOpts.WithLimit = 1
 		assert.Equal(opts, testOpts)
 	})
-<<<<<<< HEAD
 	t.Run("NewOplogMsg", func(t *testing.T) {
 		assert := assert.New(t)
 		// test default of false
@@ -108,7 +107,8 @@
 		opts = GetOpts(NewOplogMsg(&msg))
 		testOpts = getDefaultOptions()
 		testOpts.newOplogMsg = &msg
-=======
+		assert.Equal(opts, testOpts)
+	})
 	t.Run("WithVersion", func(t *testing.T) {
 		assert := assert.New(t)
 		// test default of 0
@@ -119,7 +119,6 @@
 		opts = GetOpts(WithVersion(2))
 		testOpts = getDefaultOptions()
 		testOpts.WithVersion = 2
->>>>>>> 66412447
 		assert.Equal(opts, testOpts)
 	})
 }