package db

import (
	"context"
	"crypto/rand"
	"strconv"
	"testing"
	"time"

	_ "github.com/golang-migrate/migrate/v4/database/postgres"
	_ "github.com/golang-migrate/migrate/v4/source/file"
	wrapping "github.com/hashicorp/go-kms-wrapping"
	"github.com/hashicorp/go-kms-wrapping/wrappers/aead"
	"github.com/hashicorp/watchtower/internal/oplog"
	"github.com/hashicorp/watchtower/internal/oplog/store"
	"github.com/jinzhu/gorm"
	"github.com/stretchr/testify/assert"
)

// setup the tests (initialize the database one-time and intialized testDatabaseURL)
func TestSetup(t *testing.T, dialect string) (func() error, *gorm.DB, string) {
	cleanup := func() error { return nil }
	var url string
	var err error
	cleanup, url, _, err = InitDbInDocker(dialect)
	if err != nil {
		t.Fatal(err)
	}
	db, err := gorm.Open(dialect, url)
	if err != nil {
		t.Fatal(err)
	}
	return cleanup, db, url
}

// TestWrapper initializes an AEAD wrapping.Wrapper for testing the oplog
func TestWrapper(t *testing.T) wrapping.Wrapper {
	rootKey := make([]byte, 32)
	n, err := rand.Read(rootKey)
	if err != nil {
		t.Fatal(err)
	}
	if n != 32 {
		t.Fatal(n)
	}
	root := aead.NewWrapper(nil)
	if err := root.SetAESGCMKeyBytes(rootKey); err != nil {
		t.Fatal(err)
	}
	return root
<<<<<<< HEAD
}

// TestVerifyOplog will verify that there is an oplog entry
func TestVerifyOplog(t *testing.T, r Reader, resourcePublicId string, opt ...TestOption) {
	t.Helper()
	assert := assert.New(t)

	// sql where clauses
	const (
		whereBase = `
      key = 'resource-public-id'
and value = ?
`
		whereOptype = `
and entry_id in (
  select entry_id
    from oplog_metadata
	 where key = 'op-type'
     and value = ?
)
`
		whereCreateNotBefore = `
and create_time > NOW()::timestamp - (interval '1 second' * ?)
`
	)

	opts := getTestOpts(opt...)
	withOperation := opts.withOperation
	withCreateNotBefore := opts.withCreateNotBefore

	where := whereBase
	whereArgs := []interface{}{
		resourcePublicId,
	}

	if withOperation != oplog.OpType_OP_TYPE_UNSPECIFIED {
		where = where + whereOptype
		whereArgs = append(whereArgs, strconv.Itoa(int(withOperation)))
	}

	if withCreateNotBefore != nil {
		where = where + whereCreateNotBefore
		whereArgs = append(whereArgs, int(*withCreateNotBefore))
	}

	var metadata store.Metadata
	if err := r.LookupWhere(context.Background(), &metadata, where, whereArgs...); err != nil {
		assert.NoError(err)
		return
	}

	var foundEntry oplog.Entry
	if err := r.LookupWhere(context.Background(), &foundEntry, "id = ?", metadata.EntryId); err != nil {
		assert.NoError(err)
		return
	}
}

// getTestOpts - iterate the inbound TestOptions and return a struct
func getTestOpts(opt ...TestOption) testOptions {
	opts := getDefaultTestOptions()
	for _, o := range opt {
		o(&opts)
	}
	return opts
}

// TestOption - how Options are passed as arguments
type TestOption func(*testOptions)

// options = how options are represented
type testOptions struct {
	withCreateNotBefore *int
	withOperation       oplog.OpType
}

func getDefaultTestOptions() testOptions {
	return testOptions{
		withCreateNotBefore: nil,
		withOperation:       oplog.OpType_OP_TYPE_UNSPECIFIED,
	}
}

// WithCreateNotBefore provides an option to specify that the create time is not
// before (nbf) N seconds
func WithCreateNotBefore(nbfDuration time.Duration) TestOption {
	return func(o *testOptions) {
		secs := int(nbfDuration.Truncate(time.Second).Seconds())
		o.withCreateNotBefore = &secs
	}
}

// WithOperation provides an option to specify the operation type
func WithOperation(op oplog.OpType) TestOption {
	return func(o *testOptions) {
		o.withOperation = op
	}
=======
>>>>>>> f8b456f3
}<|MERGE_RESOLUTION|>--- conflicted
+++ resolved
@@ -48,7 +48,6 @@
 		t.Fatal(err)
 	}
 	return root
-<<<<<<< HEAD
 }
 
 // TestVerifyOplog will verify that there is an oplog entry
@@ -146,6 +145,4 @@
 	return func(o *testOptions) {
 		o.withOperation = op
 	}
-=======
->>>>>>> f8b456f3
-}+}
