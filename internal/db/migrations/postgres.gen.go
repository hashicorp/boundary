--- conflicted
+++ resolved
@@ -357,8 +357,6 @@
 drop trigger if exists iam_scope_insert;
 drop function if exists iam_sub_scopes_func;
 drop table if exists iam_user cascade;
-<<<<<<< HEAD
-=======
 drop function iam_sub_scopes_func cascade;
 
 -- TODO: we cannot "drop function update_time_column cascade" since it will
@@ -368,7 +366,6 @@
 
 drop trigger if exists update_iam_scope_update_time on iam_scope;
 drop trigger if exists update_iam_scope_create_time on iam_scope;
->>>>>>> d374ac6d
 
 COMMIT;
 `),
@@ -552,6 +549,187 @@
 
 `),
 	},
+	"migrations/05_iam.down.sql": {
+		name: "05_iam.down.sql",
+		bytes: []byte(`
+BEGIN;
+
+drop table if exists iam_auth_method cascade;
+drop table if exists  iam_role cascade;
+drop table if exists iam_group_member_type_enm cascade;
+drop table if exists iam_group cascade cascade;
+drop table if exists iam_group_member_user cascade;
+drop view if exists iam_group_member;
+drop table if exists iam_auth_method_type_enm cascade;
+drop table if exists iam_action_enm cascade;
+drop table if exists iam_role_type_enm cascade;
+drop table if exists iam_role_user cascade;
+drop table if exists iam_role_group cascade;
+drop table if exists iam_role_grant cascade;
+drop view if exists iam_assigned_role;
+
+
+COMMIT;
+`),
+	},
+	"migrations/05_iam.up.sql": {
+		name: "05_iam.up.sql",
+		bytes: []byte(`
+BEGIN;
+
+CREATE OR REPLACE FUNCTION update_time_column() RETURNS TRIGGER 
+SET SCHEMA
+  'public' LANGUAGE plpgsql AS $$
+BEGIN
+   IF row(NEW.*) IS DISTINCT FROM row(OLD.*) THEN
+      NEW.update_time = now(); 
+      RETURN NEW;
+   ELSE
+      RETURN OLD;
+   END IF;
+END;
+$$;
+
+
+CREATE TABLE iam_group (
+    public_id wt_public_id not null primary key,
+    create_time wt_timestamp,
+    update_time wt_timestamp,
+    name text,
+    description text,
+    scope_id wt_public_id NOT NULL REFERENCES iam_scope(public_id) ON DELETE CASCADE ON UPDATE CASCADE,
+    unique(name, scope_id),
+    disabled BOOLEAN NOT NULL default FALSE
+  );
+  
+CREATE TRIGGER update_iam_group_update_time 
+BEFORE UPDATE ON iam_group FOR EACH ROW EXECUTE PROCEDURE update_time_column();
+
+CREATE TABLE iam_group_member_user (
+    create_time wt_timestamp,
+    group_id wt_public_id NOT NULL REFERENCES iam_group(public_id) ON DELETE CASCADE ON UPDATE CASCADE,
+    member_id wt_public_id NOT NULL REFERENCES iam_user(public_id) ON DELETE CASCADE ON UPDATE CASCADE,
+    primary key (group_id, member_id)
+  );
+
+
+CREATE VIEW iam_group_member AS
+SELECT
+  *, 'user' as type
+FROM iam_group_member_user;
+
+CREATE TABLE iam_group_member_type_enm (
+    string text NOT NULL primary key CHECK(string IN ('unknown', 'user'))
+  );
+INSERT INTO iam_group_member_type_enm (string)
+values
+  ('unknown'),
+  ('user');
+
+
+
+CREATE TABLE iam_auth_method (
+    public_id wt_public_id not null primary key, 
+    create_time wt_timestamp,
+    update_time wt_timestamp,
+    name text,
+    description text,
+    scope_id wt_public_id NOT NULL REFERENCES iam_scope_organization(scope_id) ON DELETE CASCADE ON UPDATE CASCADE,
+    unique(name, scope_id),
+    disabled BOOLEAN NOT NULL default FALSE,
+    type text NOT NULL
+  );
+
+
+CREATE TABLE iam_role (
+    public_id wt_public_id not null primary key,
+    create_time wt_timestamp,
+    update_time wt_timestamp,
+    name text,
+    description text,
+    scope_id wt_public_id NOT NULL REFERENCES iam_scope(public_id) ON DELETE CASCADE ON UPDATE CASCADE,
+    unique(name, scope_id),
+    disabled BOOLEAN NOT NULL default FALSE
+  );
+
+
+
+CREATE TABLE iam_auth_method_type_enm (
+    string text NOT NULL primary key CHECK(string IN ('unknown', 'userpass', 'oidc'))
+  );
+INSERT INTO iam_auth_method_type_enm (string)
+values
+  ('unknown'),
+  ('userpass'),
+  ('oidc');
+ALTER TABLE iam_auth_method
+ADD
+  FOREIGN KEY (type) REFERENCES iam_auth_method_type_enm(string);
+
+CREATE TABLE iam_action_enm (
+    string text NOT NULL primary key CHECK(
+      string IN (
+        'unknown',
+        'list',
+        'create',
+        'update',
+        'edit',
+        'delete',
+        'authen'
+      )
+    )
+  );
+
+INSERT INTO iam_action_enm (string)
+values
+  ('unknown'),
+  ('list'),
+  ('create'),
+  ('update'),
+  ('edit'),
+  ('delete'),
+  ('authen');
+
+CREATE TABLE iam_role_user (
+    create_time wt_timestamp,
+    role_id wt_public_id NOT NULL REFERENCES iam_role(public_id) ON DELETE CASCADE ON UPDATE CASCADE,
+    principal_id wt_public_id NOT NULL REFERENCES iam_user(public_id) ON DELETE CASCADE ON UPDATE CASCADE,
+    primary key (role_id, principal_id)
+  );
+
+CREATE TABLE iam_role_group (
+    create_time wt_timestamp,
+    role_id wt_public_id NOT NULL REFERENCES iam_role(public_id) ON DELETE CASCADE ON UPDATE CASCADE,
+    principal_id wt_public_id NOT NULL REFERENCES iam_group(public_id) ON DELETE CASCADE ON UPDATE CASCADE,
+    primary key (role_id, principal_id)
+  );
+
+CREATE VIEW iam_assigned_role AS
+SELECT
+  -- intentionally using * to specify the view which requires that the concrete role assignment tables match
+  *, 'user' as type
+FROM iam_role_user
+UNION
+select
+  -- intentionally using * to specify the view which requires that the concrete role assignment tables match
+  *, 'group' as type
+from iam_role_group;
+
+
+
+CREATE TABLE iam_role_grant (
+    public_id wt_public_id not null primary key,
+    create_time wt_timestamp,
+    update_time wt_timestamp,
+    description text,
+    role_id wt_public_id NOT NULL REFERENCES iam_role(public_id) ON DELETE CASCADE ON UPDATE CASCADE,
+    "grant" text NOT NULL
+  );
+
+  COMMIT;
+
+`),
+	},
 	"migrations/10_static_host.down.sql": {
 		name: "10_static_host.down.sql",
 		bytes: []byte(`
@@ -688,283 +866,6 @@
 
 commit;
 
-
-CREATE TABLE iam_user (
-    public_id wt_public_id not null primary key,
-    create_time wt_timestamp,
-    update_time wt_timestamp,
-    name text,
-    description text,
-    scope_id wt_public_id NOT NULL REFERENCES iam_scope_organization(scope_id) ON DELETE CASCADE ON UPDATE CASCADE,
-    unique(name, scope_id),
-    disabled BOOLEAN NOT NULL default FALSE
-  );
-
-
-  COMMIT;
-
-`),
-	},
-	"migrations/05_iam.down.sql": {
-		name: "05_iam.down.sql",
-		bytes: []byte(`
-BEGIN;
-
-drop table if exists iam_auth_method cascade;
-drop table if exists  iam_role cascade;
-drop table if exists iam_group_member_type_enm cascade;
-drop table if exists iam_group cascade cascade;
-drop table if exists iam_group_member_user cascade;
-drop view if exists iam_group_member;
-drop table if exists iam_auth_method_type_enm cascade;
-drop table if exists iam_action_enm cascade;
-drop table if exists iam_role_type_enm cascade;
-drop table if exists iam_role_user cascade;
-drop table if exists iam_role_group cascade;
-drop table if exists iam_role_grant cascade;
-drop view if exists iam_assigned_role;
-
-
-COMMIT;
-`),
-	},
-	"migrations/05_iam.up.sql": {
-		name: "05_iam.up.sql",
-		bytes: []byte(`
-BEGIN;
-
-CREATE OR REPLACE FUNCTION update_time_column() RETURNS TRIGGER 
-SET SCHEMA
-  'public' LANGUAGE plpgsql AS $$
-BEGIN
-   IF row(NEW.*) IS DISTINCT FROM row(OLD.*) THEN
-      NEW.update_time = now(); 
-      RETURN NEW;
-   ELSE
-      RETURN OLD;
-   END IF;
-END;
-$$;
-
-
-CREATE TABLE iam_group (
-    public_id wt_public_id not null primary key,
-    create_time wt_timestamp,
-    update_time wt_timestamp,
-    name text,
-    description text,
-    scope_id wt_public_id NOT NULL REFERENCES iam_scope(public_id) ON DELETE CASCADE ON UPDATE CASCADE,
-    unique(name, scope_id),
-    disabled BOOLEAN NOT NULL default FALSE
-  );
-  
-CREATE TRIGGER update_iam_group_update_time 
-BEFORE UPDATE ON iam_group FOR EACH ROW EXECUTE PROCEDURE update_time_column();
-
-CREATE TABLE iam_group_member_user (
-    create_time wt_timestamp,
-    group_id wt_public_id NOT NULL REFERENCES iam_group(public_id) ON DELETE CASCADE ON UPDATE CASCADE,
-    member_id wt_public_id NOT NULL REFERENCES iam_user(public_id) ON DELETE CASCADE ON UPDATE CASCADE,
-    primary key (group_id, member_id)
-  );
-
-
-CREATE VIEW iam_group_member AS
-SELECT
-  *, 'user' as type
-FROM iam_group_member_user;
-
-CREATE TABLE iam_group_member_type_enm (
-    string text NOT NULL primary key CHECK(string IN ('unknown', 'user'))
-  );
-INSERT INTO iam_group_member_type_enm (string)
-values
-  ('unknown'),
-  ('user');
-
-
-
-CREATE TABLE iam_auth_method (
-    public_id wt_public_id not null primary key, 
-    create_time wt_timestamp,
-    update_time wt_timestamp,
-    name text,
-    description text,
-    scope_id wt_public_id NOT NULL REFERENCES iam_scope_organization(scope_id) ON DELETE CASCADE ON UPDATE CASCADE,
-    unique(name, scope_id),
-    disabled BOOLEAN NOT NULL default FALSE,
-    type text NOT NULL
-  );
-
-
-CREATE TABLE iam_role (
-    public_id wt_public_id not null primary key,
-    create_time wt_timestamp,
-    update_time wt_timestamp,
-    name text,
-    description text,
-    scope_id wt_public_id NOT NULL REFERENCES iam_scope(public_id) ON DELETE CASCADE ON UPDATE CASCADE,
-    unique(name, scope_id),
-    disabled BOOLEAN NOT NULL default FALSE
-  );
-
-
-
-CREATE TABLE iam_auth_method_type_enm (
-    string text NOT NULL primary key CHECK(string IN ('unknown', 'userpass', 'oidc'))
-  );
-INSERT INTO iam_auth_method_type_enm (string)
-values
-  ('unknown'),
-  ('userpass'),
-  ('oidc');
-ALTER TABLE iam_auth_method
-ADD
-  FOREIGN KEY (type) REFERENCES iam_auth_method_type_enm(string);
-
-CREATE TABLE iam_action_enm (
-    string text NOT NULL primary key CHECK(
-      string IN (
-        'unknown',
-        'list',
-        'create',
-        'update',
-        'edit',
-        'delete',
-        'authen'
-      )
-    )
-  );
-
-INSERT INTO iam_action_enm (string)
-values
-  ('unknown'),
-  ('list'),
-  ('create'),
-  ('update'),
-  ('edit'),
-  ('delete'),
-  ('authen');
-
-CREATE TABLE iam_role_user (
-    create_time wt_timestamp,
-    role_id wt_public_id NOT NULL REFERENCES iam_role(public_id) ON DELETE CASCADE ON UPDATE CASCADE,
-    principal_id wt_public_id NOT NULL REFERENCES iam_user(public_id) ON DELETE CASCADE ON UPDATE CASCADE,
-    primary key (role_id, principal_id)
-  );
-
-CREATE TABLE iam_role_group (
-    create_time wt_timestamp,
-    role_id wt_public_id NOT NULL REFERENCES iam_role(public_id) ON DELETE CASCADE ON UPDATE CASCADE,
-    principal_id wt_public_id NOT NULL REFERENCES iam_group(public_id) ON DELETE CASCADE ON UPDATE CASCADE,
-    primary key (role_id, principal_id)
-  );
-
-CREATE VIEW iam_assigned_role AS
-SELECT
-  -- intentionally using * to specify the view which requires that the concrete role assignment tables match
-  *, 'user' as type
-FROM iam_role_user
-UNION
-select
-  -- intentionally using * to specify the view which requires that the concrete role assignment tables match
-  *, 'group' as type
-from iam_role_group;
-
-
-
-CREATE TABLE iam_role_grant (
-    public_id wt_public_id not null primary key,
-    create_time wt_timestamp,
-    update_time wt_timestamp,
-    description text,
-    role_id wt_public_id NOT NULL REFERENCES iam_role(public_id) ON DELETE CASCADE ON UPDATE CASCADE,
-    "grant" text NOT NULL
-  );
-
-  COMMIT;
-
-`),
-	},
-	"migrations/10_static_host.down.sql": {
-		name: "10_static_host.down.sql",
-		bytes: []byte(`
-begin;
-
-  drop table static_host_set_member cascade;
-  drop table static_host_set cascade;
-  drop table static_host cascade;
-  drop table static_host_catalog cascade;
-
-commit;
-
-`),
-	},
-	"migrations/10_static_host.up.sql": {
-		name: "10_static_host.up.sql",
-		bytes: []byte(`
-begin;
-
-  create table static_host_catalog (
-    public_id wt_public_id primary key,
-    scope_id wt_public_id not null
-      references iam_scope (public_id)
-      on delete cascade
-      on update cascade,
-    name text,
-    description text,
-    create_time wt_timestamp,
-    update_time wt_timestamp,
-    unique(scope_id, name)
-  );
-
-  create table static_host (
-    public_id wt_public_id primary key,
-    static_host_catalog_id wt_public_id not null
-      references static_host_catalog (public_id)
-      on delete cascade
-      on update cascade,
-    name text,
-    description text,
-    address text not null
-    check(
-      length(trim(address)) > 7
-      and
-      length(trim(address)) < 256
-    ),
-    create_time wt_timestamp,
-    update_time wt_timestamp,
-    unique(static_host_catalog_id, name)
-  );
-
-  create table static_host_set (
-    public_id wt_public_id primary key,
-    static_host_catalog_id wt_public_id not null
-      references static_host_catalog (public_id)
-      on delete cascade
-      on update cascade,
-    name text,
-    description text,
-    create_time wt_timestamp,
-    update_time wt_timestamp,
-    unique(static_host_catalog_id, name)
-  );
-
-  create table static_host_set_member (
-    static_host_set_id wt_public_id
-      references static_host_set (public_id)
-      on delete cascade
-      on update cascade,
-    static_host_id wt_public_id
-      references static_host (public_id)
-      on delete cascade
-      on update cascade,
-    primary key(static_host_set_id, static_host_id)
-  );
-
-commit;
-
-
 `),
 	},
 }