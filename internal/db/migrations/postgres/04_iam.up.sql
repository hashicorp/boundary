begin;

<<<<<<< HEAD
CREATE OR REPLACE FUNCTION update_time_column() RETURNS TRIGGER 
SET SCHEMA
  'public' LANGUAGE plpgsql AS $$
BEGIN
   IF row(NEW.*) IS DISTINCT FROM row(OLD.*) THEN
      NEW.update_time = now(); 
      RETURN NEW;
   ELSE
      RETURN OLD;
   END IF;
END;
$$;

CREATE TABLE iam_scope_type_enm (
  string text NOT NULL primary key CHECK(string IN ('unknown', 'organization', 'project'))
=======
create table iam_scope_type_enm (
  string text not null primary key check(string in ('unknown', 'organization', 'project'))
>>>>>>> ef6edbd5
);

insert into iam_scope_type_enm (string)
values
  ('unknown'),
  ('organization'),
  ('project');

 
create table iam_scope (
    public_id wt_public_id primary key,
    create_time wt_timestamp,
    update_time wt_timestamp,
    name text,
    type text not null references iam_scope_type_enm(string) check(
      (
        type = 'organization'
        and parent_id = null
      )
      or (
        type = 'project'
        and parent_id is not null
      )
    ),
    description text,
    parent_id text references iam_scope(public_id) on delete cascade on update cascade
  );

create table iam_scope_organization (
    scope_id wt_public_id not null unique references iam_scope(public_id) on delete cascade on update cascade,
    name text unique,
    primary key(scope_id)
  );

create table iam_scope_project (
    scope_id wt_public_id not null references iam_scope(public_id) on delete cascade on update cascade,
    parent_id wt_public_id not null references iam_scope_organization(scope_id) on delete cascade on update cascade,
    name text,
    unique(parent_id, name),
    primary key(scope_id, parent_id)
  );

create or replace function 
  iam_sub_scopes_func() 
  returns trigger
as $$ 
declare parent_type int;
begin 
  if new.type = 'organization' then
    insert into iam_scope_organization (scope_id, name)
    values
      (new.public_id, new.name);
    return new;
  end if;
  if new.type = 'project' then
    insert into iam_scope_project (scope_id, parent_id, name)
    values
      (new.public_id, new.parent_id, new.name);
    return new;
  end if;
  raise exception 'unknown scope type';
end;
$$ language plpgsql;

<<<<<<< HEAD
CREATE
  OR REPLACE FUNCTION iam_sub_scopes_func() RETURNS TRIGGER
SET SCHEMA
  'public' LANGUAGE plpgsql AS $$ DECLARE parent_type INT;
BEGIN IF new.type = 'organization' THEN
insert into iam_scope_organization (scope_id, name)
values
  (new.public_id, new.name);
return NEW;
END IF;
IF new.type = 'project' THEN
insert into iam_scope_project (scope_id, parent_id, name)
values
  (new.public_id, new.parent_id, new.name);
return NEW;
END IF;
RAISE EXCEPTION 'unknown scope type';
END;
$$;


CREATE TRIGGER iam_scope_insert
AFTER
insert ON iam_scope FOR EACH ROW EXECUTE PROCEDURE iam_sub_scopes_func();


CREATE
  OR REPLACE FUNCTION iam_immutable_scope_type_func() RETURNS TRIGGER
SET SCHEMA
  'public' LANGUAGE plpgsql AS $$ DECLARE parent_type INT;
BEGIN IF new.type != old.type THEN
RAISE EXCEPTION 'scope type cannot be updated';
END IF;
return NEW;
END;
$$;

CREATE TRIGGER iam_scope_update
BEFORE
update ON iam_scope FOR EACH ROW EXECUTE PROCEDURE iam_immutable_scope_type_func();

CREATE TRIGGER update_iam_scope_update_time 
BEFORE 
UPDATE ON iam_scope FOR EACH ROW EXECUTE PROCEDURE update_time_column();

CREATE TABLE iam_user (
    public_id wt_public_id not null primary key,
    create_time wt_timestamp,
    update_time wt_timestamp,
    name text,
    description text,
    scope_id wt_public_id NOT NULL REFERENCES iam_scope_organization(scope_id) ON DELETE CASCADE ON UPDATE CASCADE,
    unique(name, scope_id),
    disabled BOOLEAN NOT NULL default FALSE
  );

CREATE TRIGGER update_iam_group_update_time 
BEFORE 
UPDATE ON iam_user FOR EACH ROW EXECUTE PROCEDURE update_time_column();

COMMIT;
=======

create trigger 
  iam_scope_insert
after
insert on iam_scope 
  for each row execute procedure iam_sub_scopes_func();


create or replace function 
  iam_immutable_scope_type_func() 
  returns trigger
as $$ 
declare parent_type int;
begin 
  if new.type != old.type then
    raise exception 'scope type cannot be updated';
  end if;
  return new;
end;
$$ language plpgsql;

create trigger 
  iam_scope_update
before 
update on iam_scope 
  for each row execute procedure iam_immutable_scope_type_func();

create trigger 
  update_time_column 
before update on iam_scope 
  for each row execute procedure update_time_column();

create trigger 
  immutable_create_time
before
update on iam_scope 
  for each row execute procedure immutable_create_time_func();
  
create trigger 
  default_create_time_column
before
insert on iam_scope
  for each row execute procedure default_create_time();


-- iam_sub_names will allow us to enforce the different name constraints for
-- organizations and projects via a before update trigger on the iam_scope
-- table. 
create or replace function 
  iam_sub_names() 
  returns trigger
as $$ 
begin 
  if new.name != old.name then
    if new.type = 'organization' then
      update iam_scope_organization set name = new.name where scope_id = old.public_id;
      return new;
    end if;
    if new.type = 'project' then
      update iam_scope_project set name = new.name where scope_id = old.public_id;
      return new;
    end if;
    raise exception 'unknown scope type';
  end if;
  return new;
end;
$$ language plpgsql;

create trigger 
  iam_sub_names 
before 
update on iam_scope
  for each row execute procedure iam_sub_names();

commit;
>>>>>>> ef6edbd5
<|MERGE_RESOLUTION|>--- conflicted
+++ resolved
@@ -1,25 +1,7 @@
 begin;
 
-<<<<<<< HEAD
-CREATE OR REPLACE FUNCTION update_time_column() RETURNS TRIGGER 
-SET SCHEMA
-  'public' LANGUAGE plpgsql AS $$
-BEGIN
-   IF row(NEW.*) IS DISTINCT FROM row(OLD.*) THEN
-      NEW.update_time = now(); 
-      RETURN NEW;
-   ELSE
-      RETURN OLD;
-   END IF;
-END;
-$$;
-
-CREATE TABLE iam_scope_type_enm (
-  string text NOT NULL primary key CHECK(string IN ('unknown', 'organization', 'project'))
-=======
 create table iam_scope_type_enm (
   string text not null primary key check(string in ('unknown', 'organization', 'project'))
->>>>>>> ef6edbd5
 );
 
 insert into iam_scope_type_enm (string)
@@ -84,69 +66,6 @@
 end;
 $$ language plpgsql;
 
-<<<<<<< HEAD
-CREATE
-  OR REPLACE FUNCTION iam_sub_scopes_func() RETURNS TRIGGER
-SET SCHEMA
-  'public' LANGUAGE plpgsql AS $$ DECLARE parent_type INT;
-BEGIN IF new.type = 'organization' THEN
-insert into iam_scope_organization (scope_id, name)
-values
-  (new.public_id, new.name);
-return NEW;
-END IF;
-IF new.type = 'project' THEN
-insert into iam_scope_project (scope_id, parent_id, name)
-values
-  (new.public_id, new.parent_id, new.name);
-return NEW;
-END IF;
-RAISE EXCEPTION 'unknown scope type';
-END;
-$$;
-
-
-CREATE TRIGGER iam_scope_insert
-AFTER
-insert ON iam_scope FOR EACH ROW EXECUTE PROCEDURE iam_sub_scopes_func();
-
-
-CREATE
-  OR REPLACE FUNCTION iam_immutable_scope_type_func() RETURNS TRIGGER
-SET SCHEMA
-  'public' LANGUAGE plpgsql AS $$ DECLARE parent_type INT;
-BEGIN IF new.type != old.type THEN
-RAISE EXCEPTION 'scope type cannot be updated';
-END IF;
-return NEW;
-END;
-$$;
-
-CREATE TRIGGER iam_scope_update
-BEFORE
-update ON iam_scope FOR EACH ROW EXECUTE PROCEDURE iam_immutable_scope_type_func();
-
-CREATE TRIGGER update_iam_scope_update_time 
-BEFORE 
-UPDATE ON iam_scope FOR EACH ROW EXECUTE PROCEDURE update_time_column();
-
-CREATE TABLE iam_user (
-    public_id wt_public_id not null primary key,
-    create_time wt_timestamp,
-    update_time wt_timestamp,
-    name text,
-    description text,
-    scope_id wt_public_id NOT NULL REFERENCES iam_scope_organization(scope_id) ON DELETE CASCADE ON UPDATE CASCADE,
-    unique(name, scope_id),
-    disabled BOOLEAN NOT NULL default FALSE
-  );
-
-CREATE TRIGGER update_iam_group_update_time 
-BEFORE 
-UPDATE ON iam_user FOR EACH ROW EXECUTE PROCEDURE update_time_column();
-
-COMMIT;
-=======
 
 create trigger 
   iam_scope_insert
@@ -221,5 +140,34 @@
 update on iam_scope
   for each row execute procedure iam_sub_names();
 
-commit;
->>>>>>> ef6edbd5
+
+create table iam_user (
+    public_id wt_public_id not null primary key,
+    create_time wt_timestamp,
+    update_time wt_timestamp,
+    name text,
+    description text,
+    scope_id wt_public_id not null references iam_scope_organization(scope_id) on delete cascade on update cascade,
+    unique(name, scope_id),
+    disabled boolean not null default false
+  );
+
+create trigger 
+  update_time_column 
+before update on iam_user 
+  for each row execute procedure update_time_column();
+
+create trigger 
+  immutable_create_time
+before
+update on iam_user 
+  for each row execute procedure immutable_create_time_func();
+  
+create trigger 
+  default_create_time_column
+before
+insert on iam_user
+  for each row execute procedure default_create_time();
+
+
+commit;