begin;

create table iam_scope_type_enm (
  string text not null primary key check(string in ('unknown', 'global', 'organization', 'project'))
);

insert into iam_scope_type_enm (string)
values
  ('unknown'),
  ('global'),
  ('organization'),
  ('project');


create or replace function
  iam_immutable_scope_id_func()
  returns trigger
as $$
begin
  if new.scope_id is distinct from old.scope_id then
    raise exception 'scope_id cannot be set to %', new.scope_id;
  end if;
  return new;
end;
$$ language plpgsql;

comment on function
  iam_immutable_scope_id_func()
is
  'function used in before update triggers to make scope_id column is immutable';

create table iam_scope (
    public_id wt_scope_id primary key,
    create_time wt_timestamp,
    update_time wt_timestamp,
    name text,
    type text not null references iam_scope_type_enm(string) check(
      (
        type = 'global'
        and parent_id is null
      )
      or (
        type = 'organization'
        and parent_id = 'global'
      )
      or (
        type = 'project'
        and parent_id is not null
        and parent_id != 'global'
      )
    ),
    description text,
    parent_id text references iam_scope(public_id) on delete cascade on update cascade
  );

create table iam_scope_global (
    scope_id wt_scope_id primary key
      references iam_scope(public_id)
      on delete cascade
      on update cascade
      check(
        scope_id = 'global'
      ),
    name text unique
);

create table iam_scope_organization (
  scope_id wt_scope_id primary key
    references iam_scope(public_id)
    on delete cascade
    on update cascade,
  parent_id wt_scope_id not null
    references iam_scope_global(scope_id)
    on delete cascade
    on update cascade,
  name text,
  unique (parent_id, name)
);

create table iam_scope_project (
    scope_id wt_scope_id not null references iam_scope(public_id) on delete cascade on update cascade,
    parent_id wt_public_id not null references iam_scope_organization(scope_id) on delete cascade on update cascade,
    name text,
    unique(parent_id, name),
    primary key(scope_id, parent_id)
  );

create or replace function 
  iam_sub_scopes_func() 
  returns trigger
as $$ 
declare parent_type int;
begin
  if new.type = 'global' then
    insert into iam_scope_global (scope_id, name)
    values
      (new.public_id, new.name);
    return new;
  end if;
  if new.type = 'organization' then
    insert into iam_scope_organization (scope_id, parent_id, name)
    values
      (new.public_id, new.parent_id, new.name);
    return new;
  end if;
  if new.type = 'project' then
    insert into iam_scope_project (scope_id, parent_id, name)
    values
      (new.public_id, new.parent_id, new.name);
    return new;
  end if;
  raise exception 'unknown scope type';
end;
$$ language plpgsql;

create trigger 
  iam_scope_insert
after
insert on iam_scope 
  for each row execute procedure iam_sub_scopes_func();

create or replace function
  disallow_global_scope_deletion()
  returns trigger
as $$
begin
  if old.type = 'global' then
    raise exception 'deletion of global scope not allowed';
  end if;
  return old;
end;
$$ language plpgsql;

create trigger
  iam_scope_disallow_global_deletion
before
delete on iam_scope
  for each row execute procedure disallow_global_scope_deletion();

create or replace function 
  iam_immutable_scope_type_func() 
  returns trigger
as $$ 
declare parent_type int;
begin 
  if new.type != old.type then
    raise exception 'scope type cannot be updated';
  end if;
  return new;
end;
$$ language plpgsql;

create trigger 
  iam_scope_update
before 
update on iam_scope 
  for each row execute procedure iam_immutable_scope_type_func();

create trigger 
  update_time_column 
before update on iam_scope 
  for each row execute procedure update_time_column();

create trigger 
  immutable_create_time
before
update on iam_scope 
  for each row execute procedure immutable_create_time_func();
  
create trigger 
  default_create_time_column
before
insert on iam_scope
  for each row execute procedure default_create_time();


-- iam_sub_names will allow us to enforce the different name constraints for
-- organizations and projects via a before update trigger on the iam_scope
-- table. 
create or replace function 
  iam_sub_names() 
  returns trigger
as $$ 
begin
  if new.name != old.name then
    if new.type = 'global' then
      update iam_scope_global set name = new.name where scope_id = old.public_id;
      return new;
    end if;
    if new.type = 'organization' then
      update iam_scope_organization set name = new.name where scope_id = old.public_id;
      return new;
    end if;
    if new.type = 'project' then
      update iam_scope_project set name = new.name where scope_id = old.public_id;
      return new;
    end if;
    raise exception 'unknown scope type';
  end if;
  return new;
end;
$$ language plpgsql;

create trigger 
  iam_sub_names 
before 
update on iam_scope
  for each row execute procedure iam_sub_names();

insert into iam_scope (public_id, name, type, description)
  values ('global', 'global', 'global', 'Global Scope');


create table iam_user (
    public_id wt_user_id primary key,
    create_time wt_timestamp,
    update_time wt_timestamp,
    name text,
    description text,
    scope_id wt_scope_id not null references iam_scope(public_id) on delete cascade on update cascade,
    unique(name, scope_id),
    disabled boolean not null default false,

    -- The order of columns is important for performance. See:
    -- https://dba.stackexchange.com/questions/58970/enforcing-constraints-two-tables-away/58972#58972
    -- https://dba.stackexchange.com/questions/27481/is-a-composite-index-also-good-for-queries-on-the-first-field
    unique(scope_id, public_id)
  );

create or replace function
  user_scope_id_valid()
  returns trigger
as $$
begin
  perform from iam_scope where public_id = new.scope_id and type in ('global', 'organization');
  if not found then
    raise exception 'invalid scope type for user creation';
  end if;
  return new;
end;
$$ language plpgsql;

create or replace function
  grant_scope_id_valid()
  returns trigger
as $$
declare parent_scope_id text;
declare role_scope_type text;
begin
  -- There is a not-null constraint so ensure that if the value passed in is
  -- empty we simply set to the scope ID
  if new.grant_scope_id = '' or new.grant_scope_id is null then
    new.grant_scope_id = new.scope_id;
  end if;
  -- If the scopes match, it's allowed
  if new.grant_scope_id = new.scope_id then
    return new;
  end if;
  -- Fetch the type of scope
  select isc.type from iam_scope isc where isc.public_id = new.scope_id into role_scope_type;
  -- Always allowed
  if role_scope_type = 'global' then
    return new;
  end if;
  -- Never allowed; the case where it's set to the same scope ID as the project
  -- itself is covered above
  if role_scope_type = 'project' then
    raise exception 'invalid to set grant_scope_id to non-same scope_id when role scope type is project';
  end if;
  if role_scope_type = 'organization' then
    -- Look up the parent scope ID for the scope ID given
    select isc.parent_id from iam_scope isc where isc.public_id = new.grant_scope_id into parent_scope_id;
    -- Allow iff the grant scope ID's parent matches the role's scope ID; that
    -- is, match if the role belongs to a direct child scope of this
    -- organization
    if parent_scope_id = new.scope_id then
      return new;
    end if;
    raise exception 'grant_scope_id is not a child project of the role scope';
  end if;
  raise exception 'unknown scope type';
end;
$$ language plpgsql;

create or replace function
  disallow_iam_anon_auth_deletion()
  returns trigger
as $$
begin
  if old.public_id = 'u_anon' then
    raise exception 'deletion of anonymous user not allowed';
  end if;
  if old.public_id = 'u_auth' then
    raise exception 'deletion of authenticated user not allowed';
  end if;
  return old;
end;
$$ language plpgsql;

create trigger
  ensure_user_scope_id_valid
before
insert or update on iam_user
  for each row execute procedure user_scope_id_valid();

create trigger 
  update_time_column 
before update on iam_user 
  for each row execute procedure update_time_column();

create trigger 
  immutable_create_time
before
update on iam_user 
  for each row execute procedure immutable_create_time_func();
  
create trigger 
  default_create_time_column
before
insert on iam_user
  for each row execute procedure default_create_time();

create trigger immutable_scope_id_user
before
update on iam_user
  for each row execute procedure iam_immutable_scope_id_func();

create trigger
  iam_user_disallow_anon_auth_deletion
before
delete on iam_user
  for each row execute procedure disallow_iam_anon_auth_deletion();

-- TODO: Do we want to disallow changing the name or description?
insert into iam_user (public_id, name, description, scope_id)
  values ('u_anon', 'anonymous', 'The anonymous user matches any request, whether authenticated or not', 'global');

insert into iam_user (public_id, name, description, scope_id)
  values ('u_auth', 'authenticated', 'The authenticated user matches any user that has a valid token', 'global');

create table iam_role (
    public_id wt_public_id primary key,
    create_time wt_timestamp,
    update_time wt_timestamp,
    name text,
    description text,
    scope_id wt_scope_id not null references iam_scope(public_id) on delete cascade on update cascade,
    grant_scope_id wt_scope_id not null references iam_scope(public_id) on delete cascade on update cascade,
    unique(name, scope_id),
    disabled boolean not null default false,
    -- version allows optimistic locking of the role when modifying the role
    -- itself and when modifying dependent items like principal roles. 
    -- TODO (jlambert 6/2020) add before update trigger to automatically
    -- increment the version when needed.  This trigger can be addded when PR
    -- #126 is merged and update_version_column() is available.
    version bigint not null default 1,
    
    -- add unique index so a composite fk can be declared.
    unique(scope_id, public_id)
  );

-- Grants are immutable, which is enforced via the trigger below
create table iam_role_grant (
    create_time wt_timestamp,
    update_time wt_timestamp,
    role_id wt_public_id not null references iam_role(public_id) on delete cascade on update cascade,
    raw_grant text not null,
    canonical_grant text not null,
    primary key(role_id, canonical_grant)
  );

-- iam_immutable_role_grant() ensures that grants assigned to roles are immutable. 
create or replace function
  iam_immutable_role_grant()
  returns trigger
as $$
begin
  raise exception 'role grants are immutable';
end;
$$ language plpgsql;

create trigger immutable_role_grant
before
update on iam_role_grant
  for each row execute procedure iam_immutable_role_grant();
  
create trigger 
  update_version_column
after update on iam_role
  for each row execute procedure update_version_column();
  
create trigger 
  update_time_column 
before update on iam_role
  for each row execute procedure update_time_column();

create trigger 
  immutable_create_time
before
update on iam_role
  for each row execute procedure immutable_create_time_func();
  
create trigger 
  default_create_time_column
before
insert on iam_role
  for each row execute procedure default_create_time();

create trigger
  ensure_grant_scope_id_valid
before
insert or update on iam_role
  for each row execute procedure grant_scope_id_valid();

create table iam_group (
    public_id wt_public_id not null primary key,
    create_time wt_timestamp,
    update_time wt_timestamp,
    name text,
    description text,
    scope_id wt_scope_id not null references iam_scope(public_id) on delete cascade on update cascade,
    unique(name, scope_id),
    disabled boolean not null default false,
    -- add unique index so a composite fk can be declared.
    unique(scope_id, public_id)
  );
  
create trigger 
  update_time_column 
before update on iam_group
  for each row execute procedure update_time_column();

create trigger 
  immutable_create_time
before
update on iam_group
  for each row execute procedure immutable_create_time_func();
  
create trigger 
  default_create_time_column
before
insert on iam_group
  for each row execute procedure default_create_time();

create trigger immutable_scope_id_group
before
update on iam_group
  for each row execute procedure iam_immutable_scope_id_func();

-- iam_user_role contains roles that have been assigned to users. The scope is
-- the scope of the user, not the role. Users can be from any scope; when
-- displaying for UX purposes and ingressing for saving, we will use a colon
-- syntax like <scope_id>:<user_id> to reference users from other scopes than
-- the role's scope. The rows in this table must be immutable after insert,
-- which will be ensured with a before update trigger using
-- iam_immutable_role(). 
create table iam_user_role (
  create_time wt_timestamp,
<<<<<<< HEAD
   role_id wt_public_id
=======
  principal_scope_id wt_scope_id not null,
  role_id wt_public_id
>>>>>>> 0aef7bef
    references iam_role(public_id)
    on delete cascade
    on update cascade,
  scope_id wt_scope_id not null,
  principal_id wt_user_id not null,
  foreign key(scope_id, principal_id)
    references iam_user(scope_id, public_id)
    on delete cascade
    on update cascade,
  primary key (role_id, principal_id),
  unique(scope_id, role_id, principal_id)
  );

-- iam_group_role contains roles that have been assigned to groups. The scope is
-- the scope of the group, not the role. Groups can be from any scope; when
-- displaying for UX purposes and ingressing for saving, we will use a colon
-- syntax like <scope_id>:<group_id> to reference groups from other scopes than
-- the role's scope. The rows in this table must be immutable after insert,
-- which will be ensured with a before update trigger using
-- iam_immutable_role().
create table iam_group_role (
  create_time wt_timestamp,
<<<<<<< HEAD
=======
  principal_scope_id wt_scope_id not null,
>>>>>>> 0aef7bef
  role_id wt_public_id
    references iam_role(public_id)
    on delete cascade
    on update cascade,
  scope_id wt_scope_id not null,
  principal_id wt_public_id not null,
  foreign key(scope_id, principal_id)
    references iam_group(scope_id, public_id)
    on delete cascade
    on update cascade,
  primary key (role_id, principal_id),
  unique(scope_id, role_id, principal_id)
  );

-- iam_principle_role provides a consolidated view all principal roles assigned
-- (user and group roles).
create view iam_principal_role as
select
  -- intentionally using * to specify the view which requires that the concrete role assignment tables match
  *, text 'user' as type
from iam_user_role
union
select
  -- intentionally using * to specify the view which requires that the concrete role assignment tables match
  *, text 'group' as type
from iam_group_role;

-- iam_immutable_role() ensures that roles assigned to principals are immutable. 
create or replace function
  iam_immutable_role()
  returns trigger
as $$
begin
    raise exception 'roles are immutable';
end;
$$ language plpgsql;

create trigger immutable_role
before
update on iam_user_role
  for each row execute procedure iam_immutable_role();

create trigger 
  immutable_create_time
before
update on iam_user_role
  for each row execute procedure immutable_create_time_func();
  
create trigger 
  default_create_time_column
before
insert on iam_user_role
  for each row execute procedure default_create_time();

create trigger immutable_role
before
update on iam_group_role
  for each row execute procedure iam_immutable_role();

create trigger 
  immutable_create_time
before
update on iam_group_role
  for each row execute procedure immutable_create_time_func();
  
create trigger 
  default_create_time_column
before
insert on iam_group_role
  for each row execute procedure default_create_time();

commit;<|MERGE_RESOLUTION|>--- conflicted
+++ resolved
@@ -456,23 +456,18 @@
 -- iam_immutable_role(). 
 create table iam_user_role (
   create_time wt_timestamp,
-<<<<<<< HEAD
    role_id wt_public_id
-=======
-  principal_scope_id wt_scope_id not null,
-  role_id wt_public_id
->>>>>>> 0aef7bef
     references iam_role(public_id)
     on delete cascade
     on update cascade,
-  scope_id wt_scope_id not null,
+  principal_scope_id wt_scope_id not null,
   principal_id wt_user_id not null,
-  foreign key(scope_id, principal_id)
+  foreign key(principal_scope_id, principal_id)
     references iam_user(scope_id, public_id)
     on delete cascade
     on update cascade,
   primary key (role_id, principal_id),
-  unique(scope_id, role_id, principal_id)
+  unique(principal_scope_id, role_id, principal_id)
   );
 
 -- iam_group_role contains roles that have been assigned to groups. The scope is
@@ -484,22 +479,18 @@
 -- iam_immutable_role().
 create table iam_group_role (
   create_time wt_timestamp,
-<<<<<<< HEAD
-=======
-  principal_scope_id wt_scope_id not null,
->>>>>>> 0aef7bef
   role_id wt_public_id
     references iam_role(public_id)
     on delete cascade
     on update cascade,
-  scope_id wt_scope_id not null,
+  principal_scope_id wt_scope_id not null,
   principal_id wt_public_id not null,
-  foreign key(scope_id, principal_id)
+  foreign key(principal_scope_id, principal_id)
     references iam_group(scope_id, public_id)
     on delete cascade
     on update cascade,
   primary key (role_id, principal_id),
-  unique(scope_id, role_id, principal_id)
+  unique(principal_scope_id, role_id, principal_id)
   );
 
 -- iam_principle_role provides a consolidated view all principal roles assigned
