begin;

create table iam_scope_type_enm (
  string text not null primary key check(string in ('unknown', 'global', 'organization', 'project'))
);

insert into iam_scope_type_enm (string)
values
  ('unknown'),
  ('global'),
  ('organization'),
  ('project');


create or replace function
  iam_immutable_scope_id_func()
  returns trigger
as $$
begin
  if new.scope_id is distinct from old.scope_id then
    raise exception 'scope_id cannot be set to %', new.scope_id;
  end if;
  return new;
end;
$$ language plpgsql;

comment on function
  iam_immutable_scope_id_func()
is
  'function used in before update triggers to make scope_id column is immutable';

create table iam_scope (
    public_id wt_scope_id primary key,
    create_time wt_timestamp,
    update_time wt_timestamp,
    name text,
    type text not null references iam_scope_type_enm(string) check(
      (
        type = 'global'
        and parent_id is null
      )
      or (
        type = 'organization'
        and parent_id = 'global'
      )
      or (
        type = 'project'
        and parent_id is not null
        and parent_id != 'global'
      )
    ),
    description text,
    parent_id text references iam_scope(public_id) on delete cascade on update cascade
  );

create table iam_scope_global (
    scope_id wt_scope_id primary key
      references iam_scope(public_id)
      on delete cascade
      on update cascade
      check(
        scope_id = 'global'
      ),
    name text unique
);

create table iam_scope_organization (
  scope_id wt_scope_id primary key
    references iam_scope(public_id)
    on delete cascade
    on update cascade,
  parent_id wt_scope_id not null
    references iam_scope_global(scope_id)
    on delete cascade
    on update cascade,
  name text,
  unique (parent_id, name)
);

create table iam_scope_project (
    scope_id wt_scope_id not null references iam_scope(public_id) on delete cascade on update cascade,
    parent_id wt_public_id not null references iam_scope_organization(scope_id) on delete cascade on update cascade,
    name text,
    unique(parent_id, name),
    primary key(scope_id, parent_id)
  );

create or replace function 
  iam_sub_scopes_func() 
  returns trigger
as $$ 
declare parent_type int;
begin
  if new.type = 'global' then
    insert into iam_scope_global (scope_id, name)
    values
      (new.public_id, new.name);
    return new;
  end if;
  if new.type = 'organization' then
    insert into iam_scope_organization (scope_id, parent_id, name)
    values
      (new.public_id, new.parent_id, new.name);
    return new;
  end if;
  if new.type = 'project' then
    insert into iam_scope_project (scope_id, parent_id, name)
    values
      (new.public_id, new.parent_id, new.name);
    return new;
  end if;
  raise exception 'unknown scope type';
end;
$$ language plpgsql;

create trigger 
  iam_scope_insert
after
insert on iam_scope 
  for each row execute procedure iam_sub_scopes_func();

create or replace function
  disallow_global_scope_deletion()
  returns trigger
as $$
begin
  if old.type = 'global' then
    raise exception 'deletion of global scope not allowed';
  end if;
  return old;
end;
$$ language plpgsql;

create trigger
  iam_scope_disallow_global_deletion
before
delete on iam_scope
  for each row execute procedure disallow_global_scope_deletion();

create or replace function 
  iam_immutable_scope_type_func() 
  returns trigger
as $$ 
declare parent_type int;
begin 
  if new.type != old.type then
    raise exception 'scope type cannot be updated';
  end if;
  return new;
end;
$$ language plpgsql;

create trigger 
  iam_scope_update
before 
update on iam_scope 
  for each row execute procedure iam_immutable_scope_type_func();

create trigger 
  update_time_column 
before update on iam_scope 
  for each row execute procedure update_time_column();

create trigger 
  immutable_create_time
before
update on iam_scope 
  for each row execute procedure immutable_create_time_func();
  
create trigger 
  default_create_time_column
before
insert on iam_scope
  for each row execute procedure default_create_time();


-- iam_sub_names will allow us to enforce the different name constraints for
-- organizations and projects via a before update trigger on the iam_scope
-- table. 
create or replace function 
  iam_sub_names() 
  returns trigger
as $$ 
begin
  if new.name != old.name then
    if new.type = 'global' then
      update iam_scope_global set name = new.name where scope_id = old.public_id;
      return new;
    end if;
    if new.type = 'organization' then
      update iam_scope_organization set name = new.name where scope_id = old.public_id;
      return new;
    end if;
    if new.type = 'project' then
      update iam_scope_project set name = new.name where scope_id = old.public_id;
      return new;
    end if;
    raise exception 'unknown scope type';
  end if;
  return new;
end;
$$ language plpgsql;

create trigger 
  iam_sub_names 
before 
update on iam_scope
  for each row execute procedure iam_sub_names();

insert into iam_scope (public_id, name, type, description)
  values ('global', 'global', 'global', 'Global Scope');


create table iam_user (
    public_id wt_public_id not null primary key,
    create_time wt_timestamp,
    update_time wt_timestamp,
    name text,
    description text,
    scope_id wt_scope_id not null references iam_scope(public_id) on delete cascade on update cascade,
    unique(name, scope_id),
    disabled boolean not null default false,

    -- The order of columns is important for performance. See:
    -- https://dba.stackexchange.com/questions/58970/enforcing-constraints-two-tables-away/58972#58972
    -- https://dba.stackexchange.com/questions/27481/is-a-composite-index-also-good-for-queries-on-the-first-field
    unique(scope_id, public_id)
  );

create or replace function
  user_scope_id_valid()
  returns trigger
as $$
begin
  perform from iam_scope where public_id = new.scope_id and type in ('global', 'organization');
  if not found then
    raise exception 'invalid scope type for user creation';
  end if;
  return new;
end;
$$ language plpgsql;

-- user_scope_id_valid() is required for inserts, but not updates because
-- immutable_scope_id_user makes scope_id immutable for iam_user
create trigger
  ensure_user_scope_id_valid
before
insert on iam_user
  for each row execute procedure user_scope_id_valid();

create trigger 
  update_time_column 
before update on iam_user 
  for each row execute procedure update_time_column();

create trigger 
  immutable_create_time
before
update on iam_user 
  for each row execute procedure immutable_create_time_func();
  
create trigger 
  default_create_time_column
before
insert on iam_user
  for each row execute procedure default_create_time();

create trigger immutable_scope_id_user
before
update on iam_user
  for each row execute procedure iam_immutable_scope_id_func();

create table iam_role (
<<<<<<< HEAD
    public_id wt_public_id not null primary key,
    create_time wt_timestamp,
    update_time wt_timestamp,
    name text,
    description text,
    scope_id wt_scope_id not null references iam_scope(public_id) on delete cascade on update cascade,
    unique(name, scope_id),
    disabled boolean not null default false,
    -- version allows optimistic locking of the role when modifying the role
    -- itself and when modifying dependent items like principal roles. 
    version bigint not null default 1,
    
    -- add unique index so a composite fk can be declared.
    unique(scope_id, public_id)
=======
  public_id wt_public_id not null primary key,
  create_time wt_timestamp,
  update_time wt_timestamp,
  name text,
  description text,
  scope_id wt_scope_id not null references iam_scope(public_id) on delete cascade on update cascade,
  unique(name, scope_id),
  disabled boolean not null default false,
  -- version allows optimistic locking of the role when modifying the role
  -- itself and when modifying dependent items like principal roles. 
  version bigint not null default 1,
  
  -- add unique index so a composite fk can be declared.
  unique(scope_id, public_id)
>>>>>>> e5e1ac68
  );

create trigger immutable_scope_id
before
update on iam_role
  for each row execute procedure iam_immutable_scope_id_func();

create trigger 
  update_version_column
after update on iam_role
  for each row execute procedure update_version_column();
  
create trigger 
  update_time_column 
before update on iam_role
  for each row execute procedure update_time_column();

create trigger 
  immutable_create_time
before
update on iam_role
  for each row execute procedure immutable_create_time_func();
  
create trigger 
  default_create_time_column
before
insert on iam_role
  for each row execute procedure default_create_time();

create table iam_group (
    public_id wt_public_id not null primary key,
    create_time wt_timestamp,
    update_time wt_timestamp,
    name text,
    description text,
    scope_id wt_scope_id not null references iam_scope(public_id) on delete cascade on update cascade,
    unique(name, scope_id),
    disabled boolean not null default false,
    -- version allows optimistic locking of the group when modifying the group
    -- itself and when modifying dependent items like group members. 
    version bigint not null default 1,

    -- add unique index so a composite fk can be declared.
    unique(scope_id, public_id)
  );
  
create trigger 
  update_version_column
after update on iam_group
  for each row execute procedure update_version_column();

create trigger 
  update_time_column 
before update on iam_group
  for each row execute procedure update_time_column();

create trigger 
  immutable_create_time
before
update on iam_group
  for each row execute procedure immutable_create_time_func();
  
create trigger 
  default_create_time_column
before
insert on iam_group
  for each row execute procedure default_create_time();

create trigger immutable_scope_id_group
before
update on iam_group
  for each row execute procedure iam_immutable_scope_id_func();

-- iam_user_role contains roles that have been assigned to users. Users can only
-- be assigned roles which are within its organization, or the role is within a project within its
-- organization. There's no way to declare this constraint, so it will be
-- maintained with a before insert trigger using iam_user_role_scope_check().
-- The rows in this table must be immutable after insert, which will be ensured
-- with a before update trigger using iam_immutable_role(). 
create table iam_user_role (
  create_time wt_timestamp,
  scope_id wt_scope_id not null,
  role_id wt_public_id not null,
  principal_id wt_public_id not null references iam_user(public_id) on delete cascade on update cascade,
  primary key (role_id, principal_id),
  foreign key (scope_id, role_id)
    references iam_role(scope_id, public_id)
    on delete cascade
    on update cascade
  );

-- iam_group_role contains roles that have been assigned to groups. Groups can
-- only be assigned roles which are within its scope (organization or project)
-- and that integrity can be maintained with a foreign key. The rows in this
-- table must be immutable after insert, which will be ensured with a before
-- update trigger using iam_immutable_role().
create table iam_group_role (
  create_time wt_timestamp,
  scope_id wt_scope_id not null,
  role_id wt_public_id not null,
  principal_id wt_public_id not null,
  primary key (role_id, principal_id),
  foreign key (scope_id, role_id)
    references iam_role(scope_id, public_id)
    on delete cascade
    on update cascade,
  foreign key (scope_id, principal_id)
    references iam_group(scope_id, public_id)
    on delete cascade
    on update cascade
  );

-- iam_principle_role provides a consolidated view all principal roles assigned
-- (user and group roles).
create view iam_principal_role as
select
  -- intentionally using * to specify the view which requires that the concrete role assignment tables match
  *, 'user' as type
from iam_user_role
union
select
  -- intentionally using * to specify the view which requires that the concrete role assignment tables match
  *, 'group' as type
from iam_group_role;

-- iam_user_role_scope_check() ensures that the user is only assigned roles
-- which are within its organization, or the role is within a project within its
-- organization. 
create or replace function 
  iam_user_role_scope_check() 
  returns trigger
as $$ 
declare cnt int;
begin
  select count(*) into cnt
  from iam_user 
  where 
    public_id = new.principal_id and 
  scope_id in(
    -- check to see if they have the same org scope
    select s.public_id 
      from iam_scope s, iam_role r 
      where s.public_id = r.scope_id and r.public_id = new.role_id and r.scope_id = new.scope_id
    union
    -- check to see if the role has a parent that's the same org
    select s.parent_id as public_id 
      from iam_scope s, iam_role r 
      where s.public_id = r.scope_id and r.public_id = new.role_id and r.scope_id = new.scope_id
  );
  if cnt = 0 then
    raise exception 'user and role do not belong to the same organization';
  end if;
  return new;
end;
$$ language plpgsql;

-- iam_immutable_role() ensures that roles assigned to principals are immutable. 
create or replace function
  iam_immutable_role()
  returns trigger
as $$
begin
    raise exception 'roles are immutable';
end;
$$ language plpgsql;

create trigger iam_user_role_scope_check
before
insert on iam_user_role
  for each row execute procedure iam_user_role_scope_check();

create trigger immutable_role
before
update on iam_user_role
  for each row execute procedure iam_immutable_role();

create trigger 
  immutable_create_time
before
update on iam_user_role
  for each row execute procedure immutable_create_time_func();
  
create trigger 
  default_create_time_column
before
insert on iam_user_role
  for each row execute procedure default_create_time();

create trigger immutable_role
before
update on iam_group_role
  for each row execute procedure iam_immutable_role();

create trigger 
  immutable_create_time
before
update on iam_group_role
  for each row execute procedure immutable_create_time_func();
  
create trigger 
  default_create_time_column
before
insert on iam_group_role
  for each row execute procedure default_create_time();

-- iam_group_member is an association table that represents group with
-- associated users.
create table iam_group_member (
  create_time wt_timestamp,
  group_id wt_public_id references iam_group(public_id) on delete cascade on update cascade,
  member_id wt_public_id references iam_user(public_id) on delete cascade on update cascade,
  primary key (group_id, member_id)
);

-- iam_group_member_scope_check() ensures that the user is only assigned
-- groups which are within its organization, or the group is within a project
-- within its organization. 
create or replace function 
  iam_group_member_scope_check() 
  returns trigger
as $$ 
declare cnt int;
begin
  select count(*) into cnt
  from iam_user 
  where 
    public_id = new.member_id and 
  scope_id in(
    -- check to see if they have the same org scope
    select s.public_id 
      from iam_scope s, iam_group g 
      where s.public_id = g.scope_id and g.public_id = new.group_id 
    union
    -- check to see if the role has a parent that's the same org
    select s.parent_id as public_id 
      from iam_group g, iam_scope s 
      where g.scope_id = s.public_id and g.public_id = new.role_id 
  );
  if cnt = 0 then
    raise exception 'user and group do not belong to the same organization';
  end if;
  return new;
end;
$$ language plpgsql;

-- iam_immutable_group_member() ensures that group members are immutable. 
create or replace function
  iam_immutable_group_member()
  returns trigger
as $$
begin
    raise exception 'group members are immutable';
end;
$$ language plpgsql;

create trigger 
  default_create_time_column
before
insert on iam_group_member
  for each row execute procedure default_create_time();

create trigger iam_immutable_group_member
before
update on iam_group_member
  for each row execute procedure iam_immutable_group_member();

commit;<|MERGE_RESOLUTION|>--- conflicted
+++ resolved
@@ -271,22 +271,6 @@
   for each row execute procedure iam_immutable_scope_id_func();
 
 create table iam_role (
-<<<<<<< HEAD
-    public_id wt_public_id not null primary key,
-    create_time wt_timestamp,
-    update_time wt_timestamp,
-    name text,
-    description text,
-    scope_id wt_scope_id not null references iam_scope(public_id) on delete cascade on update cascade,
-    unique(name, scope_id),
-    disabled boolean not null default false,
-    -- version allows optimistic locking of the role when modifying the role
-    -- itself and when modifying dependent items like principal roles. 
-    version bigint not null default 1,
-    
-    -- add unique index so a composite fk can be declared.
-    unique(scope_id, public_id)
-=======
   public_id wt_public_id not null primary key,
   create_time wt_timestamp,
   update_time wt_timestamp,
@@ -301,7 +285,6 @@
   
   -- add unique index so a composite fk can be declared.
   unique(scope_id, public_id)
->>>>>>> e5e1ac68
   );
 
 create trigger immutable_scope_id
