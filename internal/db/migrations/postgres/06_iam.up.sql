--- conflicted
+++ resolved
@@ -398,10 +398,6 @@
 insert on iam_role_grant
   for each row execute procedure default_create_time();
 
-<<<<<<< HEAD
-
-=======
->>>>>>> c657e4b9
 -- prefix a_ to make this trigger run before ensure_grant_scope_id_valid
 create trigger a_immutable_scope_id
 before
