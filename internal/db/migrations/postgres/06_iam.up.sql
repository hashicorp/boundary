--- conflicted
+++ resolved
@@ -331,7 +331,6 @@
     unique(scope_id, public_id)
   );
 
-<<<<<<< HEAD
   -- Grants are immutable, which is enforced via the trigger below
   create table iam_role_grant (
     create_time wt_timestamp,
@@ -370,12 +369,11 @@
 before
 insert on iam_role_grant
   for each row execute procedure default_create_time();
-=======
+
 create trigger immutable_scope_id
 before
 update on iam_role
   for each row execute procedure iam_immutable_scope_id_func();
->>>>>>> 136e9235
 
 create trigger 
   update_version_column
