--- conflicted
+++ resolved
@@ -240,10 +240,6 @@
 end;
 $$ language plpgsql;
 
-<<<<<<< HEAD
--- user_scope_id_valid() is required for inserts, but not updates because
--- immutable_scope_id_user makes scope_id immutable for iam_user
-=======
 create or replace function
   grant_scope_id_valid()
   returns trigger
@@ -301,7 +297,6 @@
 end;
 $$ language plpgsql;
 
->>>>>>> bcdcaffa
 create trigger
   ensure_user_scope_id_valid
 before
@@ -344,22 +339,6 @@
   values ('u_auth', 'authenticated', 'The authenticated user matches any user that has a valid token', 'global');
 
 create table iam_role (
-<<<<<<< HEAD
-  public_id wt_public_id not null primary key,
-  create_time wt_timestamp,
-  update_time wt_timestamp,
-  name text,
-  description text,
-  scope_id wt_scope_id not null references iam_scope(public_id) on delete cascade on update cascade,
-  unique(name, scope_id),
-  disabled boolean not null default false,
-  -- version allows optimistic locking of the role when modifying the role
-  -- itself and when modifying dependent items like principal roles. 
-  version bigint not null default 1,
-  
-  -- add unique index so a composite fk can be declared.
-  unique(scope_id, public_id)
-=======
     public_id wt_public_id primary key,
     create_time wt_timestamp,
     update_time wt_timestamp,
@@ -378,7 +357,6 @@
     
     -- add unique index so a composite fk can be declared.
     unique(scope_id, public_id)
->>>>>>> bcdcaffa
   );
 
   -- Grants are immutable, which is enforced via the trigger below
