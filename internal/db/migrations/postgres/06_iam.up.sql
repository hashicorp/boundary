begin;

create table iam_scope_type_enm (
  string text not null primary key check(string in ('unknown', 'global', 'organization', 'project'))
);

insert into iam_scope_type_enm (string)
values
  ('unknown'),
  ('global'),
  ('organization'),
  ('project');


create or replace function
  iam_immutable_scope_id_func()
  returns trigger
as $$
begin
  if new.scope_id is distinct from old.scope_id then
    raise exception 'scope_id cannot be set to %', new.scope_id;
  end if;
  return new;
end;
$$ language plpgsql;

comment on function
  iam_immutable_scope_id_func()
is
  'function used in before update triggers to make scope_id column is immutable';

create table iam_scope (
    public_id wt_scope_id primary key,
    create_time wt_timestamp,
    update_time wt_timestamp,
    name text,
    type text not null references iam_scope_type_enm(string) check(
      (
        type = 'global'
        and parent_id is null
      )
      or (
        type = 'organization'
        and parent_id = 'global'
      )
      or (
        type = 'project'
        and parent_id is not null
        and parent_id != 'global'
      )
    ),
    description text,
    parent_id text references iam_scope(public_id) on delete cascade on update cascade
  );

create table iam_scope_global (
    scope_id wt_scope_id primary key
      references iam_scope(public_id)
      on delete cascade
      on update cascade
      check(
        scope_id = 'global'
      ),
    name text unique
);

create table iam_scope_organization (
  scope_id wt_scope_id primary key
    references iam_scope(public_id)
    on delete cascade
    on update cascade,
  parent_id wt_scope_id not null
    references iam_scope_global(scope_id)
    on delete cascade
    on update cascade,
  name text,
  unique (parent_id, name)
);

create table iam_scope_project (
    scope_id wt_scope_id not null references iam_scope(public_id) on delete cascade on update cascade,
    parent_id wt_public_id not null references iam_scope_organization(scope_id) on delete cascade on update cascade,
    name text,
    unique(parent_id, name),
    primary key(scope_id, parent_id)
  );

create or replace function 
  iam_sub_scopes_func() 
  returns trigger
as $$ 
declare parent_type int;
begin
  if new.type = 'global' then
    insert into iam_scope_global (scope_id, name)
    values
      (new.public_id, new.name);
    return new;
  end if;
  if new.type = 'organization' then
    insert into iam_scope_organization (scope_id, parent_id, name)
    values
      (new.public_id, new.parent_id, new.name);
    return new;
  end if;
  if new.type = 'project' then
    insert into iam_scope_project (scope_id, parent_id, name)
    values
      (new.public_id, new.parent_id, new.name);
    return new;
  end if;
  raise exception 'unknown scope type';
end;
$$ language plpgsql;

create trigger 
  iam_scope_insert
after
insert on iam_scope 
  for each row execute procedure iam_sub_scopes_func();

create or replace function
  disallow_global_scope_deletion()
  returns trigger
as $$
begin
  if old.type = 'global' then
    raise exception 'deletion of global scope not allowed';
  end if;
  return old;
end;
$$ language plpgsql;

create trigger
  iam_scope_disallow_global_deletion
before
delete on iam_scope
  for each row execute procedure disallow_global_scope_deletion();

create or replace function 
  iam_immutable_scope_type_func() 
  returns trigger
as $$ 
declare parent_type int;
begin 
  if new.type != old.type then
    raise exception 'scope type cannot be updated';
  end if;
  return new;
end;
$$ language plpgsql;

create trigger 
  iam_scope_update
before 
update on iam_scope 
  for each row execute procedure iam_immutable_scope_type_func();

create trigger 
  update_time_column 
before update on iam_scope 
  for each row execute procedure update_time_column();

create trigger 
  immutable_create_time
before
update on iam_scope 
  for each row execute procedure immutable_create_time_func();
  
create trigger 
  default_create_time_column
before
insert on iam_scope
  for each row execute procedure default_create_time();


-- iam_sub_names will allow us to enforce the different name constraints for
-- organizations and projects via a before update trigger on the iam_scope
-- table. 
create or replace function 
  iam_sub_names() 
  returns trigger
as $$ 
begin
  if new.name != old.name then
    if new.type = 'global' then
      update iam_scope_global set name = new.name where scope_id = old.public_id;
      return new;
    end if;
    if new.type = 'organization' then
      update iam_scope_organization set name = new.name where scope_id = old.public_id;
      return new;
    end if;
    if new.type = 'project' then
      update iam_scope_project set name = new.name where scope_id = old.public_id;
      return new;
    end if;
    raise exception 'unknown scope type';
  end if;
  return new;
end;
$$ language plpgsql;

create trigger 
  iam_sub_names 
before 
update on iam_scope
  for each row execute procedure iam_sub_names();

insert into iam_scope (public_id, name, type, description)
  values ('global', 'global', 'global', 'Global Scope');


create table iam_user (
    public_id wt_public_id not null primary key,
    create_time wt_timestamp,
    update_time wt_timestamp,
    name text,
    description text,
    scope_id wt_scope_id not null references iam_scope(public_id) on delete cascade on update cascade,
    unique(name, scope_id),
    disabled boolean not null default false,

    -- The order of columns is important for performance. See:
    -- https://dba.stackexchange.com/questions/58970/enforcing-constraints-two-tables-away/58972#58972
    -- https://dba.stackexchange.com/questions/27481/is-a-composite-index-also-good-for-queries-on-the-first-field
    unique(scope_id, public_id)
  );

create or replace function
  user_scope_id_valid()
  returns trigger
as $$
begin
  perform from iam_scope where public_id = new.scope_id and type in ('global', 'organization');
  if not found then
    raise exception 'invalid scope type for user creation';
  end if;
  return new;
end;
$$ language plpgsql;

-- user_scope_id_valid() is required for inserts, but not updates because
-- immutable_scope_id_user makes scope_id immutable for iam_user
create trigger
  ensure_user_scope_id_valid
before
insert on iam_user
  for each row execute procedure user_scope_id_valid();

create trigger 
  update_time_column 
before update on iam_user 
  for each row execute procedure update_time_column();

create trigger 
  immutable_create_time
before
update on iam_user 
  for each row execute procedure immutable_create_time_func();
  
create trigger 
  default_create_time_column
before
insert on iam_user
  for each row execute procedure default_create_time();

create trigger immutable_scope_id_user
before
update on iam_user
  for each row execute procedure iam_immutable_scope_id_func();

create table iam_role (
    public_id wt_public_id not null primary key,
    create_time wt_timestamp,
    update_time wt_timestamp,
    name text,
    description text,
    scope_id wt_scope_id not null references iam_scope(public_id) on delete cascade on update cascade,
    unique(name, scope_id),
    disabled boolean not null default false,
    -- version allows optimistic locking of the role when modifying the role
    -- itself and when modifying dependent items like principal roles. 
    version bigint not null default 1,
    
    -- add unique index so a composite fk can be declared.
    unique(scope_id, public_id)
  );
<<<<<<< HEAD
  
=======

create trigger immutable_scope_id
before
update on iam_role
  for each row execute procedure iam_immutable_scope_id_func();

>>>>>>> 136e9235
create trigger 
  update_version_column
after update on iam_role
  for each row execute procedure update_version_column();
  
create trigger 
  update_time_column 
before update on iam_role
  for each row execute procedure update_time_column();

create trigger 
  immutable_create_time
before
update on iam_role
  for each row execute procedure immutable_create_time_func();
  
create trigger 
  default_create_time_column
before
insert on iam_role
  for each row execute procedure default_create_time();

create table iam_group (
    public_id wt_public_id not null primary key,
    create_time wt_timestamp,
    update_time wt_timestamp,
    name text,
    description text,
    scope_id wt_scope_id not null references iam_scope(public_id) on delete cascade on update cascade,
    unique(name, scope_id),
    disabled boolean not null default false,
    -- version allows optimistic locking of the group when modifying the group
    -- itself and when modifying dependent items like group members. 
    version bigint not null default 1,

    -- add unique index so a composite fk can be declared.
    unique(scope_id, public_id)
  );
  
create trigger 
  update_version_column
after update on iam_group
  for each row execute procedure update_version_column();

create trigger 
  update_time_column 
before update on iam_group
  for each row execute procedure update_time_column();

create trigger 
  immutable_create_time
before
update on iam_group
  for each row execute procedure immutable_create_time_func();
  
create trigger 
  default_create_time_column
before
insert on iam_group
  for each row execute procedure default_create_time();

create trigger immutable_scope_id_group
before
update on iam_group
  for each row execute procedure iam_immutable_scope_id_func();

-- iam_user_role contains roles that have been assigned to users. Users can only
-- be assigned roles which are within its organization, or the role is within a project within its
-- organization. There's no way to declare this constraint, so it will be
-- maintained with a before insert trigger using iam_user_role_scope_check().
-- The rows in this table must be immutable after insert, which will be ensured
-- with a before update trigger using iam_immutable_role(). 
create table iam_user_role (
  create_time wt_timestamp,
  scope_id wt_scope_id not null,
  role_id wt_public_id not null,
  principal_id wt_public_id not null references iam_user(public_id) on delete cascade on update cascade,
  primary key (role_id, principal_id),
  foreign key (scope_id, role_id)
    references iam_role(scope_id, public_id)
    on delete cascade
    on update cascade
  );

-- iam_group_role contains roles that have been assigned to groups. Groups can
-- only be assigned roles which are within its scope (organization or project)
-- and that integrity can be maintained with a foreign key. The rows in this
-- table must be immutable after insert, which will be ensured with a before
-- update trigger using iam_immutable_role().
create table iam_group_role (
  create_time wt_timestamp,
  scope_id wt_scope_id not null,
  role_id wt_public_id not null,
  principal_id wt_public_id not null,
  primary key (role_id, principal_id),
  foreign key (scope_id, role_id)
    references iam_role(scope_id, public_id)
    on delete cascade
    on update cascade,
  foreign key (scope_id, principal_id)
    references iam_group(scope_id, public_id)
    on delete cascade
    on update cascade
  );

-- iam_principle_role provides a consolidated view all principal roles assigned
-- (user and group roles).
create view iam_principal_role as
select
  -- intentionally using * to specify the view which requires that the concrete role assignment tables match
  *, 'user' as type
from iam_user_role
union
select
  -- intentionally using * to specify the view which requires that the concrete role assignment tables match
  *, 'group' as type
from iam_group_role;

-- iam_user_role_scope_check() ensures that the user is only assigned roles
-- which are within its organization, or the role is within a project within its
-- organization. 
create or replace function 
  iam_user_role_scope_check() 
  returns trigger
as $$ 
declare cnt int;
begin
  select count(*) into cnt
  from iam_user 
  where 
    public_id = new.principal_id and 
  scope_id in(
    -- check to see if they have the same org scope
    select s.public_id 
      from iam_scope s, iam_role r 
      where s.public_id = r.scope_id and r.public_id = new.role_id and r.scope_id = new.scope_id
    union
    -- check to see if the role has a parent that's the same org
    select s.parent_id as public_id 
      from iam_scope s, iam_role r 
      where s.public_id = r.scope_id and r.public_id = new.role_id and r.scope_id = new.scope_id
  );
  if cnt = 0 then
    raise exception 'user and role do not belong to the same organization';
  end if;
  return new;
end;
$$ language plpgsql;

-- iam_immutable_role() ensures that roles assigned to principals are immutable. 
create or replace function
  iam_immutable_role()
  returns trigger
as $$
begin
    raise exception 'roles are immutable';
end;
$$ language plpgsql;

create trigger iam_user_role_scope_check
before
insert on iam_user_role
  for each row execute procedure iam_user_role_scope_check();

create trigger immutable_role
before
update on iam_user_role
  for each row execute procedure iam_immutable_role();

create trigger 
  immutable_create_time
before
update on iam_user_role
  for each row execute procedure immutable_create_time_func();
  
create trigger 
  default_create_time_column
before
insert on iam_user_role
  for each row execute procedure default_create_time();

create trigger immutable_role
before
update on iam_group_role
  for each row execute procedure iam_immutable_role();

create trigger 
  immutable_create_time
before
update on iam_group_role
  for each row execute procedure immutable_create_time_func();
  
create trigger 
  default_create_time_column
before
insert on iam_group_role
  for each row execute procedure default_create_time();

-- iam_group_member is an association table that represents group with
-- associated users.
create table iam_group_member (
  create_time wt_timestamp,
  group_id wt_public_id references iam_group(public_id) on delete cascade on update cascade,
  member_id wt_public_id references iam_user(public_id) on delete cascade on update cascade,
  primary key (group_id, member_id)
);

-- iam_group_member_scope_check() ensures that the user is only assigned
-- groups which are within its organization, or the group is within a project
-- within its organization. 
create or replace function 
  iam_group_member_scope_check() 
  returns trigger
as $$ 
declare cnt int;
begin
  select count(*) into cnt
  from iam_user 
  where 
    public_id = new.member_id and 
  scope_id in(
    -- check to see if they have the same org scope
    select s.public_id 
      from iam_scope s, iam_group g 
      where s.public_id = g.scope_id and g.public_id = new.group_id 
    union
    -- check to see if the role has a parent that's the same org
    select s.parent_id as public_id 
      from iam_group g, iam_scope s 
      where g.scope_id = s.public_id and g.public_id = new.role_id 
  );
  if cnt = 0 then
    raise exception 'user and group do not belong to the same organization';
  end if;
  return new;
end;
$$ language plpgsql;

-- iam_immutable_group_member() ensures that group members are immutable. 
create or replace function
  iam_immutable_group_member()
  returns trigger
as $$
begin
    raise exception 'group members are immutable';
end;
$$ language plpgsql;

create trigger 
  default_create_time_column
before
insert on iam_group_member
  for each row execute procedure default_create_time();

create trigger iam_immutable_group_member
before
update on iam_group_member
  for each row execute procedure iam_immutable_group_member();

commit;<|MERGE_RESOLUTION|>--- conflicted
+++ resolved
@@ -286,16 +286,12 @@
     -- add unique index so a composite fk can be declared.
     unique(scope_id, public_id)
   );
-<<<<<<< HEAD
-  
-=======
 
 create trigger immutable_scope_id
 before
 update on iam_role
   for each row execute procedure iam_immutable_scope_id_func();
 
->>>>>>> 136e9235
 create trigger 
   update_version_column
 after update on iam_role
