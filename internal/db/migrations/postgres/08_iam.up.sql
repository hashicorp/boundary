BEGIN;

<<<<<<< HEAD
CREATE TABLE iam_group_member_user (
    create_time wt_timestamp,
    group_id wt_public_id NOT NULL REFERENCES iam_group(public_id) ON DELETE CASCADE ON UPDATE CASCADE,
    member_id wt_public_id NOT NULL REFERENCES iam_user(public_id) ON DELETE CASCADE ON UPDATE CASCADE,
    primary key (group_id, member_id)
  );


CREATE VIEW iam_group_member AS
SELECT
  *, 'user' as type
FROM iam_group_member_user;

CREATE TABLE iam_group_member_type_enm (
    string text primary key CHECK(string IN ('unknown', 'user'))
=======

create table iam_group_member_user (
  create_time wt_timestamp,
  group_id wt_public_id references iam_group(public_id) on delete cascade on update cascade,
  member_id wt_public_id references iam_user(public_id) on delete cascade on update cascade,
  primary key (group_id, member_id)
);


-- iam_group_member_user_scope_check() ensures that the user is only assigned
-- groups which are within its organization, or the group is within a project
-- within its organization. 
create or replace function 
  iam_group_member_user_scope_check() 
  returns trigger
as $$ 
declare cnt int;
begin
  select count(*) into cnt
  from iam_user 
  where 
    public_id = new.member_id and 
  scope_id in(
    -- check to see if they have the same org scope
    select s.public_id 
      from iam_scope s, iam_group g 
      where s.public_id = g.scope_id and g.public_id = new.group_id 
    union
    -- check to see if the role has a parent that's the same org
    select s.parent_id as public_id 
      from iam_group g, iam_scope s 
      where g.scope_id = s.public_id and g.public_id = new.role_id 
>>>>>>> d7d7f45e
  );
  if cnt = 0 then
    raise exception 'user and group do not belong to the same organization';
  end if;
  return new;
end;
$$ language plpgsql;


CREATE TABLE iam_auth_method (
    public_id wt_public_id primary key, 
    create_time wt_timestamp,
    update_time wt_timestamp,
    name text,
    description text,
    scope_id wt_public_id NOT NULL REFERENCES iam_scope_organization(scope_id) ON DELETE CASCADE ON UPDATE CASCADE,
    unique(name, scope_id),
    disabled BOOLEAN NOT NULL default FALSE,
    type text NOT NULL
  );

CREATE TABLE iam_auth_method_type_enm (
    string text primary key CHECK(string IN ('unknown', 'password', 'oidc'))
  );
INSERT INTO iam_auth_method_type_enm (string)
values
  ('unknown'),
  ('password'),
  ('oidc');
ALTER TABLE iam_auth_method
ADD
  FOREIGN KEY (type) REFERENCES iam_auth_method_type_enm(string);

CREATE TABLE iam_action_enm (
    string text primary key CHECK(
      string IN (
        'unknown',
        'list',
        'create',
        'update',
        'read',
        'delete',
        'authenticate',
        'all',
        'connect',
        'add-grants',
        'delete-grants',
        'set-grants'
      )
    )
  );

INSERT INTO iam_action_enm (string)
values
  ('unknown'),
  ('list'),
  ('create'),
  ('update'),
  ('read'),
  ('delete'),
  ('authenticate'),
  ('all'),
  ('connect'),
  ('add-grants'),
  ('delete-grants'),
  ('set-grants');

  COMMIT;<|MERGE_RESOLUTION|>--- conflicted
+++ resolved
@@ -1,22 +1,4 @@
 BEGIN;
-
-<<<<<<< HEAD
-CREATE TABLE iam_group_member_user (
-    create_time wt_timestamp,
-    group_id wt_public_id NOT NULL REFERENCES iam_group(public_id) ON DELETE CASCADE ON UPDATE CASCADE,
-    member_id wt_public_id NOT NULL REFERENCES iam_user(public_id) ON DELETE CASCADE ON UPDATE CASCADE,
-    primary key (group_id, member_id)
-  );
-
-
-CREATE VIEW iam_group_member AS
-SELECT
-  *, 'user' as type
-FROM iam_group_member_user;
-
-CREATE TABLE iam_group_member_type_enm (
-    string text primary key CHECK(string IN ('unknown', 'user'))
-=======
 
 create table iam_group_member_user (
   create_time wt_timestamp,
@@ -49,7 +31,6 @@
     select s.parent_id as public_id 
       from iam_group g, iam_scope s 
       where g.scope_id = s.public_id and g.public_id = new.role_id 
->>>>>>> d7d7f45e
   );
   if cnt = 0 then
     raise exception 'user and group do not belong to the same organization';
