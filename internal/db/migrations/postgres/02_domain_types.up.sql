--- conflicted
+++ resolved
@@ -2,11 +2,7 @@
 
 create domain wt_public_id as text
 check(
-<<<<<<< HEAD
-  length(trim(value)) > 24
-=======
   length(trim(value)) > 10
->>>>>>> 7f2aa5ca
 );
 comment on domain wt_public_id is
 'Random ID generated with github.com/hashicorp/vault/sdk/helper/base62';
