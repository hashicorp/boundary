begin;

/*

             ┌─────────────────┐               ┌─────────────────┐   ┌─────────────────┐
             │  iam_scope_org  │               │    iam_user     │   │   auth_token    │
             ├─────────────────┤               ├─────────────────┤   ├─────────────────┤
             │ public_id  (pk) │               │ public_id (pk)  │   │ public_id  (pk) │
             │                 │               │                 │   │                 │
             └─────────────────┘               └─────────────────┘   └─────────────────┘
                 ▲fk7 ┼                            ▲fk1 ┼                ▲fk6 ┼
                      ┼                                 ┼                     ┼
                      ├─────────────────────────────────┴─────────────────────┘
                      │
                      ○
                     ╱│╲
        ┌──────────────────────────┐          ┌─────────────────┐   ┌─────────────────┐
        │         session          │╲  fk3▶   │     server      │   │     target      │
        ├──────────────────────────┤─○──────○┼├─────────────────┤   ├─────────────────┤
        │ public_id          (pk)  │╱         │ private_id (pk) │   │ public_id  (pk) │
        │ user_id            (fk1) │          │ type       (pk) │   │                 │
        │ host_id            (fk2) │          └─────────────────┘   └─────────────────┘
        │ server_id          (fk3) │                                    ▲fk4 ┼
        │ server_type        (fk3) │╲                                        ┼
        │ target_id          (fk4) │─○─────────────────┬─────────────────────┤
        │ host_set_id        (fk5) │╱                  ┼                     ┼
        │ auth_token_id      (fk6) │              ▼fk5 ┼                ▼fk2 ┼
        │ scope_id           (fk7) │          ┌─────────────────┐   ┌─────────────────┐
        │ termination_reason (fk8) │          │    host_set     │   │      host       │
        └──────────────────────────┘          ├─────────────────┤   ├─────────────────┤
                 ▲fk1 ┼           ╲│╱         │ public_id  (pk) │   │ public_id  (pk) │
                      ┼            ○          │                 │   │                 │
                      │            │          └─────────────────┘   └─────────────────┘
                      │            │
                      └─┐          │
                        │          │            ┌───────────────────────────────┐
                        │          │            │session_termination_reason_enm │
                        │          │     fk8▶   ├───────────────────────────────┤
                        ┼          └──────────○┼│ name                          │
                       ╱│╲                      └───────────────────────────────┘
  ┌──────────────────────────────────────────┐
  │              session_state               │
  ├──────────────────────────────────────────┤┼○┐
  │ session_id        (pk,fk1,fk2,unq1,unq2) │  │◀fk2
  │ state             (fk3)                  │  │
  │ previous_end_time (fk2,unq1)             │┼○┘
  │ start_time        (pk)                   │
  │ end_time          (unq2)                 │
  └──────────────────────────────────────────┘
                       ╲│╱
                        ○
                        │
                        │
                        ┼
                  ▼fk3  ┼
        ┌───────────────────────────────┐
        │       session_state_enm       │
        ├───────────────────────────────┤
        │ name                          │
        └───────────────────────────────┘

*/

  create table session_termination_reason_enm (
    name text primary key
      check (
        name in (
          'unknown',
          'timed out',
          'closed by end-user',
          'terminated',
          'network error',
          'system error'
        )
      )
  );

  insert into session_termination_reason_enm (name)
  values
    ('unknown'),
    ('timed out'),
    ('closed by end-user'),
    ('terminated'),
    ('network error'),
    ('system error');

  create table session (
    public_id wt_public_id primary key,
    -- the user of the session
    user_id text -- fk1
      -- not using the wt_user_id domain type because it is marked 'not null'
      references iam_user (public_id)
      on delete set null
      on update cascade,
    -- the host the user is connected to via this session
    host_id wt_public_id -- fk2
      references host (public_id)
      on delete set null
      on update cascade,
    -- the worker proxying the connection between the user and the host
    server_id text, -- fk3
    server_type text,-- fk3
    foreign key (server_id, server_type)
      references server (private_id, type)
      on delete set null
      on update cascade,
    -- the target the host was chosen from and the user was authorized to
    -- connect to
    target_id wt_public_id -- fk4
      references target (public_id)
      on delete set null
      on update cascade,
    -- the host set the host was chosen from and the user was authorized to
    -- connect to via the target
    host_set_id wt_public_id -- fk5
      references host_set (public_id)
      on delete set null
      on update cascade,
    -- the auth token of the user when this session was created
    auth_token_id wt_public_id -- fk6
      references auth_token (public_id)
      on delete set null
      on update cascade,
    -- the project which owns this session
    scope_id wt_scope_id -- fk7
      references iam_scope_project (scope_id)
      on delete set null
      on update cascade,
    -- Certificate to use when connecting (or if using custom certs, to
	  -- serve as the "login"). Raw DER bytes.  
    certificate bytea not null,
    -- after this time the connection will be expired, e.g. forcefully terminated
    expiration_time wt_timestamp, -- maybe null
    -- limit on number of session connections allowed.  default of 0 equals no limit
    connection_limit int not null default 1
      check(connection_limit >= 0), 
    -- connection idle timout in seconds.  default of 0 equals no limit
    connection_idle_timeout_seconds int not null default 0
      check(connection_idle_timeout_seconds >= 0),
    -- trust of first use token 
    tofu_token bytea, -- will be null when session is first created
    -- the reason this session ended (null until terminated)
     -- TODO: Make key_id a foreign key once we have DEKs
    key_id text, -- will be null on insert
      -- references kms_database_key_version(private_id) 
      -- on delete restrict
      -- on update cascade,
    termination_reason text -- fk8
      references session_termination_reason_enm (name)
      on delete restrict
      on update cascade,
    version wt_version,
    create_time wt_timestamp,
    update_time wt_timestamp,
    endpoint text -- not part of the warehouse, used to send info to the worker
  );

  create trigger 
    immutable_columns
  before
  update on session
<<<<<<< HEAD
    for each row execute procedure immutable_columns('public_id', 'certificate', 'expiration_time', 'create_time', 'endpoint');
=======
    for each row execute procedure immutable_columns('public_id', 'certificate', 'expiration_time', 'connection_limit', 'create_time');
>>>>>>> fd8ceb6c
  
  create trigger 
    update_version_column 
  after update on session
    for each row execute procedure update_version_column();
    
  create trigger 
    update_time_column 
  before update on session 
    for each row execute procedure update_time_column();
    
  create trigger 
    default_create_time_column
  before
  insert on session
    for each row execute procedure default_create_time();

  create or replace function
    insert_session()
    returns trigger
  as $$
  begin
    case 
      when new.user_id is null then
        raise exception 'user_id is null';
      when new.host_id is null then
        raise exception 'host_id is null';
      when new.target_id is null then
        raise exception 'target_id is null';
      when new.host_set_id is null then
        raise exception 'host_set_id is null';
      when new.auth_token_id is null then
        raise exception 'auth_token_id is null';
      when new.scope_id is null then
        raise exception 'scope_id is null';
      when new.endpoint is null then
        raise exception 'endpoint is null';
    else
    end case;
    return new;
  end;
  $$ language plpgsql;

  create trigger 
    insert_session
  before insert on session
    for each row execute procedure insert_session();

  create or replace function 
    insert_new_session_state()
    returns trigger
  as $$
  begin
    insert into session_state (session_id, state)
    values
      (new.public_id, 'pending');
    return new;
  end;
  $$ language plpgsql;

  create trigger 
    insert_new_session_state
  after insert on session
    for each row execute procedure insert_new_session_state();

  -- update_connection_state_on_closed_reason() is used in an update insert trigger on the
  -- session_connection table.  it will valiadate that all the session's
  -- connections are closed, and then insert a state of "closed" in
  -- session_connection_state for the closed session connection. 
  create or replace function 
    update_session_state_on_termination_reason()
    returns trigger
  as $$
  begin
    if new.termination_reason is not null then
      -- check to see if there are any open connections.
      perform from
        session_connection sc,
        session_connection_state scs
      where
        sc.public_id = scs.connection_id and 
        scs.state != 'closed' and
        sc.session_id = new.public_id;
      if found then 
        raise 'session %s has existing open connections', new.public_id;
      end if;
      
      -- check to see if there's a terminated state already, before inserting a
      -- new one.
      perform from
        session_state ss
      where
        ss.session_id = new.public_id and 
        ss.state = 'terminated';
      if found then 
        return new;
      end if;

      insert into session_state (session_id, state)
      values
        (new.public_id, 'terminated');
      end if;
      return new;
  end;
  $$ language plpgsql;


  create trigger 
    update_session_state_on_termination_reason
  after update of termination_reason on session
    for each row execute procedure update_session_state_on_termination_reason();
 

  create table session_state_enm (
    name text primary key
      check (
        name in ('pending', 'active', 'canceling', 'terminated')
      )
  );

  insert into session_state_enm (name)
  values
    ('pending'),
    ('active'),
    ('canceling'),
    ('terminated');

/*


                                              ┌────────────────┐
         start                                │                │
           .                                  │   Canceling    │
          (●)                           ┌────▶│                │─────┐
           '                            │     │                │     │
           │                            │     └────────────────┘     │
           │                            │                            │
           ▼                            │                            ▼
  ┌────────────────┐           ┌────────────────┐           ┌────────────────┐
  │                │           │                │           │                │
  │    Pending     │           │     Active     │           │   Terminated   │
  │                │──────────▶│                │──────────▶│                │
  │                │           │                │           │                │
  └────────────────┘           └────────────────┘           └────────────────┘
           │                                                         │
           │                                                         │
           │                                                         │
           │                                                         │
           └──────────────────────▶  ◉ End  ◀────────────────────────┘

*/

  -- Design influenced by:
  -- Joe Celko's SQL for Smarties: Advanced SQL Programming, 5th edition
  -- Chapter 12, p270
  create table session_state (
    session_id wt_public_id not null -- fk1, fk2
      references session (public_id)
      on delete cascade
      on update cascade,
    state text not null -- fk3
      references session_state_enm(name)
      on delete restrict
      on update cascade,
    previous_end_time timestamp with time zone, -- fk2 -- null means first state
    start_time timestamp with time zone default current_timestamp not null,
      constraint previous_end_time_and_start_time_in_sequence
        check (previous_end_time <= start_time),
    end_time timestamp with time zone, -- null means unfinished current state
      constraint start_and_end_times_in_sequence
        check (start_time <= end_time),
      constraint end_times_in_sequence
        check (previous_end_time <> end_time),
    primary key (session_id, start_time),
    unique (session_id, previous_end_time), -- null means first state
    unique (session_id, end_time), -- one null current state
    foreign key (session_id, previous_end_time) -- self-reference
      references session_state (session_id, end_time)
  );


  create trigger 
    immutable_columns
  before
  update on session_state
    for each row execute procedure immutable_columns('session_id', 'start_time', 'previous_end_time');
    
  create or replace function
    insert_session_state()
    returns trigger
  as $$
  begin

    update session_state
       set end_time = now()
     where session_id = new.session_id
       and end_time is null;

    if not found then
      new.previous_end_time = null;
      new.start_time = now();
      new.end_time = null;
      return new;
    end if;

    new.previous_end_time = now();
    new.start_time = now();
    new.end_time = null;
    return new;

  end;
  $$ language plpgsql;


  create trigger insert_session_state before insert on session_state
    for each row execute procedure insert_session_state();


commit;<|MERGE_RESOLUTION|>--- conflicted
+++ resolved
@@ -159,11 +159,7 @@
     immutable_columns
   before
   update on session
-<<<<<<< HEAD
-    for each row execute procedure immutable_columns('public_id', 'certificate', 'expiration_time', 'create_time', 'endpoint');
-=======
-    for each row execute procedure immutable_columns('public_id', 'certificate', 'expiration_time', 'connection_limit', 'create_time');
->>>>>>> fd8ceb6c
+    for each row execute procedure immutable_columns('public_id', 'certificate', 'expiration_time', 'connection_limit', 'create_time', 'endpoint');
   
   create trigger 
     update_version_column 
