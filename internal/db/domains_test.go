--- conflicted
+++ resolved
@@ -285,7 +285,6 @@
 	assert.Equal(3, v)
 }
 
-<<<<<<< HEAD
 func TestDomain_wt_version_with_private_id(t *testing.T) {
 	const (
 		createTable = `
@@ -345,22 +344,6 @@
 	assert.Equal(3, v)
 }
 
-func TestDomain_DisallowDefaultRoleModification(t *testing.T) {
-	conn, _ := TestSetup(t, "postgres")
-	db := conn.DB()
-
-	_, err := db.Exec(`delete from iam_role where public_id = $1`, "r_default")
-	require.Error(t, err)
-	assert.Equal(t, `pq: deletion of default role not allowed`, err.Error())
-
-	// This actually tests not just default, but all roles
-	_, err = db.Exec(`update iam_role set public_id = $1 where public_id = $2`, "r_something", "r_default")
-	require.Error(t, err)
-	assert.Equal(t, `pq: immutable column: iam_role.public_id`, err.Error())
-}
-
-=======
->>>>>>> 282177af
 func TestDomain_DefaultUsersExist(t *testing.T) {
 	conn, _ := TestSetup(t, "postgres")
 	db := conn.DB()
