--- conflicted
+++ resolved
@@ -123,10 +123,6 @@
 	return nil
 }
 
-<<<<<<< HEAD
-// ExclusiveLock attempts to obtain an exclusive lock on the database.  If the
-// lock can't be obtained an error is returned.
-=======
 // SharedUnlock releases a shared lock on the database.  If this
 // fails for whatever reason an error is returned.  Unlocking a lock
 // that is not held is not an error.
@@ -140,7 +136,6 @@
 
 // ExclusiveLock attempts to obtain an exclusive lock on the database.
 // An error is returned if a lock was unable to be obtained.
->>>>>>> a8f553c3
 func (b *Manager) ExclusiveLock(ctx context.Context) error {
 	const op = "schema.(Manager).ExclusiveLock"
 	if err := b.driver.TryLock(ctx); err != nil {
