// The MIT License (MIT)
//
// Original Work
// Copyright (c) 2016 Matthias Kadenbach
// https://github.com/mattes/migrate
//
// Modified Work
// Copyright (c) 2018 Dale Hui
// https://github.com/golang-migrate/migrate
//
// Permission is hereby granted, free of charge, to any person obtaining a copy
// of this software and associated documentation files (the "Software"), to deal
// in the Software without restriction, including without limitation the rights
// to use, copy, modify, merge, publish, distribute, sublicense, and/or sell
// copies of the Software, and to permit persons to whom the Software is
// furnished to do so, subject to the following conditions:
//
// The above copyright notice and this permission notice shall be included in
// all copies or substantial portions of the Software.
//
// THE SOFTWARE IS PROVIDED "AS IS", WITHOUT WARRANTY OF ANY KIND, EXPRESS OR
// IMPLIED, INCLUDING BUT NOT LIMITED TO THE WARRANTIES OF MERCHANTABILITY,
// FITNESS FOR A PARTICULAR PURPOSE AND NONINFRINGEMENT. IN NO EVENT SHALL THE
// AUTHORS OR COPYRIGHT HOLDERS BE LIABLE FOR ANY CLAIM, DAMAGES OR OTHER
// LIABILITY, WHETHER IN AN ACTION OF CONTRACT, TORT OR OTHERWISE, ARISING FROM,
// OUT OF OR IN CONNECTION WITH THE SOFTWARE OR THE USE OR OTHER DEALINGS IN
// THE SOFTWARE.

package postgres

import (
	"bytes"
	"context"
	"database/sql"
	"io"
	"testing"
	"time"

	"github.com/golang-migrate/migrate/v4/database"
	"github.com/stretchr/testify/require"
)

// test runs tests against database implementations.
func test(t *testing.T, d *Postgres, migration []byte) {
	if migration == nil {
		t.Fatal("test must provide migration reader")
	}

<<<<<<< HEAD
	TestNilVersion(t, d) // test first
	TestLockAndUnlock(t, d)
	TestRun(t, d, bytes.NewReader(migration))
	TestSetVersion(t, d) // also tests CurrentState()
=======
	testNilVersion(t, d) // test first
	testLockAndUnlock(t, d)
	testRun(t, d, bytes.NewReader(migration))
	testSetVersion(t, d) // also tests Version()
>>>>>>> a8f553c3
	// drop breaks the driver, so test it last.
	testDrop(t, d)
}

func testNilVersion(t *testing.T, d *Postgres) {
	ctx := context.Background()
	v, _, err := d.CurrentState(ctx)
	if err != nil {
		t.Fatal(err)
	}
	if v != database.NilVersion {
		t.Fatalf("Version: expected Version to be NilVersion (-1), got %v", v)
	}
}

func testLockAndUnlock(t *testing.T, d *Postgres) {
	ctx := context.Background()

	ctx, _ = context.WithTimeout(ctx, 15*time.Second)

	// locking twice is ok, no error
	if err := d.Lock(ctx); err != nil {
		t.Fatalf("got error, expected none: %v", err)
	}
	if err := d.Lock(ctx); err != nil {
		t.Fatalf("got error, expected none: %v", err)
	}

	// Unlock
	if err := d.Unlock(ctx); err != nil {
		t.Fatalf("error unlocking: %v", err)
	}

	// try to Lock
	if err := d.Lock(ctx); err != nil {
		t.Fatalf("got error, expected none: %v", err)
	}
	if err := d.Unlock(ctx); err != nil {
		t.Fatalf("got error, expected none: %v", err)
	}
}

func testRun(t *testing.T, d *Postgres, migration io.Reader) {
	ctx := context.Background()
	if migration == nil {
		t.Fatal("migration can't be nil")
	}

	if err := d.Run(ctx, migration); err != nil {
		t.Fatal(err)
	}
}

func testDrop(t *testing.T, d *Postgres) {
	ctx := context.Background()
	if err := d.drop(ctx); err != nil {
		t.Fatal(err)
	}
}

func testSetVersion(t *testing.T, d *Postgres) {
	ctx := context.Background()
	// nolint:maligned
	testCases := []struct {
		name            string
		version         int
		dirty           bool
		expectedErr     error
		expectedReadErr error
		expectedVersion int
		expectedDirty   bool
	}{
		{name: "set 1 dirty", version: 1, dirty: true, expectedErr: nil, expectedReadErr: nil, expectedVersion: 1, expectedDirty: true},
		{name: "re-set 1 dirty", version: 1, dirty: true, expectedErr: nil, expectedReadErr: nil, expectedVersion: 1, expectedDirty: true},
		{name: "set 2 clean", version: 2, dirty: false, expectedErr: nil, expectedReadErr: nil, expectedVersion: 2, expectedDirty: false},
		{name: "re-set 2 clean", version: 2, dirty: false, expectedErr: nil, expectedReadErr: nil, expectedVersion: 2, expectedDirty: false},
		{name: "last migration dirty", version: database.NilVersion, dirty: true, expectedErr: nil, expectedReadErr: nil, expectedVersion: database.NilVersion, expectedDirty: true},
		{name: "last migration clean", version: database.NilVersion, dirty: false, expectedErr: nil, expectedReadErr: nil, expectedVersion: database.NilVersion, expectedDirty: false},
	}

	for _, tc := range testCases {
		t.Run(tc.name, func(t *testing.T) {
			if err := d.SetDirty(ctx, tc.dirty); err != nil {
				t.Fatal(err)
			}
			err := d.SetVersion(ctx, tc.version)
			if err != tc.expectedErr {
				t.Fatal("Got unexpected error:", err, "!=", tc.expectedErr)
			}
			v, dirty, readErr := d.CurrentState(ctx)
			if readErr != tc.expectedReadErr {
				t.Fatal("Got unexpected error:", readErr, "!=", tc.expectedReadErr)
			}
			if v != tc.expectedVersion {
				t.Error("Got unexpected Version:", v, "!=", tc.expectedVersion)
			}
			if dirty != tc.expectedDirty {
				t.Error("Got unexpected dirty value:", dirty, "!=", tc.dirty)
			}
		})
	}
}

func open(t *testing.T, ctx context.Context, u string) (*Postgres, error) {
	t.Helper()
	db, err := sql.Open("postgres", u)
	require.NoError(t, err)

	px, err := New(ctx, db)
	require.NoError(t, err)

	return px, nil
}

func (p *Postgres) close(t *testing.T) error {
	t.Helper()
	require.NoError(t, p.conn.Close())
	require.NoError(t, p.db.Close())
	return nil
}<|MERGE_RESOLUTION|>--- conflicted
+++ resolved
@@ -46,17 +46,10 @@
 		t.Fatal("test must provide migration reader")
 	}
 
-<<<<<<< HEAD
-	TestNilVersion(t, d) // test first
-	TestLockAndUnlock(t, d)
-	TestRun(t, d, bytes.NewReader(migration))
-	TestSetVersion(t, d) // also tests CurrentState()
-=======
 	testNilVersion(t, d) // test first
 	testLockAndUnlock(t, d)
 	testRun(t, d, bytes.NewReader(migration))
-	testSetVersion(t, d) // also tests Version()
->>>>>>> a8f553c3
+	testSetVersion(t, d) // also tests CurrentState()
 	// drop breaks the driver, so test it last.
 	testDrop(t, d)
 }
