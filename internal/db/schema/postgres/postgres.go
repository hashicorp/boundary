// The MIT License (MIT)
//
// Original Work
// Copyright (c) 2016 Matthias Kadenbach
// https://github.com/mattes/migrate
//
// Modified Work
// Copyright (c) 2018 Dale Hui
// https://github.com/golang-migrate/migrate
//
// Permission is hereby granted, free of charge, to any person obtaining a copy
// of this software and associated documentation files (the "Software"), to deal
// in the Software without restriction, including without limitation the rights
// to use, copy, modify, merge, publish, distribute, sublicense, and/or sell
// copies of the Software, and to permit persons to whom the Software is
// furnished to do so, subject to the following conditions:
//
// The above copyright notice and this permission notice shall be included in
// all copies or substantial portions of the Software.
//
// THE SOFTWARE IS PROVIDED "AS IS", WITHOUT WARRANTY OF ANY KIND, EXPRESS OR
// IMPLIED, INCLUDING BUT NOT LIMITED TO THE WARRANTIES OF MERCHANTABILITY,
// FITNESS FOR A PARTICULAR PURPOSE AND NONINFRINGEMENT. IN NO EVENT SHALL THE
// AUTHORS OR COPYRIGHT HOLDERS BE LIABLE FOR ANY CLAIM, DAMAGES OR OTHER
// LIABILITY, WHETHER IN AN ACTION OF CONTRACT, TORT OR OTHERWISE, ARISING FROM,
// OUT OF OR IN CONNECTION WITH THE SOFTWARE OR THE USE OR OTHER DEALINGS IN
// THE SOFTWARE.

package postgres

import (
	"context"
	"database/sql"
	"fmt"
	"io"
	"io/ioutil"
	"strconv"
	"strings"

	"github.com/hashicorp/boundary/internal/errors"
	"github.com/hashicorp/go-multierror"
	"github.com/lib/pq"
)

// schemaAccessLockId is a Lock key used to ensure a single boundary binary is operating
// on a postgres server at a time.  The value has no meaning and was picked randomly.
const (
	schemaAccessLockId int64 = 3865661975
	nilVersion               = -1
)

var defaultMigrationsTablePrefix = "boundary_schema_"

func versionTable() string {
	return fmt.Sprintf("%sversion", defaultMigrationsTablePrefix)
}

func dirtTable() string {
	return fmt.Sprintf("%sdirt", defaultMigrationsTablePrefix)
}

// Postgres is a driver usable by a boundary schema manager.
type Postgres struct {
	// Locking and unlocking need to use the same connection
	conn *sql.Conn
	db   *sql.DB
}

// New returns a postgres pointer with the provided db verified as
// connectable and a version table being initialized.
func New(ctx context.Context, instance *sql.DB) (*Postgres, error) {
	const op = "postgres.New"
	if err := instance.PingContext(ctx); err != nil {
		return nil, errors.Wrap(err, op)
	}
	conn, err := instance.Conn(ctx)
	if err != nil {
		return nil, errors.Wrap(err, op)
	}

	px := &Postgres{
		conn: conn,
		db:   instance,
	}

	if err := px.ensureVersionAndDirtTable(ctx); err != nil {
		return nil, errors.Wrap(err, op)
	}

	return px, nil
}

// TrySharedLock attempts to capture a shared lock. If it is not successful it returns an error.
// https://www.postgresql.org/docs/9.6/static/explicit-locking.html#ADVISORY-LOCKS
func (p *Postgres) TrySharedLock(ctx context.Context) error {
	const op = "postgres.(Postgres).TrySharedLock"
	r := p.conn.QueryRowContext(ctx, "SELECT pg_try_advisory_lock_shared($1)", schemaAccessLockId)
	if r.Err() != nil {
		return errors.Wrap(r.Err(), op)
	}
	var gotLock bool
	if err := r.Scan(&gotLock); err != nil {
		return errors.Wrap(err, op)
	}
	if !gotLock {
		return errors.New(errors.MigrationLock, op, "Lock failed")
	}
	return nil
}

// TryLock attempts to capture an exclusive lock. If it is not successful it returns an error.
// https://www.postgresql.org/docs/9.6/static/explicit-locking.html#ADVISORY-LOCKS
func (p *Postgres) TryLock(ctx context.Context) error {
	const op = "postgres.(Postgres).TryLock"

	r := p.conn.QueryRowContext(ctx, "SELECT pg_try_advisory_lock($1)", schemaAccessLockId)
	if r.Err() != nil {
		return errors.Wrap(r.Err(), op)
	}
	var gotLock bool
	if err := r.Scan(&gotLock); err != nil {
		return errors.Wrap(err, op)
	}
	if !gotLock {
		return errors.New(errors.MigrationLock, op, "Lock failed")
	}
	return nil
}

// Lock calls pg_advisory_lock with the provided context and returns an error
// if we were unable to get the lock before the context cancels.
func (p *Postgres) Lock(ctx context.Context) error {
	const op = "postgres.(Postgres).Lock"

	// This will wait indefinitely until the Lock can be acquired.
	query := `SELECT pg_advisory_lock($1)`
	if _, err := p.conn.ExecContext(ctx, query, schemaAccessLockId); err != nil {
		return errors.Wrap(err, op)
	}

	return nil
}

// Unlock calls pg_advisory_unlock and returns an error if we were unable to
// release the lock before the context cancels.
func (p *Postgres) Unlock(ctx context.Context) error {
	const op = "postgres.(Postgres).Unlock"

	query := `SELECT pg_advisory_unlock($1)`
	if _, err := p.conn.ExecContext(ctx, query, schemaAccessLockId); err != nil {
		return errors.Wrap(err, op)
	}
	return nil
}

// UnlockShared calls pg_advisory_unlock_shared and returns an error if we were unable to
// release the lock before the context cancels.
func (p *Postgres) UnlockShared(ctx context.Context) error {
	const op = "postgres.(Postgres).UnlockShared"
	query := `SELECT pg_advisory_unlock_shared($1)`
	if _, err := p.conn.ExecContext(ctx, query, schemaAccessLockId); err != nil {
		return errors.Wrap(err, op)
	}
	return nil
}

// Executes the sql provided in the passed in io.Reader.  The contents of the reader must
// fit in memory as the full content is read into a string before being passed to the
// backing database.
func (p *Postgres) Run(ctx context.Context, migration io.Reader) error {
	const op = "postgres.(Postgres).Run"
	migr, err := ioutil.ReadAll(migration)
	if err != nil {
		return errors.Wrap(err, op)
	}
	// Run migration
	query := string(migr)
	if _, err := p.conn.ExecContext(ctx, query); err != nil {
		if pgErr, ok := err.(*pq.Error); ok {
			var line uint
			var col uint
			var lineColOK bool
			if pgErr.Position != "" {
				if pos, err := strconv.ParseUint(pgErr.Position, 10, 64); err == nil {
					line, col, lineColOK = computeLineFromPos(query, int(pos))
				}
			}
			message := fmt.Sprintf("migration failed")
			if lineColOK {
				message = fmt.Sprintf("%s (column %d)", message, col)
			}
			if pgErr.Detail != "" {
				message = fmt.Sprintf("%s, %s", message, pgErr.Detail)
			}
			message = fmt.Sprintf("%s, on line %v: %s", message, line, migr)
			return errors.Wrap(err, op, errors.WithMsg(message))
		}
		return errors.Wrap(err, op, errors.WithMsg(fmt.Sprintf("migration failed: %s", migr)))
	}

	return nil
}

func computeLineFromPos(s string, pos int) (line uint, col uint, ok bool) {
	// replace crlf with lf
	s = strings.Replace(s, "\r\n", "\n", -1)
	// pg docs: pos uses index 1 for the first character, and positions are measured in characters not bytes
	runes := []rune(s)
	if pos > len(runes) {
		return 0, 0, false
	}
	sel := runes[:pos]
	line = uint(runesCount(sel, newLine) + 1)
	col = uint(pos - 1 - runesLastIndex(sel, newLine))
	return line, col, true
}

const newLine = '\n'

func runesCount(input []rune, target rune) int {
	var count int
	for _, r := range input {
		if r == target {
			count++
		}
	}
	return count
}

func runesLastIndex(input []rune, target rune) int {
	for i := len(input) - 1; i >= 0; i-- {
		if input[i] == target {
			return i
		}
	}
	return -1
}

func (p *Postgres) SetDirty(ctx context.Context, d bool) error {
	const op = "postgres.(Postgres).SetDirty"
	tx, err := p.conn.BeginTx(ctx, &sql.TxOptions{})
	if err != nil {
		return err
	}

	query := `TRUNCATE ` + pq.QuoteIdentifier(dirtTable())
	if _, err := tx.ExecContext(ctx, query); err != nil {
		if errRollback := tx.Rollback(); errRollback != nil {
			err = multierror.Append(err, errRollback)
		}
		return errors.Wrap(err, op)
	}

	query = `INSERT INTO ` + pq.QuoteIdentifier(dirtTable()) +
		` (dirty) VALUES ($1)`
	if _, err := tx.ExecContext(ctx, query, d); err != nil {
		if errRollback := tx.Rollback(); errRollback != nil {
			err = multierror.Append(err, errRollback)
		}
		return errors.Wrap(err, op)
	}
	if err := tx.Commit(); err != nil {
		return errors.Wrap(err, op)
	}

	return nil
}

// SetVersion sets the version number. A version value of -1 indicates no
// version is set.
func (p *Postgres) SetVersion(ctx context.Context, version int) error {
	const op = "postgres.(Postgres).SetVersion"
	tx, err := p.conn.BeginTx(ctx, &sql.TxOptions{})
	if err != nil {
		return err
	}

	query := `TRUNCATE ` + pq.QuoteIdentifier(versionTable())
	if _, err := tx.ExecContext(ctx, query); err != nil {
		if errRollback := tx.Rollback(); errRollback != nil {
			err = multierror.Append(err, errRollback)
		}
		return errors.Wrap(err, op)
	}

	query = `INSERT INTO ` + pq.QuoteIdentifier(versionTable()) +
		` (Version) VALUES ($1)`
	if _, err := tx.ExecContext(ctx, query, version); err != nil {
		if errRollback := tx.Rollback(); errRollback != nil {
			err = multierror.Append(err, errRollback)
		}
		return errors.Wrap(err, op)
	}

	if err := tx.Commit(); err != nil {
		return errors.Wrap(err, op)
	}

	return nil
}

// CurrentState returns the version, if the database is currently in a dirty state, and any error.
// A version value of -1 indicates no version is set.
func (p *Postgres) CurrentState(ctx context.Context) (version int, dirty bool, err error) {
	const op = "postgres.(Postgres).Version"
	query := `SELECT
		COALESCE((SELECT Version FROM ` + pq.QuoteIdentifier(versionTable()) + ` LIMIT 1), -1) as Version,
		COALESCE((SELECT dirty FROM ` + pq.QuoteIdentifier(dirtTable()) + ` LIMIT 1), false) as dirty`
	err = p.conn.QueryRowContext(ctx, query).Scan(&version, &dirty)
	switch {
	case err == sql.ErrNoRows:
		return nilVersion, false, nil

	case err != nil:
		if e, ok := err.(*pq.Error); ok {
			if e.Code.Name() == "undefined_table" {
				return nilVersion, false, nil
			}
		}
		return 0, false, errors.Wrap(err, op)

	default:
		return version, dirty, nil
	}
}

func (p *Postgres) drop(ctx context.Context) (err error) {
	const op = "postgres.(Postgres).drop"
	// select all tables in current schema
	query := `SELECT table_name FROM information_schema.tables WHERE table_schema=(SELECT current_schema()) AND table_type='BASE TABLE'`
	tables, err := p.conn.QueryContext(ctx, query)
	if err != nil {
		return errors.Wrap(err, op)
	}
	defer func() {
		if errClose := tables.Close(); errClose != nil {
			err = multierror.Append(err, errClose)
			err = errors.Wrap(err, op)
		}
	}()

	// delete one table after another
	tableNames := make([]string, 0)
	for tables.Next() {
		var tableName string
		if err := tables.Scan(&tableName); err != nil {
			return errors.Wrap(err, op)
		}
		if len(tableName) > 0 {
			tableNames = append(tableNames, tableName)
		}
	}
	if err := tables.Err(); err != nil {
		return errors.Wrap(err, op)
	}

	if len(tableNames) > 0 {
		// delete one by one ...
		for _, t := range tableNames {
			query = `DROP TABLE IF EXISTS ` + pq.QuoteIdentifier(t) + ` CASCADE`
			if _, err := p.conn.ExecContext(ctx, query); err != nil {
				return errors.Wrap(err, op)
			}
		}
	}

	return nil
}

// ensureVersionAndDirtTable checks if versions table exists and, if not, creates it.
// Note that this function locks the database, which deviates from the usual
// convention of "caller locks" in the postgres type.
func (p *Postgres) ensureVersionAndDirtTable(ctx context.Context) (err error) {
	const op = "postgres.(Postgres).ensureVersionAndDirtTable"
	if err = p.Lock(ctx); err != nil {
		return errors.Wrap(err, op)
	}

	defer func() {
		if e := p.Unlock(ctx); e != nil {
			err = multierror.Append(err, e)
		}
	}()

<<<<<<< HEAD
	query := `CREATE TABLE IF NOT EXISTS ` + pq.QuoteIdentifier(versionTable()) + ` (Version bigint not null primary key)`
	if _, err = p.conn.ExecContext(ctx, query); err != nil {
		return errors.Wrap(err, op)
	}

	query = `CREATE TABLE IF NOT EXISTS ` + pq.QuoteIdentifier(dirtTable()) + ` (dirty boolean not null primary key)`
=======
	query := `CREATE TABLE IF NOT EXISTS ` + pq.QuoteIdentifier(defaultMigrationsTable) + ` (Version bigint primary key, dirty boolean not null)`
>>>>>>> a8f553c3
	if _, err = p.conn.ExecContext(ctx, query); err != nil {
		return errors.Wrap(err, op)
	}

	return nil
}<|MERGE_RESOLUTION|>--- conflicted
+++ resolved
@@ -382,16 +382,12 @@
 		}
 	}()
 
-<<<<<<< HEAD
-	query := `CREATE TABLE IF NOT EXISTS ` + pq.QuoteIdentifier(versionTable()) + ` (Version bigint not null primary key)`
+	query := `CREATE TABLE IF NOT EXISTS ` + pq.QuoteIdentifier(versionTable()) + ` (Version bigint primary key)`
 	if _, err = p.conn.ExecContext(ctx, query); err != nil {
 		return errors.Wrap(err, op)
 	}
 
-	query = `CREATE TABLE IF NOT EXISTS ` + pq.QuoteIdentifier(dirtTable()) + ` (dirty boolean not null primary key)`
-=======
-	query := `CREATE TABLE IF NOT EXISTS ` + pq.QuoteIdentifier(defaultMigrationsTable) + ` (Version bigint primary key, dirty boolean not null)`
->>>>>>> a8f553c3
+	query = `CREATE TABLE IF NOT EXISTS ` + pq.QuoteIdentifier(dirtTable()) + ` (dirty boolean primary key)`
 	if _, err = p.conn.ExecContext(ctx, query); err != nil {
 		return errors.Wrap(err, op)
 	}
