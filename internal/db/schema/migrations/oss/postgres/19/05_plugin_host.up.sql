begin;

/*
                             ┌──────────────────┐
                             │   plugin_host    │
                             ├──────────────────┤
                             │public_id (pk)    │
                             │...               │
                             └──────────────────┘
                                       ┼
                                       ┼
                                       ○
                                      ╱│╲
                            ┌─────────────────────┐
                            │ host_plugin_catalog │
                            ├─────────────────────┤      ┌───────────────────────────┐
    ┌────────────────┐      │public_id (pk)       │      │host_plugin_catalog_secret │
    │host_catalog    │      │plugin_id (fk)       │      ├───────────────────────────┤
    ├────────────────┤      │scope_id (fk)        │      │host_catalog_id (pk, fk)   │
    │public_id       │┼┼──○┼│name                 │┼┼──○┼│secret                     │
    │scope_id        │      │description          │      │key_id (fk)                │
    └────────────────┘      │attributes           │      └───────────────────────────┘
             ┼              └─────────────────────┘
             ┼                         ┼
             │                         ┼
             │                         ○
             ○                        ╱│╲
            ╱│╲             ┌────────────────────┐
    ┌────────────────┐      │  host_plugin_set   │
    │    host_set    │      ├────────────────────┤
    ├────────────────┤      │public_id (pk)      │
    │public_id       │      │host_catalog_id (fk)│
    │host_catalog_id │┼┼──○┼│name                │
    └────────────────┘      │description         │
                            │attributes          │
                            └────────────────────┘

*/

  create table host_plugin_catalog (
    public_id wt_public_id primary key,
    scope_id wt_scope_id not null
      constraint iam_scope_fkey
        references iam_scope (public_id)
        on delete cascade
        on update cascade,
    plugin_id wt_plugin_id not null
      constraint plugin_host_fkey
        references plugin_host (public_id)
        on delete cascade
        on update cascade,
    name wt_name,
    description text,
    create_time wt_timestamp,
    update_time wt_timestamp,
    version wt_version,
    attributes bytea not null,
    constraint host_catalog_fkey
      foreign key (scope_id, public_id)
        references host_catalog (scope_id, public_id)
        on delete cascade
        on update cascade,
    constraint host_plugin_catalog_scope_id_name_uq
    unique(scope_id, name)
  );

  create trigger update_version_column after update on host_plugin_catalog
    for each row execute procedure update_version_column();

  create trigger update_time_column before update on host_plugin_catalog
    for each row execute procedure update_time_column();

  create trigger default_create_time_column before insert on host_plugin_catalog
    for each row execute procedure default_create_time();

  create trigger immutable_columns before update on host_plugin_catalog
    for each row execute procedure immutable_columns('public_id', 'scope_id', 'plugin_id', 'create_time');

  create trigger insert_host_catalog_subtype before insert on host_plugin_catalog
    for each row execute procedure insert_host_catalog_subtype();

  create trigger update_host_catalog_subtype before update on host_plugin_catalog
    for each row execute procedure update_host_catalog_subtype();

  create trigger delete_host_catalog_subtype after delete on host_plugin_catalog
    for each row execute procedure delete_host_catalog_subtype();

  create table host_plugin_catalog_secret (
    catalog_id wt_public_id primary key
      constraint host_plugin_catalog_fkey
      references host_plugin_catalog (public_id)
        on delete cascade
        on update cascade,
    create_time wt_timestamp,
    update_time wt_timestamp,
    secret bytea not null  -- encrypted value
      constraint secret_must_not_be_empty
        check(length(secret) > 0),
    key_id wt_private_id not null
      constraint kms_database_key_version_fkey
        references kms_database_key_version (private_id)
        on delete restrict
        on update cascade
  );

  create trigger update_time_column before update on host_plugin_catalog_secret
      for each row execute procedure update_time_column();

  create trigger default_create_time_column before insert on host_plugin_catalog_secret
      for each row execute procedure default_create_time();

  create trigger immutable_columns before update on host_plugin_catalog_secret
      for each row execute procedure immutable_columns('catalog_id', 'create_time');

  create table host_plugin_set (
    public_id wt_public_id primary key,
    catalog_id wt_public_id not null
      constraint host_plugin_catalog_fkey
        references host_plugin_catalog (public_id)
        on delete cascade
        on update cascade,
    name wt_name,
    description text,
    create_time wt_timestamp,
    update_time wt_timestamp,
    version wt_version,
    attributes bytea not null,
    constraint host_plugin_set_catalog_id_name_uq
    unique(catalog_id, name),
    constraint host_set_fkey
      foreign key (catalog_id, public_id)
        references host_set (catalog_id, public_id)
        on delete cascade
        on update cascade,
    constraint host_plugin_set_catalog_id_public_id_uq
    unique(catalog_id, public_id)
  );

  create trigger update_version_column after update on host_plugin_set
    for each row execute procedure update_version_column();

  create trigger update_time_column before update on host_plugin_set
    for each row execute procedure update_time_column();

  create trigger default_create_time_column before insert on host_plugin_set
    for each row execute procedure default_create_time();

  create trigger immutable_columns before update on host_plugin_set
    for each row execute procedure immutable_columns('public_id', 'catalog_id','create_time');

  create trigger insert_host_set_subtype before insert on host_plugin_set
    for each row execute procedure insert_host_set_subtype();

  create trigger delete_host_set_subtype after delete on host_plugin_set
    for each row execute procedure delete_host_set_subtype();

-- host_plugin_host captures plugin based host data.  This is only written to
  -- from the controller and is not mutable directly by actions from the end
  -- user.
  create table host_plugin_host (
    public_id wt_public_id primary key,
    catalog_id wt_public_id not null
      constraint host_plugin_catalog_fkey
        references host_plugin_catalog (public_id)
        on delete cascade
        on update cascade,
    external_id text not null
      constraint external_id_must_not_be_empty
        check(length(trim(external_id)) > 0),
    name wt_name,
    description text,
    create_time wt_timestamp,
    -- update_time is the last time the data was synced with what is provided
    -- from the plugin.
    update_time wt_timestamp,
    constraint host_fkey
      foreign key (catalog_id, public_id)
        references host (catalog_id, public_id)
        on delete cascade
        on update cascade,
    constraint host_plugin_host_catalog_id_external_id_uq
      unique(catalog_id, external_id),
    constraint host_plugin_host_catalog_id_public_id_uq
      unique(catalog_id, public_id)
  );

  create trigger update_time_column before update on host_plugin_host
    for each row execute procedure update_time_column();

  create trigger default_create_time_column before insert on host_plugin_host
    for each row execute procedure default_create_time();

  create trigger immutable_columns before update on host_plugin_host
    for each row execute procedure immutable_columns('public_id', 'catalog_id', 'external_id', 'create_time');

  -- insert_host_plugin_host_subtype is intended as a before insert trigger on
  -- host_plugin_host. Its purpose is to insert a base host for new plugin-based
  -- hosts. It's a bit different than the standard trigger for this, because it
  -- will have conflicting PKs and we just want to "do nothing" on those
  -- conflicts, deferring the raising on an error to insert into the
  -- host_plugin_host table. This allows the upsert-style workflow.
  create or replace function
    insert_host_plugin_host_subtype()
    returns trigger
  as $$
  begin
    insert into host
      (public_id, catalog_id)
    values
      (new.public_id, new.catalog_id)
    on conflict do nothing;

    return new;
  end;
    $$ language plpgsql;

  create trigger insert_host_plugin_host_subtype before insert on host_plugin_host
    for each row execute procedure insert_host_plugin_host_subtype();

  create trigger delete_host_subtype after delete on host_plugin_host
    for each row execute procedure delete_host_subtype();

  -- host_ip_address contains the IP addresses associated with
  -- a host, one per row.
  create table host_ip_address (
    host_id wt_public_id
      constraint host_fkey
        references host(public_id)
        on delete cascade
        on update cascade,
    address inet not null,
    create_time wt_timestamp,
    primary key (host_id, address)
  );
  comment on table host_ip_address is
    'host_ip_address entries are ip addresses set on a host.';

  create trigger default_create_time_column before insert on host_ip_address
    for each row execute procedure default_create_time();

  -- host_immutable_ip_address() ensures that ip addresses assigned to hosts are
  -- immutable.
  create function
    host_immutable_ip_address()
    returns trigger
  as $$
  begin
    raise exception 'host ip addresses are immutable';
  end;
  $$ language plpgsql;
  
  create trigger immutable_ip_address
    before update on host_ip_address
    for each row execute procedure host_immutable_ip_address();

  -- host_dns_name contains the DNS names associated with a host, one per row.
  create table host_dns_name (
    host_id wt_public_id
      constraint host_fkey
        references host(public_id)
        on delete cascade
        on update cascade,
    name wt_dns_name,
    create_time wt_timestamp,
    primary key (host_id, name)
  );
  comment on table host_dns_name is
    'host_dns_name entries are dns names set on a host';

  create trigger default_create_time_column before insert on host_dns_name
    for each row execute procedure default_create_time();

  -- host_immutable_dns_name() ensures that dns names assigned to hosts are
  -- immutable.
  create function
    host_immutable_dns_name()
    returns trigger
  as $$
  begin
    raise exception 'host dns names are immutable';
  end;
  $$ language plpgsql;

  create trigger immutable_dns_name
    before update on host_dns_name
    for each row execute procedure host_immutable_dns_name();

  create table host_plugin_set_member (
    host_id wt_public_id not null,
    set_id wt_public_id not null,
    catalog_id wt_public_id not null,
    create_time wt_timestamp,
    primary key(host_id, set_id),
    constraint host_plugin_host_fkey
      foreign key (catalog_id, host_id)
        references host_plugin_host (catalog_id, public_id)
        on delete cascade
        on update cascade,
    constraint host_plugin_set_fkey
      foreign key (catalog_id, set_id)
        references host_plugin_set (catalog_id, public_id)
        on delete cascade
        on update cascade
  );
  comment on table host_plugin_set_member is
    'host_plugin_set_member entries are the membership relationships from plugin hosts in plugin sets.';

  create trigger default_create_time_column before insert on host_plugin_set_member
    for each row execute procedure default_create_time();

  create trigger immutable_columns before update on host_plugin_set_member
    for each row execute procedure immutable_columns('host_id', 'set_id', 'catalog_id', 'create_time');

  create function insert_host_plugin_set_member()
    returns trigger
  as $$
  begin
    select host_plugin_set.catalog_id
      into new.catalog_id
    from host_plugin_set
    where host_plugin_set.public_id = new.set_id;
    return new;
  end;
  $$ language plpgsql;
  comment on function insert_host_plugin_set_member is
    'insert_host_plugin_set_member entries are the membership relationships from plugin hosts in plugin sets.';

  create trigger insert_host_plugin_set_member before insert on host_plugin_set_member
    for each row execute procedure insert_host_plugin_set_member();

  insert into oplog_ticket (name, version)
  values
    ('host_plugin_catalog', 1),
    ('host_plugin_catalog_secret', 1),
    ('host_plugin_set', 1),
    ('host_plugin_host', 1);

<<<<<<< HEAD
=======
  -- host_plugin_catalog_with_secret is useful for reading a plugin catalog with
  -- its associated persisted data.
  create view host_plugin_catalog_with_secret as
  select
    hc.public_id,
    hc.scope_id,
    hc.plugin_id,
    hc.name,
    hc.description,
    hc.create_time,
    hc.update_time,
    hc.version,
    hc.attributes,
    hcs.secret,
    hcs.key_id,
    hcs.create_time as persisted_create_time,
    hcs.update_time as persisted_update_time
  from
    host_plugin_catalog hc
    left outer join host_plugin_catalog_secret hcs   on hc.public_id = hcs.catalog_id;
  comment on view host_plugin_catalog_with_secret is
    'host plugin catalog with its associated persisted data';

>>>>>>> 6eba8a47
  -- host_plugin_host_with_value_obj_and_set_memberships is useful for reading a
  -- plugin host with its associated value objects (ip addresses, dns names) and
  -- set membership as columns with delimited values. The delimiter depends on
  -- the value objects (e.g. if they need ordering).
  create view host_plugin_host_with_value_obj_and_set_memberships as
  select
    h.public_id,
    h.catalog_id,
    h.external_id,
    hc.plugin_id,
    h.name,
    h.description,
    h.create_time,
    h.update_time,
    -- the string_agg(..) column will be null if there are no associated value objects
    string_agg(distinct host(hip.address), '|') as ip_addresses,
    string_agg(distinct hdns.name, '|') as dns_names,
    string_agg(distinct hpsm.set_id, '|') as set_ids
  from
    host_plugin_host h
    join host_plugin_catalog hc                  on h.catalog_id = hc.public_id
    left outer join host_ip_address hip          on h.public_id = hip.host_id
    left outer join host_dns_name hdns           on h.public_id = hdns.host_id
    left outer join host_plugin_set_member hpsm  on h.public_id = hpsm.host_id
  group by h.public_id, hc.plugin_id;
  comment on view host_plugin_host_with_value_obj_and_set_memberships is
  'host plugin host with its associated value objects';

commit;<|MERGE_RESOLUTION|>--- conflicted
+++ resolved
@@ -335,8 +335,6 @@
     ('host_plugin_set', 1),
     ('host_plugin_host', 1);
 
-<<<<<<< HEAD
-=======
   -- host_plugin_catalog_with_secret is useful for reading a plugin catalog with
   -- its associated persisted data.
   create view host_plugin_catalog_with_secret as
@@ -360,7 +358,6 @@
   comment on view host_plugin_catalog_with_secret is
     'host plugin catalog with its associated persisted data';
 
->>>>>>> 6eba8a47
   -- host_plugin_host_with_value_obj_and_set_memberships is useful for reading a
   -- plugin host with its associated value objects (ip addresses, dns names) and
   -- set membership as columns with delimited values. The delimiter depends on
