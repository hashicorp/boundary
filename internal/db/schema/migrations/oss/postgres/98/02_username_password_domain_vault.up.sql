--- conflicted
+++ resolved
@@ -38,12 +38,7 @@
     for each row execute procedure delete_credential_vault_library_mapping_override_subtype();
 
 
-<<<<<<< HEAD
   -- Replaced in 99/02_credential_vault_password_library.up.sql
-=======
--- Replaces view from 78/01_ssh_signed_certs_additional_valid_principals.up.sql
--- Replaced in 99/01_credential_vault_library_refactor.up.sql
->>>>>>> 4e78c681
   drop view credential_vault_library_issue_credentials;
   create view credential_vault_library_issue_credentials as
   with
@@ -166,13 +161,7 @@
     'This view should not be used to retrieve data which will be returned external to boundary.';
 
 
-<<<<<<< HEAD
   -- Replaced in 99/02_credential_vault_password_library.up.sql
-=======
--- Replaces view created in 49/01_vault_credentials.up.sql
--- Replaced in 99/01_credential_vault_library_refactor.up.sql where this
--- view's name changed to credential_vault_generic_library_list_lookup.
->>>>>>> 4e78c681
   drop view credential_vault_library_list_lookup;
   create view credential_vault_library_list_lookup as
   with
