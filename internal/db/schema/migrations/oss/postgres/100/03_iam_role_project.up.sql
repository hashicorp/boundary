-- Copyright (c) HashiCorp, Inc.
-- SPDX-License-Identifier: BUSL-1.1

begin;

  create table iam_role_project (
    public_id wt_role_id primary key
      constraint iam_role_fkey
        references iam_role(public_id)
        on delete cascade
        on update cascade,
    scope_id wt_scope_id not null
      constraint iam_scope_project_fkey
        references iam_scope_project(scope_id)
        on delete cascade
        on update cascade,
    name text,
    description text,
    version wt_version,
    create_time wt_timestamp,
    update_time wt_timestamp,
    constraint iam_role_project_name_scope_id_uq
        unique(name, scope_id)
  );
  comment on table iam_role_project is
    'iam_role_project is a subtype table of the iam_role table. It is used to store roles that are scoped to a project.';

  create trigger insert_role_subtype before insert on iam_role_project
    for each row execute procedure insert_role_subtype();

  create trigger default_create_time_column before insert on iam_role_project
    for each row execute procedure default_create_time();
  
  create trigger update_time_column before update on iam_role_project
    for each row execute procedure update_time_column();

  create trigger update_version_column after update on iam_role_project
    for each row execute procedure update_version_column();

  create trigger update_iam_role_project_base_table_update_time after update on iam_role_project
    for each row execute procedure update_iam_role_table_update_time();

<<<<<<< HEAD
  create trigger delete_base_iam_role after delete on iam_role_project
    for each row execute procedure delete_base_iam_role();
=======
  create trigger delete_iam_role_subtype after delete on iam_role_project
    for each row execute procedure delete_iam_role_subtype();
>>>>>>> b5678951

  create trigger immutable_columns before update on iam_role_project
    for each row execute procedure immutable_columns('scope_id', 'create_time');

commit;<|MERGE_RESOLUTION|>--- conflicted
+++ resolved
@@ -40,13 +40,8 @@
   create trigger update_iam_role_project_base_table_update_time after update on iam_role_project
     for each row execute procedure update_iam_role_table_update_time();
 
-<<<<<<< HEAD
-  create trigger delete_base_iam_role after delete on iam_role_project
-    for each row execute procedure delete_base_iam_role();
-=======
   create trigger delete_iam_role_subtype after delete on iam_role_project
     for each row execute procedure delete_iam_role_subtype();
->>>>>>> b5678951
 
   create trigger immutable_columns before update on iam_role_project
     for each row execute procedure immutable_columns('scope_id', 'create_time');
