begin;

-- auth_oidc_method entries are the current oidc auth methods configured for
-- existing scopes. 
create table auth_oidc_method (
  public_id wt_public_id
    primary key,
  scope_id wt_scope_id
    not null,
  name wt_name,
  description wt_description,
  create_time wt_timestamp,
  update_time wt_timestamp,
  version wt_version,
  state text not null
    constraint auth_oidc_method_state_enm_fkey
      references auth_oidc_method_state_enm(name)
      on delete restrict
      on update cascade,
  disable_discovered_config_validation bool not null default false,
  api_url wt_url, -- an address prefix at which the boundary api is reachable.
  issuer wt_url,
  client_id text  -- oidc client identifier issued by the oidc provider.
    constraint client_id_not_empty
    check(length(trim(client_id)) > 0), 
  client_secret bytea, -- encrypted oidc client secret issued by the oidc provider.
  client_secret_hmac text 
    constraint client_secret_hmac_not_empty
    check(length(trim(client_secret_hmac)) > 0),
  key_id wt_private_id not null -- key used to encrypt entries via wrapping wrapper. 
    constraint kms_database_key_version_fkey
      references kms_database_key_version(private_id) 
      on delete restrict
      on update cascade, 
    constraint key_id_not_empty
      check(length(trim(key_id)) > 0),
  max_age int  -- the allowable elapsed time in secs since the last time the user was authenticated. A value -1 basically forces the IdP to re-authenticate the End-User.  Zero is not a valid value. 
    constraint max_age_not_equal_zero
      check(max_age != 0)
    constraint max_age_not_less_then_negative_one
      check(max_age >= -1), 
  constraint auth_method_fkey
    foreign key (scope_id, public_id)
        references auth_method (scope_id, public_id)
        on delete cascade
        on update cascade,
  constraint auth_oidc_method_scope_id_name_uq
    unique(scope_id, name),
  constraint auth_oidc_method_scope_id_public_id_uq
    unique(scope_id, public_id),
  constraint auth_oidc_method_scope_id_issuer_client_id_unique
    unique(scope_id, issuer, client_id) -- a client_id must be unique for a provider within a scope.
);
comment on table auth_oidc_method is
'auth_oidc_method entries are the current oidc auth methods configured for existing scopes.';

-- auth_oidc_signing_alg entries are the signing algorithms allowed for an oidc
-- auth method.  There must be at least one allowed alg for each oidc auth method.
create table auth_oidc_signing_alg (
  create_time wt_timestamp,
  oidc_method_id wt_public_id 
    constraint auth_oidc_method_fkey
    references auth_oidc_method(public_id)
    on delete cascade
    on update cascade,
  signing_alg_name text 
    constraint auth_oidc_signing_alg_enm_fkey
    references auth_oidc_signing_alg_enm(name)
    on delete restrict
    on update cascade,
  primary key(oidc_method_id, signing_alg_name)
);
comment on table auth_oidc_signing_alg is
'auth_oidc_signing_alg entries are the signing algorithms allowed for an oidc auth method. There must be at least one allowed alg for each oidc auth method';

-- auth_oidc_aud_claim entries are the audience claims for a specific oidc auth
-- method.  There can be 0 or more for each parent oidc auth method.  If an auth
-- method has any aud claims, an ID token must contain one of them to be valid. 
create table auth_oidc_aud_claim (
  create_time wt_timestamp,
  oidc_method_id wt_public_id 
    constraint auth_oidc_method_fkey
    references auth_oidc_method(public_id)
    on delete cascade
    on update cascade,
  aud_claim text not null
    constraint aud_claim_must_not_be_empty
    check(length(trim(aud_claim)) > 0) 
    constraint aud_claim_must_be_less_than_1024_chars
      check(length(trim(aud_claim)) < 1024),
  primary key(oidc_method_id, aud_claim)
);
comment on table auth_oidc_aud_claim is
'auth_oidc_aud_claim entries are the audience claims for a specific oidc auth method.  There can be 0 or more for each parent oidc auth method.  If an auth method has any aud claims, an ID token must contain one of them to be valid.';


-- auth_oidc_certificate entries are optional PEM encoded x509 certificates.
-- Each entry is a single certificate.  An oidc auth method may have 0 or more
-- of these optional x509s.  If an auth method has any cert entries, they are
-- used as trust anchors when connecting to the auth method's oidc provider
-- (instead of the host system's cert chain).
create table auth_oidc_certificate (
  create_time wt_timestamp,
  oidc_method_id wt_public_id 
    constraint auth_oidc_method_fkey
    references auth_oidc_method(public_id)
    on delete cascade
    on update cascade,
  certificate bytea not null,
  primary key(oidc_method_id, certificate)
);
comment on table auth_oidc_certificate is
'auth_oidc_certificate entries are optional PEM encoded x509 certificates. Each entry is a single certificate.  An oidc auth method may have 0 or more of these optional x509s.  If an auth method has any cert entries, they are used as trust anchors when connecting to the auth methods oidc provider (instead of the host system cert chain)';


-- auth_oidc_account entries are subtypes of auth_account and represent an
-- oidc account.
create table auth_oidc_account (
    public_id wt_public_id
      primary key,
    auth_method_id wt_public_id
      not null,
    -- NOTE(mgaffney): The scope_id type is not wt_scope_id because the domain
    -- check is executed before the insert trigger which retrieves the scope_id
    -- causing an insert to fail.
    scope_id text not null,
    name wt_name,
    description wt_description,
    create_time wt_timestamp,
    update_time wt_timestamp,
    version wt_version,
    issuer wt_url not null, -- case-sensitive URL that maps to an id_token's iss claim,
    subject text not null -- case-sensitive string that maps to an id_token's sub claim
      constraint subject_must_not_be_empty
      check (
        length(trim(subject)) > 0
      )
      constraint subject_must_be_less_than_256_chars
      check(
        length(trim(subject)) <= 255 -- length limit per OIDC spec
      ),
    full_name wt_full_name, -- may be null and maps to an id_token's name claim
    email wt_email, -- may be null and maps to the id_token's email claim
    constraint auth_oidc_method_fkey
      foreign key (scope_id, auth_method_id)
        references auth_oidc_method (scope_id, public_id)
        on delete cascade
        on update cascade,
    constraint auth_account_fkey
      foreign key (scope_id, auth_method_id, public_id)
        references auth_account (scope_id, auth_method_id, public_id)
        on delete cascade
        on update cascade,
    constraint auth_oidc_account_auth_method_id_name_uq
      unique(auth_method_id, name),
    -- ###############################################################
    -- any change to this constraints name must be aligned with the 
    -- acctUpsertQuery const in internal/auth/oidc/query.go
    -- ###############################################################
    constraint auth_oidc_account_auth_method_id_issuer_subject_uq
      unique(auth_method_id, issuer, subject), -- subject must be unique for a provider within specific auth method
    constraint auth_oidc_account_auth_method_id_public_id_uq
      unique(auth_method_id, public_id)
);
comment on table auth_oidc_method is
'auth_oidc_account entries are subtypes of auth_account and represent an oidc account.';

-- auth_oidc_method column triggers
create trigger
  insert_auth_method_subtype
before insert on auth_oidc_method
  for each row execute procedure insert_auth_method_subtype();

create trigger
  update_time_column
before
update on auth_oidc_method
  for each row execute procedure update_time_column();

create trigger
  immutable_columns
before
update on auth_oidc_method
  for each row execute procedure immutable_columns('public_id', 'scope_id', 'create_time');

create trigger
  default_create_time_column
before
insert on auth_oidc_method
  for each row execute procedure default_create_time();

create trigger
  update_version_column
after update on auth_oidc_method
  for each row execute procedure update_version_column();

-- active_auth_oidc_method_must_be_complete() defines a function to be used in 
-- a "before update" trigger for auth_oidc_method entries.  Its intent: prevent
-- incomplete oidc methods from transitioning out of the "inactive" state.
create or replace function
  active_auth_oidc_method_must_be_complete()
  returns trigger
as $$
  begin
    -- validate signing alg
    if old.state = 'inactive' and new.state != 'inactive' then
      perform 
      from 
        auth_oidc_method am
<<<<<<< HEAD
       join auth_oidc_signing_alg   alg   on am.public_id = alg.oidc_method_id
=======
       join auth_oidc_signing_alg alg on am.public_id = alg.oidc_method_id
>>>>>>> bc483262
      where
        new.public_id = am.public_id;
      if not found then 
        raise exception 'an incomplete oidc auth method must remain inactive';
      end if;
      -- validate issuer
      case 
        when new.issuer != old.issuer then
          if length(trim(new.issuer)) = 0 then
            raise exception 'empty issuer: an incomplete oidc auth method must remain inactive';
          end if;
        when new.issuer = old.issuer then
          if length(trim(old.issuer)) = 0 then
            raise exception 'empty issuer: an incomplete oidc auth method must remain inactive';
          end if;
        else
      end case;
      -- validate client_id
      case 
        when new.client_id != old.client_id then
          if length(trim(new.client_id)) = 0 then
            raise exception 'empty client_id: an incomplete oidc auth method must remain inactive';
          end if;
        when new.client_id = old.client_id then
          if length(trim(old.client_id)) = 0 then
            raise exception 'empty client_id: an incomplete oidc auth method must remain inactive';
          end if;
        else
      end case;
      -- validate client_secret
      case 
        when new.client_secret != old.client_secret then
          if length(new.client_secret) = 0 then
            raise exception 'empty client_secret: an incomplete oidc auth method must remain inactive';
          end if;
        when new.client_secret = old.client_secret then
          if length(old.client_secret) = 0 then
            raise exception 'empty client_secret: an incomplete oidc auth method must remain inactive';
          end if;
        else
      end case;


    end if;
    return new;
  end;
$$ language plpgsql;
comment on function active_auth_oidc_method_must_be_complete() is
'active_auth_oidc_method_must_be_complete() will raise an error if the oidc auth method is not complete';

create trigger 
  update_active_auth_oidc_method_must_be_complete
before
update on auth_oidc_method
  for each row execute procedure active_auth_oidc_method_must_be_complete();

-- new_auth_oidc_method_must_be_inactive() defines a function to be used in 
-- a "before insert" trigger for auth_oidc_method entries.  Its intent: 
-- only allow "inactive" auth methods to be inserted.  Why? there's no way
-- you can insert an entry that's anything but incomplete, since we have a 
-- chicken/egg problem: you need the auth method id to create the required
-- signing algs value objects.
create or replace function
  new_auth_oidc_method_must_be_inactive()
  returns trigger 
as $$
  begin
    if new.state != 'inactive' then
      raise exception 'an incomplete oidc method must be inactive';
    end if;
  end;
$$ language plpgsql;
comment on function new_auth_oidc_method_must_be_inactive() is
'new_auth_oidc_method_must_be_inactive ensures that new incomplete oidc auth methods must remain inactive';

create trigger 
  new_auth_oidc_method_must_be_inactive
before
insert on auth_oidc_method
  for each row execute procedure active_auth_oidc_method_must_be_complete();

-- auth_oidc_account column triggers
create trigger
  update_time_column
before
update on auth_oidc_account
  for each row execute procedure update_time_column();

create trigger
  immutable_columns
before
update on auth_oidc_account
  for each row execute procedure immutable_columns('public_id', 'auth_method_id', 'scope_id', 'create_time', 'issuer', 'subject');

create trigger
  default_create_time_column
before
insert on auth_oidc_account
  for each row execute procedure default_create_time();

create trigger
  update_version_column
after update on auth_oidc_account
  for each row execute procedure update_version_column();


-- insert_auth_oidc_account_subtype is intended as a before insert
-- trigger on auth_oidc_account. Its purpose is to insert a base
-- auth_account for new oidc accounts.  It's a bit different than the
-- standard trigger for this, because it will have conflicting PKs
-- and we just want to "do nothing" on those conflicts, deferring the
-- raising on an error to insert into the auth_oidc_account table.
-- this is all necessary because of we're using predictable public ids
-- for oidc accounts.
create or replace function
  insert_auth_oidc_account_subtype()
  returns trigger
as $$
begin
  select auth_method.scope_id
    into new.scope_id
  from auth_method
  where auth_method.public_id = new.auth_method_id;

  insert into auth_account
    (public_id, auth_method_id, scope_id)
  values
    (new.public_id, new.auth_method_id, new.scope_id)
  on conflict do nothing;

  return new;
end;
  $$ language plpgsql;

create trigger
  insert_auth_oidc_account_subtype
before insert on auth_oidc_account
  for each row execute procedure insert_auth_oidc_account_subtype();

-- triggers for auth_oidc_method children tables: auth_oidc_aud_claim,
-- auth_oidc_certificate, auth_oidc_signing_alg


-- on_delete_active_auth_oidc_method_must_be_complete() defines a function
-- to be used in an "after delete" trigger for auth_oidc_signing_alg
-- Its intent: prevent deletes that would result in an "active" oidc
-- auth method which is incomplete.
create or replace function
  on_delete_active_auth_oidc_method_must_be_complete()
  returns trigger
as $$
declare am_state text;
declare alg_cnt int;
  begin
    select 
      am.state,
      count(alg.oidc_method_id) as alg_cnt
<<<<<<< HEAD
    from 
      auth_oidc_method am
      left outer join auth_oidc_signing_alg   alg   on am.public_id = alg.oidc_method_id
=======
    from
      auth_oidc_method am
      left outer join auth_oidc_signing_alg alg on am.public_id = alg.oidc_method_id
>>>>>>> bc483262
    where
      new.oidc_method_id = am.public_id
    group by am.public_id
    into am_state, alg_cnt;
    
    if not found then 
      return new; -- auth method was deleted, so we're done
    end if;

    if am_state != inactive then
      case 
        when alg_cnt = 0 then
          raise exception 'delete would have resulted in an incomplete active oidc auth method with no signing algorithms';
      end case;
    end if; 
  
    return new;
  end;
$$ language plpgsql;
comment on function on_delete_active_auth_oidc_method_must_be_complete() is
'on_delete_active_auth_oidc_method_must_be_complete() will raise an error if the oidc auth method is not complete after a delete on algs';

create trigger
  default_create_time_column
before
insert on auth_oidc_aud_claim
  for each row execute procedure default_create_time();

create trigger
  default_create_time_column
before
insert on auth_oidc_certificate
  for each row execute procedure default_create_time();

create trigger
  default_create_time_column
before
insert on auth_oidc_signing_alg
  for each row execute procedure default_create_time();

create trigger 
  on_delete_active_auth_oidc_method_must_be_complete
after
delete on auth_oidc_signing_alg
  for each row execute procedure on_delete_active_auth_oidc_method_must_be_complete();
    
insert into oplog_ticket (name, version)
values
  ('auth_oidc_method', 1), -- auth method is the root aggregate itself and all of its value objects.
  ('auth_oidc_account', 1);

commit;<|MERGE_RESOLUTION|>--- conflicted
+++ resolved
@@ -207,11 +207,7 @@
       perform 
       from 
         auth_oidc_method am
-<<<<<<< HEAD
-       join auth_oidc_signing_alg   alg   on am.public_id = alg.oidc_method_id
-=======
        join auth_oidc_signing_alg alg on am.public_id = alg.oidc_method_id
->>>>>>> bc483262
       where
         new.public_id = am.public_id;
       if not found then 
@@ -369,15 +365,9 @@
     select 
       am.state,
       count(alg.oidc_method_id) as alg_cnt
-<<<<<<< HEAD
-    from 
-      auth_oidc_method am
-      left outer join auth_oidc_signing_alg   alg   on am.public_id = alg.oidc_method_id
-=======
     from
       auth_oidc_method am
       left outer join auth_oidc_signing_alg alg on am.public_id = alg.oidc_method_id
->>>>>>> bc483262
     where
       new.oidc_method_id = am.public_id
     group by am.public_id
