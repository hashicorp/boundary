begin;

-- auth_oidc_method entries are the current oidc auth methods configured for
-- existing scopes. 
create table auth_oidc_method (
  public_id wt_public_id
    primary key,
  scope_id wt_scope_id
    not null,
  name wt_name,
  description wt_description, 
  create_time wt_timestamp,
  update_time wt_timestamp,
  version wt_version,
  state text not null
    constraint auth_oidc_method_state_enm_fkey
      references auth_oidc_method_state_enm(name)
      on delete restrict
      on update cascade,
  disable_discovered_config_validation bool not null default false,
  issuer wt_url,
  client_id text  -- oidc client identifier issued by the oidc provider.
    constraint client_id_not_empty
    check(length(trim(client_id)) > 0), 
  client_secret bytea, -- encrypted oidc client secret issued by the oidc provider.
  client_secret_hmac text 
    constraint client_secret_hmac_not_empty
    check(length(trim(client_secret_hmac)) > 0),
  key_id wt_private_id not null -- key used to encrypt entries via wrapping wrapper. 
    constraint kms_database_key_version_fkey
      references kms_database_key_version(private_id) 
      on delete restrict
      on update cascade, 
    constraint key_id_not_empty
      check(length(trim(key_id)) > 0),
  max_age int  -- the allowable elapsed time in secs since the last time the user was authenticated. A value -1 basically forces the IdP to re-authenticate the End-User.  Zero is not a valid value. 
    constraint max_age_not_equal_zero
      check(max_age != 0)
    constraint max_age_not_less_then_negative_one
      check(max_age >= -1), 
  constraint auth_method_fkey
    foreign key (scope_id, public_id)
        references auth_method (scope_id, public_id)
        on delete cascade
        on update cascade,
  constraint auth_oidc_method_scope_id_name_uq
    unique(scope_id, name),
  constraint auth_oidc_method_scope_id_public_id_uq
    unique(scope_id, public_id),
  constraint auth_oidc_method_scope_id_issuer_client_id_unique
    unique(scope_id, issuer, client_id) -- a client_id must be unique for a provider within a scope.
);
comment on table auth_oidc_method is
'auth_oidc_method entries are the current oidc auth methods configured for existing scopes.';

-- auth_oidc_signing_alg entries are the signing algorithms allowed for an oidc
-- auth method.  There must be at least one allowed alg for each oidc auth method.
create table auth_oidc_signing_alg (
  create_time wt_timestamp,
  oidc_method_id wt_public_id 
    constraint auth_oidc_method_fkey
    references auth_oidc_method(public_id)
    on delete cascade
    on update cascade,
  signing_alg_name text 
    constraint auth_oidc_signing_alg_enm_fkey
    references auth_oidc_signing_alg_enm(name)
    on delete restrict
    on update cascade,
  primary key(oidc_method_id, signing_alg_name)
);
comment on table auth_oidc_signing_alg is
'auth_oidc_signing_alg entries are the signing algorithms allowed for an oidc auth method. There must be at least one allowed alg for each oidc auth method';

-- auth_oidc_callback_url entries are the callback URLs allowed for a specific
-- oidc auth method.  There must be at least one callback url for each oidc auth
-- method. 
create table auth_oidc_callback_url (
  create_time wt_timestamp,
  oidc_method_id wt_public_id 
    constraint auth_oidc_method_fkey
    references auth_oidc_method(public_id)
    on delete cascade
    on update cascade,
  callback_url wt_url not null,
  primary key(oidc_method_id, callback_url)
);
comment on table auth_oidc_callback_url is
'auth_oidc_callback_url entries are the callback URLs allowed for a specific oidc auth method.  There must be at least one callback url for each oidc auth method.';

-- auth_oidc_aud_claim entries are the audience claims for a specific oidc auth
-- method.  There can be 0 or more for each parent oidc auth method.  If an auth
-- method has any aud claims, an ID token must contain one of them to be valid. 
create table auth_oidc_aud_claim (
  create_time wt_timestamp,
  oidc_method_id wt_public_id 
    constraint auth_oidc_method_fkey
    references auth_oidc_method(public_id)
    on delete cascade
    on update cascade,
  aud_claim text not null
    constraint aud_claim_must_not_be_empty
    check(length(trim(aud_claim)) > 0) 
    constraint aud_claim_must_be_less_than_1024_chars
      check(length(trim(aud_claim)) < 1024),
  primary key(oidc_method_id, aud_claim)
);
comment on table auth_oidc_aud_claim is
'auth_oidc_aud_claim entries are the audience claims for a specific oidc auth method.  There can be 0 or more for each parent oidc auth method.  If an auth method has any aud claims, an ID token must contain one of them to be valid.';


-- auth_oidc_certificate entries are optional PEM encoded x509 certificates.
-- Each entry is a single certificate.  An oidc auth method may have 0 or more
-- of these optional x509s.  If an auth method has any cert entries, they are
-- used as trust anchors when connecting to the auth method's oidc provider
-- (instead of the host system's cert chain).
create table auth_oidc_certificate (
  create_time wt_timestamp,
  oidc_method_id wt_public_id 
    constraint auth_oidc_method_fkey
    references auth_oidc_method(public_id)
    on delete cascade
    on update cascade,
  certificate bytea not null,
  primary key(oidc_method_id, certificate)
);
comment on table auth_oidc_certificate is
'auth_oidc_certificate entries are optional PEM encoded x509 certificates. Each entry is a single certificate.  An oidc auth method may have 0 or more of these optional x509s.  If an auth method has any cert entries, they are used as trust anchors when connecting to the auth methods oidc provider (instead of the host system cert chain)';


-- auth_oidc_account entries are subtypes of auth_account and represent an
-- oidc account.
create table auth_oidc_account (
    public_id wt_public_id
      primary key,
    auth_method_id wt_public_id
      not null,
    -- NOTE(mgaffney): The scope_id type is not wt_scope_id because the domain
    -- check is executed before the insert trigger which retrieves the scope_id
    -- causing an insert to fail.
    scope_id text not null,
    name wt_name,
    description wt_description,
    create_time wt_timestamp,
    update_time wt_timestamp,
    version wt_version,
    issuer wt_url not null, -- case-sensitive URL that maps to an id_token's iss claim,
    subject text not null -- case-sensitive string that maps to an id_token's sub claim
      constraint subject_must_not_be_empty
      check (
        length(trim(subject)) > 0
      )
      constraint subject_must_be_less_than_256_chars
      check(
        length(trim(subject)) <= 255 -- length limit per OIDC spec
      ),
    full_name wt_full_name, -- may be null and maps to an id_token's name claim
    email wt_email, -- may be null and maps to the id_token's email claim
    constraint auth_oidc_method_fkey
      foreign key (scope_id, auth_method_id)
        references auth_oidc_method (scope_id, public_id)
        on delete cascade
        on update cascade,
    constraint auth_account_fkey
      foreign key (scope_id, auth_method_id, public_id)
        references auth_account (scope_id, auth_method_id, public_id)
        on delete cascade
        on update cascade,
    constraint auth_oidc_account_auth_method_id_name_uq
      unique(auth_method_id, name),
    -- ###############################################################
    -- any change to this constraints name must be aligned with the 
    -- acctUpsertQuery const in internal/auth/oidc/query.go
    -- ###############################################################
    constraint auth_oidc_account_auth_method_id_issuer_subject_uq
      unique(auth_method_id, issuer, subject), -- subject must be unique for a provider within specific auth method
    constraint auth_oidc_account_auth_method_id_public_id_uq
      unique(auth_method_id, public_id)
);
comment on table auth_oidc_method is
'auth_oidc_account entries are subtypes of auth_account and represent an oidc account.';

-- auth_oidc_method column triggers
create trigger
  insert_auth_method_subtype
before insert on auth_oidc_method
  for each row execute procedure insert_auth_method_subtype();

create trigger
  update_time_column
before
update on auth_oidc_method
  for each row execute procedure update_time_column();

create trigger
  immutable_columns
before
update on auth_oidc_method
  for each row execute procedure immutable_columns('public_id', 'scope_id', 'create_time');

create trigger
  default_create_time_column
before
insert on auth_oidc_method
  for each row execute procedure default_create_time();

create trigger
  update_version_column
after update on auth_oidc_method
  for each row execute procedure update_version_column();

-- active_auth_oidc_method_must_be_complete() defines a function to be used in 
-- a "before update" trigger for auth_oidc_method entries.  Its intent: prevent
-- incomplete oidc methods from transitioning out of the "inactive" state.
create or replace function
  active_auth_oidc_method_must_be_complete()
  returns trigger
as $$
  begin
    -- validate callback and signing alg
    if old.state = 'inactive' and new.state != 'inactive' then
      perform 
      from 
        auth_oidc_method am
       join auth_oidc_callback_url  cb    on am.public_id = cb.oidc_method_id 
       join auth_oidc_signing_alg   alg   on am.public_id = alg.oidc_method_id
      where
        new.public_id = am.public_id;
      if not found then 
        raise exception 'an incomplete oidc auth method must remain inactive';
      end if;
      -- validate issuer
      case 
        when new.issuer != old.issuer then
          if length(trim(new.issuer)) = 0 then
            raise exception 'empty issuer: an incomplete oidc auth method must remain inactive';
          end if;
        when new.issuer = old.issuer then
          if length(trim(old.issuer)) = 0 then
            raise exception 'empty issuer: an incomplete oidc auth method must remain inactive';
          end if;
        else
      end case;
      -- validate client_id
      case 
        when new.client_id != old.client_id then
          if length(trim(new.client_id)) = 0 then
            raise exception 'empty client_id: an incomplete oidc auth method must remain inactive';
          end if;
        when new.client_id = old.client_id then
          if length(trim(old.client_id)) = 0 then
            raise exception 'empty client_id: an incomplete oidc auth method must remain inactive';
          end if;
        else
      end case;
      -- validate client_secret
      case 
        when new.client_secret != old.client_secret then
          if length(new.client_secret) = 0 then
            raise exception 'empty client_secret: an incomplete oidc auth method must remain inactive';
          end if;
        when new.client_secret = old.client_secret then
          if length(old.client_secret) = 0 then
            raise exception 'empty client_secret: an incomplete oidc auth method must remain inactive';
          end if;
        else
      end case;


    end if;
    return new;
  end;
$$ language plpgsql;
comment on function active_auth_oidc_method_must_be_complete() is
'active_auth_oidc_method_must_be_complete() will raise an error if the oidc auth method is not complete';

create trigger 
  update_active_auth_oidc_method_must_be_complete
before
update on auth_oidc_method
  for each row execute procedure active_auth_oidc_method_must_be_complete();

-- new_auth_oidc_method_must_be_inactive() defines a function to be used in 
-- a "before insert" trigger for auth_oidc_method entries.  Its intent: 
-- only allow "inactive" auth methods to be inserted.  Why? there's no way
-- you can insert an entry that's anything but incomplete, since we have a 
-- chicken/egg problem: you need the auth method id to create the required
-- signing algs and callback URL value objects.
create or replace function
  new_auth_oidc_method_must_be_inactive()
  returns trigger 
as $$
  begin
    if new.state != 'inactive' then
      raise exception 'an incomplete oidc method must be inactive';
    end if;
  end;
$$ language plpgsql;
comment on function new_auth_oidc_method_must_be_inactive() is
'new_auth_oidc_method_must_be_inactive ensures that new incomplete oidc auth methods must remain inactive';

create trigger 
  new_auth_oidc_method_must_be_inactive
before
insert on auth_oidc_method
  for each row execute procedure active_auth_oidc_method_must_be_complete();

-- auth_oidc_account column triggers
create trigger
  update_time_column
before
update on auth_oidc_account
  for each row execute procedure update_time_column();

create trigger
  immutable_columns
before
update on auth_oidc_account
  for each row execute procedure immutable_columns('public_id', 'auth_method_id', 'scope_id', 'create_time', 'issuer', 'subject');

create trigger
  default_create_time_column
before
insert on auth_oidc_account
  for each row execute procedure default_create_time();

create trigger
  update_version_column
after update on auth_oidc_account
  for each row execute procedure update_version_column();


-- insert_auth_oidc_account_subtype is intended as a before insert
-- trigger on auth_oidc_account. Its purpose is to insert a base
-- auth_account for new oidc accounts.  It's a bit different than the
-- standard trigger for this, because it will have conflicting PKs
-- and we just want to "do nothing" on those conflicts, deferring the
-- raising on an error to insert into the auth_oidc_account table.
-- this is all necessary because of we're using predictable public ids
-- for oidc accounts.
create or replace function
  insert_auth_oidc_account_subtype()
  returns trigger
as $$
begin
  select auth_method.scope_id
    into new.scope_id
  from auth_method
  where auth_method.public_id = new.auth_method_id;

  insert into auth_account
    (public_id, auth_method_id, scope_id)
  values
    (new.public_id, new.auth_method_id, new.scope_id)
  on conflict do nothing;

  return new;
end;
  $$ language plpgsql;

create trigger
  insert_auth_oidc_account_subtype
before insert on auth_oidc_account
  for each row execute procedure insert_auth_oidc_account_subtype();

<<<<<<< HEAD
-- auth_oidc_account_issuer_matches_auth_oidc_method_display_url
-- requires that a new auth_oidc_account's issuer matches disovery_url
-- of its auth_oidc_method.  A not null constraint on the issuer
-- requires that it is set.  Together there is an implicit requirement
-- that an auth_oidc_method has the issuer set before a record
-- can be added to auth_oidc_account for that auth_oidc_method.
create or replace function
    auth_oidc_account_issuer_matches_auth_oidc_method_display_url()
    returns trigger
as $$
begin
    perform
    from auth_oidc_method
    where auth_oidc_method.public_id = new.auth_method_id
    and auth_oidc_method.issuer = new.issuer;

    if not found then
        raise exception 'oidc account must match the auth method issuer';
    end if;
    return new;
end;
  $$ language plpgsql;

create trigger
    auth_oidc_account_issuer_matches_auth_oidc_method_display_url
    before insert on auth_oidc_account
    for each row execute procedure auth_oidc_account_issuer_matches_auth_oidc_method_display_url();

=======
>>>>>>> 08bbcdaf
-- triggers for auth_oidc_method children tables: auth_oidc_aud_claim,
-- auth_oidc_callback_url, auth_oidc_certificate, auth_oidc_signing_alg


-- on_delete_active_auth_oidc_method_must_be_complete() defines a function
-- to be used in an "after delete" trigger for auth_oidc_callback_url and
-- auth_oidc_signing_alg Its intent: prevent deletes that would result in
-- an "active" oidc auth method which is incomplete.
create or replace function
  on_delete_active_auth_oidc_method_must_be_complete()
  returns trigger
as $$
declare am_state text;
declare alg_cnt int;
declare cb_cnt int;
  begin
    select 
      am.state,
      count(alg.oidc_method_id) as alg_cnt,
      count(cb.oidc_method_id) as cb_cnt
    from 
      auth_oidc_method am
      left outer join auth_oidc_signing_alg   alg   on am.public_id = alg.oidc_method_id
      left outer join auth_oidc_callback_url  cb    on am.public_id = cb.oidc_method_id 
    where
      new.oidc_method_id = am.public_id
    group by am.public_id
    into am_state, alg_cnt, cb_cnt;
    
    if not found then 
      return new; -- auth method was deleted, so we're done
    end if;

    if am_state != inactive then
      case 
        when alg_cnt = 0 then
          raise exception 'delete would have resulted in an incomplete active oidc auth method with no signing algorithms';
        when cb_cnt = 0 then
          raise exception 'delete would have resulted in an incomplete active oidc auth method with no callback URLs';
      end case;
    end if; 
  
    return new;
  end;
$$ language plpgsql;
comment on function on_delete_active_auth_oidc_method_must_be_complete() is
'on_delete_active_auth_oidc_method_must_be_complete() will raise an error if the oidc auth method is not complete after a delete on algs or callbacks';

create trigger
  default_create_time_column
before
insert on auth_oidc_aud_claim
  for each row execute procedure default_create_time();

create trigger
  default_create_time_column
before
insert on auth_oidc_callback_url
  for each row execute procedure default_create_time();

create trigger 
  on_delete_active_auth_oidc_method_must_be_complete
after
delete on auth_oidc_callback_url
  for each row execute procedure on_delete_active_auth_oidc_method_must_be_complete();

create trigger
  default_create_time_column
before
insert on auth_oidc_certificate
  for each row execute procedure default_create_time();

create trigger
  default_create_time_column
before
insert on auth_oidc_signing_alg
  for each row execute procedure default_create_time();

create trigger 
  on_delete_active_auth_oidc_method_must_be_complete
after
delete on auth_oidc_signing_alg
  for each row execute procedure on_delete_active_auth_oidc_method_must_be_complete();
    
insert into oplog_ticket (name, version)
values
  ('auth_oidc_method', 1), -- auth method is the root aggregate itself and all of its value objects.
  ('auth_oidc_account', 1);


-- oidc_auth_method_with_value_obj is useful for reading an oidc auth method
-- with its associated value objects (algs, callbacks, auds, certs) as columns
-- with | delimited values.  The use of the postgres string_agg(...) to
-- aggregate the value objects into a column works because we are only pulling
-- in one column from the associated tables and that value is part of the
-- primary key and unique.  This view will make things like recursive listing of
-- oidc auth methods fairly straightforward to implement but the oidc repo. 
create view oidc_auth_method_with_value_obj as
select 
  am.public_id,
  am.scope_id,
  am.name,
  am.description, 
  am.create_time,
  am.update_time,
  am.version,
  am.state,
  am.disable_discovered_config_validation,
  am.issuer,
  am.client_id,
  am.client_secret,
  am.client_secret_hmac,
  am.key_id,
  am.max_age,
  -- the string_agg(..) column will be null if there are no associated value objects
  string_agg(distinct alg.signing_alg_name, '|') as algs, 
  string_agg(distinct cb.callback_url, '|') as callbacks, 
  string_agg(distinct aud.aud_claim, '|') as auds, 
  string_agg(distinct cert.certificate, '|') as certs
from 	
	auth_oidc_method am 
  left outer join auth_oidc_signing_alg   alg   on am.public_id = alg.oidc_method_id
  left outer join auth_oidc_callback_url  cb    on am.public_id = cb.oidc_method_id 
  left outer join auth_oidc_aud_claim     aud   on am.public_id = aud.oidc_method_id 
  left outer join auth_oidc_certificate   cert  on am.public_id = cert.oidc_method_id 
group by am.public_id;
comment on view oidc_auth_method_with_value_obj is
'oidc auth method with its associated value objects (algs, callbacks, auds, certs) as columns with | delimited values';

commit;<|MERGE_RESOLUTION|>--- conflicted
+++ resolved
@@ -363,37 +363,6 @@
 before insert on auth_oidc_account
   for each row execute procedure insert_auth_oidc_account_subtype();
 
-<<<<<<< HEAD
--- auth_oidc_account_issuer_matches_auth_oidc_method_display_url
--- requires that a new auth_oidc_account's issuer matches disovery_url
--- of its auth_oidc_method.  A not null constraint on the issuer
--- requires that it is set.  Together there is an implicit requirement
--- that an auth_oidc_method has the issuer set before a record
--- can be added to auth_oidc_account for that auth_oidc_method.
-create or replace function
-    auth_oidc_account_issuer_matches_auth_oidc_method_display_url()
-    returns trigger
-as $$
-begin
-    perform
-    from auth_oidc_method
-    where auth_oidc_method.public_id = new.auth_method_id
-    and auth_oidc_method.issuer = new.issuer;
-
-    if not found then
-        raise exception 'oidc account must match the auth method issuer';
-    end if;
-    return new;
-end;
-  $$ language plpgsql;
-
-create trigger
-    auth_oidc_account_issuer_matches_auth_oidc_method_display_url
-    before insert on auth_oidc_account
-    for each row execute procedure auth_oidc_account_issuer_matches_auth_oidc_method_display_url();
-
-=======
->>>>>>> 08bbcdaf
 -- triggers for auth_oidc_method children tables: auth_oidc_aud_claim,
 -- auth_oidc_callback_url, auth_oidc_certificate, auth_oidc_signing_alg
 
