begin;

-- auth_oidc_method entries are the current oidc auth methods configured for
-- existing scopes. 
create table auth_oidc_method (
  public_id wt_public_id
    primary key,
  scope_id wt_scope_id
    not null,
  name wt_name,
  description wt_description,
  create_time wt_timestamp,
  update_time wt_timestamp,
  version wt_version,
  state text not null
    constraint auth_oidc_method_state_enm_fkey
      references auth_oidc_method_state_enm(name)
      on delete restrict
      on update cascade,
  disable_discovered_config_validation bool not null default false,
  api_url wt_url, -- an address prefix at which the boundary api is reachable.
  issuer wt_url,
  client_id text  -- oidc client identifier issued by the oidc provider.
    constraint client_id_not_empty
    check(length(trim(client_id)) > 0), 
  client_secret bytea, -- encrypted oidc client secret issued by the oidc provider.
  client_secret_hmac text 
    constraint client_secret_hmac_not_empty
    check(length(trim(client_secret_hmac)) > 0),
  key_id wt_private_id not null -- key used to encrypt entries via wrapping wrapper. 
    constraint kms_database_key_version_fkey
      references kms_database_key_version(private_id) 
      on delete restrict
      on update cascade, 
    constraint key_id_not_empty
      check(length(trim(key_id)) > 0),
  max_age int  -- the allowable elapsed time in secs since the last time the user was authenticated. A value -1 basically forces the IdP to re-authenticate the End-User.  Zero is not a valid value. 
    constraint max_age_not_equal_zero
      check(max_age != 0)
    constraint max_age_not_less_then_negative_one
      check(max_age >= -1), 
  constraint auth_method_fkey
    foreign key (scope_id, public_id)
        references auth_method (scope_id, public_id)
        on delete cascade
        on update cascade,
  constraint auth_oidc_method_scope_id_name_uq
    unique(scope_id, name),
  constraint auth_oidc_method_scope_id_public_id_uq
    unique(scope_id, public_id),
  constraint auth_oidc_method_scope_id_issuer_client_id_unique
    unique(scope_id, issuer, client_id) -- a client_id must be unique for a provider within a scope.
);
comment on table auth_oidc_method is
'auth_oidc_method entries are the current oidc auth methods configured for existing scopes.';

-- auth_oidc_signing_alg entries are the signing algorithms allowed for an oidc
-- auth method.  There must be at least one allowed alg for each oidc auth method.
create table auth_oidc_signing_alg (
  create_time wt_timestamp,
  oidc_method_id wt_public_id 
    constraint auth_oidc_method_fkey
    references auth_oidc_method(public_id)
    on delete cascade
    on update cascade,
  signing_alg_name text 
    constraint auth_oidc_signing_alg_enm_fkey
    references auth_oidc_signing_alg_enm(name)
    on delete restrict
    on update cascade,
  primary key(oidc_method_id, signing_alg_name)
);
comment on table auth_oidc_signing_alg is
'auth_oidc_signing_alg entries are the signing algorithms allowed for an oidc auth method. There must be at least one allowed alg for each oidc auth method';

-- auth_oidc_aud_claim entries are the audience claims for a specific oidc auth
-- method.  There can be 0 or more for each parent oidc auth method.  If an auth
-- method has any aud claims, an ID token must contain one of them to be valid. 
create table auth_oidc_aud_claim (
  create_time wt_timestamp,
  oidc_method_id wt_public_id 
    constraint auth_oidc_method_fkey
    references auth_oidc_method(public_id)
    on delete cascade
    on update cascade,
  aud_claim text not null
    constraint aud_claim_must_not_be_empty
    check(length(trim(aud_claim)) > 0) 
    constraint aud_claim_must_be_less_than_1024_chars
      check(length(trim(aud_claim)) < 1024),
  primary key(oidc_method_id, aud_claim)
);
comment on table auth_oidc_aud_claim is
'auth_oidc_aud_claim entries are the audience claims for a specific oidc auth method.  There can be 0 or more for each parent oidc auth method.  If an auth method has any aud claims, an ID token must contain one of them to be valid.';


-- auth_oidc_certificate entries are optional PEM encoded x509 certificates.
-- Each entry is a single certificate.  An oidc auth method may have 0 or more
-- of these optional x509s.  If an auth method has any cert entries, they are
-- used as trust anchors when connecting to the auth method's oidc provider
-- (instead of the host system's cert chain).
create table auth_oidc_certificate (
  create_time wt_timestamp,
  oidc_method_id wt_public_id 
    constraint auth_oidc_method_fkey
    references auth_oidc_method(public_id)
    on delete cascade
    on update cascade,
  certificate bytea not null,
  primary key(oidc_method_id, certificate)
);
comment on table auth_oidc_certificate is
'auth_oidc_certificate entries are optional PEM encoded x509 certificates. Each entry is a single certificate.  An oidc auth method may have 0 or more of these optional x509s.  If an auth method has any cert entries, they are used as trust anchors when connecting to the auth methods oidc provider (instead of the host system cert chain)';


-- auth_oidc_account entries are subtypes of auth_account and represent an
-- oidc account.
create table auth_oidc_account (
    public_id wt_public_id
      primary key,
    auth_method_id wt_public_id
      not null,
    -- NOTE(mgaffney): The scope_id type is not wt_scope_id because the domain
    -- check is executed before the insert trigger which retrieves the scope_id
    -- causing an insert to fail.
    scope_id text not null,
    name wt_name,
    description wt_description,
    create_time wt_timestamp,
    update_time wt_timestamp,
    version wt_version,
    issuer wt_url not null, -- case-sensitive URL that maps to an id_token's iss claim,
    subject text not null -- case-sensitive string that maps to an id_token's sub claim
      constraint subject_must_not_be_empty
      check (
        length(trim(subject)) > 0
      )
      constraint subject_must_be_less_than_256_chars
      check(
        length(trim(subject)) <= 255 -- length limit per OIDC spec
      ),
    full_name wt_full_name, -- may be null and maps to an id_token's name claim
    email wt_email, -- may be null and maps to the id_token's email claim
    constraint auth_oidc_method_fkey
      foreign key (scope_id, auth_method_id)
        references auth_oidc_method (scope_id, public_id)
        on delete cascade
        on update cascade,
    constraint auth_account_fkey
      foreign key (scope_id, auth_method_id, public_id)
        references auth_account (scope_id, auth_method_id, public_id)
        on delete cascade
        on update cascade,
    constraint auth_oidc_account_auth_method_id_name_uq
      unique(auth_method_id, name),
    -- ###############################################################
    -- any change to this constraints name must be aligned with the 
    -- acctUpsertQuery const in internal/auth/oidc/query.go
    -- ###############################################################
    constraint auth_oidc_account_auth_method_id_issuer_subject_uq
      unique(auth_method_id, issuer, subject), -- subject must be unique for a provider within specific auth method
    constraint auth_oidc_account_auth_method_id_public_id_uq
      unique(auth_method_id, public_id)
);
comment on table auth_oidc_method is
'auth_oidc_account entries are subtypes of auth_account and represent an oidc account.';

-- auth_oidc_method column triggers
create trigger
  insert_auth_method_subtype
before insert on auth_oidc_method
  for each row execute procedure insert_auth_method_subtype();

create trigger
  update_time_column
before
update on auth_oidc_method
  for each row execute procedure update_time_column();

create trigger
  immutable_columns
before
update on auth_oidc_method
  for each row execute procedure immutable_columns('public_id', 'scope_id', 'create_time');

create trigger
  default_create_time_column
before
insert on auth_oidc_method
  for each row execute procedure default_create_time();

create trigger
  update_version_column
after update on auth_oidc_method
  for each row execute procedure update_version_column();

-- active_auth_oidc_method_must_be_complete() defines a function to be used in 
-- a "before update" trigger for auth_oidc_method entries.  Its intent: prevent
-- incomplete oidc methods from transitioning out of the "inactive" state.
create or replace function
  active_auth_oidc_method_must_be_complete()
  returns trigger
as $$
  begin
    -- validate signing alg
    if old.state = 'inactive' and new.state != 'inactive' then
      perform 
      from 
        auth_oidc_method am
       join auth_oidc_signing_alg   alg   on am.public_id = alg.oidc_method_id
      where
        new.public_id = am.public_id;
      if not found then 
        raise exception 'an incomplete oidc auth method must remain inactive';
      end if;
      -- validate issuer
      case 
        when new.issuer != old.issuer then
          if length(trim(new.issuer)) = 0 then
            raise exception 'empty issuer: an incomplete oidc auth method must remain inactive';
          end if;
        when new.issuer = old.issuer then
          if length(trim(old.issuer)) = 0 then
            raise exception 'empty issuer: an incomplete oidc auth method must remain inactive';
          end if;
        else
      end case;
      -- validate client_id
      case 
        when new.client_id != old.client_id then
          if length(trim(new.client_id)) = 0 then
            raise exception 'empty client_id: an incomplete oidc auth method must remain inactive';
          end if;
        when new.client_id = old.client_id then
          if length(trim(old.client_id)) = 0 then
            raise exception 'empty client_id: an incomplete oidc auth method must remain inactive';
          end if;
        else
      end case;
      -- validate client_secret
      case 
        when new.client_secret != old.client_secret then
          if length(new.client_secret) = 0 then
            raise exception 'empty client_secret: an incomplete oidc auth method must remain inactive';
          end if;
        when new.client_secret = old.client_secret then
          if length(old.client_secret) = 0 then
            raise exception 'empty client_secret: an incomplete oidc auth method must remain inactive';
          end if;
        else
      end case;


    end if;
    return new;
  end;
$$ language plpgsql;
comment on function active_auth_oidc_method_must_be_complete() is
'active_auth_oidc_method_must_be_complete() will raise an error if the oidc auth method is not complete';

create trigger 
  update_active_auth_oidc_method_must_be_complete
before
update on auth_oidc_method
  for each row execute procedure active_auth_oidc_method_must_be_complete();

-- new_auth_oidc_method_must_be_inactive() defines a function to be used in 
-- a "before insert" trigger for auth_oidc_method entries.  Its intent: 
-- only allow "inactive" auth methods to be inserted.  Why? there's no way
-- you can insert an entry that's anything but incomplete, since we have a 
-- chicken/egg problem: you need the auth method id to create the required
-- signing algs value objects.
create or replace function
  new_auth_oidc_method_must_be_inactive()
  returns trigger 
as $$
  begin
    if new.state != 'inactive' then
      raise exception 'an incomplete oidc method must be inactive';
    end if;
  end;
$$ language plpgsql;
comment on function new_auth_oidc_method_must_be_inactive() is
'new_auth_oidc_method_must_be_inactive ensures that new incomplete oidc auth methods must remain inactive';

create trigger 
  new_auth_oidc_method_must_be_inactive
before
insert on auth_oidc_method
  for each row execute procedure active_auth_oidc_method_must_be_complete();

-- auth_oidc_account column triggers
create trigger
  update_time_column
before
update on auth_oidc_account
  for each row execute procedure update_time_column();

create trigger
  immutable_columns
before
update on auth_oidc_account
  for each row execute procedure immutable_columns('public_id', 'auth_method_id', 'scope_id', 'create_time', 'issuer', 'subject');

create trigger
  default_create_time_column
before
insert on auth_oidc_account
  for each row execute procedure default_create_time();

create trigger
  update_version_column
after update on auth_oidc_account
  for each row execute procedure update_version_column();


-- insert_auth_oidc_account_subtype is intended as a before insert
-- trigger on auth_oidc_account. Its purpose is to insert a base
-- auth_account for new oidc accounts.  It's a bit different than the
-- standard trigger for this, because it will have conflicting PKs
-- and we just want to "do nothing" on those conflicts, deferring the
-- raising on an error to insert into the auth_oidc_account table.
-- this is all necessary because of we're using predictable public ids
-- for oidc accounts.
create or replace function
  insert_auth_oidc_account_subtype()
  returns trigger
as $$
begin
  select auth_method.scope_id
    into new.scope_id
  from auth_method
  where auth_method.public_id = new.auth_method_id;

  insert into auth_account
    (public_id, auth_method_id, scope_id)
  values
    (new.public_id, new.auth_method_id, new.scope_id)
  on conflict do nothing;

  return new;
end;
  $$ language plpgsql;

create trigger
  insert_auth_oidc_account_subtype
before insert on auth_oidc_account
  for each row execute procedure insert_auth_oidc_account_subtype();

-- triggers for auth_oidc_method children tables: auth_oidc_aud_claim,
-- auth_oidc_certificate, auth_oidc_signing_alg


-- on_delete_active_auth_oidc_method_must_be_complete() defines a function
-- to be used in an "after delete" trigger for auth_oidc_signing_alg
-- Its intent: prevent deletes that would result in an "active" oidc
-- auth method which is incomplete.
create or replace function
  on_delete_active_auth_oidc_method_must_be_complete()
  returns trigger
as $$
declare am_state text;
declare alg_cnt int;
  begin
    select 
      am.state,
      count(alg.oidc_method_id) as alg_cnt
    from 
      auth_oidc_method am
      left outer join auth_oidc_signing_alg   alg   on am.public_id = alg.oidc_method_id
    where
      new.oidc_method_id = am.public_id
    group by am.public_id
    into am_state, alg_cnt;
    
    if not found then 
      return new; -- auth method was deleted, so we're done
    end if;

    if am_state != inactive then
      case 
        when alg_cnt = 0 then
          raise exception 'delete would have resulted in an incomplete active oidc auth method with no signing algorithms';
      end case;
    end if; 
  
    return new;
  end;
$$ language plpgsql;
comment on function on_delete_active_auth_oidc_method_must_be_complete() is
'on_delete_active_auth_oidc_method_must_be_complete() will raise an error if the oidc auth method is not complete after a delete on algs';

create trigger
  default_create_time_column
before
insert on auth_oidc_aud_claim
  for each row execute procedure default_create_time();

create trigger
  default_create_time_column
before
insert on auth_oidc_certificate
  for each row execute procedure default_create_time();

create trigger
  default_create_time_column
before
insert on auth_oidc_signing_alg
  for each row execute procedure default_create_time();

create trigger 
  on_delete_active_auth_oidc_method_must_be_complete
after
delete on auth_oidc_signing_alg
  for each row execute procedure on_delete_active_auth_oidc_method_must_be_complete();
    
insert into oplog_ticket (name, version)
values
  ('auth_oidc_method', 1), -- auth method is the root aggregate itself and all of its value objects.
  ('auth_oidc_account', 1);

<<<<<<< HEAD

-- oidc_auth_method_with_value_obj is useful for reading an oidc auth method
-- with its associated value objects (algs, auds, certs) as columns
-- with | delimited values.  The use of the postgres string_agg(...) to
-- aggregate the value objects into a column works because we are only pulling
-- in one column from the associated tables and that value is part of the
-- primary key and unique.  This view will make things like recursive listing of
-- oidc auth methods fairly straightforward to implement but the oidc repo. 
create view oidc_auth_method_with_value_obj as
select 
  am.public_id,
  am.scope_id,
  am.name,
  am.description, 
  am.create_time,
  am.update_time,
  am.version,
  am.state,
  am.api_url,
  am.disable_discovered_config_validation,
  am.issuer,
  am.client_id,
  am.client_secret,
  am.client_secret_hmac,
  am.key_id,
  am.max_age,
  -- the string_agg(..) column will be null if there are no associated value objects
  string_agg(distinct alg.signing_alg_name, '|') as algs, 
  string_agg(distinct aud.aud_claim, '|') as auds,
  string_agg(distinct cert.certificate, '|') as certs
from 	
	auth_oidc_method am 
  left outer join auth_oidc_signing_alg   alg   on am.public_id = alg.oidc_method_id
  left outer join auth_oidc_aud_claim     aud   on am.public_id = aud.oidc_method_id
  left outer join auth_oidc_certificate   cert  on am.public_id = cert.oidc_method_id 
group by am.public_id;
comment on view oidc_auth_method_with_value_obj is
'oidc auth method with its associated value objects (algs, auds, certs) as columns with | delimited values';

=======
>>>>>>> 6e135696
commit;<|MERGE_RESOLUTION|>--- conflicted
+++ resolved
@@ -419,7 +419,8 @@
   ('auth_oidc_method', 1), -- auth method is the root aggregate itself and all of its value objects.
   ('auth_oidc_account', 1);
 
-<<<<<<< HEAD
+
+--TODO: Remove under this after comparing the new view.
 
 -- oidc_auth_method_with_value_obj is useful for reading an oidc auth method
 -- with its associated value objects (algs, auds, certs) as columns
@@ -427,13 +428,13 @@
 -- aggregate the value objects into a column works because we are only pulling
 -- in one column from the associated tables and that value is part of the
 -- primary key and unique.  This view will make things like recursive listing of
--- oidc auth methods fairly straightforward to implement but the oidc repo. 
+-- oidc auth methods fairly straightforward to implement but the oidc repo.
 create view oidc_auth_method_with_value_obj as
-select 
+select
   am.public_id,
   am.scope_id,
   am.name,
-  am.description, 
+  am.description,
   am.create_time,
   am.update_time,
   am.version,
@@ -447,18 +448,16 @@
   am.key_id,
   am.max_age,
   -- the string_agg(..) column will be null if there are no associated value objects
-  string_agg(distinct alg.signing_alg_name, '|') as algs, 
+  string_agg(distinct alg.signing_alg_name, '|') as algs,
   string_agg(distinct aud.aud_claim, '|') as auds,
   string_agg(distinct cert.certificate, '|') as certs
-from 	
-	auth_oidc_method am 
+from
+	auth_oidc_method am
   left outer join auth_oidc_signing_alg   alg   on am.public_id = alg.oidc_method_id
   left outer join auth_oidc_aud_claim     aud   on am.public_id = aud.oidc_method_id
-  left outer join auth_oidc_certificate   cert  on am.public_id = cert.oidc_method_id 
+  left outer join auth_oidc_certificate   cert  on am.public_id = cert.oidc_method_id
 group by am.public_id;
 comment on view oidc_auth_method_with_value_obj is
 'oidc auth method with its associated value objects (algs, auds, certs) as columns with | delimited values';
 
-=======
->>>>>>> 6e135696
 commit;