package db

import (
	"context"
	stderrors "errors"
	"fmt"
	"io"
	"strconv"
	"strings"
	"testing"
	"time"

	"github.com/golang/protobuf/ptypes"
	"github.com/hashicorp/boundary/internal/db/db_test"
	"github.com/hashicorp/boundary/internal/db/timestamp"
	"github.com/hashicorp/boundary/internal/errors"
	"github.com/hashicorp/boundary/internal/oplog"
	"github.com/hashicorp/boundary/internal/oplog/store"
	wrapping "github.com/hashicorp/go-kms-wrapping"
	"github.com/hashicorp/go-uuid"
	"github.com/hashicorp/vault/sdk/helper/base62"
	"github.com/jinzhu/gorm"
	"github.com/stretchr/testify/assert"
	"github.com/stretchr/testify/require"
	"google.golang.org/protobuf/proto"
)

func TestDb_UpdateUnsetField(t *testing.T) {
	db, _ := TestSetup(t, "postgres")
	rw := &Db{
		underlying: db,
	}
	tu := &db_test.TestUser{
		StoreTestUser: &db_test.StoreTestUser{
			PublicId: testId(t),
			Name:     "default",
		}}
	require.NoError(t, rw.Create(context.Background(), tu))

	updatedTu := tu.Clone().(*db_test.TestUser)
	updatedTu.Name = "updated"
	updatedTu.Email = "ignore"
	cnt, err := rw.Update(context.Background(), updatedTu, []string{"Name"}, nil)
	require.NoError(t, err)
	assert.Equal(t, 1, cnt)
	assert.Equal(t, "ignore", updatedTu.Email)
	assert.Equal(t, "updated", updatedTu.Name)
}

func TestDb_Update(t *testing.T) {
	db, _ := TestSetup(t, "postgres")
	now := &timestamp.Timestamp{Timestamp: ptypes.TimestampNow()}
	publicId, err := NewPublicId("testuser")
	require.NoError(t, err)
	id := testId(t)

	badVersion := uint32(22)
	versionOne := uint32(1)
	versionZero := uint32(0)

	type args struct {
		i              *db_test.TestUser
		fieldMaskPaths []string
		setToNullPaths []string
		opt            []Option
	}
	tests := []struct {
		name            string
		args            args
		want            int
		wantErr         bool
		wantErrMsg      string
		wantName        string
		wantEmail       string
		wantPhoneNumber string
		wantVersion     int
	}{
		{
			name: "simple",
			args: args{
				i: &db_test.TestUser{
					StoreTestUser: &db_test.StoreTestUser{
						Name:        "simple-updated" + id,
						Email:       "updated" + id,
						PhoneNumber: "updated" + id,
					},
				},
				fieldMaskPaths: []string{"Name", "PhoneNumber"},
				setToNullPaths: []string{"Email"},
			},
			want:            1,
			wantErr:         false,
			wantErrMsg:      "",
			wantName:        "simple-updated" + id,
			wantEmail:       "",
			wantPhoneNumber: "updated" + id,
		},
		{
			name: "simple-with-bad-version",
			args: args{
				i: &db_test.TestUser{
					StoreTestUser: &db_test.StoreTestUser{
						Name:        "simple-with-bad-version" + id,
						Email:       "updated" + id,
						PhoneNumber: "updated" + id,
					},
				},
				fieldMaskPaths: []string{"Name", "PhoneNumber"},
				setToNullPaths: []string{"Email"},
				opt:            []Option{WithVersion(&badVersion)},
			},
			want:       0,
			wantErr:    false,
			wantErrMsg: "",
		},
		{
			name: "simple-with-zero-version",
			args: args{
				i: &db_test.TestUser{
					StoreTestUser: &db_test.StoreTestUser{
						Name:        "simple-with-bad-version" + id,
						Email:       "updated" + id,
						PhoneNumber: "updated" + id,
					},
				},
				fieldMaskPaths: []string{"Name", "PhoneNumber"},
				setToNullPaths: []string{"Email"},
				opt:            []Option{WithVersion(&versionZero)},
			},
			want:       0,
			wantErr:    true,
			wantErrMsg: "update: with version option is zero: invalid parameter",
		},
		{
			name: "simple-with-version",
			args: args{
				i: &db_test.TestUser{
					StoreTestUser: &db_test.StoreTestUser{
						Name:        "simple-with-version" + id,
						Email:       "updated" + id,
						PhoneNumber: "updated" + id,
					},
				},
				fieldMaskPaths: []string{"Name", "PhoneNumber"},
				setToNullPaths: []string{"Email"},
				opt:            []Option{WithVersion(&versionOne)},
			},
			want:            1,
			wantErr:         false,
			wantErrMsg:      "",
			wantName:        "simple-with-version" + id,
			wantEmail:       "",
			wantPhoneNumber: "updated" + id,
			wantVersion:     2,
		},
		{
			name: "simple-with-where",
			args: args{
				i: &db_test.TestUser{
					StoreTestUser: &db_test.StoreTestUser{
						Name:        "simple-with-where" + id,
						Email:       "updated" + id,
						PhoneNumber: "updated" + id,
					},
				},
				fieldMaskPaths: []string{"Name", "PhoneNumber"},
				setToNullPaths: []string{"Email"},
				opt:            []Option{WithWhere("email = ? and phone_number = ?", id, id)},
			},
			want:            1,
			wantErr:         false,
			wantErrMsg:      "",
			wantName:        "simple-with-where" + id,
			wantEmail:       "",
			wantPhoneNumber: "updated" + id,
			wantVersion:     2,
		},
		{
			name: "simple-with-where-and-version",
			args: args{
				i: &db_test.TestUser{
					StoreTestUser: &db_test.StoreTestUser{
						Name:        "simple-with-where-and-version" + id,
						Email:       "updated" + id,
						PhoneNumber: "updated" + id,
					},
				},
				fieldMaskPaths: []string{"Name", "PhoneNumber"},
				setToNullPaths: []string{"Email"},
				opt:            []Option{WithWhere("email = ? and phone_number = ?", id, id), WithVersion(&versionOne)},
			},
			want:            1,
			wantErr:         false,
			wantErrMsg:      "",
			wantName:        "simple-with-where-and-version" + id,
			wantEmail:       "",
			wantPhoneNumber: "updated" + id,
			wantVersion:     2,
		},
		{
			name: "bad-with-where",
			args: args{
				i: &db_test.TestUser{
					StoreTestUser: &db_test.StoreTestUser{
						Name:        "bad-with-where" + id,
						Email:       "updated" + id,
						PhoneNumber: "updated" + id,
					},
				},
				fieldMaskPaths: []string{"Name", "PhoneNumber"},
				setToNullPaths: []string{"Email"},
				opt:            []Option{WithWhere("foo = ? and phone_number = ?", id, id)},
			},
			want:       0,
			wantErr:    true,
			wantErrMsg: `update: failed: pq: column "foo" does not exist`,
		},
		{
			name: "multiple-null",
			args: args{
				i: &db_test.TestUser{
					StoreTestUser: &db_test.StoreTestUser{
						Name:        "multiple-null-updated" + id,
						Email:       "updated" + id,
						PhoneNumber: "updated" + id,
					},
				},
				fieldMaskPaths: []string{"Name"},
				setToNullPaths: []string{"Email", "PhoneNumber"},
			},
			want:            1,
			wantErr:         false,
			wantErrMsg:      "",
			wantName:        "multiple-null-updated" + id,
			wantEmail:       "",
			wantPhoneNumber: "",
		},
		{
			name: "non-updatable",
			args: args{
				i: &db_test.TestUser{
					StoreTestUser: &db_test.StoreTestUser{
						Name:        "non-updatable" + id,
						Email:       "updated" + id,
						PhoneNumber: "updated" + id,
						PublicId:    publicId,
						CreateTime:  now,
						UpdateTime:  now,
					},
				},
				fieldMaskPaths: []string{"Name", "PhoneNumber", "CreateTime", "UpdateTime", "PublicId"},
				setToNullPaths: []string{"Email"},
			},
			want:            1,
			wantErr:         false,
			wantErrMsg:      "",
			wantName:        "non-updatable" + id,
			wantEmail:       "",
			wantPhoneNumber: "updated" + id,
		},
		{
			name: "primary-key",
			args: args{
				i: &db_test.TestUser{
					StoreTestUser: &db_test.StoreTestUser{
						Name:        "primary-key" + id,
						Email:       "updated" + id,
						PhoneNumber: "updated" + id,
						PublicId:    publicId,
						CreateTime:  now,
						UpdateTime:  now,
					},
				},
				fieldMaskPaths: []string{"Id"},
				setToNullPaths: []string{"Email"},
			},
			want:       0,
			wantErr:    true,
			wantErrMsg: "update: not allowed on primary key field Id: invalid field mask",
		},
		{
			name: "both are missing",
			args: args{
				i: &db_test.TestUser{
					StoreTestUser: &db_test.StoreTestUser{
						Name:        "both are missing-updated" + id,
						Email:       id,
						PhoneNumber: id,
					},
				},
				fieldMaskPaths: nil,
				setToNullPaths: []string{},
			},
			want:       0,
			wantErr:    true,
			wantErrMsg: "update: both fieldMaskPaths and setToNullPaths are missing",
		},
		{
			name: "i is nil",
			args: args{
				i:              nil,
				fieldMaskPaths: []string{"Name", "PhoneNumber"},
				setToNullPaths: []string{"Email"},
			},
			want:       0,
			wantErr:    true,
			wantErrMsg: "update: interface is missing invalid parameter",
		},
		{
			name: "only read-only",
			args: args{
				i: &db_test.TestUser{
					StoreTestUser: &db_test.StoreTestUser{
						Name:        "only read-only" + id,
						Email:       id,
						PhoneNumber: id,
					},
				},
				fieldMaskPaths: []string{"CreateTime"},
				setToNullPaths: []string{"UpdateTime"},
			},
			want:       0,
			wantErr:    true,
			wantErrMsg: "update: after filtering non-updated fields, there are no fields left in fieldMaskPaths or setToNullPaths",
		},
	}
	for _, tt := range tests {
		t.Run(tt.name, func(t *testing.T) {
			assert, require := assert.New(t), require.New(t)
			rw := &Db{
				underlying: db,
			}
			u := testUser(t, db, tt.name+id, id, id)

			if tt.args.i != nil {
				tt.args.i.Id = u.Id
				tt.args.i.PublicId = u.PublicId
			}
			rowsUpdated, err := rw.Update(context.Background(), tt.args.i, tt.args.fieldMaskPaths, tt.args.setToNullPaths, tt.args.opt...)
			if tt.wantErr {
				require.Error(err)
				assert.Equal(tt.want, rowsUpdated)
				assert.Equal(tt.wantErrMsg, err.Error())
				return
			}
			require.NoError(err)
			assert.Equal(tt.want, rowsUpdated)
			if tt.want == 0 {
				return
			}
			foundUser, err := db_test.NewTestUser()
			require.NoError(err)
			foundUser.PublicId = tt.args.i.PublicId
			where := "public_id = ?"
			for _, f := range tt.args.setToNullPaths {
				switch {
				case strings.EqualFold(f, "phonenumber"):
					f = "phone_number"
				}
				where = fmt.Sprintf("%s and %s is null", where, f)
			}
			err = rw.LookupWhere(context.Background(), foundUser, where, tt.args.i.PublicId)
			require.NoError(err)
			assert.Equal(tt.args.i.Id, foundUser.Id)
			assert.Equal(tt.wantName, foundUser.Name)
			assert.Equal(tt.wantEmail, foundUser.Email)
			assert.Equal(tt.wantPhoneNumber, foundUser.PhoneNumber)
			assert.NotEqual(now, foundUser.CreateTime)
			assert.NotEqual(now, foundUser.UpdateTime)
			assert.NotEqual(publicId, foundUser.PublicId)
			assert.Equal(u.Version+1, foundUser.Version)
		})
	}
	t.Run("no-version-field", func(t *testing.T) {
		assert := assert.New(t)
		w := Db{underlying: db}
		id, err := uuid.GenerateUUID()
		assert.NoError(err)
		car := testCar(t, db, "foo-"+id, id, int32(100))

		car.Name = "friendly-" + id
		versionOne := uint32(1)
		rowsUpdated, err := w.Update(context.Background(), car, []string{"Name"}, nil, WithVersion(&versionOne))
		assert.Error(err)
		assert.Equal(0, rowsUpdated)
	})
	t.Run("valid-WithOplog", func(t *testing.T) {
		assert, require := assert.New(t), require.New(t)
		w := Db{underlying: db}
		id, err := uuid.GenerateUUID()
		require.NoError(err)
		user := testUser(t, db, "foo-"+id, id, id)

		user.Name = "friendly-" + id
		rowsUpdated, err := w.Update(context.Background(), user, []string{"Name"}, nil,
			// write oplogs for this update
			WithOplog(
				TestWrapper(t),
				oplog.Metadata{
					"key-only":           nil,
					"deployment":         []string{"amex"},
					"project":            []string{"central-info-systems", "local-info-systems"},
					"resource-public-id": []string{user.PublicId},
					"op-type":            []string{oplog.OpType_OP_TYPE_UPDATE.String()},
				}),
		)
		require.NoError(err)
		assert.Equal(1, rowsUpdated)

		foundUser, err := db_test.NewTestUser()
		require.NoError(err)
		foundUser.PublicId = user.PublicId
		err = w.LookupByPublicId(context.Background(), foundUser)
		require.NoError(err)
		assert.Equal(foundUser.Name, user.Name)

		err = TestVerifyOplog(t, &w, user.PublicId, WithOperation(oplog.OpType_OP_TYPE_UPDATE), WithCreateNotBefore(10*time.Second))
		require.NoError(err)
	})
	t.Run("both-WithOplog-NewOplogMsg", func(t *testing.T) {
		assert, require := assert.New(t), require.New(t)
		w := Db{underlying: db}
		id, err := uuid.GenerateUUID()
		require.NoError(err)
		user, err := db_test.NewTestUser()
		require.NoError(err)
		user.Name = "foo-" + id
		createMsg := oplog.Message{}
		err = w.Create(
			context.Background(),
			user,
			NewOplogMsg(&createMsg),
		)
		require.NoError(err)

		updateMsg := oplog.Message{}
		user.Name = "friendly-" + id
		rowsUpdated, err := w.Update(
			context.Background(),
			user,
			[]string{"Name"}, nil,
			NewOplogMsg(&updateMsg),
			WithOplog(TestWrapper(t), oplog.Metadata{"alice": []string{"bob"}}),
		)
		require.Error(err)
		assert.Equal(0, rowsUpdated)
		assert.True(stderrors.Is(err, errors.ErrInvalidParameter))
	})
	t.Run("valid-NewOplogMsg", func(t *testing.T) {
		assert, require := assert.New(t), require.New(t)
		w := Db{underlying: db}

		ticket, err := w.GetTicket(&db_test.TestUser{})
		require.NoError(err)

		id, err := uuid.GenerateUUID()
		require.NoError(err)
		user, err := db_test.NewTestUser()
		require.NoError(err)
		user.Name = "foo-" + id
		createMsg := oplog.Message{}
		err = w.Create(
			context.Background(),
			user,
			NewOplogMsg(&createMsg),
		)
		require.NoError(err)

		updateMsg := oplog.Message{}
		user.Name = "friendly-" + id
		rowsUpdated, err := w.Update(context.Background(), user, []string{"Name"}, nil, NewOplogMsg(&updateMsg))
		require.NoError(err)
		assert.Equal(1, rowsUpdated)

		foundUser, err := db_test.NewTestUser()
		require.NoError(err)
		foundUser.PublicId = user.PublicId
		err = w.LookupByPublicId(context.Background(), foundUser)
		require.NoError(err)
		assert.Equal(foundUser.Name, user.Name)

		metadata := oplog.Metadata{
			"resource-public-id": []string{user.PublicId},
			// "op-type":            []string{oplog.OpType_OP_TYPE_UPDATE.String()},
		}
		err = w.WriteOplogEntryWith(context.Background(), TestWrapper(t), ticket, metadata, []*oplog.Message{&createMsg, &updateMsg})
		require.NoError(err)

		err = TestVerifyOplog(t, &w, user.PublicId, WithOperation(oplog.OpType_OP_TYPE_UNSPECIFIED), WithCreateNotBefore(10*time.Second))
		assert.NoError(err)
	})
	t.Run("vet-for-write", func(t *testing.T) {
		assert, require := assert.New(t), require.New(t)
		w := Db{underlying: db}
		id, err := uuid.GenerateUUID()
		assert.NoError(err)
		user := &testUserWithVet{
			PublicId:    id,
			Name:        id,
			PhoneNumber: id,
			Email:       id,
		}
		err = db.Create(user).Error
		require.NoError(err)

		user.Name = "friendly-" + id
		rowsUpdated, err := w.Update(context.Background(), user, []string{"Name"}, nil)
		require.NoError(err)
		assert.Equal(1, rowsUpdated)

		foundUser := &testUserWithVet{PublicId: user.PublicId}
		require.NoError(err)
		foundUser.PublicId = user.PublicId
		err = w.LookupByPublicId(context.Background(), foundUser)
		require.NoError(err)
		assert.Equal(foundUser.Name, user.Name)

		user.PublicId = "not-allowed-by-vet-for-write"
		rowsUpdated, err = w.Update(context.Background(), user, []string{"PublicId"}, nil)
		require.Error(err)
		assert.Equal(0, rowsUpdated)
	})
	t.Run("nil-tx", func(t *testing.T) {
		assert := assert.New(t)
		w := Db{underlying: nil}
		id, err := uuid.GenerateUUID()
		assert.NoError(err)

		user := testUser(t, db, "foo-"+id, id, id)
		rowsUpdated, err := w.Update(context.Background(), user, []string{"Name"}, nil)
		assert.Error(err)
		assert.Equal(0, rowsUpdated)
		assert.Equal("update: missing underlying db invalid parameter", err.Error())
	})
	t.Run("no-wrapper-WithOplog", func(t *testing.T) {
		assert, require := assert.New(t), require.New(t)
		w := Db{underlying: db}
		id, err := uuid.GenerateUUID()
		require.NoError(err)
		user := testUser(t, db, "foo-"+id, id, id)

		user.Name = "friendly-" + id
		rowsUpdated, err := w.Update(context.Background(), user, []string{"Name"},
			nil,
			WithOplog(
				nil,
				oplog.Metadata{
					"key-only":   nil,
					"deployment": []string{"amex"},
					"project":    []string{"central-info-systems", "local-info-systems"},
				}),
		)
		require.Error(err)
		assert.Equal(0, rowsUpdated)
		assert.Equal("update: oplog validation failed: error no wrapper WithOplog: invalid parameter", err.Error())
	})
	t.Run("no-metadata-WithOplog", func(t *testing.T) {
		assert, require := assert.New(t), require.New(t)
		w := Db{underlying: db}
		id, err := uuid.GenerateUUID()
		require.NoError(err)
		user := testUser(t, db, "foo-"+id, id, id)
		user.Name = "friendly-" + id
		rowsUpdated, err := w.Update(context.Background(), user, []string{"Name"}, nil,
			WithOplog(
				TestWrapper(t),
				nil,
			),
		)
		require.Error(err)
		assert.Equal(0, rowsUpdated)
		assert.Equal("update: oplog validation failed: error no metadata for WithOplog: invalid parameter", err.Error())
	})
}

// testUserWithVet gives us a model that implements VetForWrite() without any
// cyclic dependencies.
type testUserWithVet struct {
	Id          uint32 `gorm:"primary_key"`
	PublicId    string
	Name        string `gorm:"default:null"`
	PhoneNumber string `gorm:"default:null"`
	Email       string `gorm:"default:null"`
}

func (u *testUserWithVet) GetPublicId() string {
	return u.PublicId
}
func (u *testUserWithVet) TableName() string {
	return "db_test_user"
}
func (u *testUserWithVet) VetForWrite(ctx context.Context, r Reader, opType OpType, opt ...Option) error {
	if u.PublicId == "" {
		return stderrors.New("public id is empty string for user write")
	}
	if opType == UpdateOp {
		dbOptions := GetOpts(opt...)
		for _, path := range dbOptions.WithFieldMaskPaths {
			switch path {
			case "PublicId":
				return stderrors.New("you cannot change the public id")
			}
		}
	}
	if opType == CreateOp {
		if u.Id != 0 {
			return stderrors.New("id is a db sequence")
		}
	}
	return nil
}

func TestDb_Create(t *testing.T) {
	// intentionally not run with t.Parallel so we don't need to use DoTx for the Create tests
	db, _ := TestSetup(t, "postgres")
	t.Run("simple", func(t *testing.T) {
		assert, require := assert.New(t), require.New(t)
		w := Db{underlying: db}
		id, err := uuid.GenerateUUID()
		require.NoError(err)
		user, err := db_test.NewTestUser()
		require.NoError(err)
		ts := &timestamp.Timestamp{Timestamp: ptypes.TimestampNow()}
		user.CreateTime = ts
		user.UpdateTime = ts
		user.Name = "foo-" + id
		err = w.Create(context.Background(), user)
		require.NoError(err)
		assert.NotEmpty(user.Id)
		// make sure the database controlled the timestamp values
		assert.NotEqual(ts, user.GetCreateTime())
		assert.NotEqual(ts, user.GetUpdateTime())

		foundUser, err := db_test.NewTestUser()
		require.NoError(err)
		foundUser.PublicId = user.PublicId
		err = w.LookupByPublicId(context.Background(), foundUser)
		require.NoError(err)
		assert.Equal(foundUser.Id, user.Id)
	})
	t.Run("valid-WithOplog", func(t *testing.T) {
		assert, require := assert.New(t), require.New(t)
		w := Db{underlying: db}
		id, err := uuid.GenerateUUID()
		require.NoError(err)
		user, err := db_test.NewTestUser()
		require.NoError(err)
		user.Name = "foo-" + id
		err = w.Create(
			context.Background(),
			user,
			WithOplog(
				TestWrapper(t),
				oplog.Metadata{
					"key-only":   nil,
					"deployment": []string{"amex"},
					"project":    []string{"central-info-systems", "local-info-systems"},
				},
			),
		)
		require.NoError(err)
		require.NotEmpty(user.Id)

		foundUser, err := db_test.NewTestUser()
		require.NoError(err)
		foundUser.PublicId = user.PublicId
		err = w.LookupByPublicId(context.Background(), foundUser)
		require.NoError(err)
		assert.Equal(foundUser.Id, user.Id)
	})
	t.Run("both-Oplog-NewOplogMsg", func(t *testing.T) {
		assert, require := assert.New(t), require.New(t)
		w := Db{underlying: db}
		id, err := uuid.GenerateUUID()
		require.NoError(err)
		user, err := db_test.NewTestUser()
		require.NoError(err)
		user.Name = "foo-" + id
		createMsg := oplog.Message{}
		err = w.Create(
			context.Background(),
			user,
			NewOplogMsg(&createMsg),
			WithOplog(TestWrapper(t), oplog.Metadata{"alice": []string{"bob"}}),
		)
		require.Error(err)
		assert.True(stderrors.Is(err, errors.ErrInvalidParameter))
	})
	t.Run("valid-NewOplogMsg", func(t *testing.T) {
		assert, require := assert.New(t), require.New(t)
		w := Db{underlying: db}

		ticket, err := w.GetTicket(&db_test.TestUser{})
		require.NoError(err)

		id, err := uuid.GenerateUUID()
		require.NoError(err)
		user, err := db_test.NewTestUser()
		require.NoError(err)
		user.Name = "foo-" + id
		createMsg := oplog.Message{}
		err = w.Create(
			context.Background(),
			user,
			NewOplogMsg(&createMsg),
		)
		require.NoError(err)

		updateMsg := oplog.Message{}
		user.Name = "friendly-" + id
		rowsUpdated, err := w.Update(context.Background(), user, []string{"Name"}, nil, NewOplogMsg(&updateMsg))
		require.NoError(err)
		assert.Equal(1, rowsUpdated)

		foundUser, err := db_test.NewTestUser()
		require.NoError(err)
		foundUser.PublicId = user.PublicId
		err = w.LookupByPublicId(context.Background(), foundUser)
		require.NoError(err)
		assert.Equal(foundUser.Name, user.Name)

		metadata := oplog.Metadata{
			"resource-public-id": []string{user.PublicId},
			// "op-type":            []string{oplog.OpType_OP_TYPE_UPDATE.String()},
		}
		err = w.WriteOplogEntryWith(context.Background(), TestWrapper(t), ticket, metadata, []*oplog.Message{&createMsg, &updateMsg})
		require.NoError(err)

		err = TestVerifyOplog(t, &w, user.PublicId, WithOperation(oplog.OpType_OP_TYPE_UNSPECIFIED), WithCreateNotBefore(10*time.Second))
		require.NoError(err)
	})
	t.Run("no-wrapper-WithOplog", func(t *testing.T) {
		assert, require := assert.New(t), require.New(t)
		w := Db{underlying: db}
		id, err := uuid.GenerateUUID()
		require.NoError(err)
		user, err := db_test.NewTestUser()
		require.NoError(err)
		user.Name = "foo-" + id
		err = w.Create(
			context.Background(),
			user,
			WithOplog(
				nil,
				oplog.Metadata{
					"key-only":   nil,
					"deployment": []string{"amex"},
					"project":    []string{"central-info-systems", "local-info-systems"},
				},
			),
		)
		require.Error(err)
		assert.Equal("create: oplog validation failed: error no wrapper WithOplog: invalid parameter", err.Error())
	})
	t.Run("no-metadata-WithOplog", func(t *testing.T) {
		assert, require := assert.New(t), require.New(t)
		w := Db{underlying: db}
		id, err := uuid.GenerateUUID()
		require.NoError(err)
		user, err := db_test.NewTestUser()
		require.NoError(err)
		user.Name = "foo-" + id
		err = w.Create(
			context.Background(),
			user,
			WithOplog(
				TestWrapper(t),
				nil,
			),
		)
		require.Error(err)
		assert.Equal("create: oplog validation failed: error no metadata for WithOplog: invalid parameter", err.Error())
	})
	t.Run("nil-tx", func(t *testing.T) {
		assert, require := assert.New(t), require.New(t)
		w := Db{underlying: nil}
		id, err := uuid.GenerateUUID()
		require.NoError(err)
		user, err := db_test.NewTestUser()
		require.NoError(err)
		user.Name = "foo-" + id
		err = w.Create(context.Background(), user)
		require.Error(err)
		assert.Equal("create: missing underlying db: invalid parameter", err.Error())
	})
}

<<<<<<< HEAD
func TestDb_LookupByName(t *testing.T) {
	t.Parallel()
	db, _ := TestSetup(t, "postgres")
	t.Run("simple", func(t *testing.T) {
		assert, require := assert.New(t), require.New(t)
		w := Db{underlying: db}
		id, err := uuid.GenerateUUID()
		require.NoError(err)
		user, err := db_test.NewTestUser()
		require.NoError(err)
		user.Name = "fn-" + id
		err = w.Create(context.Background(), user)
		require.NoError(err)
		assert.NotEmpty(user.Id)

		foundUser, err := db_test.NewTestUser()
		require.NoError(err)
		foundUser.Name = "fn-" + id
		err = w.LookupByName(context.Background(), foundUser)
		require.NoError(err)
		assert.Equal(foundUser.Id, user.Id)
	})
	t.Run("tx-nil,", func(t *testing.T) {
		assert, require := assert.New(t), require.New(t)
		w := Db{}
		foundUser, err := db_test.NewTestUser()
		require.NoError(err)
		foundUser.Name = "fn-name"
		err = w.LookupByName(context.Background(), foundUser)
		require.Error(err)
		assert.Equal("error underlying db nil for lookup by name", err.Error())
	})
	t.Run("no-friendly-name-set", func(t *testing.T) {
		assert, require := assert.New(t), require.New(t)
		w := Db{underlying: db}
		foundUser, err := db_test.NewTestUser()
		require.NoError(err)
		err = w.LookupByName(context.Background(), foundUser)
		require.Error(err)
		assert.Equal("error name empty string for lookup by name", err.Error())
	})
	t.Run("not-found", func(t *testing.T) {
		assert, require := assert.New(t), require.New(t)
		w := Db{underlying: db}
		id, err := uuid.GenerateUUID()
		require.NoError(err)

		foundUser, err := db_test.NewTestUser()
		require.NoError(err)
		foundUser.Name = "fn-" + id
		err = w.LookupByName(context.Background(), foundUser)
		require.Error(err)
		assert.Equal(errors.ErrRecordNotFound, err)
	})
}

=======
>>>>>>> 211d7574
func TestDb_LookupByPublicId(t *testing.T) {
	t.Parallel()
	db, _ := TestSetup(t, "postgres")
	t.Run("simple", func(t *testing.T) {
		assert, require := assert.New(t), require.New(t)
		w := Db{underlying: db}
		id, err := uuid.GenerateUUID()
		require.NoError(err)
		user, err := db_test.NewTestUser()
		require.NoError(err)
		user.Name = "foo-" + id
		err = w.Create(context.Background(), user)
		require.NoError(err)
		assert.NotEmpty(user.PublicId)

		foundUser, err := db_test.NewTestUser()
		require.NoError(err)
		foundUser.PublicId = user.PublicId
		err = w.LookupByPublicId(context.Background(), foundUser)
		require.NoError(err)
		assert.Equal(foundUser.Id, user.Id)
	})
	t.Run("tx-nil,", func(t *testing.T) {
		assert, require := assert.New(t), require.New(t)
		w := Db{}
		foundUser, err := db_test.NewTestUser()
		require.NoError(err)
		err = w.LookupByPublicId(context.Background(), foundUser)
		require.Error(err)
		assert.Equal("lookup by id: underlying db nil invalid parameter", err.Error())
	})
	t.Run("no-public-id-set", func(t *testing.T) {
		assert, require := assert.New(t), require.New(t)
		w := Db{underlying: db}
		foundUser, err := db_test.NewTestUser()
		foundUser.PublicId = ""
		require.NoError(err)
		err = w.LookupByPublicId(context.Background(), foundUser)
		require.Error(err)
		assert.Equal("lookup by id: primary key unset invalid parameter", err.Error())
	})
	t.Run("not-found", func(t *testing.T) {
		assert, require := assert.New(t), require.New(t)
		w := Db{underlying: db}
		id, err := uuid.GenerateUUID()
		require.NoError(err)
		foundUser, err := db_test.NewTestUser()
		require.NoError(err)
		foundUser.PublicId = id
		err = w.LookupByPublicId(context.Background(), foundUser)
		require.Error(err)
		assert.Equal(errors.ErrRecordNotFound, err)
	})
}

func TestDb_LookupWhere(t *testing.T) {
	t.Parallel()
	db, _ := TestSetup(t, "postgres")
	t.Run("simple", func(t *testing.T) {
		assert, require := assert.New(t), require.New(t)
		w := Db{underlying: db}
		id, err := uuid.GenerateUUID()
		require.NoError(err)
		user, err := db_test.NewTestUser()
		require.NoError(err)
		user.Name = "foo-" + id
		err = w.Create(context.Background(), user)
		require.NoError(err)
		assert.NotEmpty(user.PublicId)

		var foundUser db_test.TestUser
		err = w.LookupWhere(context.Background(), &foundUser, "public_id = ?", user.PublicId)
		require.NoError(err)
		assert.Equal(foundUser.Id, user.Id)
	})
	t.Run("tx-nil,", func(t *testing.T) {
		assert, require := assert.New(t), require.New(t)
		w := Db{}
		var foundUser db_test.TestUser
		err := w.LookupWhere(context.Background(), &foundUser, "public_id = ?", 1)
		require.Error(err)
		assert.Equal("error underlying db nil for lookup by", err.Error())
	})
	t.Run("not-found", func(t *testing.T) {
		assert, require := assert.New(t), require.New(t)
		w := Db{underlying: db}
		id, err := uuid.GenerateUUID()
		require.NoError(err)

		var foundUser db_test.TestUser
		err = w.LookupWhere(context.Background(), &foundUser, "public_id = ?", id)
		require.Error(err)
		assert.Equal(errors.ErrRecordNotFound, err)
		assert.True(stderrors.Is(err, errors.ErrRecordNotFound))
	})
	t.Run("bad-where", func(t *testing.T) {
		require := require.New(t)
		w := Db{underlying: db}
		id, err := uuid.GenerateUUID()
		require.NoError(err)

		var foundUser db_test.TestUser
		err = w.LookupWhere(context.Background(), &foundUser, "? = ?", id)
		require.Error(err)
	})
}

func TestDb_SearchWhere(t *testing.T) {
	t.Parallel()
	db, _ := TestSetup(t, "postgres")
	knownUser := testUser(t, db, "zedUser", "", "")

	type args struct {
		where string
		arg   []interface{}
		opt   []Option
	}
	tests := []struct {
		name          string
		db            Db
		createCnt     int
		args          args
		wantCnt       int
		wantErr       bool
		wantNameOrder bool
	}{
		{
			name:      "no-limit",
			db:        Db{underlying: db},
			createCnt: 10,
			args: args{
				where: "1=1",
				opt:   []Option{WithLimit(-1), WithOrder("name asc")},
			},
			wantCnt:       11, // there's an additional knownUser
			wantErr:       false,
			wantNameOrder: true,
		},
		{
			name:      "custom-limit",
			db:        Db{underlying: db},
			createCnt: 10,
			args: args{
				where: "1=1",
				opt:   []Option{WithLimit(3)},
			},
			wantCnt: 3,
			wantErr: false,
		},
		{
			name:      "simple",
			db:        Db{underlying: db},
			createCnt: 1,
			args: args{
				where: "public_id = ?",
				arg:   []interface{}{knownUser.PublicId},
				opt:   []Option{WithLimit(3)},
			},
			wantCnt: 1,
			wantErr: false,
		},
		{
			name:      "not-found",
			db:        Db{underlying: db},
			createCnt: 1,
			args: args{
				where: "public_id = ?",
				arg:   []interface{}{"bad-id"},
				opt:   []Option{WithLimit(3)},
			},
			wantCnt: 0,
			wantErr: false,
		},
		{
			name:      "bad-where",
			db:        Db{underlying: db},
			createCnt: 1,
			args: args{
				where: "bad_column_name = ?",
				arg:   []interface{}{knownUser.PublicId},
				opt:   []Option{WithLimit(3)},
			},
			wantCnt: 0,
			wantErr: true,
		},
		{
			name:      "nil-underlying",
			db:        Db{},
			createCnt: 1,
			args: args{
				where: "public_id = ?",
				arg:   []interface{}{knownUser.PublicId},
				opt:   []Option{WithLimit(3)},
			},
			wantCnt: 0,
			wantErr: true,
		},
	}
	for _, tt := range tests {
		t.Run(tt.name, func(t *testing.T) {
			assert, require := assert.New(t), require.New(t)
			testUsers := []*db_test.TestUser{}
			for i := 0; i < tt.createCnt; i++ {
				testUsers = append(testUsers, testUser(t, db, tt.name+strconv.Itoa(i), "", ""))
			}
			assert.Equal(tt.createCnt, len(testUsers))

			var foundUsers []db_test.TestUser
			db.LogMode(true)
			defer db.LogMode(false)
			err := tt.db.SearchWhere(context.Background(), &foundUsers, tt.args.where, tt.args.arg, tt.args.opt...)
			if tt.wantErr {
				require.Error(err)
				return
			}
			require.NoError(err)
			assert.Equal(tt.wantCnt, len(foundUsers))
			if tt.wantNameOrder {
				assert.Equal(tt.name+strconv.Itoa(0), foundUsers[0].Name)
				for i, u := range foundUsers {
					if u.Name != "zedUser" {
						assert.Equal(tt.name+strconv.Itoa(i), u.Name)
					}
				}
			}
		})
	}
}

func TestDb_Exec(t *testing.T) {
	t.Parallel()
	t.Run("update", func(t *testing.T) {
		db, _ := TestSetup(t, "postgres")
		require := require.New(t)
		w := Db{underlying: db}
		id := testId(t)
		user, err := db_test.NewTestUser()
		require.NoError(err)
		user.Name = "foo-" + id
		err = w.Create(context.Background(), user)
		require.NoError(err)
		require.NotEmpty(user.Id)
		rowsAffected, err := w.Exec(context.Background(), "update db_test_user set name = ? where public_id = ?", []interface{}{"updated-" + id, user.PublicId})
		require.NoError(err)
		require.Equal(1, rowsAffected)
	})
}
func TestDb_DoTx(t *testing.T) {
	t.Parallel()
	db, _ := TestSetup(t, "postgres")
	t.Run("valid-with-10-retries", func(t *testing.T) {
		assert, require := assert.New(t), require.New(t)
		w := &Db{underlying: db}
		attempts := 0
		got, err := w.DoTx(context.Background(), 10, ExpBackoff{},
			func(Reader, Writer) error {
				attempts += 1
				if attempts < 9 {
					return oplog.ErrTicketAlreadyRedeemed
				}
				return nil
			})
		require.NoError(err)
		assert.Equal(8, got.Retries)
		assert.Equal(9, attempts) // attempted 1 + 8 retries
	})
	t.Run("valid-with-1-retries", func(t *testing.T) {
		assert, require := assert.New(t), require.New(t)
		w := &Db{underlying: db}
		attempts := 0
		got, err := w.DoTx(context.Background(), 1, ExpBackoff{},
			func(Reader, Writer) error {
				attempts += 1
				if attempts < 2 {
					return oplog.ErrTicketAlreadyRedeemed
				}
				return nil
			})
		require.NoError(err)
		assert.Equal(1, got.Retries)
		assert.Equal(2, attempts) // attempted 1 + 8 retries
	})
	t.Run("valid-with-2-retries", func(t *testing.T) {
		assert, require := assert.New(t), require.New(t)
		w := &Db{underlying: db}
		attempts := 0
		got, err := w.DoTx(context.Background(), 3, ExpBackoff{},
			func(Reader, Writer) error {
				attempts += 1
				if attempts < 3 {
					return oplog.ErrTicketAlreadyRedeemed
				}
				return nil
			})
		require.NoError(err)
		assert.Equal(2, got.Retries)
		assert.Equal(3, attempts) // attempted 1 + 8 retries
	})
	t.Run("valid-with-4-retries", func(t *testing.T) {
		assert, require := assert.New(t), require.New(t)
		w := &Db{underlying: db}
		attempts := 0
		got, err := w.DoTx(context.Background(), 4, ExpBackoff{},
			func(Reader, Writer) error {
				attempts += 1
				if attempts < 4 {
					return oplog.ErrTicketAlreadyRedeemed
				}
				return nil
			})
		require.NoError(err)
		assert.Equal(3, got.Retries)
		assert.Equal(4, attempts) // attempted 1 + 8 retries
	})
	t.Run("zero-retries", func(t *testing.T) {
		assert, require := assert.New(t), require.New(t)
		w := &Db{underlying: db}
		attempts := 0
		got, err := w.DoTx(context.Background(), 0, ExpBackoff{}, func(Reader, Writer) error { attempts += 1; return nil })
		require.NoError(err)
		assert.Equal(RetryInfo{}, got)
		assert.Equal(1, attempts)
	})
	t.Run("nil-tx", func(t *testing.T) {
		assert, require := assert.New(t), require.New(t)
		w := &Db{nil}
		attempts := 0
		got, err := w.DoTx(context.Background(), 1, ExpBackoff{}, func(Reader, Writer) error { attempts += 1; return nil })
		require.Error(err)
		assert.Equal(RetryInfo{}, got)
		assert.Equal("do underlying db is nil", err.Error())
	})
	t.Run("not-a-retry-err", func(t *testing.T) {
		assert, require := assert.New(t), require.New(t)
		w := &Db{underlying: db}
		got, err := w.DoTx(context.Background(), 1, ExpBackoff{}, func(Reader, Writer) error { return stderrors.New("not a retry error") })
		require.Error(err)
		assert.Equal(RetryInfo{}, got)
		assert.NotEqual(err, oplog.ErrTicketAlreadyRedeemed)
	})
	t.Run("too-many-retries", func(t *testing.T) {
		assert, require := assert.New(t), require.New(t)
		w := &Db{underlying: db}
		attempts := 0
		got, err := w.DoTx(context.Background(), 2, ExpBackoff{}, func(Reader, Writer) error { attempts += 1; return oplog.ErrTicketAlreadyRedeemed })
		require.Error(err)
		assert.Equal(3, got.Retries)
		assert.Equal("Too many retries: 3 of 3", err.Error())
	})
	t.Run("updating-good-bad-good", func(t *testing.T) {
		assert, require := assert.New(t), require.New(t)
		rw := Db{underlying: db}
		id, err := uuid.GenerateUUID()
		require.NoError(err)
		user, err := db_test.NewTestUser()
		require.NoError(err)
		user.Name = "foo-" + id
		err = rw.Create(context.Background(), user)
		require.NoError(err)
		require.NotZero(user.Id)

		_, err = rw.DoTx(context.Background(), 10, ExpBackoff{}, func(r Reader, w Writer) error {
			user.Name = "friendly-" + id
			rowsUpdated, err := w.Update(context.Background(), user, []string{"Name"}, nil)
			if err != nil {
				return err
			}
			if rowsUpdated != 1 {
				return fmt.Errorf("error in number of rows updated %d", rowsUpdated)
			}
			return nil
		})
		require.NoError(err)

		foundUser, err := db_test.NewTestUser()
		assert.NoError(err)
		foundUser.PublicId = user.PublicId
		err = rw.LookupByPublicId(context.Background(), foundUser)
		require.NoError(err)
		assert.Equal(foundUser.Name, user.Name)

		user2, err := db_test.NewTestUser()
		require.NoError(err)
		_, err = rw.DoTx(context.Background(), 10, ExpBackoff{}, func(_ Reader, w Writer) error {
			user2.Name = "friendly2-" + id
			rowsUpdated, err := w.Update(context.Background(), user2, []string{"Name"}, nil)
			if err != nil {
				return err
			}
			if rowsUpdated != 1 {
				return fmt.Errorf("error in number of rows updated %d", rowsUpdated)
			}
			return nil
		})
		require.Error(err)
		err = rw.LookupByPublicId(context.Background(), foundUser)
		require.NoError(err)
		assert.NotEqual(foundUser.Name, user2.Name)

		_, err = rw.DoTx(context.Background(), 10, ExpBackoff{}, func(r Reader, w Writer) error {
			user.Name = "friendly2-" + id
			rowsUpdated, err := w.Update(context.Background(), user, []string{"Name"}, nil)
			if err != nil {
				return err
			}
			if rowsUpdated != 1 {
				return fmt.Errorf("error in number of rows updated %d", rowsUpdated)
			}
			return nil
		})
		require.NoError(err)
		err = rw.LookupByPublicId(context.Background(), foundUser)
		require.NoError(err)
		assert.Equal(foundUser.Name, user.Name)
	})
}

func TestDb_Delete(t *testing.T) {
	db, _ := TestSetup(t, "postgres")
	newUser := func() *db_test.TestUser {
		w := &Db{
			underlying: db,
		}
		u, err := db_test.NewTestUser()
		require.NoError(t, err)
		err = w.Create(context.Background(), u)
		require.NoError(t, err)
		return u
	}
	notFoundUser := func() *db_test.TestUser {
		u, err := db_test.NewTestUser()
		require.NoError(t, err)
		u.Id = 1111111
		return u
	}

	newMetadata := func(publicId string) oplog.Metadata {
		return oplog.Metadata{
			"op-type":            []string{oplog.OpType_OP_TYPE_DELETE.String()},
			"resource-public-id": []string{publicId},
		}
	}
	type args struct {
		i        *db_test.TestUser
		opt      []Option
		metadata func(publicId string) oplog.Metadata
	}
	tests := []struct {
		name       string
		underlying *gorm.DB
		wrapper    wrapping.Wrapper
		args       args
		want       int
		wantOplog  bool
		wantErr    bool
		wantErrIs  error
	}{
		{
			name:       "simple-no-oplog",
			underlying: db,
			wrapper:    TestWrapper(t),
			args: args{
				i: newUser(),
			},
			want:    1,
			wantErr: false,
		},
		{
			name:       "valid-with-oplog",
			underlying: db,
			wrapper:    TestWrapper(t),
			args: args{
				i:        newUser(),
				metadata: newMetadata,
			},
			wantOplog: true,
			want:      1,
			wantErr:   false,
		},
		{
			name:       "nil-wrapper",
			underlying: db,
			wrapper:    nil,
			args: args{
				i:        newUser(),
				metadata: newMetadata,
			},
			wantOplog: true,
			want:      0,
			wantErr:   true,
			wantErrIs: errors.ErrInvalidParameter,
		},
		{
			name:       "nil-metadata",
			underlying: db,
			wrapper:    nil,
			args: args{
				i:        newUser(),
				metadata: func(string) oplog.Metadata { return nil },
			},
			wantOplog: true,
			want:      0,
			wantErr:   true,
			wantErrIs: errors.ErrInvalidParameter,
		},
		{
			name:       "nil-underlying",
			underlying: nil,
			wrapper:    TestWrapper(t),
			args: args{
				i: newUser(),
			},
			want:      0,
			wantErr:   true,
			wantErrIs: errors.ErrInvalidParameter,
		},
		{
			name:       "not-found",
			underlying: db,
			wrapper:    TestWrapper(t),
			args: args{
				i: notFoundUser(),
			},
			want:    0,
			wantErr: false,
		},
	}
	for _, tt := range tests {
		t.Run(tt.name, func(t *testing.T) {
			require := require.New(t)
			assert := assert.New(t)
			rw := &Db{
				underlying: tt.underlying,
			}
			if tt.wantOplog {
				metadata := tt.args.metadata(tt.args.i.PublicId)
				opLog := WithOplog(tt.wrapper, metadata)
				tt.args.opt = append(tt.args.opt, opLog)
			}
			got, err := rw.Delete(context.Background(), tt.args.i, tt.args.opt...)
			assert.Equal(tt.want, got)
			if tt.wantErr {
				require.Error(err)
				if tt.wantErrIs != nil {
					assert.Truef(stderrors.Is(err, tt.wantErrIs), "received unexpected error: %v", err)
				}
				err := TestVerifyOplog(t, rw, tt.args.i.GetPublicId(), WithOperation(oplog.OpType_OP_TYPE_DELETE), WithCreateNotBefore(5*time.Second))
				assert.Error(err)
				return
			}
			require.NoError(err)
			assert.Equal(tt.want, got)

			foundUser := tt.args.i.Clone().(*db_test.TestUser)
			foundUser.PublicId = tt.args.i.PublicId
			err = rw.LookupByPublicId(context.Background(), foundUser)
			assert.Error(err)
			assert.Equal(errors.ErrRecordNotFound, err)

			err = TestVerifyOplog(t, rw, tt.args.i.GetPublicId(), WithOperation(oplog.OpType_OP_TYPE_DELETE), WithCreateNotBefore(5*time.Second))
			switch {
			case tt.wantOplog:
				assert.NoError(err)
			default:
				assert.Error(err)
			}
		})
		t.Run("both-WithOplog-NewOplogMsg", func(t *testing.T) {
			assert, require := assert.New(t), require.New(t)
			w := Db{underlying: db}
			id, err := uuid.GenerateUUID()
			require.NoError(err)
			user, err := db_test.NewTestUser()
			require.NoError(err)
			user.Name = "foo-" + id
			createMsg := oplog.Message{}
			err = w.Create(
				context.Background(),
				user,
				NewOplogMsg(&createMsg),
			)
			require.NoError(err)

			deleteMsg := oplog.Message{}
			rowsDeleted, err := w.Delete(context.Background(), user, NewOplogMsg(&deleteMsg), WithOplog(TestWrapper(t), oplog.Metadata{"alice": []string{"bob"}}))
			require.Error(err)
			assert.Equal(0, rowsDeleted)
			assert.True(stderrors.Is(err, errors.ErrInvalidParameter))
		})
		t.Run("valid-NewOplogMsg", func(t *testing.T) {
			assert, require := assert.New(t), require.New(t)
			w := Db{underlying: db}

			ticket, err := w.GetTicket(&db_test.TestUser{})
			require.NoError(err)

			id, err := uuid.GenerateUUID()
			require.NoError(err)
			user, err := db_test.NewTestUser()
			require.NoError(err)
			user.Name = "foo-" + id
			createMsg := oplog.Message{}
			err = w.Create(
				context.Background(),
				user,
				NewOplogMsg(&createMsg),
			)
			require.NoError(err)

			deleteMsg := oplog.Message{}
			rowsDeleted, err := w.Delete(context.Background(), user, NewOplogMsg(&deleteMsg))
			require.NoError(err)
			assert.Equal(1, rowsDeleted)

			foundUser, err := db_test.NewTestUser()
			require.NoError(err)
			foundUser.PublicId = user.PublicId
			err = w.LookupByPublicId(context.Background(), foundUser)
			require.Error(err)
			assert.True(stderrors.Is(err, errors.ErrRecordNotFound))

			metadata := oplog.Metadata{
				"resource-public-id": []string{user.PublicId},
			}
			err = w.WriteOplogEntryWith(context.Background(), TestWrapper(t), ticket, metadata, []*oplog.Message{&createMsg, &deleteMsg})
			require.NoError(err)

			err = TestVerifyOplog(t, &w, user.PublicId, WithOperation(oplog.OpType_OP_TYPE_UNSPECIFIED), WithCreateNotBefore(10*time.Second))
			require.NoError(err)
		})
	}
}

func TestDb_ScanRows(t *testing.T) {
	t.Parallel()
	db, _ := TestSetup(t, "postgres")
	t.Run("valid", func(t *testing.T) {
		assert, require := assert.New(t), require.New(t)
		w := Db{underlying: db}
		user, err := db_test.NewTestUser()
		require.NoError(err)
		err = w.Create(context.Background(), user)
		require.NoError(err)
		assert.NotEmpty(user.Id)
		where := "select * from db_test_user where name in ($1, $2)"
		rows, err := w.Query(context.Background(), where, []interface{}{"alice", "bob"})
		require.NoError(err)
		defer func() { err := rows.Close(); assert.NoError(err) }()
		for rows.Next() {
			u, err := db_test.NewTestUser()
			require.NoError(err)

			// scan the row into your Gorm struct
			err = w.ScanRows(rows, &u)
			require.NoError(err)
			assert.Equal(user.PublicId, u.PublicId)
		}
	})
}

func TestDb_Query(t *testing.T) {
	t.Parallel()
	db, _ := TestSetup(t, "postgres")
	t.Run("valid", func(t *testing.T) {
		assert, require := assert.New(t), require.New(t)
		rw := Db{underlying: db}
		user, err := db_test.NewTestUser()
		user.Name = "alice"
		require.NoError(err)
		err = rw.Create(context.Background(), user)
		require.NoError(err)
		assert.NotEmpty(user.Id)
		assert.Equal("alice", user.Name)

		where := "select * from db_test_user where name in ($1, $2)"
		rows, err := rw.Query(context.Background(), where, []interface{}{"alice", "bob"})
		require.NoError(err)
		defer func() { err := rows.Close(); assert.NoError(err) }()
		for rows.Next() {
			u, err := db_test.NewTestUser()
			require.NoError(err)
			// scan the row into your Gorm struct
			err = rw.ScanRows(rows, &u)
			require.NoError(err)
			assert.Equal(user.PublicId, u.PublicId)
		}
	})
}

func TestDb_CreateItems(t *testing.T) {
	db, _ := TestSetup(t, "postgres")
	testOplogResourceId := testId(t)

	createFn := func() []interface{} {
		results := []interface{}{}
		for i := 0; i < 10; i++ {
			u, err := db_test.NewTestUser()
			require.NoError(t, err)
			results = append(results, u)
		}
		return results
	}
	createMixedFn := func() []interface{} {
		u, err := db_test.NewTestUser()
		require.NoError(t, err)
		c, err := db_test.NewTestCar()
		require.NoError(t, err)
		return []interface{}{
			u,
			c,
		}
	}

	returnedMsgs := []*oplog.Message{}

	type args struct {
		createItems []interface{}
		opt         []Option
	}
	tests := []struct {
		name          string
		underlying    *gorm.DB
		args          args
		wantOplogId   string
		wantOplogMsgs bool
		wantErr       bool
		wantErrIs     error
	}{
		{
			name:       "simple",
			underlying: db,
			args: args{
				createItems: createFn(),
			},
			wantErr: false,
		},
		{
			name:       "withOplog",
			underlying: db,
			args: args{
				createItems: createFn(),
				opt: []Option{
					WithOplog(
						TestWrapper(t),
						oplog.Metadata{
							"resource-public-id": []string{testOplogResourceId},
							"op-type":            []string{oplog.OpType_OP_TYPE_CREATE.String()},
						},
					),
				},
			},
			wantOplogId: testOplogResourceId,
			wantErr:     false,
		},
		{
			name:       "NewOplogMsgs",
			underlying: db,
			args: args{
				createItems: createFn(),
				opt: []Option{
					NewOplogMsgs(&returnedMsgs),
				},
			},
			wantOplogMsgs: true,
			wantErr:       false,
		},
		{
			name:       "withOplog and NewOplogMsgs",
			underlying: db,
			args: args{
				createItems: createFn(),
				opt: []Option{
					NewOplogMsgs(&[]*oplog.Message{}),
					WithOplog(
						TestWrapper(t),
						oplog.Metadata{
							"resource-public-id": []string{testOplogResourceId},
							"op-type":            []string{oplog.OpType_OP_TYPE_CREATE.String()},
						},
					),
				},
			},
			wantErrIs: errors.ErrInvalidParameter,
			wantErr:   true,
		},
		{
			name:       "mixed items",
			underlying: db,
			args: args{
				createItems: createMixedFn(),
			},
			wantErr:   true,
			wantErrIs: errors.ErrInvalidParameter,
		},
		{
			name:       "bad oplog opt: nil metadata",
			underlying: nil,
			args: args{
				createItems: createFn(),
				opt: []Option{
					WithOplog(
						TestWrapper(t),
						nil,
					),
				},
			},
			wantErr:   true,
			wantErrIs: errors.ErrInvalidParameter,
		},
		{
			name:       "bad oplog opt: nil wrapper",
			underlying: nil,
			args: args{
				createItems: createFn(),
				opt: []Option{
					WithOplog(
						nil,
						oplog.Metadata{
							"resource-public-id": []string{"doesn't matter since wrapper is nil"},
							"op-type":            []string{oplog.OpType_OP_TYPE_CREATE.String()},
						},
					),
				},
			},
			wantErr:   true,
			wantErrIs: errors.ErrInvalidParameter,
		},
		{
			name:       "bad opt: WithLookup",
			underlying: nil,
			args: args{
				createItems: createFn(),
				opt:         []Option{WithLookup(true)},
			},
			wantErr:   true,
			wantErrIs: errors.ErrInvalidParameter,
		},
		{
			name:       "nil underlying",
			underlying: nil,
			args: args{
				createItems: createFn(),
			},
			wantErr:   true,
			wantErrIs: errors.ErrInvalidParameter,
		},
		{
			name:       "empty items",
			underlying: db,
			args: args{
				createItems: []interface{}{},
			},
			wantErr:   true,
			wantErrIs: errors.ErrInvalidParameter,
		},
		{
			name:       "nil items",
			underlying: db,
			args: args{
				createItems: nil,
			},
			wantErr:   true,
			wantErrIs: errors.ErrInvalidParameter,
		},
	}
	for _, tt := range tests {
		t.Run(tt.name, func(t *testing.T) {
			assert, require := assert.New(t), require.New(t)
			rw := &Db{
				underlying: tt.underlying,
			}
			err := rw.CreateItems(context.Background(), tt.args.createItems, tt.args.opt...)
			if tt.wantErr {
				require.Error(err)
				if tt.wantErrIs != nil {
					assert.Truef(stderrors.Is(err, tt.wantErrIs), "unexpected error: %s", err.Error())
				}
				return
			}
			require.NoError(err)
			for _, item := range tt.args.createItems {
				u := db_test.AllocTestUser()
				u.PublicId = item.(*db_test.TestUser).PublicId
				err := rw.LookupByPublicId(context.Background(), &u)
				assert.NoError(err)
				if _, ok := item.(*db_test.TestUser); ok {
					assert.Truef(proto.Equal(item.(*db_test.TestUser).StoreTestUser, u.StoreTestUser), "%s and %s should be equal", item, u)
				}
			}
			if tt.wantOplogId != "" {
				err = TestVerifyOplog(t, rw, tt.wantOplogId, WithOperation(oplog.OpType_OP_TYPE_CREATE), WithCreateNotBefore(10*time.Second))
				assert.NoError(err)
			}
			if tt.wantOplogMsgs {
				assert.Equal(len(tt.args.createItems), len(returnedMsgs))
				for _, m := range returnedMsgs {
					assert.Equal(m.OpType, oplog.OpType_OP_TYPE_CREATE)
				}
			}
		})
	}
}

func TestDb_DeleteItems(t *testing.T) {
	db, _ := TestSetup(t, "postgres")
	testOplogResourceId := testId(t)

	createFn := func() []interface{} {
		results := []interface{}{}
		for i := 0; i < 10; i++ {
			u := testUser(t, db, "", "", "")
			results = append(results, u)
		}
		return results
	}

	returnedMsgs := []*oplog.Message{}

	type args struct {
		deleteItems []interface{}
		opt         []Option
	}
	tests := []struct {
		name            string
		underlying      *gorm.DB
		args            args
		wantRowsDeleted int
		wantOplogId     string
		wantOplogMsgs   bool
		wantErr         bool
		wantErrIs       error
	}{
		{
			name:       "simple",
			underlying: db,
			args: args{
				deleteItems: createFn(),
			},
			wantRowsDeleted: 10,
			wantErr:         false,
		},
		{
			name:       "NewOplogMsgs",
			underlying: db,
			args: args{
				deleteItems: createFn(),
				opt: []Option{
					NewOplogMsgs(&returnedMsgs),
				},
			},
			wantRowsDeleted: 10,
			wantErr:         false,
		},
		{
			name:       "withOplog and NewOplogMsgs",
			underlying: db,
			args: args{
				deleteItems: createFn(),
				opt: []Option{
					NewOplogMsgs(&[]*oplog.Message{}),
					WithOplog(
						TestWrapper(t),
						oplog.Metadata{
							"resource-public-id": []string{testOplogResourceId},
							"op-type":            []string{oplog.OpType_OP_TYPE_DELETE.String()},
						},
					),
				},
			},
			wantErr:   true,
			wantErrIs: errors.ErrInvalidParameter,
		},
		{
			name:       "withOplog",
			underlying: db,
			args: args{
				deleteItems: createFn(),
				opt: []Option{
					WithOplog(
						TestWrapper(t),
						oplog.Metadata{
							"resource-public-id": []string{testOplogResourceId},
							"op-type":            []string{oplog.OpType_OP_TYPE_DELETE.String()},
						},
					),
				},
			},
			wantRowsDeleted: 10,
			wantOplogId:     testOplogResourceId,
			wantErr:         false,
		},
		{
			name:       "bad oplog opt: nil metadata",
			underlying: nil,
			args: args{
				deleteItems: createFn(),
				opt: []Option{
					WithOplog(
						TestWrapper(t),
						nil,
					),
				},
			},
			wantErr:   true,
			wantErrIs: errors.ErrInvalidParameter,
		},
		{
			name:       "bad oplog opt: nil wrapper",
			underlying: nil,
			args: args{
				deleteItems: createFn(),
				opt: []Option{
					WithOplog(
						nil,
						oplog.Metadata{
							"resource-public-id": []string{"doesn't matter since wrapper is nil"},
							"op-type":            []string{oplog.OpType_OP_TYPE_CREATE.String()},
						},
					),
				},
			},
			wantErr:   true,
			wantErrIs: errors.ErrInvalidParameter,
		},
		{
			name:       "bad opt: WithLookup",
			underlying: nil,
			args: args{
				deleteItems: createFn(),
				opt:         []Option{WithLookup(true)},
			},
			wantErr:   true,
			wantErrIs: errors.ErrInvalidParameter,
		},
		{
			name:       "nil underlying",
			underlying: nil,
			args: args{
				deleteItems: createFn(),
			},
			wantErr:   true,
			wantErrIs: errors.ErrInvalidParameter,
		},
		{
			name:       "empty items",
			underlying: db,
			args: args{
				deleteItems: []interface{}{},
			},
			wantErr:   true,
			wantErrIs: errors.ErrInvalidParameter,
		},
		{
			name:       "nil items",
			underlying: db,
			args: args{
				deleteItems: nil,
			},
			wantErr:   true,
			wantErrIs: errors.ErrInvalidParameter,
		},
	}
	for _, tt := range tests {
		t.Run(tt.name, func(t *testing.T) {
			assert, require := assert.New(t), require.New(t)
			rw := &Db{
				underlying: tt.underlying,
			}
			rowsDeleted, err := rw.DeleteItems(context.Background(), tt.args.deleteItems, tt.args.opt...)
			if tt.wantErr {
				require.Error(err)
				if tt.wantErrIs != nil {
					assert.Truef(stderrors.Is(err, tt.wantErrIs), "unexpected error: %s", err.Error())
				}
				return
			}
			require.NoError(err)
			assert.Equal(tt.wantRowsDeleted, rowsDeleted)
			for _, item := range tt.args.deleteItems {
				u := db_test.AllocTestUser()
				u.PublicId = item.(*db_test.TestUser).PublicId
				err := rw.LookupByPublicId(context.Background(), &u)
				require.Error(err)
				require.Truef(stderrors.Is(err, errors.ErrRecordNotFound), "found item %s that should be deleted", u.PublicId)
			}
			if tt.wantOplogId != "" {
				err = TestVerifyOplog(t, rw, tt.wantOplogId, WithOperation(oplog.OpType_OP_TYPE_DELETE), WithCreateNotBefore(10*time.Second))
				assert.NoError(err)
			}
			if tt.wantOplogMsgs {
				assert.Equal(len(tt.args.deleteItems), len(returnedMsgs))
				for _, m := range returnedMsgs {
					assert.Equal(m.OpType, oplog.OpType_OP_TYPE_DELETE)
				}
			}
		})
	}
}

func testUser(t *testing.T, conn *gorm.DB, name, email, phoneNumber string) *db_test.TestUser {
	t.Helper()
	require := require.New(t)

	publicId, err := base62.Random(20)
	require.NoError(err)
	u := &db_test.TestUser{
		StoreTestUser: &db_test.StoreTestUser{
			PublicId:    publicId,
			Name:        name,
			Email:       email,
			PhoneNumber: phoneNumber,
		},
	}
	if conn != nil {
		err = conn.Create(u).Error
		require.NoError(err)
	}
	return u
}
func testCar(t *testing.T, conn *gorm.DB, name, model string, mpg int32) *db_test.TestCar {
	t.Helper()
	require := require.New(t)

	publicId, err := base62.Random(20)
	require.NoError(err)
	c := &db_test.TestCar{
		StoreTestCar: &db_test.StoreTestCar{
			PublicId: publicId,
			Name:     name,
			Model:    model,
			Mpg:      mpg,
		},
	}
	if conn != nil {
		err = conn.Create(c).Error
		require.NoError(err)
	}
	return c
}

func testId(t *testing.T) string {
	t.Helper()
	require := require.New(t)
	id, err := uuid.GenerateUUID()
	require.NoError(err)
	return id
}

func testScooter(t *testing.T, conn *gorm.DB, model string, mpg int32) *db_test.TestScooter {
	t.Helper()
	require := require.New(t)

	privateId, err := base62.Random(20)
	require.NoError(err)
	u := &db_test.TestScooter{
		StoreTestScooter: &db_test.StoreTestScooter{
			PrivateId: privateId,
			Model:     model,
			Mpg:       mpg,
		},
	}
	if conn != nil {
		err = conn.Create(u).Error
		require.NoError(err)
	}
	return u
}

func TestDb_LookupById(t *testing.T) {
	t.Parallel()
	db, _ := TestSetup(t, "postgres")
	scooter := testScooter(t, db, "", 0)
	user := testUser(t, db, "", "", "")
	type args struct {
		resourceWithIder interface{}
		opt              []Option
	}
	tests := []struct {
		name       string
		underlying *gorm.DB
		args       args
		wantErr    bool
		want       proto.Message
		wantIsErr  error
	}{
		{
			name:       "simple-private-id",
			underlying: db,
			args: args{
				resourceWithIder: scooter,
			},
			wantErr: false,
			want:    scooter,
		},
		{
			name:       "simple-public-id",
			underlying: db,
			args: args{
				resourceWithIder: user,
			},
			wantErr: false,
			want:    user,
		},
		{
			name:       "missing-public-id",
			underlying: db,
			args: args{
				resourceWithIder: &db_test.TestUser{
					StoreTestUser: &db_test.StoreTestUser{},
				},
			},
			wantErr:   true,
			wantIsErr: errors.ErrInvalidParameter,
		},
		{
			name:       "missing-private-id",
			underlying: db,
			args: args{
				resourceWithIder: &db_test.TestScooter{
					StoreTestScooter: &db_test.StoreTestScooter{},
				},
			},
			wantErr:   true,
			wantIsErr: errors.ErrInvalidParameter,
		},
		{
			name:       "not-an-ider",
			underlying: db,
			args: args{
				resourceWithIder: &db_test.NotIder{},
			},
			wantErr:   true,
			wantIsErr: errors.ErrInvalidParameter,
		},
		{
			name:       "missing-underlying-db",
			underlying: nil,
			args: args{
				resourceWithIder: user,
			},
			wantErr:   true,
			wantIsErr: errors.ErrInvalidParameter,
		},
	}
	for _, tt := range tests {
		t.Run(tt.name, func(t *testing.T) {
			assert, require := assert.New(t), require.New(t)
			rw := &Db{
				underlying: tt.underlying,
			}
			cloner, ok := tt.args.resourceWithIder.(db_test.Cloner)
			require.True(ok)
			cp := cloner.Clone()
			err := rw.LookupById(context.Background(), cp, tt.args.opt...)
			if tt.wantErr {
				require.Error(err)
				require.True(stderrors.Is(err, tt.wantIsErr))
				return
			}
			require.NoError(err)
			assert.True(proto.Equal(tt.want, cp.(proto.Message)))
		})
	}
	t.Run("not-ptr", func(t *testing.T) {
		u := testUser(t, db, "", "", "")
		rw := &Db{
			underlying: db,
		}
		err := rw.LookupById(context.Background(), *u)
		require.Error(t, err)
		assert.True(t, stderrors.Is(err, errors.ErrInvalidParameter))
	})
}

func TestDb_GetTicket(t *testing.T) {
	db, _ := TestSetup(t, "postgres")
	type notReplayable struct{}
	tests := []struct {
		name          string
		underlying    *gorm.DB
		aggregateType interface{}
		wantErr       bool
		wantErrIs     error
	}{
		{
			name:          "simple",
			underlying:    db,
			aggregateType: &db_test.TestUser{},
			wantErr:       false,
		},
		{
			name:          "not-replayable",
			underlying:    db,
			aggregateType: &notReplayable{},
			wantErr:       true,
			wantErrIs:     errors.ErrInvalidParameter,
		},
		{
			name:          "nil-aggregate-type",
			underlying:    db,
			aggregateType: nil,
			wantErr:       true,
			wantErrIs:     errors.ErrInvalidParameter,
		},
		{
			name:          "no-underlying",
			underlying:    nil,
			aggregateType: &db_test.TestUser{},
			wantErr:       true,
			wantErrIs:     errors.ErrInvalidParameter,
		},
	}
	for _, tt := range tests {
		t.Run(tt.name, func(t *testing.T) {
			assert, require := assert.New(t), require.New(t)
			rw := &Db{
				underlying: tt.underlying,
			}
			got, err := rw.GetTicket(tt.aggregateType)
			if tt.wantErr {
				require.Error(err)
				if tt.wantErrIs != nil {
					assert.Truef(stderrors.Is(err, tt.wantErrIs), "unexpected error type: %s", err.Error())
				}
				return
			}
			require.NoError(err)
			assert.NotEmpty(got.Name)
			assert.NotEmpty(got.Version)
			assert.NotEmpty(got.CreateTime)
			assert.NotEmpty(got.UpdateTime)
		})
	}
}

func TestDb_WriteOplogEntryWith(t *testing.T) {
	db, _ := TestSetup(t, "postgres")
	w := Db{underlying: db}

	ticket, err := w.GetTicket(&db_test.TestUser{})
	require.NoError(t, err)

	id, err := uuid.GenerateUUID()
	assert.NoError(t, err)
	user, err := db_test.NewTestUser()
	assert.NoError(t, err)
	user.Name = "foo-" + id
	createMsg := oplog.Message{}
	err = w.Create(
		context.Background(),
		user,
		NewOplogMsg(&createMsg),
	)
	require.NoError(t, err)
	metadata := oplog.Metadata{
		"resource-public-id": []string{user.PublicId},
	}

	type args struct {
		wrapper  wrapping.Wrapper
		ticket   *store.Ticket
		metadata oplog.Metadata
		msgs     []*oplog.Message
		opt      []Option
	}
	tests := []struct {
		name            string
		underlying      *gorm.DB
		args            args
		wantErr         bool
		wantErrIs       error
		wantErrContains string
	}{
		{
			name:       "valid",
			underlying: db,
			args: args{
				wrapper:  TestWrapper(t),
				ticket:   ticket,
				metadata: metadata,
				msgs:     []*oplog.Message{&createMsg},
			},
			wantErr: false,
		},
		{
			name:       "valid-multiple",
			underlying: db,
			args: args{
				wrapper:  TestWrapper(t),
				ticket:   ticket,
				metadata: metadata,
				msgs:     []*oplog.Message{&createMsg, &createMsg},
			},
			wantErr: false,
		},
		{
			name:       "missing-ticket",
			underlying: db,
			args: args{
				wrapper:  TestWrapper(t),
				ticket:   nil,
				metadata: metadata,
				msgs:     []*oplog.Message{&createMsg},
			},
			wantErr:   true,
			wantErrIs: errors.ErrInvalidParameter,
		},
		{
			name:       "missing-db",
			underlying: nil,
			args: args{
				wrapper:  TestWrapper(t),
				ticket:   ticket,
				metadata: metadata,
				msgs:     []*oplog.Message{&createMsg},
			},
			wantErr:   true,
			wantErrIs: errors.ErrInvalidParameter,
		},
		{
			name:       "missing-wrapper",
			underlying: db,
			args: args{
				wrapper:  nil,
				ticket:   ticket,
				metadata: metadata,
				msgs:     []*oplog.Message{&createMsg},
			},
			wantErr:   true,
			wantErrIs: errors.ErrInvalidParameter,
		},
		{
			name:       "nil-metadata",
			underlying: db,
			args: args{
				wrapper:  TestWrapper(t),
				ticket:   ticket,
				metadata: nil,
				msgs:     []*oplog.Message{&createMsg},
			},
			wantErr:   true,
			wantErrIs: errors.ErrInvalidParameter,
		},
		{
			name:       "empty-metadata",
			underlying: db,
			args: args{
				wrapper:  TestWrapper(t),
				ticket:   ticket,
				metadata: oplog.Metadata{},
				msgs:     []*oplog.Message{&createMsg},
			},
			wantErr:   true,
			wantErrIs: errors.ErrInvalidParameter,
		},
	}
	for _, tt := range tests {
		t.Run(tt.name, func(t *testing.T) {
			assert, require := assert.New(t), require.New(t)
			rw := &Db{
				underlying: tt.underlying,
			}
			err := rw.WriteOplogEntryWith(context.Background(), tt.args.wrapper, tt.args.ticket, tt.args.metadata, tt.args.msgs, tt.args.opt...)
			if tt.wantErr {
				require.Error(err)
				if tt.wantErrIs != nil {
					assert.Truef(stderrors.Is(err, tt.wantErrIs), "unexpected error %s", err.Error())
				}
				if tt.wantErrContains != "" {
					assert.Contains(err.Error(), tt.wantErrContains)
				}
				return
			}
			require.NoError(err)
		})
	}
}

func TestClear_InputTypes(t *testing.T) {
	type Z struct {
		F string
	}

	var nilZ *Z
	s := "test-string"

	type args struct {
		v interface{}
		f []string
		d int
	}

	var tests = []struct {
		name string
		args args
		want interface{}
		err  error
	}{
		{
			name: "nil",
			args: args{
				v: nil,
				f: []string{"field"},
				d: 1,
			},
			err: errors.ErrInvalidParameter,
		},
		{
			name: "string",
			args: args{
				v: "blank",
				f: []string{"field"},
				d: 1,
			},
			err: errors.ErrInvalidParameter,
		},
		{
			name: "pointer-to-nil-struct",
			args: args{
				v: nilZ,
				f: []string{"field"},
				d: 1,
			},
			err: errors.ErrInvalidParameter,
		},
		{
			name: "pointer-to-string",
			args: args{
				v: &s,
				f: []string{"field"},
				d: 1,
			},
			err: errors.ErrInvalidParameter,
		},
		{
			name: "not-pointer",
			args: args{
				v: Z{
					F: "foo",
				},
				f: []string{"field"},
				d: 1,
			},
			err: errors.ErrInvalidParameter,
		},
		{
			name: "map",
			args: args{
				v: map[string]int{
					"A": 31,
					"B": 34,
				},
				f: []string{"field"},
				d: 1,
			},
			err: errors.ErrInvalidParameter,
		},
		{
			name: "pointer-to-struct",
			args: args{
				v: &Z{
					F: "foo",
				},
				f: []string{"field"},
				d: 1,
			},
			want: &Z{
				F: "foo",
			},
		},
	}
	for _, tt := range tests {
		tt := tt
		t.Run(tt.name, func(t *testing.T) {
			assert, require := assert.New(t), require.New(t)
			input := tt.args.v
			err := Clear(input, tt.args.f, tt.args.d)
			if tt.err != nil {
				assert.Error(err)
				return
			}
			require.NoError(err)
			assert.Equal(tt.want, input)
		})
	}
}

func TestClear_Structs(t *testing.T) {
	s := "test-string"

	type A struct{ F string }
	type B struct{ F *string }

	type AB struct {
		A A
		B *B
		F string

		IN io.Reader
		MP map[int]int
		SL []string
		AR [1]int
		CH chan int
		FN func()
	}

	type AFB struct {
		F A
		B *B
	}

	type ABF struct {
		A A
		F *B
	}

	type C struct {
		F  string
		NF string
	}

	type EA struct {
		A
		M  string
		NF string
	}

	type EAP struct {
		*A
		M  string
		NF string
	}

	type DEA struct {
		EA
		F string
	}

	type DEAP struct {
		*EAP
		F string
	}

	type args struct {
		v interface{}
		f []string
		d int
	}
	var tests = []struct {
		name string
		args args
		want interface{}
	}{
		{
			name: "blank-A",
			args: args{
				v: &A{},
				f: []string{"F"},
				d: 1,
			},
			want: &A{},
		},
		{
			name: "clear-A",
			args: args{
				v: &A{"clear"},
				f: []string{"F"},
				d: 1,
			},
			want: &A{},
		},
		{
			name: "clear-B",
			args: args{
				v: &B{&s},
				f: []string{"F"},
				d: 1,
			},
			want: &B{},
		},
		{
			name: "clear-C",
			args: args{
				v: &C{"clear", "notclear"},
				f: []string{"F"},
				d: 1,
			},
			want: &C{"", "notclear"},
		},
		{
			name: "shallow-clear-AB",
			args: args{
				v: &AB{
					A: A{"notclear"},
					B: &B{&s},
					F: "clear",
				},
				f: []string{"F"},
				d: 1,
			},
			want: &AB{
				A: A{"notclear"},
				B: &B{&s},
				F: "",
			},
		},
		{
			name: "deep-clear-AB",
			args: args{
				v: &AB{
					A: A{"clear"},
					B: &B{&s},
					F: "clear",
				},
				f: []string{"F"},
				d: 2,
			},
			want: &AB{
				A: A{""},
				B: &B{},
				F: "",
			},
		},
		{
			name: "clear-AFB",
			args: args{
				v: &AFB{
					F: A{"clear"},
					B: &B{&s},
				},
				f: []string{"F"},
				d: 2,
			},
			want: &AFB{
				F: A{""},
				B: &B{},
			},
		},
		{
			name: "clear-ABF",
			args: args{
				v: &ABF{
					A: A{"clear"},
					F: &B{&s},
				},
				f: []string{"F"},
				d: 2,
			},
			want: &ABF{
				A: A{""},
				F: nil,
			},
		},
		{
			name: "embedded-struct",
			args: args{
				v: &EA{
					A:  A{"clear"},
					M:  "clear",
					NF: "notclear",
				},
				f: []string{"F", "M"},
				d: 2,
			},
			want: &EA{
				A:  A{""},
				M:  "",
				NF: "notclear",
			},
		},
		{
			name: "embedded-struct-pointer",
			args: args{
				v: &EAP{
					A:  &A{"clear"},
					M:  "clear",
					NF: "notclear",
				},
				f: []string{"F", "M"},
				d: 2,
			},
			want: &EAP{
				A:  &A{""},
				M:  "",
				NF: "notclear",
			},
		},
		{
			name: "embedded-struct-pointer-extra-depth",
			args: args{
				v: &EAP{
					A:  &A{"clear"},
					M:  "clear",
					NF: "notclear",
				},
				f: []string{"F", "M"},
				d: 12,
			},
			want: &EAP{
				A:  &A{""},
				M:  "",
				NF: "notclear",
			},
		},
		{
			name: "deep-embedded-struct",
			args: args{
				v: &DEA{
					EA: EA{
						A:  A{"clear"},
						M:  "clear",
						NF: "notclear",
					},
					F: "clear",
				},
				f: []string{"F", "M"},
				d: 3,
			},
			want: &DEA{
				EA: EA{
					A:  A{""},
					M:  "",
					NF: "notclear",
				},
				F: "",
			},
		},
		{
			name: "deep-embedded-struct-pointer",
			args: args{
				v: &DEAP{
					EAP: &EAP{
						A:  &A{"clear"},
						M:  "clear",
						NF: "notclear",
					},
					F: "clear",
				},
				f: []string{"F", "M"},
				d: 3,
			},
			want: &DEAP{
				EAP: &EAP{
					A:  &A{""},
					M:  "",
					NF: "notclear",
				},
				F: "",
			},
		},
	}
	for _, tt := range tests {
		tt := tt
		t.Run(tt.name, func(t *testing.T) {
			assert, require := assert.New(t), require.New(t)
			input := tt.args.v
			err := Clear(input, tt.args.f, tt.args.d)
			assert.NotEmpty(s)
			require.NoError(err)
			assert.Equal(tt.want, input)
		})
	}
}

func TestClear_SetFieldsToNil(t *testing.T) {
	type P struct{ F *string }
	type A struct{ F string }

	type EA struct {
		A
		M  string
		NF string
	}

	type EAP struct {
		*A
		M  string
		NF string
	}

	type DEA struct {
		EA
		F string
	}

	type DEAP struct {
		*EAP
		F string
	}

	type args struct {
		v interface{}
		f []string
	}
	var tests = []struct {
		name string
		args args
		want interface{}
	}{
		{
			name: "dont-panic",
			args: args{
				v: P{},
				f: []string{"F"},
			},
			want: P{},
		},
		{
			name: "deep-embedded-struct",
			args: args{
				v: &DEA{
					EA: EA{
						A:  A{"notclear"},
						M:  "clear",
						NF: "notclear",
					},
					F: "clear",
				},
				f: []string{"F", "M"},
			},
			want: &DEA{
				EA: EA{
					A:  A{"notclear"},
					M:  "",
					NF: "notclear",
				},
				F: "",
			},
		},
		{
			name: "deep-embedded-struct-pointer",
			args: args{
				v: &DEAP{
					EAP: &EAP{
						A:  &A{"notclear"},
						M:  "clear",
						NF: "notclear",
					},
					F: "clear",
				},
				f: []string{"F", "M"},
			},
			want: &DEAP{
				EAP: &EAP{
					A:  &A{"notclear"},
					M:  "",
					NF: "notclear",
				},
				F: "",
			},
		},
	}
	for _, tt := range tests {
		tt := tt
		t.Run(tt.name, func(t *testing.T) {
			assert, require := assert.New(t), require.New(t)
			input := tt.args.v
			require.NotPanics(func() {
				setFieldsToNil(input, tt.args.f)
			})
			assert.Equal(tt.want, input)
		})
	}
}

func TestDb_oplogMsgsForItems(t *testing.T) {
	t.Parallel()

	// underlying isn't used at this point, so it can just be nil
	rw := Db{underlying: nil}
	var users []interface{}
	var wantUsrMsgs []*oplog.Message
	for i := 0; i < 5; i++ {
		publicId, err := base62.Random(20)
		require.NoError(t, err)
		u := &db_test.TestUser{StoreTestUser: &db_test.StoreTestUser{PublicId: publicId}}
		users = append(users, u)
		wantUsrMsgs = append(
			wantUsrMsgs,
			&oplog.Message{
				Message:  users[i].(proto.Message),
				TypeName: u.TableName(),
				OpType:   oplog.OpType_OP_TYPE_CREATE,
			},
		)
	}

	publicId, err := base62.Random(20)
	require.NoError(t, err)
	mixed := []interface{}{
		&db_test.TestUser{StoreTestUser: &db_test.StoreTestUser{PublicId: publicId}},
		&db_test.TestCar{StoreTestCar: &db_test.StoreTestCar{PublicId: publicId}},
	}

	type args struct {
		opType OpType
		opts   Options
		items  []interface{}
	}
	tests := []struct {
		name      string
		args      args
		want      []*oplog.Message
		wantErr   bool
		wantIsErr error
	}{
		{
			name: "valid",
			args: args{
				opType: CreateOp,
				items:  users,
			},
			wantErr: false,
			want:    wantUsrMsgs,
		},
		{
			name: "nil items",
			args: args{
				opType: CreateOp,
				items:  nil,
			},
			wantErr:   true,
			wantIsErr: errors.ErrInvalidParameter,
		},
		{
			name: "zero items",
			args: args{
				opType: CreateOp,
				items:  []interface{}{},
			},
			wantErr:   true,
			wantIsErr: errors.ErrInvalidParameter,
		},
		{
			name: "mixed items",
			args: args{
				opType: CreateOp,
				items:  mixed,
			},
			wantErr:   true,
			wantIsErr: errors.ErrInvalidParameter,
		},
		{
			name: "bad op",
			args: args{
				opType: UnknownOp,
				items:  users,
			},
			wantErr: true,
		},
	}
	for _, tt := range tests {
		t.Run(tt.name, func(t *testing.T) {
			assert, require := assert.New(t), require.New(t)
			got, err := rw.oplogMsgsForItems(context.Background(), tt.args.opType, tt.args.opts, tt.args.items)
			if tt.wantErr {
				require.Error(err)
				if tt.wantIsErr != nil {
					assert.Truef(stderrors.Is(err, tt.wantIsErr), "unexpected error %s", err.Error())
				}
				return
			}
			require.NoError(err)
			assert.Equal(tt.want, got)
		})
	}
}

func TestDb_lookupAfterWrite(t *testing.T) {
	t.Parallel()
	db, _ := TestSetup(t, "postgres")
	scooter := testScooter(t, db, "", 0)
	user := testUser(t, db, "", "", "")
	type args struct {
		resourceWithIder interface{}
		opt              []Option
	}
	tests := []struct {
		name       string
		underlying *gorm.DB
		args       args
		wantErr    bool
		want       proto.Message
		wantIsErr  error
	}{
		{
			name:       "simple-private-id",
			underlying: db,
			args: args{
				resourceWithIder: scooter,
				opt:              []Option{WithLookup(true)},
			},
			wantErr: false,
			want:    scooter,
		},
		{
			name:       "simple-public-id",
			underlying: db,
			args: args{
				resourceWithIder: user,
				opt:              []Option{WithLookup(true)},
			},
			wantErr: false,
			want:    user,
		},
		{
			name:       "no-lookup-private-id",
			underlying: db,
			args: args{
				resourceWithIder: scooter,
				opt:              []Option{WithLookup(false)},
			},
			wantErr: false,
			want:    nil,
		},
		{
			name:       "no-lookup-public-id",
			underlying: db,
			args: args{
				resourceWithIder: user,
				opt:              []Option{WithLookup(false)},
			},
			wantErr: false,
			want:    nil,
		},
		{
			name:       "not-an-ider",
			underlying: db,
			args: args{
				resourceWithIder: &db_test.NotIder{},
				opt:              []Option{WithLookup(true)},
			},
			wantErr: true,
		},
	}
	for _, tt := range tests {
		t.Run(tt.name, func(t *testing.T) {
			assert, require := assert.New(t), require.New(t)
			rw := &Db{
				underlying: tt.underlying,
			}
			cloner, ok := tt.args.resourceWithIder.(db_test.Cloner)
			require.True(ok)
			cp := cloner.Clone()
			err := rw.lookupAfterWrite(context.Background(), cp, tt.args.opt...)
			if tt.wantErr {
				require.Error(err)
				return
			}
			require.NoError(err)
			if tt.want != nil {
				assert.True(proto.Equal(tt.want, cp.(proto.Message)))
			}
		})
	}
}<|MERGE_RESOLUTION|>--- conflicted
+++ resolved
@@ -785,65 +785,6 @@
 	})
 }
 
-<<<<<<< HEAD
-func TestDb_LookupByName(t *testing.T) {
-	t.Parallel()
-	db, _ := TestSetup(t, "postgres")
-	t.Run("simple", func(t *testing.T) {
-		assert, require := assert.New(t), require.New(t)
-		w := Db{underlying: db}
-		id, err := uuid.GenerateUUID()
-		require.NoError(err)
-		user, err := db_test.NewTestUser()
-		require.NoError(err)
-		user.Name = "fn-" + id
-		err = w.Create(context.Background(), user)
-		require.NoError(err)
-		assert.NotEmpty(user.Id)
-
-		foundUser, err := db_test.NewTestUser()
-		require.NoError(err)
-		foundUser.Name = "fn-" + id
-		err = w.LookupByName(context.Background(), foundUser)
-		require.NoError(err)
-		assert.Equal(foundUser.Id, user.Id)
-	})
-	t.Run("tx-nil,", func(t *testing.T) {
-		assert, require := assert.New(t), require.New(t)
-		w := Db{}
-		foundUser, err := db_test.NewTestUser()
-		require.NoError(err)
-		foundUser.Name = "fn-name"
-		err = w.LookupByName(context.Background(), foundUser)
-		require.Error(err)
-		assert.Equal("error underlying db nil for lookup by name", err.Error())
-	})
-	t.Run("no-friendly-name-set", func(t *testing.T) {
-		assert, require := assert.New(t), require.New(t)
-		w := Db{underlying: db}
-		foundUser, err := db_test.NewTestUser()
-		require.NoError(err)
-		err = w.LookupByName(context.Background(), foundUser)
-		require.Error(err)
-		assert.Equal("error name empty string for lookup by name", err.Error())
-	})
-	t.Run("not-found", func(t *testing.T) {
-		assert, require := assert.New(t), require.New(t)
-		w := Db{underlying: db}
-		id, err := uuid.GenerateUUID()
-		require.NoError(err)
-
-		foundUser, err := db_test.NewTestUser()
-		require.NoError(err)
-		foundUser.Name = "fn-" + id
-		err = w.LookupByName(context.Background(), foundUser)
-		require.Error(err)
-		assert.Equal(errors.ErrRecordNotFound, err)
-	})
-}
-
-=======
->>>>>>> 211d7574
 func TestDb_LookupByPublicId(t *testing.T) {
 	t.Parallel()
 	db, _ := TestSetup(t, "postgres")
@@ -1052,8 +993,6 @@
 			assert.Equal(tt.createCnt, len(testUsers))
 
 			var foundUsers []db_test.TestUser
-			db.LogMode(true)
-			defer db.LogMode(false)
 			err := tt.db.SearchWhere(context.Background(), &foundUsers, tt.args.where, tt.args.arg, tt.args.opt...)
 			if tt.wantErr {
 				require.Error(err)
