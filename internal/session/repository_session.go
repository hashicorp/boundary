--- conflicted
+++ resolved
@@ -291,19 +291,11 @@
 // an error of ErrInvalidStateForOperation.
 func (r *Repository) AuthorizeConnection(ctx context.Context, sessionId string) (*Connection, []*ConnectionState, *ConnectionAuthzSummary, error) {
 	if sessionId == "" {
-<<<<<<< HEAD
-		return nil, nil, status.Errorf(codes.FailedPrecondition, "authorize connection: missing session id: %v", db.ErrInvalidParameter)
+		return nil, nil, nil, status.Errorf(codes.FailedPrecondition, "authorize connection: missing session id: %v", db.ErrInvalidParameter)
 	}
 	connectionId, err := newConnectionId()
 	if err != nil {
-		return nil, nil, status.Errorf(codes.Internal, "authorize connection: %v", err)
-=======
-		return nil, nil, nil, fmt.Errorf("authorize connection: missing session id: %w", db.ErrInvalidParameter)
-	}
-	connectionId, err := newConnectionId()
-	if err != nil {
-		return nil, nil, nil, fmt.Errorf("authorize connection: %w", err)
->>>>>>> 223591d8
+		return nil, nil, nil, status.Errorf(codes.Internal, "authorize connection: %v", err)
 	}
 
 	connection := AllocConnection()
@@ -332,11 +324,7 @@
 		},
 	)
 	if err != nil {
-<<<<<<< HEAD
-		return nil, nil, err
-=======
-		return nil, nil, nil, fmt.Errorf("authorize connection: %w", err)
->>>>>>> 223591d8
+		return nil, nil, nil, err
 	}
 	authzSummary, err := r.sessionAuthzSummary(ctx, connection.SessionId)
 	if err != nil {
