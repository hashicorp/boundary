package session

import (
	"context"
	"crypto/ed25519"
	"crypto/subtle"
	"errors"
	"fmt"
	"strings"

	"github.com/hashicorp/boundary/internal/db"
	"github.com/hashicorp/boundary/internal/kms"
	wrapping "github.com/hashicorp/go-kms-wrapping"
)

// CreateSession inserts into the repository and returns the new Session with
// its State of "Pending".  The following fields must be empty when creating a
// session: ServerId, ServerType, and PublicId.  No options are
// currently supported.
func (r *Repository) CreateSession(ctx context.Context, sessionWrapper wrapping.Wrapper, newSession *Session, opt ...Option) (*Session, *State, ed25519.PrivateKey, error) {
	if newSession == nil {
		return nil, nil, nil, fmt.Errorf("create session: missing session: %w", db.ErrInvalidParameter)
	}
	if newSession.PublicId != "" {
		return nil, nil, nil, fmt.Errorf("create session: public id is not empty: %w", db.ErrInvalidParameter)
	}
	if len(newSession.Certificate) != 0 {
		return nil, nil, nil, fmt.Errorf("create session: certificate is not empty: %w", db.ErrInvalidParameter)
	}
	if newSession.TargetId == "" {
		return nil, nil, nil, fmt.Errorf("create session: target id is empty: %w", db.ErrInvalidParameter)
	}
	if newSession.HostId == "" {
		return nil, nil, nil, fmt.Errorf("create session: user id is empty: %w", db.ErrInvalidParameter)
	}
	if newSession.UserId == "" {
		return nil, nil, nil, fmt.Errorf("create session: user id is empty: %w", db.ErrInvalidParameter)
	}
	if newSession.HostSetId == "" {
		return nil, nil, nil, fmt.Errorf("create session: host set id is empty: %w", db.ErrInvalidParameter)
	}
	if newSession.AuthTokenId == "" {
		return nil, nil, nil, fmt.Errorf("create session: auth token id is empty: %w", db.ErrInvalidParameter)
	}
	if newSession.ScopeId == "" {
		return nil, nil, nil, fmt.Errorf("create session: scope id is empty: %w", db.ErrInvalidParameter)
	}
	if newSession.ServerId != "" {
		return nil, nil, nil, fmt.Errorf("create session: server id must be empty: %w", db.ErrInvalidParameter)
	}
	if newSession.ServerType != "" {
		return nil, nil, nil, fmt.Errorf("create session: server type must be empty: %w", db.ErrInvalidParameter)
	}
	if newSession.CtTofuToken != nil {
		return nil, nil, nil, fmt.Errorf("create session: ct must be empty: %w", db.ErrInvalidParameter)
	}
	if newSession.TofuToken != nil {
		return nil, nil, nil, fmt.Errorf("create session: tofu token must be empty: %w", db.ErrInvalidParameter)
	}

	id, err := newId()
	if err != nil {
		return nil, nil, nil, fmt.Errorf("create session: %w", err)
	}

	privKey, certBytes, err := newCert(sessionWrapper, newSession.UserId, id)
	if err != nil {
		return nil, nil, nil, fmt.Errorf("create session: %w", err)
	}
	newSession.Certificate = certBytes
	newSession.PublicId = id

	var returnedSession *Session
	var returnedState *State
	_, err = r.writer.DoTx(
		ctx,
		db.StdRetryCnt,
		db.ExpBackoff{},
		func(read db.Reader, w db.Writer) error {
			returnedSession = newSession.Clone().(*Session)
			if err = w.Create(ctx, returnedSession); err != nil {
				return err
			}
			var foundStates []*State
			// trigger will create new "Pending" state
			if foundStates, err = fetchStates(ctx, read, returnedSession.PublicId); err != nil {
				return err
			}
			if len(foundStates) != 1 {
				return fmt.Errorf("%d states found for new session %s", len(foundStates), returnedSession.PublicId)
			}
			returnedState = foundStates[0]
			if returnedState.Status != StatusPending.String() {
				return fmt.Errorf("new session %s state is not valid: %s", returnedSession.PublicId, returnedState.Status)
			}
			return nil
		},
	)
	if err != nil {
		return nil, nil, nil, fmt.Errorf("create session: %w", err)
	}
	return returnedSession, returnedState, privKey, err
}

// LookupSession will look up a session in the repository and return the session
// with its states.  Returned States are ordered by start time descending.  If the
// session is not found, it will return nil, nil, nil. No options are currently
// supported.
func (r *Repository) LookupSession(ctx context.Context, sessionId string, opt ...Option) (*Session, []*State, error) {
	if sessionId == "" {
		return nil, nil, fmt.Errorf("lookup session: missing sessionId id: %w", db.ErrInvalidParameter)
	}
	session := AllocSession()
	session.PublicId = sessionId
	var states []*State
	_, err := r.writer.DoTx(
		ctx,
		db.StdRetryCnt,
		db.ExpBackoff{},
		func(read db.Reader, w db.Writer) error {
			if err := read.LookupById(ctx, &session); err != nil {
				return fmt.Errorf("lookup session: failed %w for %s", err, sessionId)
			}
			var err error
			if states, err = fetchStates(ctx, read, sessionId, db.WithOrder("start_time desc")); err != nil {
				return err
			}
			return nil
		},
	)
	if err != nil {
		if errors.Is(err, db.ErrRecordNotFound) {
			return nil, nil, nil
		}
		return nil, nil, fmt.Errorf("lookup session: %w", err)
	}
	if len(session.CtTofuToken) > 0 {
		databaseWrapper, err := r.kms.GetWrapper(ctx, session.ScopeId, kms.KeyPurposeDatabase, kms.WithKeyId(session.KeyId))
		if err != nil {
			return nil, nil, fmt.Errorf("lookup session: unable to get database wrapper: %w", err)
		}
		if err := session.decrypt(ctx, databaseWrapper); err != nil {
			return nil, nil, fmt.Errorf("lookup session: cannot decrypt session value: %w", err)
		}
	} else {
		session.CtTofuToken = nil
	}
	return &session, states, nil
}

// ListSessions will sessions.  Supports the WithLimit, WithScopeId and WithOrder options.
func (r *Repository) ListSessions(ctx context.Context, opt ...Option) ([]*Session, error) {
	opts := getOpts(opt...)
	var where []string
	var args []interface{}
	switch {
	case opts.withScopeId != "":
		where, args = append(where, "scope_id = ?"), append(args, opts.withScopeId)
	case opts.withUserId != "":
		where, args = append(where, "user_id = ?"), append(args, opts.withUserId)
	}

	var sessions []*Session
	err := r.list(ctx, &sessions, strings.Join(where, " and"), args, opt...)
	if err != nil {
		return nil, fmt.Errorf("list sessions: %w", err)
	}
	for _, s := range sessions {
		s.CtTofuToken = nil
		s.TofuToken = nil
		s.KeyId = ""
	}
	return sessions, nil
}

// DeleteSession will delete a session from the repository.
func (r *Repository) DeleteSession(ctx context.Context, publicId string, opt ...Option) (int, error) {
	if publicId == "" {
		return db.NoRowsAffected, fmt.Errorf("delete session: missing public id %w", db.ErrInvalidParameter)
	}
	session := AllocSession()
	session.PublicId = publicId
	if err := r.reader.LookupByPublicId(ctx, &session); err != nil {
		return db.NoRowsAffected, fmt.Errorf("delete session: failed %w for %s", err, publicId)
	}

	var rowsDeleted int
	_, err := r.writer.DoTx(
		ctx,
		db.StdRetryCnt,
		db.ExpBackoff{},
		func(_ db.Reader, w db.Writer) error {
			deleteSession := session.Clone()
			var err error
			rowsDeleted, err = w.Delete(
				ctx,
				deleteSession,
			)
			if err == nil && rowsDeleted > 1 {
				// return err, which will result in a rollback of the delete
				return errors.New("error more than 1 session would have been deleted")
			}
			return err
		},
	)
	if err != nil {
		return db.NoRowsAffected, fmt.Errorf("delete session: failed %w for %s", err, publicId)
	}
	return rowsDeleted, nil
}

// CancelSession sets a session's state to "cancelling" in the repo.  It's
// called when the user cancels a session and the controller wants to update the
// session state to "cancelling" for the given reason, so the workers can get
// the "cancelling signal" during their next status heartbeat.
func (r *Repository) CancelSession(ctx context.Context, sessionId string, sessionVersion uint32) (*Session, []*State, error) {
	if sessionId == "" {
		return nil, nil, fmt.Errorf("cancel session: missing session id: %w", db.ErrInvalidParameter)
	}
	if sessionVersion == 0 {
		return nil, nil, fmt.Errorf("cancel session: missing session version: %w", db.ErrInvalidParameter)
	}
	s, ss, err := r.updateState(ctx, sessionId, sessionVersion, StatusCancelling)
	if err != nil {
		return nil, nil, fmt.Errorf("cancel session: %w", err)
	}
	return s, ss, nil
}

// TerminateSession sets a session's state to "terminated" in the repo.  It's
// called by the worker when the session has been terminated or by a controller
// when all of a session's workers have stopped sending heartbeat status for a
// period of time.  Sessions cannot be terminated which still have connections
// that are not closed.
func (r *Repository) TerminateSession(ctx context.Context, sessionId string, sessionVersion uint32, reason TerminationReason) (*Session, []*State, error) {
	if sessionId == "" {
		return nil, nil, fmt.Errorf("terminate session: missing session id: %w", db.ErrInvalidParameter)
	}
	if sessionVersion == 0 {
		return nil, nil, fmt.Errorf("terminate session: version cannot be zero: %w", db.ErrInvalidParameter)
	}

	updatedSession := AllocSession()
	updatedSession.PublicId = sessionId
	updatedSession.TerminationReason = reason.String()
	var returnedStates []*State
	_, err := r.writer.DoTx(
		ctx,
		db.StdRetryCnt,
		db.ExpBackoff{},
		func(reader db.Reader, w db.Writer) error {
			rowsAffected, err := w.Exec(terminateSessionCte, []interface{}{sessionId, sessionVersion})
			if err != nil {
				return fmt.Errorf("unable to terminate session %s: %w", sessionId, err)
			}
			if rowsAffected == 0 {
				return fmt.Errorf("unable to terminate session %s", sessionId)
			}
			rowsUpdated, err := w.Update(ctx, &updatedSession, []string{"TerminationReason"}, nil, db.WithVersion(&sessionVersion))
			if err != nil {
				return fmt.Errorf("update session: failed %w for %s", err, sessionId)
			}
			if rowsUpdated != 1 {
				return fmt.Errorf("update to session %s would have updated %d session", updatedSession.PublicId, rowsUpdated)
			}
			returnedStates, err = fetchStates(ctx, reader, sessionId, db.WithOrder("start_time desc"))
			if err != nil {
				return err
			}
			return nil
		},
	)
	if err != nil {
		return nil, nil, fmt.Errorf("terminate session: %w", err)
	}
	return &updatedSession, returnedStates, nil
}

// ConnectSession creates a connection in the repo with a state of "connected".
// Returns an ErrCancelledOrTerminatedSession error if a connection cannot be made
// because the session was cancelled or terminated.
func (r *Repository) ConnectSession(ctx context.Context, c ConnectWith) (*Connection, []*ConnectionState, error) {
	// ConnectWith.validate will check all the fields...
	if err := c.validate(); err != nil {
		return nil, nil, fmt.Errorf("connect session: %w", err)
	}
	connectionId, err := newConnectionId()
	if err != nil {
		return nil, nil, fmt.Errorf("connect session: %w", err)
	}

	connection := AllocConnection()
	connection.PublicId = connectionId
	var connectionStates []*ConnectionState
	_, err = r.writer.DoTx(
		ctx,
		db.StdRetryCnt,
		db.ExpBackoff{},
		func(reader db.Reader, w db.Writer) error {
			rowsAffected, err := w.Exec(createConnectionCte, []interface{}{c.SessionId, connectionId, c.ClientTcpAddress, c.ClientTcpPort, c.EndpointTcpAddress, c.EndpointTcpPort})
			if err != nil {
				return fmt.Errorf("unable to connect session %s: %w", c.SessionId, err)
			}
			if rowsAffected == 0 {
				return fmt.Errorf("session %s is not active: %w", c.SessionId, ErrInvalidStateForOperation)
			}
			if err := reader.LookupById(ctx, &connection); err != nil {
				return fmt.Errorf("lookup session: failed %w for %s", err, c.SessionId)
			}
			connectionStates, err = fetchConnectionStates(ctx, reader, connectionId, db.WithOrder("start_time desc"))
			if err != nil {
				return err
			}
			return nil
		},
	)
	if err != nil {
		return nil, nil, fmt.Errorf("connect session: %w", err)
	}
	return &connection, connectionStates, nil
}

// CloseConnectionRep is just a wrapper for the response from CloseConnections.
// It wraps the connection and its states for each connection closed.
type CloseConnectionResp struct {
	Connection       *Connection
	ConnectionStates []*ConnectionState
}

// CloseConnections set's a connection's state to "closed" in the repo.  It's
// called by a worker after it's closed a connection between the client and the
// endpoint
func (r *Repository) CloseConnections(ctx context.Context, closeWith []CloseWith, opt ...Option) ([]CloseConnectionResp, error) {
	if len(closeWith) == 0 {
		return nil, fmt.Errorf("close connections: missing connections to close: %w", db.ErrInvalidParameter)
	}
	for _, cw := range closeWith {
		if err := cw.validate(); err != nil {
			return nil, fmt.Errorf("close connections: %s was invalid: %w", cw.ConnectionId, err)
		}
	}
	var resp []CloseConnectionResp
	_, err := r.writer.DoTx(
		ctx,
		db.StdRetryCnt,
		db.ExpBackoff{},
		func(reader db.Reader, w db.Writer) error {
			for _, cw := range closeWith {
				updateConnection := AllocConnection()
				updateConnection.PublicId = cw.ConnectionId
				updateConnection.BytesUp = cw.BytesUp
				updateConnection.BytesDown = cw.BytesDown
				updateConnection.ClosedReason = cw.ClosedReason.String()
				// updating the ClosedReason will trigger an insert into the
				// session_connection_state with a state of closed.
				rowsUpdated, err := w.Update(
					ctx,
					&updateConnection,
					[]string{"BytesUp", "BytesDown", "ClosedReason"},
					nil,
					db.WithVersion(&cw.ConnectionVersion),
				)
				if err != nil {
					return fmt.Errorf("unable to update connection %s: %w", cw.ConnectionId, err)
				}
				if rowsUpdated != 1 {
					return fmt.Errorf("%d would have been updated for connection %s", rowsUpdated, cw.ConnectionId)
				}
				states, err := fetchConnectionStates(ctx, reader, cw.ConnectionId, db.WithOrder("start_time desc"))
				if err != nil {
					return err
				}
				resp = append(resp, CloseConnectionResp{
					Connection:       &updateConnection,
					ConnectionStates: states,
				})

			}
			return nil
		},
	)
	if err != nil {
		return nil, fmt.Errorf("close connections: %w", err)
	}
	return resp, nil
}

// ActivateSession will activate the session and is called by a worker after
// authenticating the session. The session must be in a "pending" state to be
// activated. States are ordered by start time descending. Returns an
// ErrSessionNotPending error if a connection cannot be made because the session
// was cancelled or terminated.
func (r *Repository) ActivateSession(ctx context.Context, sessionId string, sessionVersion uint32, serverId, serverType string, tofuToken []byte) (*Session, []*State, error) {
	if sessionId == "" {
<<<<<<< HEAD
		return nil, nil, fmt.Errorf("activate session state: missing session id: %w", db.ErrInvalidParameter)
=======
		return nil, nil, fmt.Errorf("activate session: missing session id %w", db.ErrInvalidParameter)
>>>>>>> fd8ceb6c
	}
	if sessionVersion == 0 {
		return nil, nil, fmt.Errorf("activate session: version cannot be zero: %w", db.ErrInvalidParameter)
	}
	if serverId == "" {
		return nil, nil, fmt.Errorf("activate session: missing server id: %w", db.ErrInvalidParameter)
	}
	if serverType == "" {
		return nil, nil, fmt.Errorf("activate session: missing server type: %w", db.ErrInvalidParameter)
	}
<<<<<<< HEAD
	if len(tofuToken) == 0 {
		return nil, nil, fmt.Errorf("activate session state: missing tofu token: %w", db.ErrInvalidParameter)
	}

=======
>>>>>>> fd8ceb6c
	updatedSession := AllocSession()
	updatedSession.PublicId = sessionId
	var returnedStates []*State
	_, err := r.writer.DoTx(
		ctx,
		db.StdRetryCnt,
		db.ExpBackoff{},
		func(reader db.Reader, w db.Writer) error {
			rowsAffected, err := w.Exec(activateStateCte, []interface{}{sessionId, sessionVersion})
			if err != nil {
				return fmt.Errorf("unable to activate session %s: %w", sessionId, err)
			}
			if rowsAffected == 0 {
				return fmt.Errorf("unable to activate session %s: %w", sessionId, ErrSessionNotPending)
			}
			foundSession := AllocSession()
			foundSession.PublicId = sessionId
<<<<<<< HEAD
			if err := r.reader.LookupById(ctx, &foundSession); err != nil {
				return fmt.Errorf("lookup session: failed for %s: %w", sessionId, err)
=======
			if err := reader.LookupById(ctx, &foundSession); err != nil {
				return fmt.Errorf("lookup session: failed %w for %s", err, sessionId)
>>>>>>> fd8ceb6c
			}
			databaseWrapper, err := r.kms.GetWrapper(ctx, foundSession.ScopeId, kms.KeyPurposeDatabase)
			if err != nil {
				return fmt.Errorf("unable to get database wrapper: %w", err)
			}
<<<<<<< HEAD
			if len(foundSession.TofuToken) > 0 && subtle.ConstantTimeCompare(foundSession.TofuToken, tofuToken) != 1 {
				return fmt.Errorf("tofu token mismatch")
			}

=======
>>>>>>> fd8ceb6c
			updatedSession.TofuToken = tofuToken
			updatedSession.ServerId = serverId
			updatedSession.ServerType = serverType
			if err := updatedSession.encrypt(ctx, databaseWrapper); err != nil {
				return err
			}
			rowsUpdated, err := w.Update(ctx, &updatedSession, []string{"CtTofuToken"}, nil)
			if err != nil {
				return err
			}
			if err == nil && rowsUpdated > 1 {
				// return err, which will result in a rollback of the update
				return errors.New("error more than 1 session would have been updated ")
			}

			returnedStates, err = fetchStates(ctx, reader, sessionId, db.WithOrder("start_time desc"))
			if err != nil {
				return err
			}
			return nil
		},
	)
	if err != nil {
		return nil, nil, fmt.Errorf("activate session: %w", err)
	}
	return &updatedSession, returnedStates, nil
}

// updateState will update the session's state using the session id and its
// version.  States are ordered by start time descending. No options are
// currently supported.
func (r *Repository) updateState(ctx context.Context, sessionId string, sessionVersion uint32, s Status, opt ...Option) (*Session, []*State, error) {
	if sessionId == "" {
		return nil, nil, fmt.Errorf("update session state: missing session id %w", db.ErrInvalidParameter)
	}
	if sessionVersion == 0 {
		return nil, nil, fmt.Errorf("update session state: version cannot be zero: %w", db.ErrInvalidParameter)
	}
	if s == "" {
		return nil, nil, fmt.Errorf("update session state: missing session status: %w", db.ErrInvalidParameter)
	}
	if s == StatusActive {
		return nil, nil, fmt.Errorf("update session: you must call ActivateSession to update a session's state to active: %w", db.ErrInvalidParameter)
	}

	newState, err := NewState(sessionId, s)
	if err != nil {
		return nil, nil, fmt.Errorf("update session state: %w", err)
	}

	updatedSession := AllocSession()
	var returnedStates []*State
	_, err = r.writer.DoTx(
		ctx,
		db.StdRetryCnt,
		db.ExpBackoff{},
		func(reader db.Reader, w db.Writer) error {
			// We need to update the session version as that's the aggregate
			updatedSession.PublicId = sessionId
			updatedSession.Version = uint32(sessionVersion) + 1
			rowsUpdated, err := w.Update(ctx, &updatedSession, []string{"Version"}, nil, db.WithVersion(&sessionVersion))
			if err != nil {
				return fmt.Errorf("unable to update session version: %w", err)
			}
			if rowsUpdated != 1 {
				return fmt.Errorf("updated session and %d rows updated", rowsUpdated)
			}
			if err := w.Create(ctx, newState); err != nil {
				return fmt.Errorf("unable to add new state: %w", err)
			}

			returnedStates, err = fetchStates(ctx, reader, sessionId, db.WithOrder("start_time desc"))
			if err != nil {
				return err
			}
			return nil
		},
	)
	if err != nil {
		return nil, nil, fmt.Errorf("update session state: error creating new state: %w", err)
	}
	if len(updatedSession.CtTofuToken) == 0 {
		updatedSession.CtTofuToken = nil
	}
	return &updatedSession, returnedStates, nil
}

func fetchStates(ctx context.Context, r db.Reader, sessionId string, opt ...db.Option) ([]*State, error) {
	var states []*State
	if err := r.SearchWhere(ctx, &states, "session_id = ?", []interface{}{sessionId}, opt...); err != nil {
		return nil, fmt.Errorf("fetch session states: %w", err)
	}
	if len(states) == 0 {
		return nil, nil
	}
	return states, nil
}<|MERGE_RESOLUTION|>--- conflicted
+++ resolved
@@ -392,11 +392,7 @@
 // was cancelled or terminated.
 func (r *Repository) ActivateSession(ctx context.Context, sessionId string, sessionVersion uint32, serverId, serverType string, tofuToken []byte) (*Session, []*State, error) {
 	if sessionId == "" {
-<<<<<<< HEAD
-		return nil, nil, fmt.Errorf("activate session state: missing session id: %w", db.ErrInvalidParameter)
-=======
-		return nil, nil, fmt.Errorf("activate session: missing session id %w", db.ErrInvalidParameter)
->>>>>>> fd8ceb6c
+		return nil, nil, fmt.Errorf("activate session: missing session id: %w", db.ErrInvalidParameter)
 	}
 	if sessionVersion == 0 {
 		return nil, nil, fmt.Errorf("activate session: version cannot be zero: %w", db.ErrInvalidParameter)
@@ -407,13 +403,10 @@
 	if serverType == "" {
 		return nil, nil, fmt.Errorf("activate session: missing server type: %w", db.ErrInvalidParameter)
 	}
-<<<<<<< HEAD
 	if len(tofuToken) == 0 {
-		return nil, nil, fmt.Errorf("activate session state: missing tofu token: %w", db.ErrInvalidParameter)
-	}
-
-=======
->>>>>>> fd8ceb6c
+		return nil, nil, fmt.Errorf("activate session: missing tofu token: %w", db.ErrInvalidParameter)
+	}
+
 	updatedSession := AllocSession()
 	updatedSession.PublicId = sessionId
 	var returnedStates []*State
@@ -431,25 +424,17 @@
 			}
 			foundSession := AllocSession()
 			foundSession.PublicId = sessionId
-<<<<<<< HEAD
-			if err := r.reader.LookupById(ctx, &foundSession); err != nil {
+			if err := reader.LookupById(ctx, &foundSession); err != nil {
 				return fmt.Errorf("lookup session: failed for %s: %w", sessionId, err)
-=======
-			if err := reader.LookupById(ctx, &foundSession); err != nil {
-				return fmt.Errorf("lookup session: failed %w for %s", err, sessionId)
->>>>>>> fd8ceb6c
 			}
 			databaseWrapper, err := r.kms.GetWrapper(ctx, foundSession.ScopeId, kms.KeyPurposeDatabase)
 			if err != nil {
 				return fmt.Errorf("unable to get database wrapper: %w", err)
 			}
-<<<<<<< HEAD
 			if len(foundSession.TofuToken) > 0 && subtle.ConstantTimeCompare(foundSession.TofuToken, tofuToken) != 1 {
 				return fmt.Errorf("tofu token mismatch")
 			}
 
-=======
->>>>>>> fd8ceb6c
 			updatedSession.TofuToken = tofuToken
 			updatedSession.ServerId = serverId
 			updatedSession.ServerType = serverType
