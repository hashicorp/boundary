package session

import (
	"fmt"
	"strings"
)

const (
	activateStateCte = `
insert into session_state
with not_active as (
	select session_id, 'active' as state
	from
		session s,
		session_state ss
	where
		s.public_id = ss.session_id and
		ss.state = 'pending' and
		ss.session_id = @session_id and
		s.version = @version and
		s.public_id not in(select session_id from session_state where session_id = @session_id and state = 'active')
)
select * from not_active;
`

	// updateSessionState checks that we don't already have a row for the new
	// state or it's not already terminated (final state) before inserting a new
	// state.
	updateSessionState = `
insert into session_state(session_id, state)
select
	@session_id, @status
from
	session s
where
	s.public_id = @session_id and
	s.public_id not in (
		select
			session_id
		from
			session_state
		where
			-- already in the updated state
			(
				session_id = @session_id and
				state = @status
			) or
			-- already terminated
			session_id in (
				select
					session_id
				from
					session_state
				where
					session_id = @session_id and
					state = 'terminated'
			)
	);
`
	authorizeConnectionCte = `
with connections_available as (
	select
		s.public_id
 	from
		session s
	where
		s.public_id = @session_id and
 		(s.connection_limit = -1 or
		s.connection_limit > (select count(*) from session_connection sc where sc.session_id = @session_id ))
),
unexpired_session as (
	select
		s.public_id
	from
		session s
	where
		s.public_id in (select * from  connections_available) and
		s.expiration_time > now()
),
active_session as (
	select
		ss.session_id as session_id,
		@public_id as public_id,
		@worker_id as worker_id
	from
		session_state ss
	where
		ss.session_id in (select * from unexpired_session) and
		ss.state = 'active' and
		ss.end_time is null
)
insert into session_connection (
  	session_id,
 	public_id,
	worker_id
)
select * from active_session;
`
	remainingConnectionsCte = `
with
session_connection_count(current_connection_count) as (
	select count(*)
	from
		session_connection sc
	where
		sc.session_id = @session_id
),
session_connection_limit(expiration_time, connection_limit) as (
	select
		s.expiration_time,
		s.connection_limit
	from
		session s
	where
		s.public_id = @session_id
)
select expiration_time, connection_limit, current_connection_count
from
	session_connection_limit, session_connection_count;
`
<<<<<<< HEAD
	nonTerminatedSessionPublicIdList = `
select public_id, project_id, user_id from session
where
	session.termination_reason is null
and
	project_id = any(@project_ids)
;
`

	sessionPublicIdList = `
select public_id, project_id, user_id from session
where
	project_id = any(@project_ids)
;
`
=======
>>>>>>> cb8a541b

	sessionList = `
with
session_ids as (
	select public_id
	from session as s
	-- where clause is constructed
	%s
	-- order by clause is constructed
	%s
	-- limit is constructed
	%s
)
select *
from session_list
where
	session_list.public_id in (select * from session_ids)
-- order by clause again since order from cte is not guaranteed to be preserved
%s
;
`

	terminateSessionIfPossible = `
    -- is terminate_session_id in a canceling state
    with session_version as (
		select 
			version
		from 
			session
		where public_id = @public_id
	),
    canceling_session(session_id) as
    (
      select 
        session_id
      from
        session_state ss
      where 
        ss.session_id = @public_id and
        ss.state = 'canceling' and 
        ss.end_time is null
    )
    update session us
      set version = version +1,
	  termination_reason = 
      case 
        -- timed out sessions
        when now() > us.expiration_time then 'timed out'
        -- canceling sessions
        when us.public_id in(
          select 
            session_id 
          from 
            canceling_session cs 
          where
            us.public_id = cs.session_id
          ) then 'canceled' 
        -- default: session connection limit reached.
        else 'connection limit'
      end
    where
      -- limit update to just the terminating_session_id
      us.public_id = @public_id and
  	  us.version = (select * from session_version) and
      termination_reason is null and
      -- session expired or connection limit reached
      (
        -- expired sessions...
        now() > us.expiration_time or 
        -- connection limit reached...
        (
          -- handle unlimited connections...
          connection_limit != -1 and
          (
            select count (*) 
              from session_connection sc 
            where 
              sc.session_id = us.public_id
          ) >= connection_limit
        ) or 
        -- canceled sessions
        us.public_id in (
          select 
            session_id
          from
            canceling_session cs
          where 
            us.public_id = cs.session_id 
        )
      ) and 
      -- make sure there are no existing connections
      us.public_id not in (
        select 
          session_id 
        from 
            session_connection
          where public_id in (
          select 
            connection_id
          from 
            session_connection_state
          where 
            state != 'closed' and
            end_time is null
        )
    )
`

	// termSessionUpdate is one stmt that terminates sessions for the following
	// reasons:
	//	* sessions that are expired and all their connections are closed.
	// 	* sessions that are canceling and all their connections are closed
	//  * sessions that have exhausted their connection limit and all their connections are closed.
	termSessionsUpdate = `
with canceling_session(session_id) as
(
	select
		session_id
	from
		session_state ss
	where
		ss.state = 'canceling' and
		ss.end_time is null
)
update session us
	set termination_reason =
	case
		-- timed out sessions
		when now() > us.expiration_time then 'timed out'
		-- canceling sessions
		when us.public_id in(
			select
				session_id
			from
				canceling_session cs
			where
				us.public_id = cs.session_id
			) then 'canceled'
		-- default: session connection limit reached.
		else 'connection limit'
	end
where
	termination_reason is null and
	-- session expired or connection limit reached
	(
		-- expired sessions...
		now() > us.expiration_time or
		-- connection limit reached...
		(
			-- handle unlimited connections...
			connection_limit != -1 and
			(
			select count (*)
				from session_connection sc
			where
				sc.session_id = us.public_id
			) >= connection_limit
		) or
		-- canceled sessions
		us.public_id in (
			select
				session_id
			from
				canceling_session cs
			where
				us.public_id = cs.session_id
		)
	) and
	-- make sure there are no existing connections
 	us.public_id not in (
		select
			session_id
		from
		  	session_connection
     	where public_id in (
			select
				connection_id
			from
				session_connection_state
			where
				state != 'closed' and
               	end_time is null
    )
);
`

	// closeConnectionsForDeadServersCte finds connections that are:
	//
	// * not closed
	// * belong to servers that have not reported in within an acceptable
	// threshold of time
	// * belong to servers where we do not know when they last reported.
	//
	// and marks them as closed.
	//
	// The query returns the set of servers that have had connections closed
	// along with their last update time and the number of connections closed on
	// each.  If we do not know the last update time, we use the current time.
	closeConnectionsForDeadServersCte = `
   with
   dead_workers (worker_id, last_update_time) as (
         select
			w.public_id as worker_id,
			w.last_status_time as last_update_time
           from server_worker w
          where
			w.last_status_time < wt_sub_seconds_from_now(@grace_period_seconds)
   ),
   closed_connections (connection_id, worker_id) as (
         update session_connection
            set closed_reason = 'system error'
          where worker_id in (select worker_id from dead_workers)
            and closed_reason is null
      returning public_id, worker_id
   )
   select closed_connections.worker_id,
          dead_workers.last_update_time as last_update_time,
          count(closed_connections.connection_id) as number_connections_closed
     from closed_connections
     join dead_workers
       on closed_connections.worker_id = dead_workers.worker_id
 group by closed_connections.worker_id, dead_workers.last_update_time
 order by closed_connections.worker_id;
`

	// closeWorkerlessConnections closes any open connections which has the
	// worker id set to null.
	closeWorkerlessConnections = `
	update session_connection
		set closed_reason = 'system error'
	where worker_id is null
		and closed_reason is null
	returning public_id;
`

	orphanedConnectionsCte = `
-- Find connections that are not closed so we can reference those IDs
with
  unclosed_connections as (
    select connection_id
      from session_connection_state
    where
      -- It's the current state
      end_time is null
      -- Current state isn't closed state
      and state in ('authorized', 'connected')
      -- It's not in limbo between when it moved into this state and when
      -- it started being reported by the worker, which is roughly every
      -- 2-3 seconds
      and start_time < wt_sub_seconds_from_now(@worker_state_delay_seconds)
  ),
  connections_to_close as (
	select public_id
	  from session_connection
	 where
		   -- Related to the worker that just reported to us
		   worker_id = @worker_id
		   -- Only unclosed ones
		   and public_id in (select connection_id from unclosed_connections)
		   -- These are connection IDs that just got reported to us by the given
		   -- worker, so they should not be considered closed.
		   %s
  )
update session_connection
   set
	  closed_reason = 'system error'
 where
	public_id in (select public_id from connections_to_close)
returning public_id;
`
	checkIfNotActive = `
select session_id, state
	from session_state ss
where
	(ss.state = 'canceling' or ss.state = 'terminated')
	and ss.end_time is null
	%s
;
`
	deleteTerminated = `
delete from session
using session_state
where
	session.public_id = session_state.session_id
and
	session_state.state = 'terminated'
and
	session_state.start_time < wt_sub_seconds_from_now(@threshold_seconds)
;
`
)

const (
	sessionCredentialDynamicBatchInsertBase = `
insert into session_credential_dynamic
	( session_id, library_id, credential_purpose )
values
`
	sessionCredentialDynamicBatchInsertValue = `
  (?, ?, ?)`

	sessionCredentialDynamicBatchInsertReturning = `
  returning session_id, library_id, credential_id, credential_purpose;
`
)

func batchInsertsessionCredentialDynamic(creds []*DynamicCredential) (string, []interface{}, error) {
	if len(creds) <= 0 {
		return "", nil, fmt.Errorf("empty slice of DynamicCredential, cannot build query")
	}
	batchInsertParams := make([]string, 0, len(creds))
	batchInsertArgs := make([]interface{}, 0, len(creds)*3)

	for _, cred := range creds {
		batchInsertParams = append(batchInsertParams, sessionCredentialDynamicBatchInsertValue)
		batchInsertArgs = append(batchInsertArgs, []interface{}{cred.SessionId, cred.LibraryId, cred.CredentialPurpose}...)
	}

	q := sessionCredentialDynamicBatchInsertBase + strings.Join(batchInsertParams, ",") + sessionCredentialDynamicBatchInsertReturning

	return q, batchInsertArgs, nil
}<|MERGE_RESOLUTION|>--- conflicted
+++ resolved
@@ -118,24 +118,6 @@
 from
 	session_connection_limit, session_connection_count;
 `
-<<<<<<< HEAD
-	nonTerminatedSessionPublicIdList = `
-select public_id, project_id, user_id from session
-where
-	session.termination_reason is null
-and
-	project_id = any(@project_ids)
-;
-`
-
-	sessionPublicIdList = `
-select public_id, project_id, user_id from session
-where
-	project_id = any(@project_ids)
-;
-`
-=======
->>>>>>> cb8a541b
 
 	sessionList = `
 with
