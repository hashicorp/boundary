--- conflicted
+++ resolved
@@ -1562,14 +1562,9 @@
 	wrapper := db.TestWrapper(t)
 	iamRepo := iam.TestRepo(t, conn, wrapper)
 	kms := kms.TestKms(t, conn, wrapper)
-<<<<<<< HEAD
-	repo, _ := NewRepository(rw, rw, kms)
-	targetRepo, err := target.NewRepository(rw, rw, kms)
-=======
 	ctx := context.Background()
-	repo, err := NewRepository(ctx, rw, rw, kms)
+	repo, _ := NewRepository(ctx, rw, rw, kms)
 	targetRepo, err := target.NewRepository(ctx, rw, rw, kms)
->>>>>>> 8b5c8e8b
 	require.NoError(t, err)
 
 	tests := []struct {
