--- conflicted
+++ resolved
@@ -121,16 +121,12 @@
 		id, err := event.NewId("e")
 		if err != nil {
 			w.WriteHeader(http.StatusInternalServerError)
-			logger.Trace("unable to create id for event", "method", r.Method, "url", r.URL.RequestURI(), "error", err)
+			event.WriteError(ctx, op, err, event.WithInfoMsg("unable to create id for event", "method", r.Method, "url", r.URL.RequestURI()))
 			return
 		}
 		info := &event.RequestInfo{
-<<<<<<< HEAD
+			EventId:  id,
 			Id:       GeneratedTraceId(ctx),
-=======
-			EventId:  id,
-			Id:       generatedTraceId(ctx),
->>>>>>> 11124794
 			PublicId: publicId,
 			Method:   r.Method,
 			Path:     r.URL.RequestURI(),
