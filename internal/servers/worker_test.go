package servers

import (
	"context"
	"strings"
	"testing"

	"github.com/google/go-cmp/cmp"
	"github.com/hashicorp/boundary/internal/db"
	"github.com/hashicorp/boundary/internal/iam"
	"github.com/hashicorp/boundary/internal/servers/store"
	"github.com/hashicorp/boundary/internal/types/scope"
	"github.com/stretchr/testify/assert"
	"github.com/stretchr/testify/require"
	"google.golang.org/protobuf/testing/protocmp"
)

func TestWorkerCanonicalAddress(t *testing.T) {
	worker := NewWorkerForStatus(scope.Global.String(), WithAddress("status"))
	assert.Equal(t, "status", worker.CanonicalAddress())
	worker.Address = "worker"
	assert.Equal(t, "worker", worker.CanonicalAddress())
}

func TestWorkerCanonicalTags(t *testing.T) {
	w := NewWorker(scope.Global.String(),
		WithWorkerTags(
			&Tag{Key: "key", Value: "apis unique"},
			&Tag{Key: "key", Value: "shared"},
			&Tag{Key: "key2", Value: "apis key2 unique"},
		))
	w.configTags = []*Tag{
		{Key: "key", Value: "configs unique"},
		{Key: "key", Value: "shared"},
		{Key: "key3", Value: "configs key3 unique"},
	}

	got := w.CanonicalTags()
	assert.Len(t, got, 3, "2 keys expected, 'key' and 'key2'")
	assert.ElementsMatch(t, got["key"], []string{"shared", "apis unique", "configs unique"})
	assert.ElementsMatch(t, got["key2"], []string{"apis key2 unique"})
	assert.ElementsMatch(t, got["key3"], []string{"configs key3 unique"})
}

func TestWorkerAggregate(t *testing.T) {
	t.Parallel()
	conn, _ := db.TestSetup(t, "postgres")
	rw := db.New(conn)
	ctx := context.Background()

	getAggWorker := func(id string) *Worker {
		agg := &workerAggregate{PublicId: id}
		require.NoError(t, rw.LookupById(ctx, agg))
		got, err := agg.toWorker(ctx)
		assert.NoError(t, err)
		return got
	}

	// Worker without a status
	{
		id, err := newWorkerId(ctx)
		require.NoError(t, err)
		w := NewWorker(scope.Global.String(),
			WithName(id),
			WithAddress("address"))
		w.PublicId = id
		require.NoError(t, rw.Create(ctx, w))

		got := getAggWorker(id)
		assert.Equal(t, id, got.GetPublicId())
		assert.Equal(t, scope.Global.String(), got.GetScopeId())
		assert.Equal(t, id, got.GetName())
		assert.Equal(t, "address", got.GetAddress())
		assert.Equal(t, uint32(1), got.GetVersion())
		assert.Nil(t, got.GetLastStatusTime())
		assert.Empty(t, got.CanonicalTags())
	}

	// Worker with status
	{
		id, err := newWorkerId(ctx)
		require.NoError(t, err)
		w := NewWorkerForStatus(scope.Global.String(),
			WithAddress("address"),
<<<<<<< HEAD
			WithName(id))
=======
			WithName(strings.ToLower(id)))
>>>>>>> 731a45eb
		w.PublicId = id
		require.NoError(t, rw.Create(ctx, w))

		got := getAggWorker(id)
		assert.Equal(t, id, got.GetPublicId())
		assert.Equal(t, uint32(1), got.GetVersion())
		assert.NotNil(t, got.GetLastStatusTime())
<<<<<<< HEAD
		assert.Equal(t, id, got.GetWorkerReportedName())
=======
		assert.Equal(t, strings.ToLower(id), got.GetWorkerReportedName())
>>>>>>> 731a45eb
		assert.Equal(t, "address", got.GetWorkerReportedAddress())
	}

	// Worker with a config tag
	{
		id, err := newWorkerId(ctx)
		require.NoError(t, err)
		ws := NewWorkerForStatus(scope.Global.String(),
			WithAddress("address"),
<<<<<<< HEAD
			WithName(id))
=======
			WithName(strings.ToLower(id)))
>>>>>>> 731a45eb
		ws.PublicId = id
		require.NoError(t, rw.Create(ctx, ws))
		require.NoError(t, rw.Create(ctx,
			&store.WorkerTag{
				WorkerId: id,
				Key:      "key",
				Value:    "val",
				Source:   ConfigurationTagSource.String(),
			}))

		got := getAggWorker(id)
		assert.Equal(t, id, got.GetPublicId())
		assert.Equal(t, uint32(1), got.GetVersion())
		assert.NotNil(t, got.GetLastStatusTime())
		assert.Empty(t, got.apiTags)
		assert.Equal(t, got.configTags, []*Tag{{Key: "key", Value: "val"}})
	}

	// Worker with many config tag
	{
		id, err := newWorkerId(ctx)
		require.NoError(t, err)
		ws := NewWorkerForStatus(scope.Global.String(),
			WithAddress("address"),
<<<<<<< HEAD
			WithName(id))
=======
			WithName(strings.ToLower(id)))
>>>>>>> 731a45eb
		ws.PublicId = id
		require.NoError(t, rw.Create(ctx, ws))
		require.NoError(t, rw.Create(ctx, &store.WorkerTag{
			WorkerId: id,
			Key:      "key",
			Value:    "val",
			Source:   ConfigurationTagSource.String(),
		}))
		require.NoError(t, rw.Create(ctx, &store.WorkerTag{
			WorkerId: id,
			Key:      "key",
			Value:    "val2",
			Source:   ConfigurationTagSource.String(),
		}))
		require.NoError(t, rw.Create(ctx, &store.WorkerTag{
			WorkerId: id,
			Key:      "key2",
			Value:    "val2",
			Source:   ConfigurationTagSource.String(),
		}))

		got := getAggWorker(id)
		require.NotNil(t, got.GetLastStatusTime())
		assert.Empty(t, got.apiTags)
		assert.ElementsMatch(t, got.configTags, []*Tag{
			{Key: "key", Value: "val"},
			{Key: "key", Value: "val2"},
			{Key: "key2", Value: "val2"},
		})
	}

	// Worker with an api tag
	{
		id, err := newWorkerId(ctx)
		require.NoError(t, err)
		ws := NewWorkerForStatus(scope.Global.String(),
			WithAddress("address"),
<<<<<<< HEAD
			WithName(id))
=======
			WithName(strings.ToLower(id)))
>>>>>>> 731a45eb
		ws.PublicId = id
		require.NoError(t, rw.Create(ctx, ws))
		require.NoError(t, rw.Create(ctx,
			&store.WorkerTag{
				WorkerId: id,
				Key:      "key",
				Value:    "val",
				Source:   ApiTagSource.String(),
			}))

		got := getAggWorker(id)
		assert.Equal(t, id, got.GetPublicId())
		assert.Equal(t, uint32(1), got.GetVersion())
		assert.NotNil(t, got.GetLastStatusTime())
		assert.Empty(t, got.GetConfigTags())
		assert.Equal(t, got.apiTags, []*Tag{{Key: "key", Value: "val"}})
	}

	// Worker with mix of tag sources
	{
		id, err := newWorkerId(ctx)
		require.NoError(t, err)
		ws := NewWorkerForStatus(scope.Global.String(),
			WithAddress("address"),
<<<<<<< HEAD
			WithName(id))
=======
			WithName(strings.ToLower(id)))
>>>>>>> 731a45eb
		ws.PublicId = id
		require.NoError(t, rw.Create(ctx, ws))
		require.NoError(t, rw.Create(ctx, &store.WorkerTag{
			WorkerId: id,
			Key:      "key",
			Value:    "val",
			Source:   ConfigurationTagSource.String(),
		}))
		require.NoError(t, rw.Create(ctx, &store.WorkerTag{
			WorkerId: id,
			Key:      "key",
			Value:    "val2",
			Source:   ApiTagSource.String(),
		}))
		require.NoError(t, rw.Create(ctx, &store.WorkerTag{
			WorkerId: id,
			Key:      "key2",
			Value:    "val2",
			Source:   ApiTagSource.String(),
		}))

		got := getAggWorker(id)
		require.NotNil(t, got.GetLastStatusTime())
		assert.ElementsMatch(t, got.apiTags, []*Tag{
			{Key: "key", Value: "val2"},
			{Key: "key2", Value: "val2"},
		})
		assert.ElementsMatch(t, got.configTags, []*Tag{
			{Key: "key", Value: "val"},
		})
	}
}

func TestWorker_Update(t *testing.T) {
	t.Parallel()
	conn, _ := db.TestSetup(t, "postgres")
	rw := db.New(conn)
	ctx := context.Background()

	newId := func() string {
		id, err := newWorkerId(ctx)
		require.NoError(t, err)
		return id
	}

	cases := []struct {
		name            string
		initial         Worker
		update          Worker
		mask            []string
		nullMask        []string
		assert          func(t *testing.T, init, up *Worker)
		wantUpdateError bool
	}{
		{
			name: "base update with base",
			initial: Worker{
				Worker: &store.Worker{
					ScopeId:     scope.Global.String(),
					PublicId:    newId(),
					Description: "base update with base",
				},
			},
			update: Worker{
				Worker: &store.Worker{
					Description: "base update with base updated",
				},
			},
			mask: []string{"Description"},
			assert: func(t *testing.T, init, up *Worker) {
				t.Helper()
				assert.Equal(t, "base update with base updated", up.Description)
				assert.Greater(t, up.GetUpdateTime().AsTime(), up.GetCreateTime().AsTime())
				assert.Equal(t, uint32(2), up.Version)
				assert.Nil(t, up.GetLastStatusTime())
			},
		},
		{
			name: "base update with worker reported address and name",
			initial: Worker{
				Worker: &store.Worker{
					ScopeId:     scope.Global.String(),
					PublicId:    newId(),
					Description: "base update with status",
				},
			},
			update: Worker{
				Worker: &store.Worker{
					WorkerReportedName:    "base update with worker reported address and name",
					WorkerReportedAddress: "base update with worker reported address and name",
				},
			},
			mask: []string{"WorkerReportedAddress", "WorkerReportedName"},
			assert: func(t *testing.T, init, up *Worker) {
				t.Helper()
				assert.Equal(t, "base update with worker reported address and name", up.WorkerReportedAddress)
				assert.Equal(t, "base update with worker reported address and name", up.WorkerReportedName)
				assert.Equal(t, uint32(1), up.Version)
				assert.NotNil(t, up.GetLastStatusTime())
				assert.Greater(t, up.GetUpdateTime().AsTime(), up.GetCreateTime().AsTime())
				assert.Equal(t, up.GetLastStatusTime().AsTime(), up.GetUpdateTime().AsTime())
			},
		},
		{
			name: "base update with worker reported address",
			initial: Worker{
				Worker: &store.Worker{
					ScopeId:     scope.Global.String(),
					PublicId:    newId(),
					Description: "base update with status",
				},
			},
			update: Worker{
				Worker: &store.Worker{
					WorkerReportedAddress: "base update with worker reported address",
				},
			},
			mask:            []string{"WorkerReportedAddress"},
			wantUpdateError: true,
		},
		{
			// If any status fields are set then worker reported address must
			// be set.
			name: "base update with worker reported name",
			initial: Worker{
				Worker: &store.Worker{
					ScopeId:     scope.Global.String(),
					PublicId:    newId(),
					Description: "base update with status",
				},
			},
			update: Worker{
				Worker: &store.Worker{
					WorkerReportedName: "base update with worker reported name",
				},
			},
			mask:            []string{"WorkerReportedName"},
			wantUpdateError: true,
		},
		{
			name: "base update with worker reported fields",
			initial: Worker{
				Worker: &store.Worker{
					ScopeId:     scope.Global.String(),
					PublicId:    newId(),
					Description: "base update with status",
				},
			},
			update: Worker{
				Worker: &store.Worker{
					WorkerReportedName:    "base update with worker reported fields",
					WorkerReportedAddress: "base update with worker reported fields",
				},
			},
			mask: []string{"WorkerReportedName", "WorkerReportedAddress"},
			assert: func(t *testing.T, init, up *Worker) {
				t.Helper()
				assert.Equal(t, "base update with worker reported fields", up.WorkerReportedAddress)
				assert.Equal(t, "base update with worker reported fields", up.WorkerReportedName)
				assert.Greater(t, up.GetUpdateTime().AsTime(), up.GetCreateTime().AsTime())
				assert.Equal(t, uint32(1), up.Version)
				assert.NotNil(t, up.GetLastStatusTime())
				assert.Equal(t, up.GetLastStatusTime().AsTime(), up.GetUpdateTime().AsTime())
			},
		},
		{
			name: "worker reported update with base",
			initial: Worker{
				Worker: &store.Worker{
					ScopeId:               scope.Global.String(),
					PublicId:              newId(),
					WorkerReportedAddress: "worker reported update with base",
					WorkerReportedName:    "worker reported update with base",
				},
			},
			update: Worker{
				Worker: &store.Worker{
					Description: "worker reported update with base",
				},
			},
			mask: []string{"Description"},
			assert: func(t *testing.T, init, up *Worker) {
				t.Helper()
				assert.Equal(t, "worker reported update with base", up.Description)
				assert.Greater(t, up.GetUpdateTime().AsTime(), up.GetCreateTime().AsTime())
				assert.Equal(t, uint32(2), up.Version)
				assert.NotNil(t, up.GetLastStatusTime())
				assert.Equal(t, init.GetLastStatusTime(), up.GetLastStatusTime())
			},
		},
		{
<<<<<<< HEAD
=======
			name: "worker reported update name to unprintable",
			initial: Worker{
				Worker: &store.Worker{
					ScopeId:               scope.Global.String(),
					PublicId:              newId(),
					WorkerReportedAddress: "worker reported update name to unprintable",
					WorkerReportedName:    "worker reported update name to unprintable",
				},
			},
			update: Worker{
				Worker: &store.Worker{
					WorkerReportedName: "unprintable \u0008 name",
				},
			},
			mask:            []string{"WorkerReportedName"},
			wantUpdateError: true,
		},
		{
>>>>>>> 731a45eb
			name: "worker reported clearing address",
			initial: Worker{
				Worker: &store.Worker{
					ScopeId:               scope.Global.String(),
					PublicId:              newId(),
					WorkerReportedAddress: "worker reported clearing address",
					WorkerReportedName:    "worker reported clearing address",
				},
			},
			update: Worker{
				Worker: &store.Worker{},
			},
			nullMask:        []string{"WorkerReportedAddress"},
			wantUpdateError: true,
		},
		{
			name: "worker reported updating worker reported",
			initial: Worker{
				Worker: &store.Worker{
					ScopeId:               scope.Global.String(),
					PublicId:              newId(),
					WorkerReportedAddress: "start",
					WorkerReportedName:    "start",
				},
			},
			update: Worker{
				Worker: &store.Worker{
					WorkerReportedAddress: "worker reported updating worker reported",
				},
			},
			mask: []string{"WorkerReportedAddress"},
			assert: func(t *testing.T, init, up *Worker) {
				t.Helper()
				assert.Equal(t, "worker reported updating worker reported", up.GetWorkerReportedAddress())
				assert.NotNil(t, up.GetLastStatusTime())
				assert.Greater(t, up.GetLastStatusTime().AsTime(), init.GetLastStatusTime().AsTime())
				// We don't modify the worker version while operating only on the worker fields
				assert.Greater(t, up.GetUpdateTime().AsTime(), up.GetCreateTime().AsTime())
				assert.Equal(t, uint32(1), up.Version)
			},
		},
		{
			name: "worker reported clearing worker reported name",
			initial: Worker{
				Worker: &store.Worker{
					ScopeId:               scope.Global.String(),
					PublicId:              newId(),
					WorkerReportedAddress: "worker reported clearing worker reported name",
					WorkerReportedName:    "worker reported clearing worker reported name",
				},
			},
			update: Worker{
				Worker: &store.Worker{},
			},
			nullMask:        []string{"WorkerReportedName"},
			wantUpdateError: true,
		},
	}
	for _, tc := range cases {
		t.Run(tc.name, func(t *testing.T) {
			init := tc.initial.clone()
			require.NoError(t, rw.Create(ctx, init))
			up := tc.update.clone()
			up.PublicId = init.PublicId
			_, err := rw.Update(ctx, up, tc.mask, tc.nullMask)
			if tc.wantUpdateError {
				assert.Error(t, err)
				return
			} else {
				require.NoError(t, err)
			}
			tc.assert(t, init.clone(), up.clone())
		})
	}
}

func TestWorker_Create(t *testing.T) {
	t.Parallel()
	conn, _ := db.TestSetup(t, "postgres")
	rw := db.New(conn)
	ctx := context.Background()

	newId := func() string {
		id, err := newWorkerId(ctx)
		require.NoError(t, err)
		return id
	}

	type wanted struct {
		lastStatusUpdated bool
		createError       bool
	}

	cases := []struct {
		name string
		in   Worker
		want wanted
	}{
		{
			name: "base",
			in: Worker{
				Worker: &store.Worker{
					ScopeId:  scope.Global.String(),
					PublicId: newId(),
				},
			},
			want: wanted{},
		},
		{
			name: "with non status fields",
			in: Worker{
				Worker: &store.Worker{
					ScopeId:     scope.Global.String(),
					PublicId:    newId(),
					Name:        "with non status fields",
					Description: "with non status fields",
					Address:     "address",
				},
			},
			want: wanted{},
		},
		{
<<<<<<< HEAD
=======
			name: "with upper case worker reported name",
			in: Worker{
				Worker: &store.Worker{
					ScopeId:               scope.Global.String(),
					PublicId:              newId(),
					WorkerReportedName:    "With Upper Case Worker Reported Name",
					WorkerReportedAddress: "address",
				},
			},
			want: wanted{createError: true},
		},
		{
			name: "with unprintable worker reported name",
			in: Worker{
				Worker: &store.Worker{
					ScopeId:               scope.Global.String(),
					PublicId:              newId(),
					WorkerReportedName:    "unprintable \u0008 worker reported name",
					WorkerReportedAddress: "address",
				},
			},
			want: wanted{createError: true},
		},
		{
>>>>>>> 731a45eb
			name: "with status fields",
			in: Worker{
				Worker: &store.Worker{
					ScopeId:               scope.Global.String(),
					PublicId:              newId(),
					WorkerReportedName:    "with non status fields",
					WorkerReportedAddress: "with non status fields",
				},
			},
			want: wanted{
				lastStatusUpdated: true,
			},
		},
		{
			name: "with worker reported address",
			in: Worker{
				Worker: &store.Worker{
					ScopeId:               scope.Global.String(),
					PublicId:              newId(),
					WorkerReportedAddress: "with worker reported address",
				},
			},
			want: wanted{
				createError: true,
			},
		},
		{
			// The worker reported address is a required field if any of the
			// worker reported fields are set.
			name: "with worker reported name",
			in: Worker{
				Worker: &store.Worker{
					ScopeId:            scope.Global.String(),
					PublicId:           newId(),
					WorkerReportedName: "with worker reported name",
				},
			},
			want: wanted{
				createError: true,
			},
		},
		{
			name: "non status fields with worker reported fields",
			in: Worker{
				Worker: &store.Worker{
					ScopeId:               scope.Global.String(),
					PublicId:              newId(),
					Name:                  "non status fields with worker reported fields",
					Description:           "non status fields with worker reported fields",
					Address:               "address",
					WorkerReportedAddress: "non status fields with worker reported fields",
					WorkerReportedName:    "non status fields with worker reported fields",
				},
			},
			want: wanted{
				lastStatusUpdated: true,
			},
		},
		{
			// The worker reported address is a required field if any of the
			// worker reported fields are set.
			name: "non status fields with worker reported name",
			in: Worker{
				Worker: &store.Worker{
					ScopeId:            scope.Global.String(),
					PublicId:           newId(),
					Name:               "non status fields with worker reported name",
					Description:        "non status fields with worker reported name",
					Address:            "address",
					WorkerReportedName: "non status fields with worker reported name",
				},
			},
			want: wanted{
				createError: true,
			},
		},
		{
			name: "non status fields with worker reported address",
			in: Worker{
				Worker: &store.Worker{
					ScopeId:               scope.Global.String(),
					PublicId:              newId(),
					Name:                  "non status fields with worker reported address",
					Description:           "non status fields with worker reported address",
					Address:               "address",
					WorkerReportedAddress: "non status fields with worker reported address",
				},
			},
			want: wanted{
				createError: true,
			},
		},
	}
	for _, tc := range cases {
		t.Run(tc.name, func(t *testing.T) {
			w := tc.in.clone()
			err := rw.Create(ctx, w)
			if tc.want.createError {
				assert.Error(t, err)
				return
			} else {
				assert.NoError(t, err)
			}

			if tc.want.lastStatusUpdated {
				assert.NotNil(t, w.GetLastStatusTime())
			} else {
				assert.Nil(t, w.GetLastStatusTime())
			}

			assert.NotNil(t, w.GetCreateTime())
			assert.Equal(t, w.GetCreateTime(), w.GetUpdateTime())
		})
	}
}

func TestWorker_New(t *testing.T) {
	t.Parallel()
	conn, _ := db.TestSetup(t, "postgres")
	wrapper := db.TestWrapper(t)
	rw := db.New(conn)

	org, prj := iam.TestScopes(t, iam.TestRepo(t, conn, wrapper))

	type args struct {
		scopeId string
		opts    []Option
	}

	tests := []struct {
		name          string
		args          args
		want          *Worker
		wantCreateErr bool
	}{
		{
			name: "missing-scope-id",
			args: args{},
			want: &Worker{
				Worker: &store.Worker{},
			},
			wantCreateErr: true,
		},
		{
			name: "global-scope-id",
			args: args{
				scopeId: scope.Global.String(),
			},
			want: &Worker{
				Worker: &store.Worker{
					ScopeId: scope.Global.String(),
				},
			},
		},
		{
			name: "org-scope-id",
			args: args{
				scopeId: org.GetPublicId(),
			},
			want: &Worker{
				Worker: &store.Worker{
					ScopeId: org.GetPublicId(),
				},
			},
			wantCreateErr: true,
		},
		{
			name: "project-scope-id",
			args: args{
				scopeId: prj.GetPublicId(),
			},
			want: &Worker{
				Worker: &store.Worker{
					ScopeId: prj.GetPublicId(),
				},
			},
			wantCreateErr: true,
		},
		{
			name: "with name",
			args: args{
				scopeId: scope.Global.String(),
				opts: []Option{
					WithName("foo"),
				},
			},
			want: &Worker{
				Worker: &store.Worker{
					ScopeId: scope.Global.String(),
					Name:    "foo",
				},
			},
		},
		{
			name: "with description",
			args: args{
				scopeId: scope.Global.String(),
				opts: []Option{
					WithDescription("foo"),
				},
			},
			want: &Worker{
				Worker: &store.Worker{
					ScopeId:     scope.Global.String(),
					Description: "foo",
				},
			},
		},
		{
			name: "with address",
			args: args{
				scopeId: scope.Global.String(),
				opts: []Option{
					WithAddress("foo"),
				},
			},
			want: &Worker{
				Worker: &store.Worker{
					ScopeId: scope.Global.String(),
					Address: "foo",
				},
			},
		},
		{
			name: "with Tags",
			args: args{
				scopeId: scope.Global.String(),
				opts: []Option{
					WithWorkerTags(&Tag{
						Key:   "key",
						Value: "val",
					}),
				},
			},
			want: &Worker{
				Worker: &store.Worker{
					ScopeId: scope.Global.String(),
				},
				apiTags: []*Tag{
					{
						Key:   "key",
						Value: "val",
					},
				},
			},
		},
	}

	for _, tt := range tests {
		tt := tt
		t.Run(tt.name, func(t *testing.T) {
			assert := assert.New(t)
			got := NewWorker(tt.args.scopeId, tt.args.opts...)
			assert.Empty(cmp.Diff(tt.want, got.clone(), protocmp.Transform()))

			id, err := newWorkerId(context.Background())
			assert.NoError(err)

			tt.want.PublicId = id
			got.PublicId = id

			err2 := rw.Create(context.Background(), got)
			if tt.wantCreateErr {
				assert.Error(err2)
			} else {
				assert.NoError(err2)
				assert.Equal(uint32(1), got.Version)
			}
		})
	}
}<|MERGE_RESOLUTION|>--- conflicted
+++ resolved
@@ -82,11 +82,7 @@
 		require.NoError(t, err)
 		w := NewWorkerForStatus(scope.Global.String(),
 			WithAddress("address"),
-<<<<<<< HEAD
-			WithName(id))
-=======
 			WithName(strings.ToLower(id)))
->>>>>>> 731a45eb
 		w.PublicId = id
 		require.NoError(t, rw.Create(ctx, w))
 
@@ -94,11 +90,7 @@
 		assert.Equal(t, id, got.GetPublicId())
 		assert.Equal(t, uint32(1), got.GetVersion())
 		assert.NotNil(t, got.GetLastStatusTime())
-<<<<<<< HEAD
-		assert.Equal(t, id, got.GetWorkerReportedName())
-=======
 		assert.Equal(t, strings.ToLower(id), got.GetWorkerReportedName())
->>>>>>> 731a45eb
 		assert.Equal(t, "address", got.GetWorkerReportedAddress())
 	}
 
@@ -108,11 +100,7 @@
 		require.NoError(t, err)
 		ws := NewWorkerForStatus(scope.Global.String(),
 			WithAddress("address"),
-<<<<<<< HEAD
-			WithName(id))
-=======
 			WithName(strings.ToLower(id)))
->>>>>>> 731a45eb
 		ws.PublicId = id
 		require.NoError(t, rw.Create(ctx, ws))
 		require.NoError(t, rw.Create(ctx,
@@ -137,11 +125,7 @@
 		require.NoError(t, err)
 		ws := NewWorkerForStatus(scope.Global.String(),
 			WithAddress("address"),
-<<<<<<< HEAD
-			WithName(id))
-=======
 			WithName(strings.ToLower(id)))
->>>>>>> 731a45eb
 		ws.PublicId = id
 		require.NoError(t, rw.Create(ctx, ws))
 		require.NoError(t, rw.Create(ctx, &store.WorkerTag{
@@ -179,11 +163,7 @@
 		require.NoError(t, err)
 		ws := NewWorkerForStatus(scope.Global.String(),
 			WithAddress("address"),
-<<<<<<< HEAD
-			WithName(id))
-=======
 			WithName(strings.ToLower(id)))
->>>>>>> 731a45eb
 		ws.PublicId = id
 		require.NoError(t, rw.Create(ctx, ws))
 		require.NoError(t, rw.Create(ctx,
@@ -208,11 +188,7 @@
 		require.NoError(t, err)
 		ws := NewWorkerForStatus(scope.Global.String(),
 			WithAddress("address"),
-<<<<<<< HEAD
-			WithName(id))
-=======
 			WithName(strings.ToLower(id)))
->>>>>>> 731a45eb
 		ws.PublicId = id
 		require.NoError(t, rw.Create(ctx, ws))
 		require.NoError(t, rw.Create(ctx, &store.WorkerTag{
@@ -404,8 +380,6 @@
 			},
 		},
 		{
-<<<<<<< HEAD
-=======
 			name: "worker reported update name to unprintable",
 			initial: Worker{
 				Worker: &store.Worker{
@@ -424,7 +398,6 @@
 			wantUpdateError: true,
 		},
 		{
->>>>>>> 731a45eb
 			name: "worker reported clearing address",
 			initial: Worker{
 				Worker: &store.Worker{
@@ -547,8 +520,6 @@
 			want: wanted{},
 		},
 		{
-<<<<<<< HEAD
-=======
 			name: "with upper case worker reported name",
 			in: Worker{
 				Worker: &store.Worker{
@@ -573,7 +544,6 @@
 			want: wanted{createError: true},
 		},
 		{
->>>>>>> 731a45eb
 			name: "with status fields",
 			in: Worker{
 				Worker: &store.Worker{
