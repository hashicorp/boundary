package servers

import (
	"context"
	"errors"
	"fmt"
	"time"

	"github.com/hashicorp/boundary/globals"
	"github.com/hashicorp/boundary/internal/db"
	"github.com/hashicorp/boundary/internal/kms"
	"github.com/hashicorp/boundary/internal/types/resource"
)

const (
	defaultLiveness = 15 * time.Second
)

type ServerType string

const (
	ServerTypeController ServerType = "controller"
	ServerTypeWorker     ServerType = "worker"
)

func (s ServerType) String() string {
	return string(s)
}

// Repository is the servers database repository
type Repository struct {
	reader db.Reader
	writer db.Writer
	kms    *kms.Kms
}

// NewRepository creates a new servers Repository. Supports the options: WithLimit
// which sets a default limit on results returned by repo operations.
func NewRepository(r db.Reader, w db.Writer, kms *kms.Kms) (*Repository, error) {
	if r == nil {
		return nil, errors.New("error creating server repository with nil reader")
	}
	if w == nil {
		return nil, errors.New("error creating server repository with nil writer")
	}
	if kms == nil {
		return nil, errors.New("error creating server repository with nil kms")
	}
	return &Repository{
		reader: r,
		writer: w,
		kms:    kms,
	}, nil
}

// list will return a listing of resources and honor the WithLimit option or the
// repo defaultLimit
func (r *Repository) ListServers(ctx context.Context, serverType ServerType, opt ...Option) ([]*Server, error) {
	opts := getOpts(opt...)
	liveness := opts.withLiveness
	if liveness == 0 {
		liveness = defaultLiveness
	}
	updateTime := time.Now().Add(-1 * liveness)
<<<<<<< HEAD
	q := `
	select * from servers
	where
		type = $1
		and
		update_time > $2;`
	underlying, err := r.reader.DB()
	if err != nil {
		return nil, fmt.Errorf("error fetching underlying DB for server list operation: %w", err)
	}
	rows, err := underlying.QueryContext(ctx, q,
		serverType.String(),
		updateTime.Format(time.RFC3339))
	if err != nil {
		return nil, fmt.Errorf("error performing server list: %w", err)
	}
	results := make([]*Server, 0, 3)
	var scanErr error
	for rows.Next() {
		server := &Server{
			CreateTime: new(timestamp.Timestamp),
			UpdateTime: new(timestamp.Timestamp),
		}
		if err := rows.Scan(
			&server.PrivateId,
			&server.Type,
			&server.Name,
			&server.Description,
			&server.Address,
			server.CreateTime,
			server.UpdateTime,
		); err != nil {
			scanErr = fmt.Errorf("error scanning server row: %w", err)
			break
		}
		results = append(results, server)
	}
	if scanErr != nil {
		return nil, scanErr
	}
	if err := rows.Err(); err != nil {
		return nil, fmt.Errorf("error performing scan over server rows: %w", err)
	}
	return results, nil
=======
	var servers []*Server
	if err := r.reader.SearchWhere(
		ctx,
		&servers,
		"type = $1 and update_time > $2",
		[]interface{}{serverType, updateTime.Format(time.RFC3339)},
		db.WithLimit(-1),
	); err != nil {
		return nil, fmt.Errorf("error listing servers: %w", err)
	}
	return servers, nil
>>>>>>> 647d5502
}

// UpsertServer adds or updates a server in the DB
func (r *Repository) UpsertServer(ctx context.Context, server *Server, opt ...Option) ([]*Server, int, error) {
	if server == nil {
		return nil, db.NoRowsAffected, errors.New("cannot update server that is nil")
	}
	// Ensure, for now at least, the private ID is always equivalent to the name
	server.PrivateId = server.Name
	// Build query
	q := `
	insert into servers
		(private_id, type, name, description, address, update_time)
	values
		($1, $2, $3, $4, $5, $6)
	on conflict on constraint servers_pkey
	do update set
		name = $3,
		description = $4,
		address = $5,
		update_time = $6;
	`
	underlying, err := r.writer.DB()
	if err != nil {
		return nil, db.NoRowsAffected, fmt.Errorf("error fetching underlying DB for upsert operation: %w", err)
	}
	result, err := underlying.ExecContext(ctx, q,
		server.PrivateId,
		server.Type,
		server.Name,
		server.Description,
		server.Address,
		time.Now().Format(time.RFC3339))
	if err != nil {
		return nil, db.NoRowsAffected, fmt.Errorf("error performing status upsert: %w", err)
	}
	rowsAffected, err := result.RowsAffected()
	if err != nil {
		return nil, db.NoRowsAffected, fmt.Errorf("unable to fetch number of rows affected from query: %w", err)
	}
	// If updating a controller, done
	if server.Type == resource.Controller.String() {
		return nil, int(rowsAffected), nil
	}
	// Fetch current controllers to feed to the workers
	controllers, err := r.ListServers(ctx, ServerTypeController)
	return controllers, len(controllers), err
}

type RecoveryNonce struct {
	Nonce string
}

// AddRecoveryNonce adds a nonce
func (r *Repository) AddRecoveryNonce(ctx context.Context, nonce string, opt ...Option) error {
	if nonce == "" {
		return errors.New("empty nonce provided")
	}
	rn := &RecoveryNonce{Nonce: nonce}
	if err := r.writer.Create(ctx, rn); err != nil {
		return fmt.Errorf("error performing nonce insertion: %w", err)
	}
	return nil
}

// CleanupNonces removes nonces that no longer need to be stored
func (r *Repository) CleanupNonces(ctx context.Context, opt ...Option) (int, error) {
	// If something was inserted before 3x the actual validity period, clean it out
	endTime := time.Now().Add(-3 * globals.RecoveryTokenValidityPeriod)

	rows, err := r.writer.Delete(ctx, &RecoveryNonce{}, db.WithWhere(deleteWhereSql, endTime))
	if err != nil {
		return db.NoRowsAffected, fmt.Errorf("error performing nonce cleanup: %w", err)
	}
	return rows, nil
}

// ListNonces lists nonces. Used only for tests at the moment.
func (r *Repository) ListNonces(ctx context.Context, opt ...Option) ([]*RecoveryNonce, error) {
	var nonces []*RecoveryNonce
	if err := r.reader.SearchWhere(ctx, &nonces, "", nil, db.WithLimit(-1)); err != nil {
		return nil, fmt.Errorf("error listing nonces: %w", err)
	}
	return nonces, nil
}<|MERGE_RESOLUTION|>--- conflicted
+++ resolved
@@ -62,52 +62,6 @@
 		liveness = defaultLiveness
 	}
 	updateTime := time.Now().Add(-1 * liveness)
-<<<<<<< HEAD
-	q := `
-	select * from servers
-	where
-		type = $1
-		and
-		update_time > $2;`
-	underlying, err := r.reader.DB()
-	if err != nil {
-		return nil, fmt.Errorf("error fetching underlying DB for server list operation: %w", err)
-	}
-	rows, err := underlying.QueryContext(ctx, q,
-		serverType.String(),
-		updateTime.Format(time.RFC3339))
-	if err != nil {
-		return nil, fmt.Errorf("error performing server list: %w", err)
-	}
-	results := make([]*Server, 0, 3)
-	var scanErr error
-	for rows.Next() {
-		server := &Server{
-			CreateTime: new(timestamp.Timestamp),
-			UpdateTime: new(timestamp.Timestamp),
-		}
-		if err := rows.Scan(
-			&server.PrivateId,
-			&server.Type,
-			&server.Name,
-			&server.Description,
-			&server.Address,
-			server.CreateTime,
-			server.UpdateTime,
-		); err != nil {
-			scanErr = fmt.Errorf("error scanning server row: %w", err)
-			break
-		}
-		results = append(results, server)
-	}
-	if scanErr != nil {
-		return nil, scanErr
-	}
-	if err := rows.Err(); err != nil {
-		return nil, fmt.Errorf("error performing scan over server rows: %w", err)
-	}
-	return results, nil
-=======
 	var servers []*Server
 	if err := r.reader.SearchWhere(
 		ctx,
@@ -119,7 +73,6 @@
 		return nil, fmt.Errorf("error listing servers: %w", err)
 	}
 	return servers, nil
->>>>>>> 647d5502
 }
 
 // UpsertServer adds or updates a server in the DB
