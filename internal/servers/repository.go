--- conflicted
+++ resolved
@@ -17,7 +17,6 @@
 	defaultLiveness = 15 * time.Second
 )
 
-<<<<<<< HEAD
 type ServerType string
 
 const (
@@ -29,10 +28,7 @@
 	return string(s)
 }
 
-// Repository is the jobs database repository
-=======
 // Repository is the servers database repository
->>>>>>> ac4d9fa3
 type Repository struct {
 	reader db.Reader
 	writer db.Writer
@@ -60,11 +56,7 @@
 
 // list will return a listing of resources and honor the WithLimit option or the
 // repo defaultLimit
-<<<<<<< HEAD
-func (r *Repository) List(ctx context.Context, serverType ServerType, opt ...Option) ([]*Server, error) {
-=======
-func (r *Repository) ListServers(ctx context.Context, serverType string, opt ...Option) ([]*Server, error) {
->>>>>>> ac4d9fa3
+func (r *Repository) ListServers(ctx context.Context, serverType ServerType, opt ...Option) ([]*Server, error) {
 	opts := getOpts(opt...)
 	liveness := opts.withLiveness
 	if liveness == 0 {
@@ -160,11 +152,7 @@
 		return nil, int(rowsAffected), nil
 	}
 	// Fetch current controllers to feed to the workers
-<<<<<<< HEAD
-	controllers, err := r.List(ctx, ServerTypeController)
-=======
-	controllers, err := r.ListServers(ctx, resource.Controller.String())
->>>>>>> ac4d9fa3
+	controllers, err := r.ListServers(ctx, ServerTypeController)
 	return controllers, len(controllers), err
 }
 
