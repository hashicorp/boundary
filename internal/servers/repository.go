--- conflicted
+++ resolved
@@ -211,11 +211,7 @@
 			// delete all tags for the given worker, then add the new ones
 			// we've been sent.
 			if opts.withUpdateTags {
-<<<<<<< HEAD
 				_, err = w.Exec(ctx, deleteTagsByWorkerIdSql, []interface{}{wStatus.GetWorkerId()})
-=======
-				_, err = w.Delete(ctx, &store.WorkerTag{}, db.WithWhere(deleteConfigTagsSql, worker.GetPublicId()))
->>>>>>> 1c575a87
 				if err != nil {
 					return errors.Wrap(ctx, err, op+":DeleteTags", errors.WithMsg(wStatus.GetWorkerId()))
 				}
