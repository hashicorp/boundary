package servers

import (
	"context"
	"fmt"
	"strings"

	"github.com/hashicorp/boundary/internal/db"
	"github.com/hashicorp/boundary/internal/errors"
	"github.com/hashicorp/boundary/internal/servers/store"
	"github.com/hashicorp/boundary/internal/types/scope"
)

// DeleteWorker will delete a worker from the repository.
func (r *Repository) DeleteWorker(ctx context.Context, publicId string, _ ...Option) (int, error) {
	const op = "servers.(Repository).DeleteWorker"
	if publicId == "" {
		return db.NoRowsAffected, errors.New(ctx, errors.InvalidParameter, op, "missing public id")
	}
	worker := allocWorker()
	worker.Worker.PublicId = publicId

	var rowsDeleted int
	_, err := r.writer.DoTx(
		ctx,
		db.StdRetryCnt,
		db.ExpBackoff{},
		func(_ db.Reader, w db.Writer) error {
			deleteWorker := worker.clone()
			var err error
			rowsDeleted, err = w.Delete(
				ctx,
				deleteWorker,
			)
			if err != nil {
				return errors.Wrap(ctx, err, op)
			}
			if rowsDeleted > 1 {
				// return err, which will result in a rollback of the delete
				return errors.New(ctx, errors.MultipleRecords, op, "more than 1 resource would have been deleted")
			}
			return nil
		},
	)
	if err != nil {
		return db.NoRowsAffected, errors.Wrap(ctx, err, op, errors.WithMsg(fmt.Sprintf("failed for %s", publicId)))
	}
	if rowsDeleted == 0 {
		return db.NoRowsAffected, errors.Wrap(ctx, err, op, errors.WithMsg(fmt.Sprintf("delete failed for worker with workerId: %s", publicId)))
	}
	return rowsDeleted, nil
}

<<<<<<< HEAD
// TODO: Remove this LookupWorker function completely in favor of what is provided in the other PR.
func (r *Repository) LookupWorker(ctx context.Context, publicId string, opt ...Option) (*Worker, error) {
	const op = "workers.(Repository).LookupWorker"
	if publicId == "" {
		return nil, errors.New(ctx, errors.InvalidParameter, op, "publicId is empty")
	}
	agg := &workerAggregate{PublicId: publicId}
	if err := r.reader.LookupById(ctx, agg); err != nil {
		if errors.IsNotFoundError(err) {
			return nil, nil
		}
		return nil, err
	}
	w, err := agg.toWorker(ctx)
=======
// LookupWorkerByWorkerReportedName returns the worker which has had a status update
// where the worker has reported this name.  This is different from the name
// on the resource itself which is set over the API.  In the event that no
// worker is found that matches then nil, nil will be returned.
func (r *Repository) LookupWorkerByWorkerReportedName(ctx context.Context, name string) (*Worker, error) {
	const op = "servers.(Repository).LookupWorkerByWorkerReportedName"
	switch {
	case name == "":
		return nil, errors.New(ctx, errors.InvalidParameter, op, "name is empty")
	}
	// we derive the id instead of doing a query to be consistant with the
	// UpsertWorkerStatus flow which uses this function to upsert a worker.
	id, err := newWorkerIdFromName(ctx, name)
	if err != nil {
		return nil, errors.Wrap(ctx, err, op, errors.WithMsg("error while calculating the worker's id"))
	}
	w, err := lookupWorker(ctx, r.reader, id)
	if err != nil {
		return nil, errors.Wrap(ctx, err, op)
	}
	return w, nil
}

// LookupWorker returns the worker for the provided publicId.  This returns
// nil nil in the situation where no worker can be found with that public id.
func (r *Repository) LookupWorker(ctx context.Context, publicId string, _ ...Option) (*Worker, error) {
	const op = "servers.(Repository).LookupWorker"
	switch {
	case publicId == "":
		return nil, errors.New(ctx, errors.InvalidParameter, op, "publicId is empty")
	}
	w, err := lookupWorker(ctx, r.reader, publicId)
	if err != nil {
		return nil, errors.Wrap(ctx, err, op)
	}
	return w, nil
}

// lookupWorker returns the worker for the provided id.  This returns
// nil nil in the situation where no worker can be found with that public id.
func lookupWorker(ctx context.Context, reader db.Reader, id string) (*Worker, error) {
	const op = "servers.lookupWorker"
	switch {
	case id == "":
		return nil, errors.New(ctx, errors.InvalidParameter, op, "id is empty")
	}
	wAgg := &workerAggregate{}
	wAgg.PublicId = id
	err := reader.LookupById(ctx, wAgg)
	if err != nil {
		if errors.IsNotFoundError(err) {
			return nil, nil
		}
		return nil, errors.Wrap(ctx, err, op)
	}
	w, err := wAgg.toWorker(ctx)
>>>>>>> 731a45eb
	if err != nil {
		return nil, errors.Wrap(ctx, err, op)
	}
	return w, nil
}

<<<<<<< HEAD
// ListWorkers lists all workers with
func (r *Repository) ListWorkers(ctx context.Context, scopeIds []string, opt ...Option) ([]*Worker, error) {
	const op = "workers.(Repository).ListWorkers"
	switch {
	case len(scopeIds) == 0:
		return nil, errors.New(ctx, errors.InvalidParameter, op, "no scope ids set")
	}
	return r.listWorkersWithReader(ctx, r.reader, scopeIds, opt...)
=======
// ListWorkers is a passthrough to listWorkersWithReader that uses the repo's normal reader.
func (r *Repository) ListWorkers(ctx context.Context, opt ...Option) ([]*Worker, error) {
	return r.listWorkersWithReader(ctx, r.reader, opt...)
>>>>>>> 731a45eb
}

// listWorkersWithReader will return a listing of resources and honor the
// WithLimit option. If WithLiveness is zero the default liveness value is used,
// if it is negative then the last status update time is ignored. This method
// accepts a reader, allowing it to be used within a transaction or without.
func (r *Repository) listWorkersWithReader(ctx context.Context, reader db.Reader, scopeIds []string, opt ...Option) ([]*Worker, error) {
	const op = "workers.listWorkersWithReader"
	switch {
	case isNil(reader):
		return nil, errors.New(ctx, errors.InvalidParameter, op, "reader is nil")
	}
	opts := getOpts(opt...)
	liveness := opts.withLiveness
	if liveness == 0 {
		liveness = DefaultLiveness
	}

	var where []string
	var whereArgs []interface{}
	if liveness > 0 {
<<<<<<< HEAD
		where = append(where, fmt.Sprintf("worker_status_update_time > now() - interval '%d seconds'", uint32(liveness.Seconds())))
	}
	if len(scopeIds) > 0 {
		where = append(where, "scope_id in (?)")
		whereArgs = append(whereArgs, scopeIds)
=======
		where = fmt.Sprintf("last_status_time > now() - interval '%d seconds'", uint32(liveness.Seconds()))
>>>>>>> 731a45eb
	}

	var wAggs []*workerAggregate
	if err := reader.SearchWhere(
		ctx,
		&wAggs,
		strings.Join(where, " and "),
		whereArgs,
		db.WithLimit(opts.withLimit),
	); err != nil {
		return nil, errors.Wrap(ctx, err, op, errors.WithMsg("error searching for workers"))
	}

	workers := make([]*Worker, 0, len(wAggs))
	for _, a := range wAggs {
		w, err := a.toWorker(ctx)
		if err != nil {
			return nil, errors.Wrap(ctx, err, op, errors.WithMsg("error converting workerAggregate to Worker"))
		}
		workers = append(workers, w)
	}
	return workers, nil
}

// UpsertWorkerStatus creates a new worker if one with the provided public id
// doesn't already exist. If it does, UpsertWorkerStatus updates the worker
// status.  This returns the Worker object with the updated WorkerStatus applied.
// The WithUpdateTags option is the only ones used. All others are ignored.
// Workers are intentionally not oplogged.
func (r *Repository) UpsertWorkerStatus(ctx context.Context, worker *Worker, opt ...Option) (*Worker, error) {
	const op = "servers.UpsertWorkerStatus"

	switch {
	case worker == nil:
		return nil, errors.New(ctx, errors.InvalidParameter, op, "worker is nil")
	case worker.GetWorkerReportedAddress() == "":
		return nil, errors.New(ctx, errors.InvalidParameter, op, "worker reported address is empty")
	case worker.ScopeId == "":
		return nil, errors.New(ctx, errors.InvalidParameter, op, "scope id is empty")
	case worker.PublicId != "":
		return nil, errors.New(ctx, errors.InvalidParameter, op, "worker id is not empty")
	case worker.GetWorkerReportedName() == "":
		return nil, errors.New(ctx, errors.InvalidParameter, op, "worker reported name is empty")
	case len(worker.apiTags) > 0:
		return nil, errors.New(ctx, errors.InvalidParameter, op, "api tags is not empty")
	}

	// Only retain the worker reported fields.
	worker = NewWorkerForStatus(worker.GetScopeId(),
		WithName(worker.GetWorkerReportedName()),
		WithAddress(worker.GetWorkerReportedAddress()),
		WithWorkerTags(worker.configTags...))

	opts := getOpts(opt...)

	var err error
	worker.PublicId, err = newWorkerIdFromName(ctx, worker.GetWorkerReportedName())
	if err != nil {
		return nil, errors.Wrap(ctx, err, op, errors.WithMsg("error generating worker id"))
	}

	var ret *Worker
	_, err = r.writer.DoTx(
		ctx,
		db.StdRetryCnt,
		db.ExpBackoff{},
		func(reader db.Reader, w db.Writer) error {
			worker := worker.clone()
			workerCreateConflict := &db.OnConflict{
				Target: db.Columns{"public_id"},
				Action: append(db.SetColumns([]string{"worker_reported_name", "worker_reported_address"}),
					db.SetColumnValues(map[string]interface{}{"last_status_time": "now()"})...),
			}
			if err := w.Create(ctx, worker, db.WithOnConflict(workerCreateConflict)); err != nil {
				return errors.Wrap(ctx, err, op, errors.WithMsg("error creating a worker"))
			}

			// If we've been told to update tags, we need to clean out old
			// ones and add new ones. Within the current transaction, simply
			// delete all tags for the given worker, then add the new ones
			// we've been sent.
			if opts.withUpdateTags {
				setWorkerTags(ctx, w, worker.GetPublicId(), ConfigurationTagSource, worker.configTags)
			}

			wAgg := &workerAggregate{PublicId: worker.GetPublicId()}
			if err := reader.LookupById(ctx, wAgg); err != nil {
				return errors.Wrap(ctx, err, op, errors.WithMsg("error looking up worker aggregate"))
			}
			ret, err = wAgg.toWorker(ctx)
			if err != nil {
				return errors.Wrap(ctx, err, op, errors.WithMsg("error converting worker aggregate to worker"))
			}

			return nil
		},
	)
	if err != nil {
		return nil, err
	}

	return ret, nil
}

// setWorkerTags removes all existing tags from the same source and worker id
// and creates new ones based on the ones provided.  This function should be
// called from inside a db transaction.
// Workers/worker tags are intentionally not oplogged.
func setWorkerTags(ctx context.Context, w db.Writer, id string, ts TagSource, tags []*Tag) error {
	const op = "servers.setWorkerTags"
	switch {
	case !ts.isValid():
		return errors.New(ctx, errors.InvalidParameter, op, "invalid tag source provided")
	case id == "":
		return errors.New(ctx, errors.InvalidParameter, op, "worker id is empty")
	case isNil(w):
		return errors.New(ctx, errors.InvalidParameter, op, "db.Writer is nil")
	}
	_, err := w.Exec(ctx, deleteTagsByWorkerIdSql, []interface{}{ts.String(), id})
	if err != nil {
		return errors.Wrap(ctx, err, op, errors.WithMsg(fmt.Sprintf("couldn't delete exist tags for worker %q", id)))
	}

	// If tags were cleared out entirely, then we'll have nothing
	// to do here, e.g., it will result in deletion of all tags.
	// Otherwise, go through and stage each tuple for insertion
	// below.
	if len(tags) > 0 {
		uTags := make([]interface{}, 0, len(tags))
		for _, v := range tags {
			if v == nil {
				return errors.New(ctx, errors.InvalidParameter, op, fmt.Sprintf("found nil tag value for worker %s", id))
			}
			uTags = append(uTags, &store.WorkerTag{
				WorkerId: id,
				Key:      v.Key,
				Value:    v.Value,
				Source:   ts.String(),
			})
		}
		if err = w.CreateItems(ctx, uTags); err != nil {
			return errors.Wrap(ctx, err, op, errors.WithMsg(fmt.Sprintf("error creating tags for worker %q", id)))
		}
	}

	return nil
}

// CreateWorker will create a worker in the repository and return the written
// worker.  Creating a worker is not intentionally oplogged.  A worker's
// ReportedStatus and Tags are intentionally ignored when creating a worker (not
// included).  Currently, a worker can only be created in the global scope
//
// Options supported: WithNewIdFunc (this option is likely only useful for tests)
func (r *Repository) CreateWorker(ctx context.Context, worker *Worker, opt ...Option) (*Worker, error) {
	const op = "servers.CreateWorker"
	switch {
	case worker == nil:
		return nil, errors.New(ctx, errors.InvalidParameter, op, "missing worker")
	case worker.PublicId != "":
		return nil, errors.New(ctx, errors.InvalidParameter, op, "public id is not empty")
	case worker.ScopeId == "":
		return nil, errors.New(ctx, errors.InvalidParameter, op, "missing scope id")
	case worker.ScopeId != scope.Global.String():
		return nil, errors.New(ctx, errors.InvalidParameter, op, fmt.Sprintf("scope id must be %q", scope.Global.String()))
	case worker.WorkerReportedAddress != "":
		return nil, errors.New(ctx, errors.InvalidParameter, op, "worker reported address is not empty")
	case worker.WorkerReportedName != "":
		return nil, errors.New(ctx, errors.InvalidParameter, op, "worker reported name is not empty")
	case worker.LastStatusTime != nil:
		return nil, errors.New(ctx, errors.InvalidParameter, op, "last status time is not nil")
	}

	opts := getOpts(opt...)
	var err error
	if worker.PublicId, err = opts.withNewIdFunc(ctx); err != nil {
		return nil, errors.Wrap(ctx, err, op, errors.WithMsg("unable to generate worker id"))
	}

	var returnedWorker *Worker
	_, err = r.writer.DoTx(
		ctx,
		db.StdRetryCnt,
		db.ExpBackoff{},
		func(_ db.Reader, w db.Writer) error {
			returnedWorker = worker.clone()
			err := w.Create(
				ctx,
				returnedWorker,
			)
			if err != nil {
				return errors.Wrap(ctx, err, op)
			}
			return nil
		},
	)
	if err != nil {
		return nil, errors.Wrap(ctx, err, op, errors.WithMsg("unable to create worker"))
	}
	return returnedWorker, nil
}<|MERGE_RESOLUTION|>--- conflicted
+++ resolved
@@ -3,7 +3,6 @@
 import (
 	"context"
 	"fmt"
-	"strings"
 
 	"github.com/hashicorp/boundary/internal/db"
 	"github.com/hashicorp/boundary/internal/errors"
@@ -51,22 +50,6 @@
 	return rowsDeleted, nil
 }
 
-<<<<<<< HEAD
-// TODO: Remove this LookupWorker function completely in favor of what is provided in the other PR.
-func (r *Repository) LookupWorker(ctx context.Context, publicId string, opt ...Option) (*Worker, error) {
-	const op = "workers.(Repository).LookupWorker"
-	if publicId == "" {
-		return nil, errors.New(ctx, errors.InvalidParameter, op, "publicId is empty")
-	}
-	agg := &workerAggregate{PublicId: publicId}
-	if err := r.reader.LookupById(ctx, agg); err != nil {
-		if errors.IsNotFoundError(err) {
-			return nil, nil
-		}
-		return nil, err
-	}
-	w, err := agg.toWorker(ctx)
-=======
 // LookupWorkerByWorkerReportedName returns the worker which has had a status update
 // where the worker has reported this name.  This is different from the name
 // on the resource itself which is set over the API.  In the event that no
@@ -123,34 +106,22 @@
 		return nil, errors.Wrap(ctx, err, op)
 	}
 	w, err := wAgg.toWorker(ctx)
->>>>>>> 731a45eb
 	if err != nil {
 		return nil, errors.Wrap(ctx, err, op)
 	}
 	return w, nil
 }
 
-<<<<<<< HEAD
-// ListWorkers lists all workers with
-func (r *Repository) ListWorkers(ctx context.Context, scopeIds []string, opt ...Option) ([]*Worker, error) {
-	const op = "workers.(Repository).ListWorkers"
-	switch {
-	case len(scopeIds) == 0:
-		return nil, errors.New(ctx, errors.InvalidParameter, op, "no scope ids set")
-	}
-	return r.listWorkersWithReader(ctx, r.reader, scopeIds, opt...)
-=======
 // ListWorkers is a passthrough to listWorkersWithReader that uses the repo's normal reader.
 func (r *Repository) ListWorkers(ctx context.Context, opt ...Option) ([]*Worker, error) {
 	return r.listWorkersWithReader(ctx, r.reader, opt...)
->>>>>>> 731a45eb
 }
 
 // listWorkersWithReader will return a listing of resources and honor the
 // WithLimit option. If WithLiveness is zero the default liveness value is used,
 // if it is negative then the last status update time is ignored. This method
 // accepts a reader, allowing it to be used within a transaction or without.
-func (r *Repository) listWorkersWithReader(ctx context.Context, reader db.Reader, scopeIds []string, opt ...Option) ([]*Worker, error) {
+func (r *Repository) listWorkersWithReader(ctx context.Context, reader db.Reader, opt ...Option) ([]*Worker, error) {
 	const op = "workers.listWorkersWithReader"
 	switch {
 	case isNil(reader):
@@ -162,26 +133,17 @@
 		liveness = DefaultLiveness
 	}
 
-	var where []string
-	var whereArgs []interface{}
+	var where string
 	if liveness > 0 {
-<<<<<<< HEAD
-		where = append(where, fmt.Sprintf("worker_status_update_time > now() - interval '%d seconds'", uint32(liveness.Seconds())))
-	}
-	if len(scopeIds) > 0 {
-		where = append(where, "scope_id in (?)")
-		whereArgs = append(whereArgs, scopeIds)
-=======
 		where = fmt.Sprintf("last_status_time > now() - interval '%d seconds'", uint32(liveness.Seconds()))
->>>>>>> 731a45eb
 	}
 
 	var wAggs []*workerAggregate
 	if err := reader.SearchWhere(
 		ctx,
 		&wAggs,
-		strings.Join(where, " and "),
-		whereArgs,
+		where,
+		[]interface{}{},
 		db.WithLimit(opts.withLimit),
 	); err != nil {
 		return nil, errors.Wrap(ctx, err, op, errors.WithMsg("error searching for workers"))
