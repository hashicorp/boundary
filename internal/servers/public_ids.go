package servers

import (
	"context"

	"github.com/hashicorp/boundary/internal/db"
	"github.com/hashicorp/boundary/internal/errors"
)

// PublicId prefixes for the resources in the servers package.
const (
	WorkerPrefix = "w"
)

func newWorkerId(ctx context.Context) (string, error) {
	id, err := db.NewPublicId(WorkerPrefix)
	if err != nil {
		return "", errors.Wrap(ctx, err, "servers.newWorkerId")
	}
	return id, nil
}

// newWorkerIdFromScopeAndName generates a predictable public id based on the
<<<<<<< HEAD
// scope and the worker name.  This should only be used on kms workers at in
// upsert.
=======
// scope and the worker name.  This should only be used on kms workers at
// upsert time.
>>>>>>> beecbbb8
func newWorkerIdFromScopeAndName(ctx context.Context, scope, name string) (string, error) {
	const op = "servers.newWorkerIdFromScopeAndName"
	id, err := db.NewPublicId(WorkerPrefix, db.WithPrngValues([]string{scope, name}))
	if err != nil {
		return "", errors.Wrap(ctx, err, "servers.newWorkerId")
	}
	return id, nil
}<|MERGE_RESOLUTION|>--- conflicted
+++ resolved
@@ -21,13 +21,8 @@
 }
 
 // newWorkerIdFromScopeAndName generates a predictable public id based on the
-<<<<<<< HEAD
-// scope and the worker name.  This should only be used on kms workers at in
-// upsert.
-=======
 // scope and the worker name.  This should only be used on kms workers at
 // upsert time.
->>>>>>> beecbbb8
 func newWorkerIdFromScopeAndName(ctx context.Context, scope, name string) (string, error) {
 	const op = "servers.newWorkerIdFromScopeAndName"
 	id, err := db.NewPublicId(WorkerPrefix, db.WithPrngValues([]string{scope, name}))
