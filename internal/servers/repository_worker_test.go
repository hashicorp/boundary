--- conflicted
+++ resolved
@@ -14,10 +14,7 @@
 	"github.com/hashicorp/boundary/internal/iam"
 	"github.com/hashicorp/boundary/internal/kms"
 	"github.com/hashicorp/boundary/internal/servers"
-<<<<<<< HEAD
 	"github.com/hashicorp/boundary/internal/servers/store"
-=======
->>>>>>> 1799ce7e
 	"github.com/hashicorp/boundary/internal/types/scope"
 	"github.com/stretchr/testify/assert"
 	"github.com/stretchr/testify/require"
@@ -67,7 +64,6 @@
 		assert.Nil(t, got)
 	})
 }
-<<<<<<< HEAD
 
 func TestUpsertWorkerStatus(t *testing.T) {
 	conn, _ := db.TestSetup(t, "postgres")
@@ -78,18 +74,6 @@
 	require.NoError(t, err)
 	ctx := context.Background()
 
-=======
-
-func TestUpsertWorkerStatus(t *testing.T) {
-	conn, _ := db.TestSetup(t, "postgres")
-	rw := db.New(conn)
-	wrapper := db.TestWrapper(t)
-	kms := kms.TestKms(t, conn, wrapper)
-	repo, err := servers.NewRepository(rw, rw, kms)
-	require.NoError(t, err)
-	ctx := context.Background()
-
->>>>>>> 1799ce7e
 	wStatus1 := servers.NewWorkerForStatus(scope.Global.String(),
 		servers.WithAddress("address"), servers.WithName("config_name1"))
 	worker, err := repo.UpsertWorkerStatus(ctx, wStatus1)
@@ -306,7 +290,6 @@
 	require.NoError(err)
 	require.Len(result, 3)
 	requireIds([]string{worker1.GetPublicId(), worker2.GetPublicId(), worker3.GetPublicId()}, result)
-<<<<<<< HEAD
 }
 
 func TestRepository_CreateWorker(t *testing.T) {
@@ -490,6 +473,4 @@
 			assert.Equal(got, found)
 		})
 	}
-=======
->>>>>>> 1799ce7e
 }