package servers_test

import (
	"context"
	"fmt"
	"strings"
	"testing"
	"time"

	"github.com/google/go-cmp/cmp"
	"github.com/hashicorp/boundary/internal/db"
	"github.com/hashicorp/boundary/internal/db/timestamp"
	"github.com/hashicorp/boundary/internal/errors"
	"github.com/hashicorp/boundary/internal/iam"
	"github.com/hashicorp/boundary/internal/kms"
	"github.com/hashicorp/boundary/internal/servers"
	"github.com/hashicorp/boundary/internal/servers/store"
	"github.com/hashicorp/boundary/internal/types/scope"
	"github.com/hashicorp/go-dbw"
	"github.com/stretchr/testify/assert"
	"github.com/stretchr/testify/require"
	"google.golang.org/protobuf/testing/protocmp"
)

<<<<<<< HEAD
func TestLookupWorkerByWorkerReportedName(t *testing.T) {
=======
func TestDeleteWorker(t *testing.T) {
	conn, _ := db.TestSetup(t, "postgres")
	rw := db.New(conn)
	wrapper := db.TestWrapper(t)
	kms := kms.TestKms(t, conn, wrapper)
	repo, err := servers.NewRepository(rw, rw, kms)
	require.NoError(t, err)
	ctx := context.Background()

	type args struct {
		worker *servers.Worker
	}
	tests := []struct {
		name            string
		args            args
		wantRowsDeleted int
		wantErr         bool
		wantErrMsg      string
	}{
		{
			name: "valid",
			args: args{
				worker: servers.TestWorker(t, conn, wrapper),
			},
			wantRowsDeleted: 1,
			wantErr:         false,
		},
		{
			name: "no-public-id",
			args: args{
				worker: func() *servers.Worker {
					w := servers.Worker{Worker: &store.Worker{}}
					return &w
				}(),
			},
			wantRowsDeleted: 0,
			wantErr:         true,
			wantErrMsg:      "servers.(Repository).DeleteWorker: missing public id: parameter violation: error #100",
		},
		{
			name: "not-found",
			args: args{
				worker: func() *servers.Worker {
					w := servers.Worker{Worker: &store.Worker{}}
					id, err := db.NewPublicId("w")
					require.NoError(t, err)
					w.PublicId = id
					return &w
				}(),
			},
			wantRowsDeleted: 0,
			wantErr:         true,
			wantErrMsg:      "servers.(Repository).DeleteWorker: Delete failed for worker with workerId:",
		},
	}
	for _, tt := range tests {
		t.Run(tt.name, func(t *testing.T) {
			assert := assert.New(t)
			deletedRows, err := repo.DeleteWorker(ctx, tt.args.worker.Worker.PublicId)
			if tt.wantErr {
				assert.Error(err)
				assert.Equal(0, deletedRows)
				assert.Contains(err.Error(), tt.wantErrMsg)

				return
			}
			assert.NoError(err)
			assert.Equal(tt.wantRowsDeleted, deletedRows)

			// Validate that the worker no longer exists
			err = rw.LookupByPublicId(ctx, tt.args.worker)
			assert.ErrorIs(err, dbw.ErrRecordNotFound)
		})
	}
}

func TestUpsertWorkerStatus(t *testing.T) {
>>>>>>> fa2efe98
	conn, _ := db.TestSetup(t, "postgres")
	rw := db.New(conn)
	wrapper := db.TestWrapper(t)
	kms := kms.TestKms(t, conn, wrapper)
	repo, err := servers.NewRepository(rw, rw, kms)
	require.NoError(t, err)
	ctx := context.Background()

	w := servers.TestWorker(t, conn, wrapper)
	t.Run("success", func(t *testing.T) {
		got, err := repo.LookupWorkerByWorkerReportedName(ctx, w.GetWorkerReportedName())
		require.NoError(t, err)
		assert.Empty(t, cmp.Diff(w.Worker, got.Worker, protocmp.Transform()))
	})
	t.Run("not found", func(t *testing.T) {
		got, err := repo.LookupWorkerByWorkerReportedName(ctx, "unknown_name")
		require.NoError(t, err)
		assert.Nil(t, got)
	})
}

func TestLookupWorker(t *testing.T) {
	conn, _ := db.TestSetup(t, "postgres")
	rw := db.New(conn)
	wrapper := db.TestWrapper(t)
	kms := kms.TestKms(t, conn, wrapper)
	repo, err := servers.NewRepository(rw, rw, kms)
	require.NoError(t, err)
	ctx := context.Background()

	w := servers.TestWorker(t, conn, wrapper)
	t.Run("success", func(t *testing.T) {
		got, err := repo.LookupWorker(ctx, w.GetPublicId())
		require.NoError(t, err)
		assert.Empty(t, cmp.Diff(w.Worker, got.Worker, protocmp.Transform()))
	})
	t.Run("not found", func(t *testing.T) {
		got, err := repo.LookupWorkerByWorkerReportedName(ctx, "w_unknownid")
		require.NoError(t, err)
		assert.Nil(t, got)
	})
}

func TestUpsertWorkerStatus(t *testing.T) {
	conn, _ := db.TestSetup(t, "postgres")
	rw := db.New(conn)
	wrapper := db.TestWrapper(t)
	kms := kms.TestKms(t, conn, wrapper)
	repo, err := servers.NewRepository(rw, rw, kms)
	require.NoError(t, err)
	ctx := context.Background()

	wStatus1 := servers.NewWorkerForStatus(scope.Global.String(),
		servers.WithAddress("address"), servers.WithName("config_name1"))
	worker, err := repo.UpsertWorkerStatus(ctx, wStatus1)
	require.NoError(t, err)
	{
		assert.True(t, strings.HasPrefix(worker.GetPublicId(), "w_"))
		assert.Equal(t, wStatus1.GetWorkerReportedAddress(), worker.CanonicalAddress())
		assert.Empty(t, worker.Name)
		assert.Equal(t, worker.GetLastStatusTime(), worker.UpdateTime)
		assert.Equal(t, uint32(1), worker.Version)
		assert.Empty(t, worker.Address)
		assert.Empty(t, worker.Description)
	}

	failureCases := []struct {
		name      string
		status    *servers.Worker
		errAssert func(*testing.T, error)
	}{
		{
			name: "no address",
			status: servers.NewWorkerForStatus(scope.Global.String(),
				servers.WithName("worker_with_no_address")),
			errAssert: func(t *testing.T, err error) {
				t.Helper()
				assert.True(t, errors.Match(errors.T(errors.InvalidParameter), err))
			},
		},
		{
			name: "cant specifying public id",
			status: func() *servers.Worker {
				w := servers.NewWorkerForStatus(scope.Global.String(),
					servers.WithName("worker_with_no_address"),
					servers.WithAddress("workeraddress"))
				w.PublicId = "w_specified"
				return w
			}(),
			errAssert: func(t *testing.T, err error) {
				t.Helper()
				assert.True(t, errors.Match(errors.T(errors.InvalidParameter), err))
			},
		},
		{
			name: "no name",
			status: servers.NewWorkerForStatus(scope.Global.String(),
				servers.WithAddress("no_name_address")),
			errAssert: func(t *testing.T, err error) {
				t.Helper()
				assert.True(t, errors.Match(errors.T(errors.InvalidParameter), err))
			},
		},
		{
			name:   "no status",
			status: nil,
			errAssert: func(t *testing.T, err error) {
				t.Helper()
				assert.True(t, errors.Match(errors.T(errors.InvalidParameter), err))
			},
		},
		{
			name: "empty scope",
			status: servers.NewWorkerForStatus("",
				servers.WithAddress("address"),
				servers.WithName("config_name1")),
			errAssert: func(t *testing.T, err error) {
				t.Helper()
				assert.True(t, errors.Match(errors.T(errors.InvalidParameter), err))
			},
		},
	}
	for _, tc := range failureCases {
		t.Run(fmt.Sprintf("Failures %s", tc.name), func(t *testing.T) {
			_, err = repo.UpsertWorkerStatus(ctx, tc.status)
			assert.Error(t, err)
			tc.errAssert(t, err)

			// Still only the original worker exists.
			workers, err := repo.ListWorkers(ctx)
			require.NoError(t, err)
			assert.Len(t, workers, 1)
		})
	}

	{
		anotherStatus := servers.NewWorkerForStatus(scope.Global.String(),
			servers.WithName("another_test_worker"),
			servers.WithAddress("address"))
		_, err = repo.UpsertWorkerStatus(ctx, anotherStatus)
		require.NoError(t, err)
		{
			workers, err := repo.ListWorkers(ctx)
			require.NoError(t, err)
			assert.Len(t, workers, 2)
		}
	}
}

func TestTagUpdatingListing(t *testing.T) {
	require := require.New(t)
	conn, _ := db.TestSetup(t, "postgres")
	rw := db.New(conn)
	wrapper := db.TestWrapper(t)
	kms := kms.TestKms(t, conn, wrapper)
	repo, err := servers.NewRepository(rw, rw, kms)
	require.NoError(err)
	ctx := context.Background()

	worker1 := servers.TestWorker(t, conn, wrapper)
	wStatus := servers.NewWorkerForStatus(scope.Global.String(),
		servers.WithName(worker1.GetWorkerReportedName()),
		servers.WithAddress("127.0.0.1"),
		servers.WithWorkerTags(
			&servers.Tag{
				Key:   "tag1",
				Value: "value1",
			},
			&servers.Tag{
				Key:   "tag1",
				Value: "value2",
			}))

	worker1, err = repo.UpsertWorkerStatus(ctx, wStatus,
		servers.WithUpdateTags(true))
	require.NoError(err)
	assert.Len(t, worker1.CanonicalTags(), 1)
	assert.ElementsMatch(t, []string{"value1", "value2"}, worker1.CanonicalTags()["tag1"])

	// Update without saying to update tags
	wStatus = servers.NewWorkerForStatus(scope.Global.String(),
		servers.WithName(worker1.GetWorkerReportedName()),
		servers.WithAddress(worker1.GetWorkerReportedAddress()),
		servers.WithWorkerTags(
			&servers.Tag{
				Key:   "tag22",
				Value: "value21",
			},
			&servers.Tag{
				Key:   "tag22",
				Value: "value22",
			}))
	worker1, err = repo.UpsertWorkerStatus(ctx, wStatus)
	require.NoError(err)
	assert.Len(t, worker1.CanonicalTags(), 1)
	assert.ElementsMatch(t, []string{"value1", "value2"}, worker1.CanonicalTags()["tag1"])

	// Update tags and test again
	worker1, err = repo.UpsertWorkerStatus(ctx, wStatus, servers.WithUpdateTags(true))
	require.NoError(err)
	assert.Len(t, worker1.CanonicalTags(), 1)
	assert.ElementsMatch(t, []string{"value21", "value22"}, worker1.CanonicalTags()["tag22"])
}

func TestListWorkersWithLiveness(t *testing.T) {
	t.Parallel()
	require := require.New(t)
	conn, _ := db.TestSetup(t, "postgres")
	rw := db.New(conn)
	wrapper := db.TestWrapper(t)
	kms := kms.TestKms(t, conn, wrapper)
	serversRepo, err := servers.NewRepository(rw, rw, kms)
	require.NoError(err)
	ctx := context.Background()

	worker1 := servers.TestWorker(t, conn, wrapper)
	worker2 := servers.TestWorker(t, conn, wrapper)
	worker3 := servers.TestWorker(t, conn, wrapper)

	// Sleep the default liveness time (15sec currently) +1s
	time.Sleep(time.Second * 16)

	// Push an upsert to the first worker so that its status has been
	// updated.
	_, err = serversRepo.UpsertWorkerStatus(ctx, servers.NewWorkerForStatus(scope.Global.String(),
		servers.WithName(worker1.GetWorkerReportedName()),
		servers.WithAddress(worker1.GetWorkerReportedAddress())))
	require.NoError(err)

	requireIds := func(expected []string, actual []*servers.Worker) {
		require.Len(expected, len(actual))
		want := make(map[string]struct{})
		for _, v := range expected {
			want[v] = struct{}{}
		}

		got := make(map[string]struct{})
		for _, v := range actual {
			got[v.PublicId] = struct{}{}
		}

		require.Equal(want, got)
	}

	// Default liveness, should only list 1
	result, err := serversRepo.ListWorkers(ctx)
	require.NoError(err)
	require.Len(result, 1)
	requireIds([]string{worker1.GetPublicId()}, result)

	// Upsert second server.
	_, err = serversRepo.UpsertWorkerStatus(ctx, servers.NewWorkerForStatus(scope.Global.String(),
		servers.WithName(worker2.GetWorkerReportedName()),
		servers.WithAddress(worker1.GetWorkerReportedAddress())))
	require.NoError(err)

	// Static liveness. Should get two, so long as this did not take
	// more than 5s to execute.
	result, err = serversRepo.ListWorkers(ctx, servers.WithLiveness(time.Second*5))
	require.NoError(err)
	require.Len(result, 2)
	requireIds([]string{worker1.GetPublicId(), worker2.GetPublicId()}, result)

	// Liveness disabled, should get all three workers.
	result, err = serversRepo.ListWorkers(ctx, servers.WithLiveness(-1))
	require.NoError(err)
	require.Len(result, 3)
	requireIds([]string{worker1.GetPublicId(), worker2.GetPublicId(), worker3.GetPublicId()}, result)
}

func TestRepository_CreateWorker(t *testing.T) {
	t.Parallel()
	testCtx := context.Background()
	conn, _ := db.TestSetup(t, "postgres")
	rw := db.New(conn)
	wrapper := db.TestWrapper(t)
	kms := kms.TestKms(t, conn, wrapper)
	testRepo, err := servers.NewRepository(rw, rw, kms)
	require.NoError(t, err)

	iamRepo := iam.TestRepo(t, conn, wrapper)
	org, _ := iam.TestScopes(t, iamRepo)

	testNewIdFn := func(context.Context) (string, error) {
		return "", errors.New(testCtx, errors.Internal, "test", "testNewIdFn-error")
	}

	tests := []struct {
		name            string
		setup           func() *servers.Worker
		repo            *servers.Repository
		opt             []servers.Option
		wantErr         bool
		wantErrIs       errors.Code
		wantErrContains string
	}{
		{
			name: "missing-worker",
			setup: func() *servers.Worker {
				return nil
			},
			repo:            testRepo,
			wantErr:         true,
			wantErrIs:       errors.InvalidParameter,
			wantErrContains: "missing worker",
		},
		{
			name: "public-id-not-empty",
			setup: func() *servers.Worker {
				w := servers.NewWorker(scope.Global.String())
				var err error
				w.PublicId, err = db.NewPublicId(servers.WorkerPrefix)
				require.NoError(t, err)
				return w
			},
			repo:            testRepo,
			wantErr:         true,
			wantErrIs:       errors.InvalidParameter,
			wantErrContains: "public id is not empty",
		},
		{
			name: "empty-scope-id",
			setup: func() *servers.Worker {
				w := servers.NewWorker(scope.Global.String())
				w.ScopeId = ""
				return w
			},
			repo:            testRepo,
			wantErr:         true,
			wantErrIs:       errors.InvalidParameter,
			wantErrContains: "missing scope id",
		},
		{
			name: "org-scope-id",
			setup: func() *servers.Worker {
				w := servers.NewWorker(org.PublicId)
				return w
			},
			repo:            testRepo,
			wantErr:         true,
			wantErrIs:       errors.InvalidParameter,
			wantErrContains: "scope id must be \"global\"",
		},
		{
			name: "new-id-error",
			setup: func() *servers.Worker {
				w := servers.NewWorker(scope.Global.String())
				return w
			},
			repo:            testRepo,
			opt:             []servers.Option{servers.WithNewIdFunc(testNewIdFn)},
			wantErr:         true,
			wantErrIs:       errors.Internal,
			wantErrContains: "testNewIdFn-error",
		},
		{
			name: "create-error",
			setup: func() *servers.Worker {
				w := servers.NewWorker(scope.Global.String())
				return w
			},
			repo: func() *servers.Repository {
				conn, mock := db.TestSetupWithMock(t)
				writer := db.New(conn)
				mock.ExpectBegin()
				mock.ExpectQuery(`INSERT`).WillReturnError(errors.New(testCtx, errors.Internal, "test", "create-error"))
				mock.ExpectRollback()
				r, err := servers.NewRepository(rw, writer, kms)
				require.NoError(t, err)
				return r
			}(),
			wantErr:         true,
			wantErrContains: "unable to create worker",
		},
		{
			name: "no worker reported address",
			setup: func() *servers.Worker {
				w := servers.NewWorker(scope.Global.String())
				w.WorkerReportedAddress = "foo"
				return w
			},
			repo:            testRepo,
			wantErr:         true,
			wantErrIs:       errors.InvalidParameter,
			wantErrContains: "worker reported address is not empty",
		},
		{
			name: "no worker reported name",
			setup: func() *servers.Worker {
				w := servers.NewWorker(scope.Global.String())
				w.WorkerReportedName = "foo"
				return w
			},
			repo:            testRepo,
			wantErr:         true,
			wantErrIs:       errors.InvalidParameter,
			wantErrContains: "worker reported name is not empty",
		},
		{
			name: "no last status update",
			setup: func() *servers.Worker {
				w := servers.NewWorker(scope.Global.String())
				w.LastStatusTime = timestamp.Now()
				return w
			},
			repo:            testRepo,
			wantErr:         true,
			wantErrIs:       errors.InvalidParameter,
			wantErrContains: "last status time is not nil",
		},
		{
			name: "success",
			setup: func() *servers.Worker {
				w := servers.NewWorker(scope.Global.String())
				return w
			},
			repo: testRepo,
		},
	}
	for _, tc := range tests {
		t.Run(tc.name, func(t *testing.T) {
			assert, require := assert.New(t), require.New(t)
			testWorker := tc.setup()
			got, err := tc.repo.CreateWorker(testCtx, testWorker, tc.opt...)
			if tc.wantErr {
				require.Error(err)
				assert.Nil(got)
				if tc.wantErrIs != errors.Unknown {
					assert.True(errors.Match(errors.T(tc.wantErrIs), err))
				}
				if tc.wantErrContains != "" {
					assert.Contains(err.Error(), tc.wantErrContains)
				}
				return
			}
			require.NoError(err)
			assert.NotNil(got)
			assert.NotEmpty(got.PublicId)
			assert.NotEmpty(got.UpdateTime)
			assert.NotEmpty(got.CreateTime)

			found := &servers.Worker{
				Worker: &store.Worker{
					PublicId: got.PublicId,
				},
			}
			err = rw.LookupByPublicId(testCtx, found)
			require.NoError(err)
			assert.Equal(got, found)
		})
	}
}<|MERGE_RESOLUTION|>--- conflicted
+++ resolved
@@ -21,10 +21,6 @@
 	"github.com/stretchr/testify/require"
 	"google.golang.org/protobuf/testing/protocmp"
 )
-
-<<<<<<< HEAD
-func TestLookupWorkerByWorkerReportedName(t *testing.T) {
-=======
 func TestDeleteWorker(t *testing.T) {
 	conn, _ := db.TestSetup(t, "postgres")
 	rw := db.New(conn)
@@ -101,8 +97,7 @@
 	}
 }
 
-func TestUpsertWorkerStatus(t *testing.T) {
->>>>>>> fa2efe98
+func TestLookupWorkerByWorkerReportedName(t *testing.T) {
 	conn, _ := db.TestSetup(t, "postgres")
 	rw := db.New(conn)
 	wrapper := db.TestWrapper(t)
