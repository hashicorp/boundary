package worker

import (
	"context"
	"crypto/rand"
	"fmt"
	"strconv"
	"sync"
	"sync/atomic"
	"time"

	"github.com/hashicorp/boundary/internal/cmd/config"
	"github.com/hashicorp/boundary/internal/observability/event"
	"github.com/hashicorp/boundary/internal/servers"
	"github.com/hashicorp/go-hclog"
	"github.com/hashicorp/go-secure-stdlib/mlock"
	ua "go.uber.org/atomic"
	"google.golang.org/grpc/resolver"
	"google.golang.org/grpc/resolver/manual"
)

type Worker struct {
	conf   *Config
	logger hclog.Logger

	baseContext context.Context
	baseCancel  context.CancelFunc
	started     *ua.Bool

	tickerWg sync.WaitGroup

	controllerStatusConn *atomic.Value
	lastStatusSuccess    *atomic.Value
	workerStartTime      time.Time

	controllerResolver *atomic.Value

	controllerSessionConn *atomic.Value
	sessionInfoMap        *sync.Map

	// We store the current set in an atomic value so that we can add
	// reload-on-sighup behavior later
	tags *atomic.Value
	// This stores whether or not to send updated tags on the next status
	// request. It can be set via startup in New below, or (eventually) via
	// SIGHUP.
	updateTags ua.Bool
}

func New(conf *Config) (*Worker, error) {
	w := &Worker{
		conf:                  conf,
		logger:                conf.Logger.Named("worker"),
		started:               ua.NewBool(false),
		controllerStatusConn:  new(atomic.Value),
		lastStatusSuccess:     new(atomic.Value),
		controllerResolver:    new(atomic.Value),
		controllerSessionConn: new(atomic.Value),
		sessionInfoMap:        new(sync.Map),
		tags:                  new(atomic.Value),
	}

	w.lastStatusSuccess.Store((*LastStatusInformation)(nil))
	w.controllerResolver.Store((*manual.Resolver)(nil))

	if conf.RawConfig.Worker == nil {
		conf.RawConfig.Worker = new(config.Worker)
	}

	w.ParseAndStoreTags(conf.RawConfig.Worker.Tags)

	if conf.SecureRandomReader == nil {
		conf.SecureRandomReader = rand.Reader
	}

	var err error
	if conf.RawConfig.Worker.Name, err = w.conf.RawConfig.Worker.InitNameIfEmpty(); err != nil {
		return nil, fmt.Errorf("error auto-generating worker name: %w", err)
	}

	if !conf.RawConfig.DisableMlock {
		// Ensure our memory usage is locked into physical RAM
		if err := mlock.LockMemory(); err != nil {
			return nil, fmt.Errorf(
				"Failed to lock memory: %v\n\n"+
					"This usually means that the mlock syscall is not available.\n"+
					"Boundary uses mlock to prevent memory from being swapped to\n"+
					"disk. This requires root privileges as well as a machine\n"+
					"that supports mlock. Please enable mlock on your system or\n"+
					"disable Boundary from using it. To disable Boundary from using it,\n"+
					"set the `disable_mlock` configuration option in your configuration\n"+
					"file.",
				err)
		}
	}

	return w, nil
}

func (w *Worker) Start() error {
	const op = "worker.(Worker).Start"
	if w.started.Load() {
		event.WriteSysEvent(context.TODO(), op, "already started, skipping")
		return nil
	}

	w.baseContext, w.baseCancel = context.WithCancel(context.Background())

	scheme := strconv.FormatInt(time.Now().UnixNano(), 36)
	controllerResolver := manual.NewBuilderWithScheme(scheme)
	w.controllerResolver.Store(controllerResolver)

	if err := w.startListeners(); err != nil {
		return fmt.Errorf("error starting worker listeners: %w", err)
	}
	if err := w.startControllerConnections(); err != nil {
		return fmt.Errorf("error making controller connections: %w", err)
	}

	w.tickerWg.Add(1)
	go func() {
		defer w.tickerWg.Done()
		w.startStatusTicking(w.baseContext)
	}()

	w.workerStartTime = time.Now()
	w.started.Store(true)

	return nil
}

// Shutdown shuts down the workers. skipListeners can be used to not stop
// listeners, useful for tests if we want to stop and start a worker. In order
// to create new listeners we'd have to migrate listener setup logic here --
// doable, but work for later.
func (w *Worker) Shutdown(skipListeners bool) error {
	const op = "worker.(Worker).Shutdown"
	if !w.started.Load() {
		event.WriteSysEvent(context.TODO(), op, "already shut down, skipping")
		return nil
	}
<<<<<<< HEAD

	// Stop listeners first to prevent new connections to the
	// controller.
	w.logger.Debug("beginning shutdown")
=======
	defer w.started.Store(false)
	w.Resolver().UpdateState(resolver.State{Addresses: []resolver.Address{}})
	w.baseCancel()
>>>>>>> be8c3cb1
	if !skipListeners {
		w.logger.Debug("stopping listeners")
		if err := w.stopListeners(); err != nil {
			return fmt.Errorf("error stopping worker listeners: %w", err)
		}
	}
<<<<<<< HEAD

	// Shut down all connections.
	w.logger.Debug("shutting down all connections due to worker shutdown or reload")
	w.cleanupConnections(w.baseContext, true)

	// Wait for next status request to succeed. Don't wait too long;
	// wrap the base context in a timeout equal to our status grace
	// period.
	w.logger.Debug("waiting for next status report to controller")
	waitStatusStart := time.Now()
	nextStatusCtx, nextStatusCancel := context.WithTimeout(w.baseContext, w.conf.StatusGracePeriodDuration)
	defer nextStatusCancel()
	for {
		if err := nextStatusCtx.Err(); err != nil {
			w.logger.Error("error waiting for next status report to controller", "err", err)
			break
		}

		if w.lastSuccessfulStatusTime().Sub(waitStatusStart) > 0 {
			break
		}

		time.Sleep(time.Second)
	}

	// Proceed with remainder of shutdown.
	w.logger.Debug("canceling base context and shutting down connection to controller")
	w.baseCancel()
	w.Resolver().UpdateState(resolver.State{Addresses: []resolver.Address{}})

	w.started.Store(false)
=======
	w.tickerWg.Wait()
>>>>>>> be8c3cb1
	if w.conf.Eventer != nil {
		if err := w.conf.Eventer.FlushNodes(context.Background()); err != nil {
			return fmt.Errorf("error flushing worker eventer nodes: %w", err)
		}
	}

	w.logger.Debug("shutdown successful")
	return nil
}

func (w *Worker) Resolver() *manual.Resolver {
	raw := w.controllerResolver.Load()
	if raw == nil {
		panic("nil resolver")
	}
	return raw.(*manual.Resolver)
}

func (w *Worker) ParseAndStoreTags(incoming map[string][]string) {
	if len(incoming) == 0 {
		w.tags.Store(map[string]*servers.TagValues{})
		return
	}
	tags := make(map[string]*servers.TagValues, len(incoming))
	for k, v := range incoming {
		tags[k] = &servers.TagValues{
			Values: append(make([]string, 0, len(v)), v...),
		}
	}
	w.tags.Store(tags)
	w.updateTags.Store(true)
}<|MERGE_RESOLUTION|>--- conflicted
+++ resolved
@@ -139,23 +139,19 @@
 		event.WriteSysEvent(context.TODO(), op, "already shut down, skipping")
 		return nil
 	}
-<<<<<<< HEAD
 
 	// Stop listeners first to prevent new connections to the
 	// controller.
 	w.logger.Debug("beginning shutdown")
-=======
 	defer w.started.Store(false)
 	w.Resolver().UpdateState(resolver.State{Addresses: []resolver.Address{}})
 	w.baseCancel()
->>>>>>> be8c3cb1
 	if !skipListeners {
 		w.logger.Debug("stopping listeners")
 		if err := w.stopListeners(); err != nil {
 			return fmt.Errorf("error stopping worker listeners: %w", err)
 		}
 	}
-<<<<<<< HEAD
 
 	// Shut down all connections.
 	w.logger.Debug("shutting down all connections due to worker shutdown or reload")
@@ -187,9 +183,7 @@
 	w.Resolver().UpdateState(resolver.State{Addresses: []resolver.Address{}})
 
 	w.started.Store(false)
-=======
 	w.tickerWg.Wait()
->>>>>>> be8c3cb1
 	if w.conf.Eventer != nil {
 		if err := w.conf.Eventer.FlushNodes(context.Background()); err != nil {
 			return fmt.Errorf("error flushing worker eventer nodes: %w", err)
