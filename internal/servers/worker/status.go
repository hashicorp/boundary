package worker

import (
	"context"
	"errors"
	"math/rand"
	"time"

	pbs "github.com/hashicorp/boundary/internal/gen/controller/servers/services"
	"github.com/hashicorp/boundary/internal/observability/event"
	"github.com/hashicorp/boundary/internal/servers"
	"github.com/hashicorp/boundary/internal/types/resource"
	"google.golang.org/grpc/resolver"
)

// In the future we could make this configurable
const (
	statusInterval = 2 * time.Second
	statusTimeout  = 5 * time.Second
)

type LastStatusInformation struct {
	*pbs.StatusResponse
	StatusTime time.Time
}

func (w *Worker) startStatusTicking(cancelCtx context.Context) {
	const op = "worker.(Worker).startStatusTicking"
	go func() {
		r := rand.New(rand.NewSource(time.Now().UnixNano()))
		// This function exists to desynchronize calls to controllers from
		// workers so we aren't always getting status updates at the exact same
		// intervals, to ease the load on the DB.
		getRandomInterval := func() time.Duration {
			// 0 to 0.5 adjustment to the base
			f := r.Float64() / 2
			// Half a chance to be faster, not slower
			if r.Float32() > 0.5 {
				f = -1 * f
			}
			return statusInterval + time.Duration(f*float64(time.Second))
		}

		timer := time.NewTimer(0)
		for {
			select {
			case <-cancelCtx.Done():
				event.WriteSysEvent(cancelCtx, op, event.I{"msg": "status ticking shutting down"})
				return

			case <-timer.C:
				w.sendWorkerStatus(cancelCtx)
				timer.Reset(getRandomInterval())
			}
		}
	}()
}

// LastStatusSuccess reports the last time we sent a successful
// status request.
func (w *Worker) LastStatusSuccess() *LastStatusInformation {
	return w.lastStatusSuccess.Load().(*LastStatusInformation)
}

// WaitForNextSuccessfulStatusUpdate waits for the next successful status. It's
// used by testing (and in the future, shutdown) in place of a more opaque and
// possibly unnecessarily long sleep for things like initial controller
// check-in, etc.
//
// The timeout is aligned with the worker's status grace period. A nil error
// means the status was sent successfully.
func (w *Worker) WaitForNextSuccessfulStatusUpdate() error {
	const op = "worker.(Worker).WaitForNextSuccessfulStatusUpdate"
	waitStatusStart := time.Now()
	ctx, cancel := context.WithTimeout(w.baseContext, w.conf.StatusGracePeriodDuration)
	defer cancel()
	event.WriteSysEvent(ctx, op, event.I{"msg": "waiting for next status report to controller"})
	for {
		select {
		case <-time.After(time.Second):
			// pass

		case <-ctx.Done():
			event.WriteError(ctx, op, ctx.Err(), event.WithInfoMsg("error waiting for next status report to controller"))
			return ctx.Err()
		}

		if w.lastSuccessfulStatusTime().Sub(waitStatusStart) > 0 {
			break
		}
	}

	event.WriteSysEvent(ctx, op, event.I{"msg": "next worker status update sent successfully"})
	return nil
}

func (w *Worker) sendWorkerStatus(cancelCtx context.Context) {
	const op = "worker.(Worker).sendWorkerStatus"
	// First send info as-is. We'll perform cleanup duties after we
	// get cancel/job change info back.
	var activeJobs []*pbs.JobStatus

	// Range over known sessions and collect info
	w.sessionInfoMap.Range(func(key, value interface{}) bool {
		var jobInfo pbs.SessionJobInfo
		sessionId := key.(string)
		si := value.(*sessionInfo)
		si.RLock()
		status := si.status
		connections := make([]*pbs.Connection, 0, len(si.connInfoMap))
		for k, v := range si.connInfoMap {
			connections = append(connections, &pbs.Connection{
				ConnectionId: k,
				Status:       v.status,
			})
		}
		si.RUnlock()
		jobInfo.SessionId = sessionId
		activeJobs = append(activeJobs, &pbs.JobStatus{
			Job: &pbs.Job{
				Type: pbs.JOBTYPE_JOBTYPE_SESSION,
				JobInfo: &pbs.Job_SessionInfo{
					SessionInfo: &pbs.SessionJobInfo{
						SessionId:   sessionId,
						Status:      status,
						Connections: connections,
					},
				},
			},
		})
		return true
	})

	// Send status information
	client := w.controllerStatusConn.Load().(pbs.ServerCoordinationServiceClient)
	var tags map[string]*servers.TagValues
	// If we're not going to request a tag update, no reason to have these
	// marshaled on every status call.
	if w.updateTags.Load() {
		tags = w.tags.Load().(map[string]*servers.TagValues)
	}
	statusCtx, statusCancel := context.WithTimeout(cancelCtx, statusTimeout)
	defer statusCancel()
	result, err := client.Status(statusCtx, &pbs.StatusRequest{
		Jobs: activeJobs,
		Worker: &servers.Server{
			PrivateId:   w.conf.RawConfig.Worker.Name,
			Type:        resource.Worker.String(),
			Description: w.conf.RawConfig.Worker.Description,
			Address:     w.conf.RawConfig.Worker.PublicAddr,
			Tags:        tags,
		},
		UpdateTags: w.updateTags.Load(),
	})
	if err != nil {
		event.WriteError(statusCtx, op, err, event.WithInfoMsg("error making status request to controller"))
		// Check for last successful status. Ignore nil last status, this probably
		// means that we've never connected to a controller, and as such probably
		// don't have any sessions to worry about anyway.
		//
		// If a length of time has passed since we've been able to communicate, we
		// want to start terminating all sessions as a "break glass" kind of
		// scenario, as there will be no way we can really tell if these
		// connections should continue to exist.

		if isPastGrace, lastStatusTime, gracePeriod := w.isPastGrace(); isPastGrace {
			event.WriteError(statusCtx, op,
				errors.New("status error grace period has expired, canceling all sessions on worker"),
				event.WithInfo(event.I{
					"last_status_time": lastStatusTime.String(),
					"grace_period":     gracePeriod,
				}),
			)

			// Run a "cleanup" for all sessions that will not be caught by
			// our standard cleanup routine.
			w.cleanupConnections(cancelCtx, true)
		}
	} else {
		event.WriteSysEvent(statusCtx, op, event.I{"msg": "successfully sent status to controller"})
		w.updateTags.Store(false)
		addrs := make([]resolver.Address, 0, len(result.Controllers))
		strAddrs := make([]string, 0, len(result.Controllers))
		for _, v := range result.Controllers {
			addrs = append(addrs, resolver.Address{Addr: v.Address})
			strAddrs = append(strAddrs, v.Address)
		}
		event.WriteSysEvent(statusCtx, op, event.I{"msg": "found controllers", "addresses": strAddrs})
		switch len(strAddrs) {
		case 0:
			event.WriteError(statusCtx, op, errors.New("got no controller addresses from controller; possibly prior to first status save, not persisting"))
		default:
			w.Resolver().UpdateState(resolver.State{Addresses: addrs})
		}
		w.lastStatusSuccess.Store(&LastStatusInformation{StatusResponse: result, StatusTime: time.Now()})

		for _, request := range result.GetJobsRequests() {
			event.WriteSysEvent(statusCtx, op, event.I{"msg": "got job request from controller", "request": request})
			switch request.GetRequestType() {
			case pbs.CHANGETYPE_CHANGETYPE_UPDATE_STATE:
				switch request.GetJob().GetType() {
				case pbs.JOBTYPE_JOBTYPE_SESSION:
					sessInfo := request.GetJob().GetSessionInfo()
					sessionId := sessInfo.GetSessionId()
					siRaw, ok := w.sessionInfoMap.Load(sessionId)
					if !ok {
						event.WriteError(statusCtx, op, errors.New("session change requested but could not find local information for it"), event.WithInfo(event.I{"session_id": sessionId}))
						continue
					}
					si := siRaw.(*sessionInfo)
					si.Lock()
					si.status = sessInfo.GetStatus()
					// Update connection state if there are any connections in
					// the request.
					for _, conn := range sessInfo.GetConnections() {
						connId := conn.GetConnectionId()
						connInfo, ok := si.connInfoMap[connId]
						if !ok {
							event.WriteError(statusCtx, op, errors.New("connection change requested but could not find local information for it"), event.WithInfo(event.I{"connection_id": connId}))
							continue
						}

						connInfo.status = conn.GetStatus()
					}

					si.Unlock()
				}
			}
		}
	}

	// Standard cleanup: Run through current jobs. Cancel connections
	// for any canceling session or any session that is expired.
	w.cleanupConnections(cancelCtx, false)
}

// cleanupConnections walks all sessions and shuts down connections.
// Additionally, sessions without connections are cleaned up from the
// local worker's state.
//
// Use ignoreSessionState to ignore the state checks, this closes all
// connections, regardless of whether or not the session is still
// active.
func (w *Worker) cleanupConnections(cancelCtx context.Context, ignoreSessionState bool) {
	closeInfo := make(map[string]string)
	cleanSessionIds := make([]string, 0)
	w.sessionInfoMap.Range(func(key, value interface{}) bool {
		si := value.(*sessionInfo)
		si.Lock()
		defer si.Unlock()
		switch {
		case ignoreSessionState,
			si.status == pbs.SESSIONSTATUS_SESSIONSTATUS_CANCELING,
			si.status == pbs.SESSIONSTATUS_SESSIONSTATUS_TERMINATED,
			time.Until(si.lookupSessionResponse.Expiration.AsTime()) < 0:
			// Cancel connections without regard to individual connection
			// state.
			closedIds := w.cancelConnections(si.connInfoMap, true)
			for _, connId := range closedIds {
				closeInfo[connId] = si.id
				w.logger.Info("terminated connection due to cancellation or expiration", "session_id", si.id, "connection_id", connId)
			}

			// closeTime is marked by closeConnections iff the
			// status is returned for that connection as closed. If
			// the session is no longer valid and all connections
			// are marked closed, clean up the session.
			if len(closedIds) == 0 {
				cleanSessionIds = append(cleanSessionIds, si.id)
			}

		default:
			// Cancel connections *with* regard to individual connection
			// state (ie: only ones that the controller has requested be
			// terminated).
			closedIds := w.cancelConnections(si.connInfoMap, false)
			for _, connId := range closedIds {
				closeInfo[connId] = si.id
				w.logger.Info("terminated connection due to cancellation or expiration", "session_id", si.id, "connection_id", connId)
			}
		}

		return true
	})

	// Note that we won't clean these from the info map until the
	// next time we run this function
	if len(closeInfo) > 0 {
		// Call out to a helper to send the connection close requests to the
		// controller, and set the close time. This functionality is shared with
		// post-close functionality in the proxy handler.
		w.closeConnections(cancelCtx, closeInfo)
	}

	// Forget sessions where the session is expired/canceled and all
	// connections are canceled and marked closed
	for _, v := range cleanSessionIds {
		w.sessionInfoMap.Delete(v)
	}
}

// cancelConnections is run by cleanupConnections to iterate over a
// session's connInfoMap and close connections based on the
// connection's state (or regardless if ignoreConnectionState is
// set).
//
// The returned map and slice are the maps of connection -> session,
// and sessions to completely remove from local state, respectively.
func (w *Worker) cancelConnections(connInfoMap map[string]*connInfo, ignoreConnectionState bool) []string {
	var closedIds []string
	for k, v := range connInfoMap {
		if v.closeTime.IsZero() {
			if !ignoreConnectionState && v.status != pbs.CONNECTIONSTATUS_CONNECTIONSTATUS_CLOSED {
				continue
			}

			v.connCancel()
			closedIds = append(closedIds, k)
		}
	}

	return closedIds
}

<<<<<<< HEAD
func (w *Worker) logClose(sessionId, connId string) {
	const op = "worker.(Worker).logClose"
	event.WriteSysEvent(context.TODO(), op, event.I{"msg": "terminated connection due to cancellation or expiration", "session_id": sessionId, "connection_id": connId})
}

=======
>>>>>>> 1ebb8efa
func (w *Worker) lastSuccessfulStatusTime() time.Time {
	lastStatus := w.LastStatusSuccess()
	if lastStatus == nil {
		return w.workerStartTime
	}

	return lastStatus.StatusTime
}

func (w *Worker) isPastGrace() (bool, time.Time, time.Duration) {
	t := w.lastSuccessfulStatusTime()
	u := w.conf.StatusGracePeriodDuration
	v := time.Since(t)
	return v > u, t, u
}<|MERGE_RESOLUTION|>--- conflicted
+++ resolved
@@ -322,14 +322,6 @@
 	return closedIds
 }
 
-<<<<<<< HEAD
-func (w *Worker) logClose(sessionId, connId string) {
-	const op = "worker.(Worker).logClose"
-	event.WriteSysEvent(context.TODO(), op, event.I{"msg": "terminated connection due to cancellation or expiration", "session_id": sessionId, "connection_id": connId})
-}
-
-=======
->>>>>>> 1ebb8efa
 func (w *Worker) lastSuccessfulStatusTime() time.Time {
 	lastStatus := w.LastStatusSuccess()
 	if lastStatus == nil {
