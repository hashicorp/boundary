--- conflicted
+++ resolved
@@ -70,18 +70,14 @@
 	if err := services.RegisterHostServiceHandlerServer(ctx, mux, &hosts.Service{}); err != nil {
 		return nil, fmt.Errorf("failed to register host service handler: %w", err)
 	}
-<<<<<<< HEAD
 	auths, err := authenticate.NewService(c.IamRepoFn, c.AuthTokenRepoFn, c.conf.DefaultAuthAccountId)
 	if err != nil {
-		return nil, fmt.Errorf("failed to create organization handler service: %w", err)
+		return nil, fmt.Errorf("failed to create authentication handler service: %w", err)
 	}
 	if err := services.RegisterAuthenticationServiceHandlerServer(ctx, mux, auths); err != nil {
 		return nil, fmt.Errorf("failed to register authenticate service handler: %w", err)
 	}
-	os, err := organizations.NewService(c.IamRepoFn)
-=======
 	os, err := orgs.NewService(c.IamRepoFn)
->>>>>>> acce195d
 	if err != nil {
 		return nil, fmt.Errorf("failed to create org handler service: %w", err)
 	}
