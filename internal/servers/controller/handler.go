--- conflicted
+++ resolved
@@ -70,7 +70,6 @@
 	if err := services.RegisterAuthenticationServiceHandlerServer(ctx, mux, auths); err != nil {
 		return nil, fmt.Errorf("failed to register authenticate service handler: %w", err)
 	}
-<<<<<<< HEAD
 	authtoks, err := authtokens.NewService(c.AuthTokenRepoFn)
 	if err != nil {
 		return nil, fmt.Errorf("failed to create auth token handler service: %w", err)
@@ -78,17 +77,7 @@
 	if err := services.RegisterAuthTokenServiceHandlerServer(ctx, mux, authtoks); err != nil {
 		return nil, fmt.Errorf("failed to register auth token service handler: %w", err)
 	}
-	os, err := orgs.NewService(c.IamRepoFn)
-	if err != nil {
-		return nil, fmt.Errorf("failed to create org handler service: %w", err)
-	}
-	if err := services.RegisterOrgServiceHandlerServer(ctx, mux, os); err != nil {
-		return nil, fmt.Errorf("failed to register org service handler: %w", err)
-	}
-	ps, err := projects.NewService(c.IamRepoFn)
-=======
 	os, err := scopes.NewService(c.IamRepoFn)
->>>>>>> 078376da
 	if err != nil {
 		return nil, fmt.Errorf("failed to create scope handler service: %w", err)
 	}
