--- conflicted
+++ resolved
@@ -365,30 +365,9 @@
 			errorResp(err)
 			return
 		}
-<<<<<<< HEAD
-		jobId = "s_" + jobId
-		pubKey, privKey, err := session.DeriveED25519Key(wrapper, "u_1234567890", jobId)
-
-		template := &x509.Certificate{
-			ExtKeyUsage: []x509.ExtKeyUsage{
-				x509.ExtKeyUsageServerAuth,
-				x509.ExtKeyUsageClientAuth,
-			},
-			DNSNames:              []string{jobId},
-			KeyUsage:              x509.KeyUsageDigitalSignature | x509.KeyUsageKeyEncipherment | x509.KeyUsageKeyAgreement | x509.KeyUsageCertSign,
-			SerialNumber:          big.NewInt(mathrand.Int63()),
-			NotBefore:             time.Now().Add(-1 * time.Minute),
-			NotAfter:              time.Now().Add(5 * time.Minute),
-			BasicConstraintsValid: true,
-			IsCA:                  true,
-		}
-
-		certBytes, err := x509.CreateCertificate(rand.Reader, template, template, pubKey, privKey)
-=======
 		// TODO (jimlambrt 8/2020): this is quite correct.  We need to create a
 		// new session here (in the session repo) which would have a cert.
 		privKey, certBytes, err := session.TestCert(wrapper, "u_1234567890", jobId)
->>>>>>> 611288bd
 		if err != nil {
 			errorResp(err)
 			return
