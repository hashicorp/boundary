package controller

import (
	"context"
	"crypto/rand"
	"fmt"
	"sync"

	"github.com/hashicorp/boundary/internal/auth/oidc"
	"github.com/hashicorp/boundary/internal/auth/password"
	"github.com/hashicorp/boundary/internal/authtoken"
	"github.com/hashicorp/boundary/internal/cmd/config"
	"github.com/hashicorp/boundary/internal/credential/vault"
	"github.com/hashicorp/boundary/internal/db"
	pluginhost "github.com/hashicorp/boundary/internal/host/plugin"
	"github.com/hashicorp/boundary/internal/host/static"
	"github.com/hashicorp/boundary/internal/iam"
	"github.com/hashicorp/boundary/internal/kms"
	"github.com/hashicorp/boundary/internal/observability/event"
	"github.com/hashicorp/boundary/internal/plugin/host"
	hostplugin "github.com/hashicorp/boundary/internal/plugin/host"
	"github.com/hashicorp/boundary/internal/scheduler"
	"github.com/hashicorp/boundary/internal/scheduler/job"
	"github.com/hashicorp/boundary/internal/servers"
	"github.com/hashicorp/boundary/internal/servers/controller/common"
	"github.com/hashicorp/boundary/internal/session"
	"github.com/hashicorp/boundary/internal/target"
	host_plugin_assets "github.com/hashicorp/boundary/plugins/host"
	"github.com/hashicorp/boundary/sdk/pbs/plugin"
	external_host_plugins "github.com/hashicorp/boundary/sdk/plugins/host"
	"github.com/hashicorp/go-hclog"
	"github.com/hashicorp/go-secure-stdlib/mlock"
	"github.com/patrickmn/go-cache"
	ua "go.uber.org/atomic"
)

type Controller struct {
	conf   *Config
	logger hclog.Logger

	baseContext context.Context
	baseCancel  context.CancelFunc
	started     *ua.Bool

	tickerWg    sync.WaitGroup
	schedulerWg sync.WaitGroup

	workerAuthCache *cache.Cache

	// Used for testing and tracking worker health
	workerStatusUpdateTimes *sync.Map

	// Repo factory methods
	AuthTokenRepoFn       common.AuthTokenRepoFactory
	VaultCredentialRepoFn common.VaultCredentialRepoFactory
	IamRepoFn             common.IamRepoFactory
	OidcRepoFn            common.OidcAuthRepoFactory
	PasswordAuthRepoFn    common.PasswordAuthRepoFactory
	ServersRepoFn         common.ServersRepoFactory
	SessionRepoFn         common.SessionRepoFactory
	StaticHostRepoFn      common.StaticRepoFactory
	PluginHostRepoFn      common.PluginHostRepoFactory
	HostPluginRepoFn      common.HostPluginRepoFactory
	TargetRepoFn          common.TargetRepoFactory

	scheduler *scheduler.Scheduler

	kms *kms.Kms
}

func New(ctx context.Context, conf *Config) (*Controller, error) {
	c := &Controller{
		conf:                    conf,
		logger:                  conf.Logger.Named("controller"),
		started:                 ua.NewBool(false),
		workerStatusUpdateTimes: new(sync.Map),
	}

	c.started.Store(false)

	if conf.SecureRandomReader == nil {
		conf.SecureRandomReader = rand.Reader
	}

	var err error
	if conf.RawConfig.Controller == nil {
		conf.RawConfig.Controller = new(config.Controller)
	}

	if conf.RawConfig.Controller.Name, err = conf.RawConfig.Controller.InitNameIfEmpty(); err != nil {
		return nil, fmt.Errorf("error auto-generating controller name: %w", err)
	}

	if !conf.RawConfig.DisableMlock {
		// Ensure our memory usage is locked into physical RAM
		if err := mlock.LockMemory(); err != nil {
			return nil, fmt.Errorf(
				"Failed to lock memory: %v\n\n"+
					"This usually means that the mlock syscall is not available.\n"+
					"Boundary uses mlock to prevent memory from being swapped to\n"+
					"disk. This requires root privileges as well as a machine\n"+
					"that supports mlock. Please enable mlock on your system or\n"+
					"disable Boundary from using it. To disable Boundary from using it,\n"+
					"set the `disable_mlock` configuration option in your configuration\n"+
					"file.",
				err)
		}
	}

<<<<<<< HEAD
	azureSvcClient, azureCleanup, err := external_host_plugins.CreateHostPlugin(
		ctx,
		"azure",
		external_host_plugins.WithHostPluginsFilesystem("boundary-plugin-host-", host_plugin_assets.FileSystem()),
		external_host_plugins.WithLogger(hclog.NewNullLogger()))
	if err != nil {
		return nil, fmt.Errorf("error creating azure host plugin")
	}
	conf.ShutdownFuncs = append(conf.ShutdownFuncs, azureCleanup)

	if _, err := conf.CreateHostPlugin(ctx, "azure", azureSvcClient, hostplugin.WithDescription("Built-in Azure host plugin")); err != nil {
		return nil, fmt.Errorf("error registering azure host plugin: %w", err)
	}

	awsSvcClient, awsCleanup, err := external_host_plugins.CreateHostPlugin(
		ctx,
		"aws",
		external_host_plugins.WithHostPluginsFilesystem("boundary-plugin-host-", host_plugin_assets.FileSystem()),
		external_host_plugins.WithLogger(hclog.NewNullLogger()))
	if err != nil {
		return nil, fmt.Errorf("error creating aws host plugin")
	}
	conf.ShutdownFuncs = append(conf.ShutdownFuncs, awsCleanup)

	if _, err := conf.CreateHostPlugin(ctx, "aws", awsSvcClient, hostplugin.WithDescription("Built-in AWS host plugin")); err != nil {
		return nil, fmt.Errorf("error registering aws host plugin: %w", err)
=======
	if _, err := conf.CreateHostPlugin(ctx, "azure", pluginhost.NewWrappingPluginClient(&azureplg.AzurePlugin{}), hostplugin.WithDescription("Boundary provided host plugin for Azure.")); err != nil {
		return nil, fmt.Errorf("error creating azure host plugin: %w", err)
	}
	if _, err := conf.CreateHostPlugin(ctx, "aws", pluginhost.NewWrappingPluginClient(&awsplg.AwsPlugin{}), hostplugin.WithDescription("Boundary provided host plugin for AWS.")); err != nil {
		return nil, fmt.Errorf("error creating aws host plugin: %w", err)
>>>>>>> 70e65369
	}

	if conf.HostPlugins == nil {
		conf.HostPlugins = make(map[string]plugin.HostPluginServiceClient)
	}

	// Set up repo stuff
	dbase := db.New(c.conf.Database)
	kmsRepo, err := kms.NewRepository(dbase, dbase)
	if err != nil {
		return nil, fmt.Errorf("error creating kms repository: %w", err)
	}
	c.kms, err = kms.NewKms(kmsRepo)
	if err != nil {
		return nil, fmt.Errorf("error creating kms cache: %w", err)
	}
	if err := c.kms.AddExternalWrappers(
		kms.WithRootWrapper(c.conf.RootKms),
		kms.WithWorkerAuthWrapper(c.conf.WorkerAuthKms),
		kms.WithRecoveryWrapper(c.conf.RecoveryKms),
	); err != nil {
		return nil, fmt.Errorf("error adding config keys to kms: %w", err)
	}
	jobRepoFn := func() (*job.Repository, error) {
		return job.NewRepository(dbase, dbase, c.kms)
	}
	// TODO: the RunJobsLimit is temporary until a better fix gets in. This
	// currently caps the scheduler at running 10 jobs per interval.
	c.scheduler, err = scheduler.New(c.conf.RawConfig.Controller.Name, jobRepoFn, scheduler.WithRunJobsLimit(10))
	if err != nil {
		return nil, fmt.Errorf("error creating new scheduler: %w", err)
	}
	c.IamRepoFn = func() (*iam.Repository, error) {
		return iam.NewRepository(dbase, dbase, c.kms, iam.WithRandomReader(c.conf.SecureRandomReader))
	}
	c.StaticHostRepoFn = func() (*static.Repository, error) {
		return static.NewRepository(dbase, dbase, c.kms)
	}
	c.PluginHostRepoFn = func() (*pluginhost.Repository, error) {
		return pluginhost.NewRepository(dbase, dbase, c.kms, c.conf.HostPlugins)
	}
	c.HostPluginRepoFn = func() (*host.Repository, error) {
		return host.NewRepository(dbase, dbase, c.kms)
	}
	c.AuthTokenRepoFn = func() (*authtoken.Repository, error) {
		return authtoken.NewRepository(dbase, dbase, c.kms,
			authtoken.WithTokenTimeToLiveDuration(c.conf.RawConfig.Controller.AuthTokenTimeToLiveDuration),
			authtoken.WithTokenTimeToStaleDuration(c.conf.RawConfig.Controller.AuthTokenTimeToStaleDuration))
	}
	c.VaultCredentialRepoFn = func() (*vault.Repository, error) {
		return vault.NewRepository(dbase, dbase, c.kms, c.scheduler)
	}
	c.ServersRepoFn = func() (*servers.Repository, error) {
		return servers.NewRepository(dbase, dbase, c.kms)
	}
	c.OidcRepoFn = func() (*oidc.Repository, error) {
		return oidc.NewRepository(ctx, dbase, dbase, c.kms)
	}
	c.PasswordAuthRepoFn = func() (*password.Repository, error) {
		return password.NewRepository(dbase, dbase, c.kms)
	}
	c.TargetRepoFn = func() (*target.Repository, error) {
		return target.NewRepository(dbase, dbase, c.kms)
	}
	c.SessionRepoFn = func() (*session.Repository, error) {
		return session.NewRepository(dbase, dbase, c.kms)
	}
	c.workerAuthCache = cache.New(0, 0)

	return c, nil
}

func (c *Controller) Start() error {
	const op = "controller.(Controller).Start"
	if c.started.Load() {
		event.WriteSysEvent(context.TODO(), op, "already started, skipping")
		return nil
	}
	c.baseContext, c.baseCancel = context.WithCancel(context.Background())
	if err := c.registerJobs(); err != nil {
		return fmt.Errorf("error registering jobs: %w", err)
	}
	if err := c.scheduler.Start(c.baseContext, &c.schedulerWg); err != nil {
		return fmt.Errorf("error starting scheduler: %w", err)
	}
	if err := c.startListeners(); err != nil {
		return fmt.Errorf("error starting controller listeners: %w", err)
	}

	c.tickerWg.Add(5)
	go func() {
		defer c.tickerWg.Done()
		c.startStatusTicking(c.baseContext)
	}()
	go func() {
		defer c.tickerWg.Done()
		c.startRecoveryNonceCleanupTicking(c.baseContext)
	}()
	go func() {
		defer c.tickerWg.Done()
		c.startTerminateCompletedSessionsTicking(c.baseContext)
	}()
	go func() {
		defer c.tickerWg.Done()
		c.startCloseExpiredPendingTokens(c.baseContext)
	}()
	go func() {
		defer c.tickerWg.Done()
		c.started.Store(true)
	}()

	return nil
}

func (c *Controller) registerJobs() error {
	rw := db.New(c.conf.Database)
	if err := vault.RegisterJobs(c.baseContext, c.scheduler, rw, rw, c.kms); err != nil {
		return err
	}

	if err := c.registerSessionCleanupJob(); err != nil {
		return err
	}

	return nil
}

// registerSessionCleanupJob is a helper method to abstract
// registering the session cleanup job specifically.
func (c *Controller) registerSessionCleanupJob() error {
	sessionCleanupJob, err := newSessionCleanupJob(c.SessionRepoFn, int(c.conf.StatusGracePeriodDuration.Seconds()))
	if err != nil {
		return fmt.Errorf("error creating session cleanup job: %w", err)
	}
	if err = c.scheduler.RegisterJob(c.baseContext, sessionCleanupJob); err != nil {
		return fmt.Errorf("error registering session cleanup job: %w", err)
	}

	return nil
}

func (c *Controller) Shutdown(serversOnly bool) error {
	const op = "controller.(Controller).Shutdown"
	if !c.started.Load() {
		event.WriteSysEvent(context.TODO(), op, "already shut down, skipping")
	}
	defer c.started.Store(false)
	c.baseCancel()
	if err := c.stopListeners(serversOnly); err != nil {
		return fmt.Errorf("error stopping controller listeners: %w", err)
	}
	c.schedulerWg.Wait()
	c.tickerWg.Wait()
	if c.conf.Eventer != nil {
		if err := c.conf.Eventer.FlushNodes(context.Background()); err != nil {
			return fmt.Errorf("error flushing controller eventer nodes: %w", err)
		}
	}
	return nil
}

// WorkerStatusUpdateTimes returns the map, which specifically is held in _this_
// controller, not the DB. It's used in tests to verify that a given controller
// is receiving updates from an expected set of workers, to test out balancing
// and auto reconnection.
func (c *Controller) WorkerStatusUpdateTimes() *sync.Map {
	return c.workerStatusUpdateTimes
}<|MERGE_RESOLUTION|>--- conflicted
+++ resolved
@@ -107,7 +107,6 @@
 		}
 	}
 
-<<<<<<< HEAD
 	azureSvcClient, azureCleanup, err := external_host_plugins.CreateHostPlugin(
 		ctx,
 		"azure",
@@ -117,7 +116,6 @@
 		return nil, fmt.Errorf("error creating azure host plugin")
 	}
 	conf.ShutdownFuncs = append(conf.ShutdownFuncs, azureCleanup)
-
 	if _, err := conf.CreateHostPlugin(ctx, "azure", azureSvcClient, hostplugin.WithDescription("Built-in Azure host plugin")); err != nil {
 		return nil, fmt.Errorf("error registering azure host plugin: %w", err)
 	}
@@ -131,16 +129,8 @@
 		return nil, fmt.Errorf("error creating aws host plugin")
 	}
 	conf.ShutdownFuncs = append(conf.ShutdownFuncs, awsCleanup)
-
 	if _, err := conf.CreateHostPlugin(ctx, "aws", awsSvcClient, hostplugin.WithDescription("Built-in AWS host plugin")); err != nil {
 		return nil, fmt.Errorf("error registering aws host plugin: %w", err)
-=======
-	if _, err := conf.CreateHostPlugin(ctx, "azure", pluginhost.NewWrappingPluginClient(&azureplg.AzurePlugin{}), hostplugin.WithDescription("Boundary provided host plugin for Azure.")); err != nil {
-		return nil, fmt.Errorf("error creating azure host plugin: %w", err)
-	}
-	if _, err := conf.CreateHostPlugin(ctx, "aws", pluginhost.NewWrappingPluginClient(&awsplg.AwsPlugin{}), hostplugin.WithDescription("Boundary provided host plugin for AWS.")); err != nil {
-		return nil, fmt.Errorf("error creating aws host plugin: %w", err)
->>>>>>> 70e65369
 	}
 
 	if conf.HostPlugins == nil {
