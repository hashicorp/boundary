--- conflicted
+++ resolved
@@ -66,10 +66,7 @@
 	c.AuthTokenRepoFn = func() (*authtoken.Repository, error) {
 		return authtoken.NewRepository(dbase, dbase, c.conf.ControllerKMS)
 	}
-<<<<<<< HEAD
-=======
 
->>>>>>> c44a4c47
 	return c, nil
 }
 
