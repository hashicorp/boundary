package controller

import (
	"context"
	"crypto/rand"
	"fmt"

	"github.com/hashicorp/go-hclog"
	"github.com/hashicorp/vault/sdk/helper/mlock"
	"github.com/hashicorp/watchtower/internal/auth/password"
	"github.com/hashicorp/watchtower/internal/authtoken"
	"github.com/hashicorp/watchtower/internal/db"
	"github.com/hashicorp/watchtower/internal/host/static"
	"github.com/hashicorp/watchtower/internal/iam"
	"github.com/hashicorp/watchtower/internal/servers"
	"github.com/hashicorp/watchtower/internal/servers/controller/common"
	"github.com/patrickmn/go-cache"
)

type Controller struct {
	conf   *Config
	logger hclog.Logger

	baseContext context.Context
	baseCancel  context.CancelFunc

	workerAuthCache *cache.Cache

	// Repo factory methods
	IamRepoFn        common.IamRepoFactory
	StaticHostRepoFn common.StaticRepoFactory
	AuthTokenRepoFn  common.AuthTokenRepoFactory
<<<<<<< HEAD
	ServersRepoFn    common.ServersRepoFactory

	clusterAddress string
=======

	PasswordAuthRepoFn common.PasswordAuthRepoFactory
>>>>>>> 7fefd5e2
}

func New(conf *Config) (*Controller, error) {
	c := &Controller{
		conf:   conf,
		logger: conf.Logger.Named("controller"),
	}

	if conf.SecureRandomReader == nil {
		conf.SecureRandomReader = rand.Reader
	}

	if !conf.RawConfig.DisableMlock {
		// Ensure our memory usage is locked into physical RAM
		if err := mlock.LockMemory(); err != nil {
			return nil, fmt.Errorf(
				"Failed to lock memory: %v\n\n"+
					"This usually means that the mlock syscall is not available.\n"+
					"Watchtower uses mlock to prevent memory from being swapped to\n"+
					"disk. This requires root privileges as well as a machine\n"+
					"that supports mlock. Please enable mlock on your system or\n"+
					"disable Watchtower from using it. To disable Watchtower from using it,\n"+
					"set the `disable_mlock` configuration option in your configuration\n"+
					"file.",
				err)
		}
	}

	c.baseContext, c.baseCancel = context.WithCancel(context.Background())

	// Set up repo stuff
	dbase := db.New(c.conf.Database)
	c.IamRepoFn = func() (*iam.Repository, error) {
		return iam.NewRepository(dbase, dbase, c.conf.ControllerKMS)
	}
	c.StaticHostRepoFn = func() (*static.Repository, error) {
		return static.NewRepository(dbase, dbase, c.conf.ControllerKMS)
	}
	c.AuthTokenRepoFn = func() (*authtoken.Repository, error) {
		return authtoken.NewRepository(dbase, dbase, c.conf.ControllerKMS)
	}
<<<<<<< HEAD
	c.ServersRepoFn = func() (*servers.Repository, error) {
		return servers.NewRepository(c.logger.Named("servers.repository"), dbase, dbase, c.conf.ControllerKMS)
	}

	c.workerAuthCache = cache.New(0, 0)
=======
	c.PasswordAuthRepoFn = func() (*password.Repository, error) {
		return password.NewRepository(dbase, dbase, c.conf.ControllerKMS)
	}
>>>>>>> 7fefd5e2

	return c, nil
}

func (c *Controller) Start() error {
	if err := c.startListeners(); err != nil {
		return fmt.Errorf("error starting controller listeners: %w", err)
	}
	c.startStatusTicking()
	return nil
}

func (c *Controller) Shutdown() error {
	c.baseCancel()
	if err := c.stopListeners(); err != nil {
		return fmt.Errorf("error stopping controller listeners: %w", err)
	}
	return nil
}<|MERGE_RESOLUTION|>--- conflicted
+++ resolved
@@ -27,17 +27,13 @@
 	workerAuthCache *cache.Cache
 
 	// Repo factory methods
-	IamRepoFn        common.IamRepoFactory
-	StaticHostRepoFn common.StaticRepoFactory
-	AuthTokenRepoFn  common.AuthTokenRepoFactory
-<<<<<<< HEAD
-	ServersRepoFn    common.ServersRepoFactory
+	IamRepoFn          common.IamRepoFactory
+	StaticHostRepoFn   common.StaticRepoFactory
+	AuthTokenRepoFn    common.AuthTokenRepoFactory
+	ServersRepoFn      common.ServersRepoFactory
+	PasswordAuthRepoFn common.PasswordAuthRepoFactory
 
 	clusterAddress string
-=======
-
-	PasswordAuthRepoFn common.PasswordAuthRepoFactory
->>>>>>> 7fefd5e2
 }
 
 func New(conf *Config) (*Controller, error) {
@@ -79,17 +75,14 @@
 	c.AuthTokenRepoFn = func() (*authtoken.Repository, error) {
 		return authtoken.NewRepository(dbase, dbase, c.conf.ControllerKMS)
 	}
-<<<<<<< HEAD
 	c.ServersRepoFn = func() (*servers.Repository, error) {
 		return servers.NewRepository(c.logger.Named("servers.repository"), dbase, dbase, c.conf.ControllerKMS)
 	}
-
-	c.workerAuthCache = cache.New(0, 0)
-=======
 	c.PasswordAuthRepoFn = func() (*password.Repository, error) {
 		return password.NewRepository(dbase, dbase, c.conf.ControllerKMS)
 	}
->>>>>>> 7fefd5e2
+
+	c.workerAuthCache = cache.New(0, 0)
 
 	return c, nil
 }
