package controller

import (
	"context"
	"encoding/json"
	"fmt"
	"io/ioutil"
	"net/http"
	"net/http/httptest"
	"strings"
	"testing"

	"github.com/grpc-ecosystem/grpc-gateway/runtime"
	"github.com/hashicorp/watchtower/internal/gen/controller/api/services"
	"github.com/stretchr/testify/assert"
	"github.com/stretchr/testify/require"
)

func TestGrpcGatewayRouting(t *testing.T) {
	ctx := context.Background()
	// The unimplemented result indicates the grpc routing is happening successfully otherwise it would return NotFound.
	routed := http.StatusNotImplemented
	unrouted := http.StatusNotFound

	cases := []struct {
		name           string
		setup          func(mux *runtime.ServeMux)
		url            string
		expectedResult int
	}{
		{
			name: "users",
			setup: func(mux *runtime.ServeMux) {
				require.NoError(t, services.RegisterUserServiceHandlerServer(ctx, mux, &services.UnimplementedUserServiceServer{}))
			},
			url:            "v1/scopes/someid/users",
			expectedResult: routed,
		},
		{
			name: "roles",
			setup: func(mux *runtime.ServeMux) {
				require.NoError(t, services.RegisterRoleServiceHandlerServer(ctx, mux, &services.UnimplementedRoleServiceServer{}))
			},
			url:            "v1/scopes/someid/roles",
			expectedResult: routed,
		},
		{
			name: "groups",
			setup: func(mux *runtime.ServeMux) {
				require.NoError(t, services.RegisterGroupServiceHandlerServer(ctx, mux, &services.UnimplementedGroupServiceServer{}))
			},
			url:            "v1/scopes/someid/groups",
			expectedResult: routed,
		},
		{
			name:           "not routed",
			setup:          func(mux *runtime.ServeMux) {},
			url:            "v1/nothing",
			expectedResult: unrouted,
		},
	}

	for _, tc := range cases {
		t.Run(tc.name, func(t *testing.T) {
			mux := runtime.NewServeMux()
			tc.setup(mux)

			// List request
			req := httptest.NewRequest("GET", fmt.Sprintf("http://localhost/%s", tc.url), nil)
			resp := httptest.NewRecorder()
			mux.ServeHTTP(resp, req)
			assert.Equal(t, tc.expectedResult, resp.Result().StatusCode, "Got response %v", resp)

			// Create request
			req = httptest.NewRequest("POST", fmt.Sprintf("http://localhost/%s", tc.url), nil)
			resp = httptest.NewRecorder()
			mux.ServeHTTP(resp, req)
			assert.Equal(t, tc.expectedResult, resp.Result().StatusCode, "Got response %v", resp)

			// Get request
			req = httptest.NewRequest("GET", fmt.Sprintf("http://localhost/%s/somemadeupid", tc.url), nil)
			resp = httptest.NewRecorder()
			mux.ServeHTTP(resp, req)
			assert.Equal(t, tc.expectedResult, resp.Result().StatusCode, "Got response %v", resp)

			// Update request
			req = httptest.NewRequest("PATCH", fmt.Sprintf("http://localhost/%s/somemadeupid", tc.url), nil)
			resp = httptest.NewRecorder()
			mux.ServeHTTP(resp, req)
			assert.Equal(t, tc.expectedResult, resp.Result().StatusCode, "Got response %v", resp)

			// Delete request
			req = httptest.NewRequest("DELETE", fmt.Sprintf("http://localhost/%s/somemadeupid", tc.url), nil)
			resp = httptest.NewRecorder()
			mux.ServeHTTP(resp, req)
			assert.Equal(t, tc.expectedResult, resp.Result().StatusCode, "Got response %v", resp)
		})
	}
}

func TestAuthenticationHandler(t *testing.T) {
	c := NewTestController(t, &TestControllerOpts{DefaultOrgId: "o_1234567890"})
	defer c.Shutdown()

	resp, err := http.Post(fmt.Sprintf("%s/v1/scopes/o_1234567890/auth-methods/am_1234567890:authenticate", c.ApiAddrs()[0]), "application/json",
		strings.NewReader(`{"token_type": null, "credentials": {"name":"test", "password": "test"}}`))
	require.NoError(t, err)
	assert.Equal(t, http.StatusOK, resp.StatusCode, "Got response: %v", resp)

	b, err := ioutil.ReadAll(resp.Body)
	require.NoError(t, err)
	body := make(map[string]interface{})
	require.NoError(t, json.Unmarshal(b, &body))

	require.Contains(t, body, "id")
	require.Contains(t, body, "token")
	pubId, tok := body["id"].(string), body["token"].(string)
	assert.NotEmpty(t, pubId)
	assert.NotEmpty(t, tok)
	assert.Truef(t, strings.HasPrefix(tok, pubId), "Token: %q, Id: %q", tok, pubId)
}

func TestGrpcGatewayRouting_CustomActions(t *testing.T) {
	ctx := context.Background()
	// The unimplemented result indicates the grpc routing is happening successfully otherwise it would return NotFound.
	routed := http.StatusNotImplemented

	cases := []struct {
		name     string
		setup    func(mux *runtime.ServeMux)
		verbUrls map[string][]string
	}{
		{
			name: "roles",
			setup: func(mux *runtime.ServeMux) {
				require.NoError(t, services.RegisterRoleServiceHandlerServer(ctx, mux, &services.UnimplementedRoleServiceServer{}))
			},
<<<<<<< HEAD
			verbUrls: map[string][]string{
				"POST": {
					"v1/orgs/someid/roles/r_anotherid:add-principals",
					"v1/orgs/someid/roles/r_anotherid:set-principals",
					"v1/orgs/someid/roles/r_anotherid:remove-principals",
					"v1/orgs/someid/projects/p_something/roles/r_anotherid:add-principals",
					"v1/orgs/someid/projects/p_something/roles/r_anotherid:set-principals",
					"v1/orgs/someid/projects/p_something/roles/r_anotherid:remove-principals",
					"v1/orgs/someid/roles/r_anotherid:add-grants",
					"v1/orgs/someid/roles/r_anotherid:set-grants",
					"v1/orgs/someid/roles/r_anotherid:remove-grants",
					"v1/orgs/someid/projects/p_something/roles/r_anotherid:add-grants",
					"v1/orgs/someid/projects/p_something/roles/r_anotherid:set-grants",
					"v1/orgs/someid/projects/p_something/roles/r_anotherid:remove-grants",
				},
			},
		},
		{
			name: "auth-tokens",
			setup: func(mux *runtime.ServeMux) {
				require.NoError(t, services.RegisterAuthTokenServiceHandlerServer(ctx, mux, &services.UnimplementedAuthTokenServiceServer{}))
			},
			verbUrls: map[string][]string{
				"GET": {
					"v1/orgs/someid/auth-tokens",
					"v1/orgs/someid/auth-tokens/someid",
				},
				"DELETE": {
					"v1/orgs/someid/auth-tokens/someid",
				},
=======
			post_urls: []string{
				"v1/scopes/someid/roles/r_anotherid:add-principals",
				"v1/scopes/someid/roles/r_anotherid:set-principals",
				"v1/scopes/someid/roles/r_anotherid:remove-principals",
				"v1/scopes/someid/roles/r_anotherid:add-principals",
				"v1/scopes/someid/roles/r_anotherid:set-principals",
				"v1/scopes/someid/roles/r_anotherid:remove-principals",
				"v1/scopes/someid/roles/r_anotherid:add-grants",
				"v1/scopes/someid/roles/r_anotherid:set-grants",
				"v1/scopes/someid/roles/r_anotherid:remove-grants",
				"v1/scopes/someid/roles/r_anotherid:add-grants",
				"v1/scopes/someid/roles/r_anotherid:set-grants",
				"v1/scopes/someid/roles/r_anotherid:remove-grants",
>>>>>>> 078376da
			},
		},
	}

	for _, tc := range cases {
		for verb, urls := range tc.verbUrls {
			for _, url := range urls {
				t.Run(fmt.Sprintf("%s_%s_%s", tc.name, verb, url), func(t *testing.T) {
					mux := runtime.NewServeMux()
					tc.setup(mux)

					req := httptest.NewRequest(verb, fmt.Sprintf("http://localhost/%s", url), nil)
					resp := httptest.NewRecorder()
					mux.ServeHTTP(resp, req)
					assert.Equalf(t, routed, resp.Result().StatusCode, "Req: %s response %v", req.RequestURI, resp)
				})
			}
		}
	}
}<|MERGE_RESOLUTION|>--- conflicted
+++ resolved
@@ -135,21 +135,20 @@
 			setup: func(mux *runtime.ServeMux) {
 				require.NoError(t, services.RegisterRoleServiceHandlerServer(ctx, mux, &services.UnimplementedRoleServiceServer{}))
 			},
-<<<<<<< HEAD
 			verbUrls: map[string][]string{
 				"POST": {
-					"v1/orgs/someid/roles/r_anotherid:add-principals",
-					"v1/orgs/someid/roles/r_anotherid:set-principals",
-					"v1/orgs/someid/roles/r_anotherid:remove-principals",
-					"v1/orgs/someid/projects/p_something/roles/r_anotherid:add-principals",
-					"v1/orgs/someid/projects/p_something/roles/r_anotherid:set-principals",
-					"v1/orgs/someid/projects/p_something/roles/r_anotherid:remove-principals",
-					"v1/orgs/someid/roles/r_anotherid:add-grants",
-					"v1/orgs/someid/roles/r_anotherid:set-grants",
-					"v1/orgs/someid/roles/r_anotherid:remove-grants",
-					"v1/orgs/someid/projects/p_something/roles/r_anotherid:add-grants",
-					"v1/orgs/someid/projects/p_something/roles/r_anotherid:set-grants",
-					"v1/orgs/someid/projects/p_something/roles/r_anotherid:remove-grants",
+					"v1/scopes/someid/roles/r_anotherid:add-principals",
+					"v1/scopes/someid/roles/r_anotherid:set-principals",
+					"v1/scopes/someid/roles/r_anotherid:remove-principals",
+					"v1/scopes/someid/roles/r_anotherid:add-principals",
+					"v1/scopes/someid/roles/r_anotherid:set-principals",
+					"v1/scopes/someid/roles/r_anotherid:remove-principals",
+					"v1/scopes/someid/roles/r_anotherid:add-grants",
+					"v1/scopes/someid/roles/r_anotherid:set-grants",
+					"v1/scopes/someid/roles/r_anotherid:remove-grants",
+					"v1/scopes/someid/roles/r_anotherid:add-grants",
+					"v1/scopes/someid/roles/r_anotherid:set-grants",
+					"v1/scopes/someid/roles/r_anotherid:remove-grants",
 				},
 			},
 		},
@@ -166,21 +165,6 @@
 				"DELETE": {
 					"v1/orgs/someid/auth-tokens/someid",
 				},
-=======
-			post_urls: []string{
-				"v1/scopes/someid/roles/r_anotherid:add-principals",
-				"v1/scopes/someid/roles/r_anotherid:set-principals",
-				"v1/scopes/someid/roles/r_anotherid:remove-principals",
-				"v1/scopes/someid/roles/r_anotherid:add-principals",
-				"v1/scopes/someid/roles/r_anotherid:set-principals",
-				"v1/scopes/someid/roles/r_anotherid:remove-principals",
-				"v1/scopes/someid/roles/r_anotherid:add-grants",
-				"v1/scopes/someid/roles/r_anotherid:set-grants",
-				"v1/scopes/someid/roles/r_anotherid:remove-grants",
-				"v1/scopes/someid/roles/r_anotherid:add-grants",
-				"v1/scopes/someid/roles/r_anotherid:set-grants",
-				"v1/scopes/someid/roles/r_anotherid:remove-grants",
->>>>>>> 078376da
 			},
 		},
 	}
