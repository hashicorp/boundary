package controller

import (
	"bytes"
	"encoding/json"
	"fmt"
	"io/ioutil"
	"net/http"
	"strings"
	"testing"

	"github.com/hashicorp/boundary/internal/servers/controller/handlers"
	"github.com/hashicorp/boundary/internal/types/scope"
	"github.com/stretchr/testify/assert"
	"github.com/stretchr/testify/require"
)

func TestAuthenticationHandler(t *testing.T) {
	c := NewTestController(t, &TestControllerOpts{
		DisableAuthorizationFailures: true,
		DefaultLoginName:             "admin",
		DefaultPassword:              "password123",
	})
	defer c.Shutdown()

	request := map[string]interface{}{
		"credentials": map[string]interface{}{
			"login_name": "admin",
			"password":   "password123",
		},
	}
	// No token_type defined means "token" type
	b, err := json.Marshal(request)
	require.NoError(t, err)

	resp, err := http.Post(fmt.Sprintf("%s/v1/scopes/%s/auth-methods/ampw_1234567890:authenticate", c.ApiAddrs()[0],
		scope.Global.String()), "application/json", bytes.NewReader(b))

	require.NoError(t, err)
	assert.Equal(t, http.StatusOK, resp.StatusCode, "Got response: %v", resp)

	b, err = ioutil.ReadAll(resp.Body)
	require.NoError(t, err)
	body := make(map[string]interface{})
	require.NoError(t, json.Unmarshal(b, &body))

	require.Contains(t, body, "id")
	require.Contains(t, body, "token")
	pubId, tok := body["id"].(string), body["token"].(string)
	assert.NotEmpty(t, pubId)
	assert.NotEmpty(t, tok)
	assert.Truef(t, strings.HasPrefix(tok, pubId), "Token: %q, Id: %q", tok, pubId)

	// Set the token type to cookie and make sure the body does not contain the token anymore.
	request["token_type"] = "cookie"
	b, err = json.Marshal(request)
	resp, err = http.Post(fmt.Sprintf("%s/v1/scopes/%s/auth-methods/ampw_1234567890:authenticate", c.ApiAddrs()[0],
		scope.Global.String()), "application/json", bytes.NewReader(b))

	require.NoError(t, err)
	assert.Equal(t, http.StatusOK, resp.StatusCode, "Got response: %v", resp)

	b, err = ioutil.ReadAll(resp.Body)
	require.NoError(t, err)
	body = make(map[string]interface{})
	require.NoError(t, json.Unmarshal(b, &body))

	require.Contains(t, body, "id")
	require.Contains(t, body, "auth_method_id")
	require.Contains(t, body, "user_id")
	require.NotContains(t, body, "token")

	cookies := make(map[string]*http.Cookie)
	for _, c := range resp.Cookies() {
		cookies[c.Name] = c
	}
	require.Contains(t, cookies, handlers.HttpOnlyCookieName)
	require.Contains(t, cookies, handlers.JsVisibleCookieName)
	assert.NotEmpty(t, cookies[handlers.HttpOnlyCookieName].Value)
	assert.NotEmpty(t, cookies[handlers.JsVisibleCookieName].Value)
	assert.True(t, cookies[handlers.HttpOnlyCookieName].HttpOnly)
	assert.False(t, cookies[handlers.JsVisibleCookieName].HttpOnly)
	tok = cookies[handlers.JsVisibleCookieName].Value

	pubId = body["id"].(string)
	assert.NotEmpty(t, pubId)
	assert.Truef(t, strings.HasPrefix(tok, pubId), "Token: %q, Id: %q", tok, pubId)
}

func TestHandleImplementedPaths(t *testing.T) {
	c := NewTestController(t, &TestControllerOpts{
		DisableAuthorizationFailures: true,
	})
	defer c.Shutdown()

	for verb, paths := range map[string][]string{
		"GET": {
			"v1/scopes",
			"v1/scopes/someid",
			"v1/scopes/someid/auth-tokens",
			"v1/scopes/someid/auth-tokens/someid",
			"v1/scopes/someid/auth-methods",
			"v1/scopes/someid/auth-methods/someid",
			"v1/scopes/someid/auth-methods/someid/accounts",
			"v1/scopes/someid/auth-methods/someid/accounts/someid",
			"v1/scopes/someid/groups",
			"v1/scopes/someid/groups/someid",
			"v1/scopes/someid/host-catalogs",
			"v1/scopes/someid/host-catalogs/someid",
			"v1/scopes/someid/host-catalogs/someid/host-sets",
			"v1/scopes/someid/host-catalogs/someid/host-sets/someid",
			"v1/scopes/someid/host-catalogs/someid/hosts",
			"v1/scopes/someid/host-catalogs/someid/hosts/someid",
			"v1/scopes/someid/roles",
			"v1/scopes/someid/roles/someid",
			"v1/scopes/someid/targets",
			"v1/scopes/someid/targets/someid",
			"v1/scopes/someid/users",
			"v1/scopes/someid/users/someid",
			"v1/host-sets/someid",
		},
		"POST": {
			// Creation end points
			"v1/scopes",
			"v1/scopes/someid/groups",
			"v1/scopes/someid/roles",
			"v1/scopes/someid/users",
			"v1/scopes/someid/auth-methods",
			"v1/scopes/someid/auth-methods/someid/accounts",
			"v1/scopes/someid/host-catalogs",
			"v1/scopes/someid/host-catalogs/someid/host-sets",
			"v1/scopes/someid/host-catalogs/someid/hosts",
<<<<<<< HEAD
			"v1/scopes/someid/targets",
=======
			"v1/host-sets",
>>>>>>> 24ec9620

			// custom methods
			"v1/scopes/someid/auth-methods/someid:authenticate",
			"v1/scopes/someid/auth-methods/someid/accounts/someid:set-password",
			"v1/scopes/someid/auth-methods/someid/accounts/someid:change-password",
			"v1/scopes/someid/roles/someid:add-principals",
			"v1/scopes/someid/roles/someid:set-principals",
			"v1/scopes/someid/roles/someid:remove-principals",
			"v1/scopes/someid/roles/someid:add-grants",
			"v1/scopes/someid/roles/someid:set-grants",
			"v1/scopes/someid/roles/someid:remove-grants",
			"v1/scopes/someid/groups/someid:add-members",
			"v1/scopes/someid/groups/someid:set-members",
			"v1/scopes/someid/groups/someid:remove-members",
<<<<<<< HEAD
			"v1/scopes/someid/targets/someid:add-host-sets",
			"v1/scopes/someid/targets/someid:set-host-sets",
			"v1/scopes/someid/targets/someid:remove-host-sets",
=======
			"v1/host-sets/someid:add-hosts",
			"v1/host-sets/someid:set-hosts",
			"v1/host-sets/someid:remove-hosts",
>>>>>>> 24ec9620
		},
		"DELETE": {
			"v1/scopes/someid",
			"v1/scopes/someid/users/someid",
			"v1/scopes/someid/roles/someid",
			"v1/scopes/someid/groups/someid",
			"v1/scopes/someid/auth-tokens/someid",
			"v1/scopes/someid/auth-methods/someid",
			"v1/scopes/someid/auth-methods/someid/accounts/someid",
			"v1/scopes/someid/host-catalogs/someid",
			"v1/scopes/someid/host-catalogs/someid/host-sets/someid",
			"v1/scopes/someid/host-catalogs/someid/hosts/someid",
<<<<<<< HEAD
			"v1/scopes/someid/targets/someid",
=======
			"v1/host-sets/someid",
>>>>>>> 24ec9620
		},
		"PATCH": {
			"v1/scopes/someid",
			"v1/scopes/someid/users/someid",
			"v1/scopes/someid/roles/someid",
			"v1/scopes/someid/groups/someid",
			"v1/scopes/someid/auth-methods/someid",
			"v1/scopes/someid/host-catalogs/someid",
			"v1/scopes/someid/host-catalogs/someid/host-sets/someid",
			"v1/scopes/someid/host-catalogs/someid/hosts/someid",
<<<<<<< HEAD
			"v1/scopes/someid/targets/someid",
=======
			"v1/host-sets/someid",
>>>>>>> 24ec9620
		},
	} {
		for _, p := range paths {
			t.Run(fmt.Sprintf("%s/%s", verb, p), func(t *testing.T) {
				url := fmt.Sprintf("%s/%s", c.ApiAddrs()[0], p)
				req, err := http.NewRequest(verb, url, nil)
				require.NoError(t, err)
				resp, err := http.DefaultClient.Do(req)
				require.NoError(t, err)
				assert.NotEqualf(t, resp.StatusCode, http.StatusNotFound, "Got response %v, wanted not 404", resp.StatusCode)
			})
		}
	}
}<|MERGE_RESOLUTION|>--- conflicted
+++ resolved
@@ -130,11 +130,8 @@
 			"v1/scopes/someid/host-catalogs",
 			"v1/scopes/someid/host-catalogs/someid/host-sets",
 			"v1/scopes/someid/host-catalogs/someid/hosts",
-<<<<<<< HEAD
 			"v1/scopes/someid/targets",
-=======
 			"v1/host-sets",
->>>>>>> 24ec9620
 
 			// custom methods
 			"v1/scopes/someid/auth-methods/someid:authenticate",
@@ -149,15 +146,12 @@
 			"v1/scopes/someid/groups/someid:add-members",
 			"v1/scopes/someid/groups/someid:set-members",
 			"v1/scopes/someid/groups/someid:remove-members",
-<<<<<<< HEAD
 			"v1/scopes/someid/targets/someid:add-host-sets",
 			"v1/scopes/someid/targets/someid:set-host-sets",
 			"v1/scopes/someid/targets/someid:remove-host-sets",
-=======
 			"v1/host-sets/someid:add-hosts",
 			"v1/host-sets/someid:set-hosts",
 			"v1/host-sets/someid:remove-hosts",
->>>>>>> 24ec9620
 		},
 		"DELETE": {
 			"v1/scopes/someid",
@@ -170,11 +164,8 @@
 			"v1/scopes/someid/host-catalogs/someid",
 			"v1/scopes/someid/host-catalogs/someid/host-sets/someid",
 			"v1/scopes/someid/host-catalogs/someid/hosts/someid",
-<<<<<<< HEAD
 			"v1/scopes/someid/targets/someid",
-=======
 			"v1/host-sets/someid",
->>>>>>> 24ec9620
 		},
 		"PATCH": {
 			"v1/scopes/someid",
@@ -185,11 +176,8 @@
 			"v1/scopes/someid/host-catalogs/someid",
 			"v1/scopes/someid/host-catalogs/someid/host-sets/someid",
 			"v1/scopes/someid/host-catalogs/someid/hosts/someid",
-<<<<<<< HEAD
 			"v1/scopes/someid/targets/someid",
-=======
 			"v1/host-sets/someid",
->>>>>>> 24ec9620
 		},
 	} {
 		for _, p := range paths {
