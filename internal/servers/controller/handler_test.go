package controller

import (
	"encoding/json"
	"fmt"
	"io/ioutil"
	"net/http"
	"strings"
	"testing"

	"github.com/stretchr/testify/assert"
	"github.com/stretchr/testify/require"
)

func TestAuthenticationHandler(t *testing.T) {
	c := NewTestController(t, &TestControllerOpts{DefaultOrgId: "o_1234567890"})
	defer c.Shutdown()

	resp, err := http.Post(fmt.Sprintf("%s/v1/scopes/o_1234567890/auth-methods/am_1234567890:authenticate", c.ApiAddrs()[0]), "application/json",
		strings.NewReader(`{"token_type": null, "credentials": {"name":"test", "password": "test"}}`))
	require.NoError(t, err)
	assert.Equal(t, http.StatusOK, resp.StatusCode, "Got response: %v", resp)

	b, err := ioutil.ReadAll(resp.Body)
	require.NoError(t, err)
	body := make(map[string]interface{})
	require.NoError(t, json.Unmarshal(b, &body))

	require.Contains(t, body, "id")
	require.Contains(t, body, "token")
	pubId, tok := body["id"].(string), body["token"].(string)
	assert.NotEmpty(t, pubId)
	assert.NotEmpty(t, tok)
	assert.Truef(t, strings.HasPrefix(tok, pubId), "Token: %q, Id: %q", tok, pubId)
}

func TestHandleImplementedPaths(t *testing.T) {
	c := NewTestController(t, &TestControllerOpts{
		DisableAuthorizationFailures: true,
	})
	defer c.Shutdown()

<<<<<<< HEAD
	cases := []struct {
		name     string
		setup    func(mux *runtime.ServeMux)
		verbUrls map[string][]string
	}{
		{
			name: "roles",
			setup: func(mux *runtime.ServeMux) {
				require.NoError(t, services.RegisterRoleServiceHandlerServer(ctx, mux, &services.UnimplementedRoleServiceServer{}))
			},
			verbUrls: map[string][]string{
				"POST": {
					"v1/scopes/someid/roles/r_anotherid:add-principals",
					"v1/scopes/someid/roles/r_anotherid:set-principals",
					"v1/scopes/someid/roles/r_anotherid:remove-principals",
					"v1/scopes/someid/roles/r_anotherid:add-principals",
					"v1/scopes/someid/roles/r_anotherid:set-principals",
					"v1/scopes/someid/roles/r_anotherid:remove-principals",
					"v1/scopes/someid/roles/r_anotherid:add-grants",
					"v1/scopes/someid/roles/r_anotherid:set-grants",
					"v1/scopes/someid/roles/r_anotherid:remove-grants",
					"v1/scopes/someid/roles/r_anotherid:add-grants",
					"v1/scopes/someid/roles/r_anotherid:set-grants",
					"v1/scopes/someid/roles/r_anotherid:remove-grants",
				},
			},
		},
		{
			name: "auth-tokens",
			setup: func(mux *runtime.ServeMux) {
				require.NoError(t, services.RegisterAuthTokenServiceHandlerServer(ctx, mux, &services.UnimplementedAuthTokenServiceServer{}))
			},
			verbUrls: map[string][]string{
				"GET": {
					"v1/scopes/someid/auth-tokens",
					"v1/scopes/someid/auth-tokens/someid",
				},
				"DELETE": {
					"v1/scopes/someid/auth-tokens/someid",
				},
			},
		},
	}

	for _, tc := range cases {
		for verb, urls := range tc.verbUrls {
			for _, url := range urls {
				t.Run(fmt.Sprintf("%s_%s_%s", tc.name, verb, url), func(t *testing.T) {
					mux := runtime.NewServeMux()
					tc.setup(mux)

					req := httptest.NewRequest(verb, fmt.Sprintf("http://localhost/%s", url), nil)
					resp := httptest.NewRecorder()
					mux.ServeHTTP(resp, req)
					assert.Equalf(t, routed, resp.Result().StatusCode, "Req: %s response %v", req.RequestURI, resp)
				})
			}
=======
	for verb, paths := range map[string][]string{
		"GET": {
			"v1/scopes/someid",
			"v1/scopes/someid/users",
			"v1/scopes/someid/users/someid",
			"v1/scopes/someid/roles",
			"v1/scopes/someid/roles/someid",
			"v1/scopes/someid/groups",
			"v1/scopes/someid/groups/someid",
			"v1/scopes/someid/host-catalogs",
			"v1/scopes/someid/host-catalogs/someid",
		},
		"POST": {
			// Creation end points
			"v1/scopes",
			"v1/scopes/someid/users",
			"v1/scopes/someid/roles",
			"v1/scopes/someid/groups",

			// custom methods
			"v1/scopes/someid/roles/someid:add-principals",
			"v1/scopes/someid/roles/someid:set-principals",
			"v1/scopes/someid/roles/someid:remove-principals",
			"v1/scopes/someid/roles/someid:add-grants",
			"v1/scopes/someid/roles/someid:set-grants",
			"v1/scopes/someid/roles/someid:remove-grants",
			"v1/scopes/someid/groups/someid:add-members",
			"v1/scopes/someid/groups/someid:set-members",
			"v1/scopes/someid/groups/someid:remove-members",
		},
		"DELETE": {
			"v1/scopes/someid",
			"v1/scopes/someid/users/someid",
			"v1/scopes/someid/roles/someid",
			"v1/scopes/someid/groups/someid",
		},
		"PATCH": {
			"v1/scopes/someid",
			"v1/scopes/someid/users/someid",
			"v1/scopes/someid/roles/someid",
			"v1/scopes/someid/groups/someid",
		},
	} {
		for _, p := range paths {
			t.Run(fmt.Sprintf("%s/%s", verb, p), func(t *testing.T) {
				url := fmt.Sprintf("%s/%s", c.ApiAddrs()[0], p)
				req, err := http.NewRequest(verb, url, nil)
				require.NoError(t, err)
				resp, err := http.DefaultClient.Do(req)
				require.NoError(t, err)
				assert.NotEqualf(t, resp.StatusCode, http.StatusNotFound, "Got response %v, wanted not 404", resp.StatusCode)
			})
>>>>>>> 65dc095f
		}
	}
}<|MERGE_RESOLUTION|>--- conflicted
+++ resolved
@@ -40,65 +40,6 @@
 	})
 	defer c.Shutdown()
 
-<<<<<<< HEAD
-	cases := []struct {
-		name     string
-		setup    func(mux *runtime.ServeMux)
-		verbUrls map[string][]string
-	}{
-		{
-			name: "roles",
-			setup: func(mux *runtime.ServeMux) {
-				require.NoError(t, services.RegisterRoleServiceHandlerServer(ctx, mux, &services.UnimplementedRoleServiceServer{}))
-			},
-			verbUrls: map[string][]string{
-				"POST": {
-					"v1/scopes/someid/roles/r_anotherid:add-principals",
-					"v1/scopes/someid/roles/r_anotherid:set-principals",
-					"v1/scopes/someid/roles/r_anotherid:remove-principals",
-					"v1/scopes/someid/roles/r_anotherid:add-principals",
-					"v1/scopes/someid/roles/r_anotherid:set-principals",
-					"v1/scopes/someid/roles/r_anotherid:remove-principals",
-					"v1/scopes/someid/roles/r_anotherid:add-grants",
-					"v1/scopes/someid/roles/r_anotherid:set-grants",
-					"v1/scopes/someid/roles/r_anotherid:remove-grants",
-					"v1/scopes/someid/roles/r_anotherid:add-grants",
-					"v1/scopes/someid/roles/r_anotherid:set-grants",
-					"v1/scopes/someid/roles/r_anotherid:remove-grants",
-				},
-			},
-		},
-		{
-			name: "auth-tokens",
-			setup: func(mux *runtime.ServeMux) {
-				require.NoError(t, services.RegisterAuthTokenServiceHandlerServer(ctx, mux, &services.UnimplementedAuthTokenServiceServer{}))
-			},
-			verbUrls: map[string][]string{
-				"GET": {
-					"v1/scopes/someid/auth-tokens",
-					"v1/scopes/someid/auth-tokens/someid",
-				},
-				"DELETE": {
-					"v1/scopes/someid/auth-tokens/someid",
-				},
-			},
-		},
-	}
-
-	for _, tc := range cases {
-		for verb, urls := range tc.verbUrls {
-			for _, url := range urls {
-				t.Run(fmt.Sprintf("%s_%s_%s", tc.name, verb, url), func(t *testing.T) {
-					mux := runtime.NewServeMux()
-					tc.setup(mux)
-
-					req := httptest.NewRequest(verb, fmt.Sprintf("http://localhost/%s", url), nil)
-					resp := httptest.NewRecorder()
-					mux.ServeHTTP(resp, req)
-					assert.Equalf(t, routed, resp.Result().StatusCode, "Req: %s response %v", req.RequestURI, resp)
-				})
-			}
-=======
 	for verb, paths := range map[string][]string{
 		"GET": {
 			"v1/scopes/someid",
@@ -151,7 +92,6 @@
 				require.NoError(t, err)
 				assert.NotEqualf(t, resp.StatusCode, http.StatusNotFound, "Got response %v, wanted not 404", resp.StatusCode)
 			})
->>>>>>> 65dc095f
 		}
 	}
 }