--- conflicted
+++ resolved
@@ -906,9 +906,10 @@
 			assert.Empty(cmp.Diff(got, tc.res, protocmp.Transform()), "CreateAuthMethod(%q) got response %q, wanted %q", tc.req, got, tc.res)
 		})
 	}
-<<<<<<< HEAD
 }
 
+
+// TODO: remove everything under this.
 func TestUpdate_Password(t *testing.T) {
 	conn, _ := db.TestSetup(t, "postgres")
 	rw := db.New(conn)
@@ -2617,6 +2618,4 @@
 	assert.NotEmpty(aToken.GetId())
 	assert.NotEmpty(aToken.GetToken())
 	assert.True(strings.HasPrefix(aToken.GetToken(), aToken.GetId()))
-=======
->>>>>>> 78c2a59f
 }