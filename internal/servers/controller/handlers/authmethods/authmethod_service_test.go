--- conflicted
+++ resolved
@@ -383,13 +383,9 @@
 	pwam := password.TestAuthMethods(t, conn, o.GetPublicId(), 1)[0]
 
 	databaseWrapper, err := kmsCache.GetWrapper(context.Background(), o.GetPublicId(), kms.KeyPurposeDatabase)
-<<<<<<< HEAD
+	require.NoError(t, err)
 	oidcam := oidc.TestAuthMethod(t, conn, databaseWrapper, o.GetPublicId(), oidc.InactiveState, "alice_rp", "my-dogs-name",
 		oidc.WithIssuer(oidc.TestConvertToUrls(t, "https://alice.com")[0]), oidc.WithApiUrl(oidc.TestConvertToUrls(t, "https://api.com")[0]))
-=======
-	require.NoError(t, err)
-	oidcam := oidc.TestAuthMethod(t, conn, databaseWrapper, o.GetPublicId(), oidc.InactiveState, oidc.TestConvertToUrls(t, "https://alice.com")[0], "alice_rp", "my-dogs-name")
->>>>>>> 6e135696
 
 	s, err := authmethods.NewService(kmsCache, pwRepoFn, oidcRepoFn, iamRepoFn, atRepoFn)
 	require.NoError(t, err, "Error when getting new auth_method service.")
@@ -865,7 +861,6 @@
 				ScopeId: o.GetPublicId(),
 				Type:    auth.OidcSubtype.String(),
 				Attributes: &structpb.Struct{Fields: map[string]*structpb.Value{
-					"api_url_prefix": structpb.NewStringValue("https://api.com"),
 					"issuer":        structpb.NewStringValue("https://example2.discovery.url:4821"),
 					"client_id":     structpb.NewStringValue("someclientid"),
 					"client_secret": structpb.NewStringValue("secret"),
@@ -941,414 +936,10 @@
 			assert.Empty(cmp.Diff(got, tc.res, protocmp.Transform()), "CreateAuthMethod(%q) got response %q, wanted %q", tc.req, got, tc.res)
 		})
 	}
-<<<<<<< HEAD
 }
 
-func TestUpdate_Password(t *testing.T) {
-	conn, _ := db.TestSetup(t, "postgres")
-	rw := db.New(conn)
-	wrapper := db.TestWrapper(t)
-	kms := kms.TestKms(t, conn, wrapper)
-	iamRepoFn := func() (*iam.Repository, error) {
-		return iam.TestRepo(t, conn, wrapper), nil
-	}
-	oidcRepoFn := func() (*oidc.Repository, error) {
-		return oidc.NewRepository(rw, rw, kms)
-	}
-	pwRepoFn := func() (*password.Repository, error) {
-		return password.NewRepository(rw, rw, kms)
-	}
-	atRepoFn := func() (*authtoken.Repository, error) {
-		return authtoken.NewRepository(rw, rw, kms)
-	}
-	iamRepo := iam.TestRepo(t, conn, wrapper)
-
-	o, _ := iam.TestScopes(t, iamRepo)
-	tested, err := authmethods.NewService(kms, pwRepoFn, oidcRepoFn, iamRepoFn, atRepoFn)
-	require.NoError(t, err, "Error when getting new auth_method service.")
-
-	defaultScopeInfo := &scopepb.ScopeInfo{Id: o.GetPublicId(), Type: o.GetType(), ParentScopeId: scope.Global.String()}
-
-	freshAuthMethod := func() (*pb.AuthMethod, func()) {
-		am, err := tested.CreateAuthMethod(auth.DisabledAuthTestContext(iamRepoFn, o.GetPublicId()),
-			&pbs.CreateAuthMethodRequest{Item: &pb.AuthMethod{
-				ScopeId:     o.GetPublicId(),
-				Name:        wrapperspb.String("default"),
-				Description: wrapperspb.String("default"),
-				Type:        "password",
-			}})
-		require.NoError(t, err)
-
-		clean := func() {
-			_, err := tested.DeleteAuthMethod(auth.DisabledAuthTestContext(iamRepoFn, o.GetPublicId()),
-				&pbs.DeleteAuthMethodRequest{Id: am.GetItem().GetId()})
-			require.NoError(t, err)
-		}
-
-		return am.GetItem(), clean
-	}
-
-	cases := []struct {
-		name string
-		req  *pbs.UpdateAuthMethodRequest
-		res  *pbs.UpdateAuthMethodResponse
-		err  error
-	}{
-		{
-			name: "Update an Existing AuthMethod",
-			req: &pbs.UpdateAuthMethodRequest{
-				UpdateMask: &field_mask.FieldMask{
-					Paths: []string{"name", "description"},
-				},
-				Item: &pb.AuthMethod{
-					Name:        &wrapperspb.StringValue{Value: "new"},
-					Description: &wrapperspb.StringValue{Value: "desc"},
-					Type:        "password",
-				},
-			},
-			res: &pbs.UpdateAuthMethodResponse{
-				Item: &pb.AuthMethod{
-					ScopeId:     o.GetPublicId(),
-					Name:        &wrapperspb.StringValue{Value: "new"},
-					Description: &wrapperspb.StringValue{Value: "desc"},
-					Type:        "password",
-					Attributes: &structpb.Struct{Fields: map[string]*structpb.Value{
-						"min_password_length":   structpb.NewNumberValue(8),
-						"min_login_name_length": structpb.NewNumberValue(3),
-					}},
-					Scope:                       defaultScopeInfo,
-					AuthorizedActions:           pwAuthorizedActions,
-					AuthorizedCollectionActions: authorizedCollectionActions,
-				},
-			},
-		},
-		{
-			name: "Multiple Paths in single string",
-			req: &pbs.UpdateAuthMethodRequest{
-				UpdateMask: &field_mask.FieldMask{
-					Paths: []string{"name,description,type"},
-				},
-				Item: &pb.AuthMethod{
-					Name:        &wrapperspb.StringValue{Value: "new"},
-					Description: &wrapperspb.StringValue{Value: "desc"},
-					Type:        "password",
-				},
-			},
-			res: &pbs.UpdateAuthMethodResponse{
-				Item: &pb.AuthMethod{
-					ScopeId:     o.GetPublicId(),
-					Name:        &wrapperspb.StringValue{Value: "new"},
-					Description: &wrapperspb.StringValue{Value: "desc"},
-					Type:        "password",
-					Attributes: &structpb.Struct{Fields: map[string]*structpb.Value{
-						"min_password_length":   structpb.NewNumberValue(8),
-						"min_login_name_length": structpb.NewNumberValue(3),
-					}},
-					Scope:                       defaultScopeInfo,
-					AuthorizedActions:           pwAuthorizedActions,
-					AuthorizedCollectionActions: authorizedCollectionActions,
-				},
-			},
-		},
-		{
-			name: "No Update Mask",
-			req: &pbs.UpdateAuthMethodRequest{
-				Item: &pb.AuthMethod{
-					Name:        &wrapperspb.StringValue{Value: "updated name"},
-					Description: &wrapperspb.StringValue{Value: "updated desc"},
-				},
-			},
-			err: handlers.ApiErrorWithCode(codes.InvalidArgument),
-		},
-		{
-			name: "No Paths in Mask",
-			req: &pbs.UpdateAuthMethodRequest{
-				UpdateMask: &field_mask.FieldMask{Paths: []string{}},
-				Item: &pb.AuthMethod{
-					Name:        &wrapperspb.StringValue{Value: "updated name"},
-					Description: &wrapperspb.StringValue{Value: "updated desc"},
-				},
-			},
-			err: handlers.ApiErrorWithCode(codes.InvalidArgument),
-		},
-		{
-			name: "Only non-existant paths in Mask",
-			req: &pbs.UpdateAuthMethodRequest{
-				UpdateMask: &field_mask.FieldMask{Paths: []string{"nonexistant_field"}},
-				Item: &pb.AuthMethod{
-					Name:        &wrapperspb.StringValue{Value: "updated name"},
-					Description: &wrapperspb.StringValue{Value: "updated desc"},
-				},
-			},
-			err: handlers.ApiErrorWithCode(codes.InvalidArgument),
-		},
-		{
-			name: "Cant change type",
-			req: &pbs.UpdateAuthMethodRequest{
-				UpdateMask: &field_mask.FieldMask{Paths: []string{"name", "type"}},
-				Item: &pb.AuthMethod{
-					Name: &wrapperspb.StringValue{Value: "updated name"},
-					Type: "oidc",
-				},
-			},
-			err: handlers.ApiErrorWithCode(codes.InvalidArgument),
-		},
-		{
-			name: "Unset Name",
-			req: &pbs.UpdateAuthMethodRequest{
-				UpdateMask: &field_mask.FieldMask{
-					Paths: []string{"name"},
-				},
-				Item: &pb.AuthMethod{
-					Description: &wrapperspb.StringValue{Value: "ignored"},
-				},
-			},
-			res: &pbs.UpdateAuthMethodResponse{
-				Item: &pb.AuthMethod{
-					ScopeId:     o.GetPublicId(),
-					Description: &wrapperspb.StringValue{Value: "default"},
-					Type:        "password",
-					Attributes: &structpb.Struct{Fields: map[string]*structpb.Value{
-						"min_password_length":   structpb.NewNumberValue(8),
-						"min_login_name_length": structpb.NewNumberValue(3),
-					}},
-					Scope:                       defaultScopeInfo,
-					AuthorizedActions:           pwAuthorizedActions,
-					AuthorizedCollectionActions: authorizedCollectionActions,
-				},
-			},
-		},
-		{
-			name: "Update Only Name",
-			req: &pbs.UpdateAuthMethodRequest{
-				UpdateMask: &field_mask.FieldMask{
-					Paths: []string{"name"},
-				},
-				Item: &pb.AuthMethod{
-					Name:        &wrapperspb.StringValue{Value: "updated"},
-					Description: &wrapperspb.StringValue{Value: "ignored"},
-				},
-			},
-			res: &pbs.UpdateAuthMethodResponse{
-				Item: &pb.AuthMethod{
-					ScopeId:     o.GetPublicId(),
-					Name:        &wrapperspb.StringValue{Value: "updated"},
-					Description: &wrapperspb.StringValue{Value: "default"},
-					Type:        "password",
-					Attributes: &structpb.Struct{Fields: map[string]*structpb.Value{
-						"min_password_length":   structpb.NewNumberValue(8),
-						"min_login_name_length": structpb.NewNumberValue(3),
-					}},
-					Scope:                       defaultScopeInfo,
-					AuthorizedActions:           pwAuthorizedActions,
-					AuthorizedCollectionActions: authorizedCollectionActions,
-				},
-			},
-		},
-		{
-			name: "Update Only Description",
-			req: &pbs.UpdateAuthMethodRequest{
-				UpdateMask: &field_mask.FieldMask{
-					Paths: []string{"description"},
-				},
-				Item: &pb.AuthMethod{
-					Name:        &wrapperspb.StringValue{Value: "ignored"},
-					Description: &wrapperspb.StringValue{Value: "notignored"},
-				},
-			},
-			res: &pbs.UpdateAuthMethodResponse{
-				Item: &pb.AuthMethod{
-					ScopeId:     o.GetPublicId(),
-					Name:        &wrapperspb.StringValue{Value: "default"},
-					Description: &wrapperspb.StringValue{Value: "notignored"},
-					Type:        "password",
-					Attributes: &structpb.Struct{Fields: map[string]*structpb.Value{
-						"min_password_length":   structpb.NewNumberValue(8),
-						"min_login_name_length": structpb.NewNumberValue(3),
-					}},
-					Scope:                       defaultScopeInfo,
-					AuthorizedActions:           pwAuthorizedActions,
-					AuthorizedCollectionActions: authorizedCollectionActions,
-				},
-			},
-		},
-		{
-			name: "Update a Non Existing AuthMethod",
-			req: &pbs.UpdateAuthMethodRequest{
-				Id: password.AuthMethodPrefix + "_DoesntExis",
-				UpdateMask: &field_mask.FieldMask{
-					Paths: []string{"description"},
-				},
-				Item: &pb.AuthMethod{
-					Name:        &wrapperspb.StringValue{Value: "new"},
-					Description: &wrapperspb.StringValue{Value: "desc"},
-				},
-			},
-			err: handlers.ApiErrorWithCode(codes.NotFound),
-		},
-		{
-			name: "Cant change Id",
-			req: &pbs.UpdateAuthMethodRequest{
-				UpdateMask: &field_mask.FieldMask{
-					Paths: []string{"id"},
-				},
-				Item: &pb.AuthMethod{
-					Id:          password.AuthMethodPrefix + "_somethinge",
-					Name:        &wrapperspb.StringValue{Value: "new"},
-					Description: &wrapperspb.StringValue{Value: "new desc"},
-				},
-			},
-			res: nil,
-			err: handlers.ApiErrorWithCode(codes.InvalidArgument),
-		},
-		{
-			name: "Cant specify Created Time",
-			req: &pbs.UpdateAuthMethodRequest{
-				UpdateMask: &field_mask.FieldMask{
-					Paths: []string{"created_time"},
-				},
-				Item: &pb.AuthMethod{
-					CreatedTime: timestamppb.Now(),
-				},
-			},
-			res: nil,
-			err: handlers.ApiErrorWithCode(codes.InvalidArgument),
-		},
-		{
-			name: "Cant specify Updated Time",
-			req: &pbs.UpdateAuthMethodRequest{
-				UpdateMask: &field_mask.FieldMask{
-					Paths: []string{"updated_time"},
-				},
-				Item: &pb.AuthMethod{
-					UpdatedTime: timestamppb.Now(),
-				},
-			},
-			res: nil,
-			err: handlers.ApiErrorWithCode(codes.InvalidArgument),
-		},
-		{
-			name: "Cant specify Type",
-			req: &pbs.UpdateAuthMethodRequest{
-				UpdateMask: &field_mask.FieldMask{
-					Paths: []string{"type"},
-				},
-				Item: &pb.AuthMethod{
-					Type: "oidc",
-				},
-			},
-			res: nil,
-			err: handlers.ApiErrorWithCode(codes.InvalidArgument),
-		},
-		{
-			name: "Update login name length",
-			req: &pbs.UpdateAuthMethodRequest{
-				UpdateMask: &field_mask.FieldMask{
-					Paths: []string{"attributes.min_login_name_length"},
-				},
-				Item: &pb.AuthMethod{
-					Name:        &wrapperspb.StringValue{Value: "ignored"},
-					Description: &wrapperspb.StringValue{Value: "ignored"},
-					Attributes: &structpb.Struct{Fields: map[string]*structpb.Value{
-						"min_login_name_length": structpb.NewNumberValue(42),
-						"min_password_length":   structpb.NewNumberValue(55555),
-					}},
-				},
-			},
-			res: &pbs.UpdateAuthMethodResponse{
-				Item: &pb.AuthMethod{
-					ScopeId:     o.GetPublicId(),
-					Name:        &wrapperspb.StringValue{Value: "default"},
-					Description: &wrapperspb.StringValue{Value: "default"},
-					Type:        "password",
-					Attributes: &structpb.Struct{Fields: map[string]*structpb.Value{
-						"min_password_length":   structpb.NewNumberValue(8),
-						"min_login_name_length": structpb.NewNumberValue(42),
-					}},
-					Scope:                       defaultScopeInfo,
-					AuthorizedActions:           pwAuthorizedActions,
-					AuthorizedCollectionActions: authorizedCollectionActions,
-				},
-			},
-		},
-		{
-			name: "Update password length",
-			req: &pbs.UpdateAuthMethodRequest{
-				UpdateMask: &field_mask.FieldMask{
-					Paths: []string{"attributes.min_password_length"},
-				},
-				Item: &pb.AuthMethod{
-					Name:        &wrapperspb.StringValue{Value: "ignored"},
-					Description: &wrapperspb.StringValue{Value: "ignored"},
-					Attributes: &structpb.Struct{Fields: map[string]*structpb.Value{
-						"min_login_name_length": structpb.NewNumberValue(5555),
-						"min_password_length":   structpb.NewNumberValue(42),
-					}},
-				},
-			},
-			res: &pbs.UpdateAuthMethodResponse{
-				Item: &pb.AuthMethod{
-					ScopeId:     o.GetPublicId(),
-					Name:        &wrapperspb.StringValue{Value: "default"},
-					Description: &wrapperspb.StringValue{Value: "default"},
-					Type:        "password",
-					Attributes: &structpb.Struct{Fields: map[string]*structpb.Value{
-						"min_password_length":   structpb.NewNumberValue(42),
-						"min_login_name_length": structpb.NewNumberValue(3),
-					}},
-					Scope:                       defaultScopeInfo,
-					AuthorizedActions:           pwAuthorizedActions,
-					AuthorizedCollectionActions: authorizedCollectionActions,
-				},
-			},
-		},
-	}
-	for _, tc := range cases {
-		t.Run(tc.name, func(t *testing.T) {
-			assert, require := assert.New(t), require.New(t)
-			am, cleanup := freshAuthMethod()
-			defer cleanup()
-
-			tc.req.Item.Version = 1
-
-			if tc.req.GetId() == "" {
-				tc.req.Id = am.GetId()
-			}
-
-			if tc.res != nil && tc.res.Item != nil {
-				tc.res.Item.Id = am.GetId()
-				tc.res.Item.CreatedTime = am.GetCreatedTime()
-			}
-
-			got, gErr := tested.UpdateAuthMethod(auth.DisabledAuthTestContext(iamRepoFn, o.GetPublicId()), tc.req)
-			if tc.err != nil {
-				require.Error(gErr)
-				assert.True(errors.Is(gErr, tc.err), "UpdateAuthMethod(%+v) got error %v, wanted %v", tc.req, gErr, tc.err)
-			}
-
-			if tc.res == nil {
-				require.Nil(got)
-			}
-
-			if got != nil {
-				assert.NotNilf(tc.res, "Expected UpdateAuthMethod response to be nil, but was %v", got)
-
-				created := am.GetCreatedTime().AsTime()
-				gotUpdateTime := got.GetItem().GetUpdatedTime().AsTime()
-				// Verify it is a auth_method updated after it was created
-				assert.True(gotUpdateTime.After(created), "Updated auth_method should have been updated after it's creation. Was updated %v, which is after %v", gotUpdateTime, created)
-
-				// Clear all values which are hard to compare against.
-				got.Item.UpdatedTime, tc.res.Item.UpdatedTime = nil, nil
-
-				assert.EqualValues(2, got.Item.Version)
-				tc.res.Item.Version = 2
-			}
-			assert.Empty(cmp.Diff(got, tc.res, protocmp.Transform()), "UpdateAuthMethod(%q) got response %q, wanted %q", tc.req, got, tc.res)
-		})
-	}
-}
-
+
+// TODO: Remove this after comparing stuff...
 func TestUpdate_OIDC(t *testing.T) {
 	conn, _ := db.TestSetup(t, "postgres")
 	rw := db.New(conn)
@@ -2266,405 +1857,4 @@
 			assert.Empty(cmp.Diff(got, tc.res, protocmp.Transform()), "ChangeState() got response %q, wanted %q", got, tc.res)
 		})
 	}
-}
-
-func TestAuthenticate(t *testing.T) {
-	conn, _ := db.TestSetup(t, "postgres")
-	rw := db.New(conn)
-	wrapper := db.TestWrapper(t)
-	kms := kms.TestKms(t, conn, wrapper)
-	o, _ := iam.TestScopes(t, iam.TestRepo(t, conn, wrapper))
-
-	iamRepoFn := func() (*iam.Repository, error) {
-		return iam.TestRepo(t, conn, wrapper), nil
-	}
-	oidcRepoFn := func() (*oidc.Repository, error) {
-		return oidc.NewRepository(rw, rw, kms)
-	}
-	pwRepoFn := func() (*password.Repository, error) {
-		return password.NewRepository(rw, rw, kms)
-	}
-	atRepoFn := func() (*authtoken.Repository, error) {
-		return authtoken.NewRepository(rw, rw, kms)
-	}
-	am := password.TestAuthMethods(t, conn, o.GetPublicId(), 1)[0]
-
-	iam.TestSetPrimaryAuthMethod(t, iam.TestRepo(t, conn, wrapper), o, am.PublicId)
-
-	acct, err := password.NewAccount(am.GetPublicId(), password.WithLoginName(testLoginName))
-	require.NoError(t, err)
-
-	pwRepo, err := pwRepoFn()
-	require.NoError(t, err)
-	acct, err = pwRepo.CreateAccount(context.Background(), o.GetPublicId(), acct, password.WithPassword(testPassword))
-	require.NoError(t, err)
-	require.NotNil(t, acct)
-
-	cases := []struct {
-		name     string
-		request  *pbs.AuthenticateRequest
-		wantType string
-		wantErr  error
-	}{
-		{
-			name: "basic",
-			request: &pbs.AuthenticateRequest{
-				AuthMethodId: am.GetPublicId(),
-				TokenType:    "token",
-				Credentials: func() *structpb.Struct {
-					creds := map[string]*structpb.Value{
-						"login_name": {Kind: &structpb.Value_StringValue{StringValue: testLoginName}},
-						"password":   {Kind: &structpb.Value_StringValue{StringValue: testPassword}},
-					}
-					return &structpb.Struct{Fields: creds}
-				}(),
-			},
-			wantType: "token",
-		},
-		{
-			name: "cookie-type",
-			request: &pbs.AuthenticateRequest{
-				AuthMethodId: am.GetPublicId(),
-				TokenType:    "cookie",
-				Credentials: func() *structpb.Struct {
-					creds := map[string]*structpb.Value{
-						"login_name": {Kind: &structpb.Value_StringValue{StringValue: testLoginName}},
-						"password":   {Kind: &structpb.Value_StringValue{StringValue: testPassword}},
-					}
-					return &structpb.Struct{Fields: creds}
-				}(),
-			},
-			wantType: "cookie",
-		},
-		{
-			name: "no-token-type",
-			request: &pbs.AuthenticateRequest{
-				AuthMethodId: am.GetPublicId(),
-				Credentials: func() *structpb.Struct {
-					creds := map[string]*structpb.Value{
-						"login_name": {Kind: &structpb.Value_StringValue{StringValue: testLoginName}},
-						"password":   {Kind: &structpb.Value_StringValue{StringValue: testPassword}},
-					}
-					return &structpb.Struct{Fields: creds}
-				}(),
-			},
-		},
-		{
-			name: "bad-token-type",
-			request: &pbs.AuthenticateRequest{
-				AuthMethodId: am.GetPublicId(),
-				TokenType:    "email",
-				Credentials: func() *structpb.Struct {
-					creds := map[string]*structpb.Value{
-						"login_name": {Kind: &structpb.Value_StringValue{StringValue: testLoginName}},
-						"password":   {Kind: &structpb.Value_StringValue{StringValue: testPassword}},
-					}
-					return &structpb.Struct{Fields: creds}
-				}(),
-			},
-			wantErr: handlers.ApiErrorWithCode(codes.InvalidArgument),
-		},
-		{
-			name: "no-authmethod",
-			request: &pbs.AuthenticateRequest{
-				Credentials: func() *structpb.Struct {
-					creds := map[string]*structpb.Value{
-						"login_name": {Kind: &structpb.Value_StringValue{StringValue: testLoginName}},
-						"password":   {Kind: &structpb.Value_StringValue{StringValue: testPassword}},
-					}
-					return &structpb.Struct{Fields: creds}
-				}(),
-			},
-			wantErr: handlers.ApiErrorWithCode(codes.InvalidArgument),
-		},
-		{
-			name: "wrong-password",
-			request: &pbs.AuthenticateRequest{
-				AuthMethodId: am.GetPublicId(),
-				TokenType:    "token",
-				Credentials: func() *structpb.Struct {
-					creds := map[string]*structpb.Value{
-						"login_name": {Kind: &structpb.Value_StringValue{StringValue: testLoginName}},
-						"password":   {Kind: &structpb.Value_StringValue{StringValue: "wrong"}},
-					}
-					return &structpb.Struct{Fields: creds}
-				}(),
-			},
-			wantErr: handlers.ApiErrorWithCode(codes.Unauthenticated),
-		},
-		{
-			name: "wrong-login-name",
-			request: &pbs.AuthenticateRequest{
-				AuthMethodId: am.GetPublicId(),
-				TokenType:    "token",
-				Credentials: func() *structpb.Struct {
-					creds := map[string]*structpb.Value{
-						"login_name": {Kind: &structpb.Value_StringValue{StringValue: "wrong"}},
-						"password":   {Kind: &structpb.Value_StringValue{StringValue: testPassword}},
-					}
-					return &structpb.Struct{Fields: creds}
-				}(),
-			},
-			wantErr: handlers.ApiErrorWithCode(codes.Unauthenticated),
-		},
-	}
-
-	for _, tc := range cases {
-		t.Run(tc.name, func(t *testing.T) {
-			assert, require := assert.New(t), require.New(t)
-			s, err := authmethods.NewService(kms, pwRepoFn, oidcRepoFn, iamRepoFn, atRepoFn)
-			require.NoError(err)
-
-			resp, err := s.Authenticate(auth.DisabledAuthTestContext(iamRepoFn, o.GetPublicId()), tc.request)
-			if tc.wantErr != nil {
-				assert.Error(err)
-				assert.Truef(errors.Is(err, tc.wantErr), "Got %#v, wanted %#v", err, tc.wantErr)
-				return
-			}
-			require.NoError(err)
-			aToken := &authtokenpb.AuthToken{}
-			require.NoError(handlers.StructToProto(resp.GetAttributes(), aToken, handlers.WithDiscardUnknownFields(true)))
-			assert.NotEmpty(aToken.GetId())
-			assert.NotEmpty(aToken.GetToken())
-			assert.True(strings.HasPrefix(aToken.GetToken(), aToken.GetId()))
-			assert.Equal(am.GetPublicId(), aToken.GetAuthMethodId())
-			assert.Equal(aToken.GetCreatedTime(), aToken.GetUpdatedTime())
-			assert.Equal(aToken.GetCreatedTime(), aToken.GetApproximateLastUsedTime())
-			assert.Equal(acct.GetPublicId(), aToken.GetAccountId())
-			assert.Equal(am.GetPublicId(), aToken.GetAuthMethodId())
-			assert.Equal(tc.wantType, resp.GetAttributes().GetFields()["token_type"].GetStringValue())
-		})
-	}
-}
-
-func TestAuthenticateLogin(t *testing.T) {
-	conn, _ := db.TestSetup(t, "postgres")
-	rw := db.New(conn)
-	wrapper := db.TestWrapper(t)
-	kms := kms.TestKms(t, conn, wrapper)
-	o, _ := iam.TestScopes(t, iam.TestRepo(t, conn, wrapper))
-
-	iamRepoFn := func() (*iam.Repository, error) {
-		return iam.TestRepo(t, conn, wrapper), nil
-	}
-	oidcRepoFn := func() (*oidc.Repository, error) {
-		return oidc.NewRepository(rw, rw, kms)
-	}
-	pwRepoFn := func() (*password.Repository, error) {
-		return password.NewRepository(rw, rw, kms)
-	}
-	atRepoFn := func() (*authtoken.Repository, error) {
-		return authtoken.NewRepository(rw, rw, kms)
-	}
-	am := password.TestAuthMethods(t, conn, o.GetPublicId(), 1)[0]
-
-	iam.TestSetPrimaryAuthMethod(t, iam.TestRepo(t, conn, wrapper), o, am.PublicId)
-
-	acct, err := password.NewAccount(am.GetPublicId(), password.WithLoginName(testLoginName))
-	require.NoError(t, err)
-
-	pwRepo, err := pwRepoFn()
-	require.NoError(t, err)
-	acct, err = pwRepo.CreateAccount(context.Background(), o.GetPublicId(), acct, password.WithPassword(testPassword))
-	require.NoError(t, err)
-	require.NotNil(t, acct)
-
-	cases := []struct {
-		name     string
-		request  *pbs.AuthenticateLoginRequest
-		wantType string
-		wantErr  error
-	}{
-		{
-			name: "basic",
-			request: &pbs.AuthenticateLoginRequest{
-				AuthMethodId: am.GetPublicId(),
-				TokenType:    "token",
-				Credentials: func() *structpb.Struct {
-					creds := map[string]*structpb.Value{
-						"login_name": {Kind: &structpb.Value_StringValue{StringValue: testLoginName}},
-						"password":   {Kind: &structpb.Value_StringValue{StringValue: testPassword}},
-					}
-					return &structpb.Struct{Fields: creds}
-				}(),
-			},
-			wantType: "token",
-		},
-		{
-			name: "cookie-type",
-			request: &pbs.AuthenticateLoginRequest{
-				AuthMethodId: am.GetPublicId(),
-				TokenType:    "cookie",
-				Credentials: func() *structpb.Struct {
-					creds := map[string]*structpb.Value{
-						"login_name": {Kind: &structpb.Value_StringValue{StringValue: testLoginName}},
-						"password":   {Kind: &structpb.Value_StringValue{StringValue: testPassword}},
-					}
-					return &structpb.Struct{Fields: creds}
-				}(),
-			},
-			wantType: "cookie",
-		},
-		{
-			name: "no-token-type",
-			request: &pbs.AuthenticateLoginRequest{
-				AuthMethodId: am.GetPublicId(),
-				Credentials: func() *structpb.Struct {
-					creds := map[string]*structpb.Value{
-						"login_name": {Kind: &structpb.Value_StringValue{StringValue: testLoginName}},
-						"password":   {Kind: &structpb.Value_StringValue{StringValue: testPassword}},
-					}
-					return &structpb.Struct{Fields: creds}
-				}(),
-			},
-		},
-		{
-			name: "bad-token-type",
-			request: &pbs.AuthenticateLoginRequest{
-				AuthMethodId: am.GetPublicId(),
-				TokenType:    "email",
-				Credentials: func() *structpb.Struct {
-					creds := map[string]*structpb.Value{
-						"login_name": {Kind: &structpb.Value_StringValue{StringValue: testLoginName}},
-						"password":   {Kind: &structpb.Value_StringValue{StringValue: testPassword}},
-					}
-					return &structpb.Struct{Fields: creds}
-				}(),
-			},
-			wantErr: handlers.ApiErrorWithCode(codes.InvalidArgument),
-		},
-		{
-			name: "no-authmethod",
-			request: &pbs.AuthenticateLoginRequest{
-				Credentials: func() *structpb.Struct {
-					creds := map[string]*structpb.Value{
-						"login_name": {Kind: &structpb.Value_StringValue{StringValue: testLoginName}},
-						"password":   {Kind: &structpb.Value_StringValue{StringValue: testPassword}},
-					}
-					return &structpb.Struct{Fields: creds}
-				}(),
-			},
-			wantErr: handlers.ApiErrorWithCode(codes.InvalidArgument),
-		},
-		{
-			name: "wrong-password",
-			request: &pbs.AuthenticateLoginRequest{
-				AuthMethodId: am.GetPublicId(),
-				TokenType:    "token",
-				Credentials: func() *structpb.Struct {
-					creds := map[string]*structpb.Value{
-						"login_name": {Kind: &structpb.Value_StringValue{StringValue: testLoginName}},
-						"password":   {Kind: &structpb.Value_StringValue{StringValue: "wrong"}},
-					}
-					return &structpb.Struct{Fields: creds}
-				}(),
-			},
-			wantErr: handlers.ApiErrorWithCode(codes.Unauthenticated),
-		},
-		{
-			name: "wrong-login-name",
-			request: &pbs.AuthenticateLoginRequest{
-				AuthMethodId: am.GetPublicId(),
-				TokenType:    "token",
-				Credentials: func() *structpb.Struct {
-					creds := map[string]*structpb.Value{
-						"login_name": {Kind: &structpb.Value_StringValue{StringValue: "wrong"}},
-						"password":   {Kind: &structpb.Value_StringValue{StringValue: testPassword}},
-					}
-					return &structpb.Struct{Fields: creds}
-				}(),
-			},
-			wantErr: handlers.ApiErrorWithCode(codes.Unauthenticated),
-		},
-	}
-
-	for _, tc := range cases {
-		t.Run(tc.name, func(t *testing.T) {
-			assert, require := assert.New(t), require.New(t)
-			s, err := authmethods.NewService(kms, pwRepoFn, oidcRepoFn, iamRepoFn, atRepoFn)
-			require.NoError(err)
-
-			resp, err := s.AuthenticateLogin(auth.DisabledAuthTestContext(iamRepoFn, o.GetPublicId()), tc.request)
-			if tc.wantErr != nil {
-				assert.Error(err)
-				assert.Truef(errors.Is(err, tc.wantErr), "Got %#v, wanted %#v", err, tc.wantErr)
-				return
-			}
-			require.NoError(err)
-			aToken := resp.GetItem()
-			assert.NotEmpty(aToken.GetId())
-			assert.NotEmpty(aToken.GetToken())
-			assert.True(strings.HasPrefix(aToken.GetToken(), aToken.GetId()))
-			assert.Equal(am.GetPublicId(), aToken.GetAuthMethodId())
-			assert.Equal(aToken.GetCreatedTime(), aToken.GetUpdatedTime())
-			assert.Equal(aToken.GetCreatedTime(), aToken.GetApproximateLastUsedTime())
-			assert.Equal(acct.GetPublicId(), aToken.GetAccountId())
-			assert.Equal(am.GetPublicId(), aToken.GetAuthMethodId())
-			assert.Equal(tc.wantType, resp.GetTokenType())
-		})
-	}
-}
-
-func TestAuthenticate_AuthAccountConnectedToIamUser(t *testing.T) {
-	assert, require := assert.New(t), require.New(t)
-	conn, _ := db.TestSetup(t, "postgres")
-	rw := db.New(conn)
-	wrapper := db.TestWrapper(t)
-	kms := kms.TestKms(t, conn, wrapper)
-	o, _ := iam.TestScopes(t, iam.TestRepo(t, conn, wrapper))
-
-	iamRepoFn := func() (*iam.Repository, error) {
-		return iam.TestRepo(t, conn, wrapper), nil
-	}
-	oidcRepoFn := func() (*oidc.Repository, error) {
-		return oidc.NewRepository(rw, rw, kms)
-	}
-	pwRepoFn := func() (*password.Repository, error) {
-		return password.NewRepository(rw, rw, kms)
-	}
-	atRepoFn := func() (*authtoken.Repository, error) {
-		return authtoken.NewRepository(rw, rw, kms)
-	}
-
-	am := password.TestAuthMethods(t, conn, o.GetPublicId(), 1)[0]
-	acct, err := password.NewAccount(am.GetPublicId(), password.WithLoginName(testLoginName))
-	require.NoError(err)
-
-	pwRepo, err := pwRepoFn()
-	require.NoError(err)
-	acct, err = pwRepo.CreateAccount(context.Background(), o.GetPublicId(), acct, password.WithPassword(testPassword))
-	require.NoError(err)
-
-	// connected to an account.
-	iamRepo, err := iamRepoFn()
-	require.NoError(err)
-	iam.TestUser(t, iamRepo, am.ScopeId, iam.WithAccountIds(acct.PublicId))
-	iamUser, err := iamRepo.LookupUserWithLogin(context.Background(), acct.GetPublicId())
-	require.NoError(err)
-
-	s, err := authmethods.NewService(kms, pwRepoFn, oidcRepoFn, iamRepoFn, atRepoFn)
-	require.NoError(err)
-	resp, err := s.Authenticate(auth.DisabledAuthTestContext(iamRepoFn, o.GetPublicId()), &pbs.AuthenticateRequest{
-		AuthMethodId: am.GetPublicId(),
-		Credentials: func() *structpb.Struct {
-			creds := map[string]*structpb.Value{
-				"login_name": {Kind: &structpb.Value_StringValue{StringValue: testLoginName}},
-				"password":   {Kind: &structpb.Value_StringValue{StringValue: testPassword}},
-			}
-			return &structpb.Struct{Fields: creds}
-		}(),
-	})
-	require.NoError(err)
-
-	aToken := &authtokenpb.AuthToken{}
-	require.NoError(handlers.StructToProto(resp.GetAttributes(), aToken, handlers.WithDiscardUnknownFields(true)))
-	assert.Equal(iamUser.GetPublicId(), aToken.GetUserId())
-	assert.Equal(am.GetPublicId(), aToken.GetAuthMethodId())
-	assert.Equal(acct.GetPublicId(), aToken.GetAccountId())
-
-	assert.NotEmpty(aToken.GetId())
-	assert.NotEmpty(aToken.GetToken())
-	assert.True(strings.HasPrefix(aToken.GetToken(), aToken.GetId()))
-=======
->>>>>>> 6e135696
 }