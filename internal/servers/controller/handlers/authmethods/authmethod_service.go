--- conflicted
+++ resolved
@@ -212,11 +212,11 @@
 	if err != nil {
 		return nil, status.Errorf(codes.Internal, "Unable to build auth method for update: %v.", err)
 	}
-	if pwAttrs.GetMinLoginNameLength() != nil {
-		u.MinLoginNameLength = pwAttrs.GetMinLoginNameLength().GetValue()
-	}
-	if pwAttrs.GetMinPasswordLength() != nil {
-		u.MinPasswordLength = pwAttrs.GetMinPasswordLength().GetValue()
+	if pwAttrs.GetMinLoginNameLength() != 0 {
+		u.MinLoginNameLength = pwAttrs.GetMinLoginNameLength()
+	}
+	if pwAttrs.GetMinPasswordLength() != 0 {
+		u.MinPasswordLength = pwAttrs.GetMinPasswordLength()
 	}
 
 	u.PublicId = id
@@ -268,13 +268,8 @@
 		out.Name = wrapperspb.String(in.GetName())
 	}
 	st, err := handlers.ProtoToStruct(&pb.PasswordAuthMethodAttributes{
-<<<<<<< HEAD
-		MinLoginNameLength: wrapperspb.UInt32(in.GetMinLoginNameLength()),
-		MinPasswordLength:  wrapperspb.UInt32(in.GetMinPasswordLength()),
-=======
 		MinLoginNameLength: in.GetMinLoginNameLength(),
 		MinPasswordLength:  in.GetMinPasswordLength(),
->>>>>>> 7ac4be51
 	})
 	if err != nil {
 		return nil, status.Errorf(codes.Internal, "failed building password attribute struct: %v", err)
