--- conflicted
+++ resolved
@@ -102,12 +102,9 @@
 }
 
 // NewService returns a auth method service which handles auth method related requests to boundary.
-<<<<<<< HEAD
-func NewService(kms *kms.Kms, pwRepoFn common.PasswordAuthRepoFactory, oidcRepoFn common.OidcAuthRepoFactory, iamRepoFn common.IamRepoFactory, atRepoFn common.AuthTokenRepoFactory) (Service, error) {
-	const op = "authmethods.NewService"
-=======
 func NewService(kms *kms.Kms, pwRepoFn common.PasswordAuthRepoFactory, oidcRepoFn common.OidcAuthRepoFactory, iamRepoFn common.IamRepoFactory, atRepoFn common.AuthTokenRepoFactory, opt ...handlers.Option) (Service, error) {
->>>>>>> 8332eb10
+  const op = "authmethods.NewService"
+  
 	if kms == nil {
 		return Service{}, errors.New(errors.InvalidParameter, op, "missing kms")
 	}
@@ -390,12 +387,9 @@
 	return toAuthMethodProto(am)
 }
 
-<<<<<<< HEAD
-func (s Service) listFromRepo(ctx context.Context, scopeIds []string) ([]*pb.AuthMethod, error) {
+func (s Service) listFromRepo(ctx context.Context, scopeIds []string, anonUser bool) ([]*pb.AuthMethod, error) {
 	const op = "authmethods.(Service).listFromRepo"
-=======
-func (s Service) listFromRepo(ctx context.Context, scopeIds []string, anonUser bool) ([]*pb.AuthMethod, error) {
->>>>>>> 8332eb10
+
 	oidcRepo, err := s.oidcRepoFn()
 	if err != nil {
 		return nil, err
