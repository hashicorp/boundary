--- conflicted
+++ resolved
@@ -9,10 +9,7 @@
 
 	"github.com/hashicorp/boundary/internal/auth"
 	"github.com/hashicorp/boundary/internal/auth/oidc"
-<<<<<<< HEAD
 	oidcstore "github.com/hashicorp/boundary/internal/auth/oidc/store"
-=======
->>>>>>> 403a861a
 	"github.com/hashicorp/boundary/internal/auth/password"
 	pwstore "github.com/hashicorp/boundary/internal/auth/password/store"
 	"github.com/hashicorp/boundary/internal/authtoken"
@@ -345,13 +342,15 @@
 		am = u
 	default:
 		return nil, handlers.NotFoundErrorf("Unrecognized id.")
-<<<<<<< HEAD
 	}
 	return toAuthMethodProto(am)
 }
 
 func (s Service) listFromRepo(ctx context.Context, scopeIds []string) ([]*pb.AuthMethod, error) {
 	oidcRepo, err := s.oidcRepoFn()
+	if err != nil {
+		return nil, err
+	}
 	ol, err := oidcRepo.ListAuthMethods(ctx, scopeIds)
 	if err != nil {
 		return nil, err
@@ -365,30 +364,6 @@
 		outUl = append(outUl, ou)
 	}
 
-=======
-	}
-	return toAuthMethodProto(am)
-}
-
-func (s Service) listFromRepo(ctx context.Context, scopeIds []string) ([]*pb.AuthMethod, error) {
-	oidcRepo, err := s.oidcRepoFn()
-	if err != nil {
-		return nil, err
-	}
-	ol, err := oidcRepo.ListAuthMethods(ctx, scopeIds)
-	if err != nil {
-		return nil, err
-	}
-	var outUl []*pb.AuthMethod
-	for _, u := range ol {
-		ou, err := toAuthMethodProto(u)
-		if err != nil {
-			return nil, err
-		}
-		outUl = append(outUl, ou)
-	}
-
->>>>>>> 403a861a
 	repo, err := s.pwRepoFn()
 	if err != nil {
 		return nil, err
@@ -407,21 +382,12 @@
 	return outUl, nil
 }
 
-<<<<<<< HEAD
-// createOidcInRepo creates an oidc auth method in a repo and returns the result.
+// createPwInRepo creates a password auth method in a repo and returns the result.
 // This method should never return a nil AuthMethod without returning an error.
 func (s Service) createPwInRepo(ctx context.Context, scopeId string, item *pb.AuthMethod) (*password.AuthMethod, error) {
 	u, err := toStoragePwAuthMethod(scopeId, item)
 	if err != nil {
 		return nil, err
-=======
-// createPwInRepo creates a password auth method in a repo and returns the result.
-// This method should never return a nil AuthMethod without returning an error.
-func (s Service) createPwInRepo(ctx context.Context, scopeId string, item *pb.AuthMethod) (*password.AuthMethod, error) {
-	var opts []password.Option
-	if item.GetName() != nil {
-		opts = append(opts, password.WithName(item.GetName().GetValue()))
->>>>>>> 403a861a
 	}
 	repo, err := s.pwRepoFn()
 	if err != nil {
@@ -449,91 +415,6 @@
 	if err != nil {
 		return nil, fmt.Errorf("unable to create auth method: %w", err)
 	}
-<<<<<<< HEAD
-=======
-	return out, err
-}
-
-// createOidcInRepo creates an oidc auth method in a repo and returns the result.
-// This method should never return a nil AuthMethod without returning an error.
-func (s Service) createOidcInRepo(ctx context.Context, scopeId string, item *pb.AuthMethod) (*oidc.AuthMethod, error) {
-	attrs := &pb.OidcAuthMethodAttributes{}
-	if err := handlers.StructToProto(item.GetAttributes(), attrs); err != nil {
-		return nil, handlers.InvalidArgumentErrorf("Error in provided request.",
-			map[string]string{"attributes": "Attribute fields do not match the expected format."})
-	}
-	clientId := attrs.GetClientId().GetValue()
-	clientSecret := oidc.ClientSecret(attrs.GetClientSecret().GetValue())
-
-	var opts []oidc.Option
-	if item.GetName() != nil {
-		opts = append(opts, oidc.WithName(item.GetName().GetValue()))
-	}
-	if item.GetDescription() != nil {
-		opts = append(opts, oidc.WithDescription(item.GetDescription().GetValue()))
-	}
-
-	var discoveryUrl *url.URL
-	if ds := attrs.GetDiscoveryUrl().GetValue(); ds != "" {
-		var err error
-		if discoveryUrl, err = url.Parse(ds); err != nil {
-			return nil, err
-		}
-		// remove everything except for protocol, hostname, and port.
-		if discoveryUrl, err = discoveryUrl.Parse("/"); err != nil {
-			return nil, err
-		}
-	}
-
-	// MaxAge can be -1 or a positive integer.
-	if attrs.GetMaxAge().GetValue() != 0 {
-		opts = append(opts, oidc.WithMaxAge(int(attrs.GetMaxAge().GetValue())))
-	}
-	var signAlgs []oidc.Alg
-	for _, a := range attrs.GetSigningAlgorithms() {
-		signAlgs = append(signAlgs, oidc.Alg(a))
-	}
-	if len(signAlgs) > 0 {
-		opts = append(opts, oidc.WithSigningAlgs(signAlgs...))
-	}
-	if len(attrs.GetAudiences()) > 0 {
-		opts = append(opts, oidc.WithAudClaims(attrs.GetAudiences()...))
-	}
-
-	var cbs []*url.URL
-	for _, cbUrl := range attrs.GetCallbackUrlPrefixes() {
-		cbu, err := url.Parse(cbUrl)
-		if err != nil {
-			return nil, handlers.InvalidArgumentErrorf("Error in provided request",
-				map[string]string{"attributes.callback_url_prefixes": "Unparseable url"})
-		}
-		cbs = append(cbs, cbu)
-	}
-	if len(cbs) > 0 {
-		opts = append(opts, oidc.WithCallbackUrls(cbs...))
-	}
-
-	if len(attrs.GetCertificates()) > 0 {
-		certs, err := oidc.ParseCertificates(attrs.GetCertificates()...)
-		if err != nil {
-			return nil, err
-		}
-		opts = append(opts, oidc.WithCertificates(certs...))
-	}
-
-	u, err := oidc.NewAuthMethod(scopeId, discoveryUrl, clientId, clientSecret, opts...)
-	if err != nil {
-		return nil, handlers.ApiErrorWithCodeAndMessage(codes.Internal, "Unable to build auth method for creation: %v.", err)
-	}
-	repo, err := s.oidcRepoFn()
-	if err != nil {
-		return nil, err
-	}
-	out, err := repo.CreateAuthMethod(ctx, u)
-	if err != nil {
-		return nil, fmt.Errorf("unable to create auth method: %w", err)
-	}
->>>>>>> 403a861a
 	return out, nil
 }
 
@@ -978,7 +859,6 @@
 		case auth.PasswordSubtype:
 			attrs := &pb.PasswordAuthMethodAttributes{}
 			if err := handlers.StructToProto(req.GetItem().GetAttributes(), attrs); err != nil {
-<<<<<<< HEAD
 				badFields["attributes"] = "Attribute fields do not match the expected format."
 			}
 		case auth.OidcSubtype:
@@ -986,34 +866,15 @@
 			if err := handlers.StructToProto(req.GetItem().GetAttributes(), attrs); err != nil {
 				badFields["attributes"] = "Attribute fields do not match the expected format."
 			}
-=======
-				badFields["attributes"] = "Attribute fields do not match the expected format."
-			}
-		case auth.OidcSubtype:
-			attrs := &pb.OidcAuthMethodAttributes{}
-			if err := handlers.StructToProto(req.GetItem().GetAttributes(), attrs); err != nil {
-				badFields["attributes"] = "Attribute fields do not match the expected format."
-			}
->>>>>>> 403a861a
 			if attrs.GetDiscoveryUrl().GetValue() == "" {
 				badFields["attributes.discovery_url"] = "Field required for creating an OIDC auth method."
 			} else {
 				du, err := url.Parse(attrs.GetDiscoveryUrl().GetValue())
-<<<<<<< HEAD
-				if err != nil || (du.Scheme != "http" && du.Scheme != "https") || du.Host == "" {
-					badFields["attributes.discovery_url"] = "Cannot be parsed as a url."
-				}
-				if strings.Index("/.well-known/openid-configuration/", du.Path) != 0 {
-					// We trim off the path with the expectation that the path is either empty
-					// or '/.well-known/openid-configuration' with a potential trailing '/'.
-					badFields["attributes.discovery_url"] = "URL path should be empty"
-=======
 				if err != nil {
 					badFields["attributes.discovery_url"] = fmt.Sprintf("Cannot be parsed as a url. %v", err)
 				}
 				if trimmed := strings.TrimSuffix(strings.TrimSuffix(du.RawPath, "/"), "/.well-known/openid-configuration"); trimmed != "" {
 					badFields["attributes.discovery_url"] = "The path should be empty or `/.well-known/openid-configuration`"
->>>>>>> 403a861a
 				}
 			}
 			if attrs.GetClientId().GetValue() == "" {
@@ -1037,11 +898,7 @@
 			}
 			if len(attrs.GetSigningAlgorithms()) > 0 {
 				for _, sa := range attrs.GetSigningAlgorithms() {
-<<<<<<< HEAD
-					if !oidc.SupportedAlgorithms[oidc.Alg(sa)] {
-=======
 					if !oidc.SupportedAlgorithm(oidc.Alg(sa)) {
->>>>>>> 403a861a
 						badFields["attributes.signing_algorithms"] = fmt.Sprintf("Contains unsupported algorithm %q", sa)
 						break
 					}
@@ -1078,7 +935,6 @@
 				badFields["attributes"] = "Attribute fields do not match the expected format."
 			}
 		case auth.OidcSubtype:
-<<<<<<< HEAD
 			if req.GetItem().GetType() != "" && auth.SubtypeFromType(req.GetItem().GetType()) != auth.OidcSubtype {
 				badFields["type"] = "Cannot modify the resource type."
 			}
@@ -1131,18 +987,11 @@
 				}
 			}
 
-=======
-			badFields["id"] = "Updating OIDC is not yet support."
->>>>>>> 403a861a
 		default:
 			badFields["id"] = "Incorrectly formatted identifier."
 		}
 		return badFields
-<<<<<<< HEAD
 	}, password.AuthMethodPrefix, oidc.AuthMethodPrefix)
-=======
-	}, password.AuthMethodPrefix)
->>>>>>> 403a861a
 }
 
 func validateDeleteRequest(req *pbs.DeleteAuthMethodRequest) error {
