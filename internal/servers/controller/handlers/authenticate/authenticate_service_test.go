package authenticate

import (
	"context"
	"strings"
	"testing"

	structpb "github.com/golang/protobuf/ptypes/struct"
	"github.com/hashicorp/watchtower/internal/auth"
	"github.com/hashicorp/watchtower/internal/auth/password"
	"github.com/hashicorp/watchtower/internal/authtoken"
	"github.com/hashicorp/watchtower/internal/db"
	pba "github.com/hashicorp/watchtower/internal/gen/controller/api/resources/authtokens"
	pbs "github.com/hashicorp/watchtower/internal/gen/controller/api/services"
	"github.com/hashicorp/watchtower/internal/iam"
	"github.com/stretchr/testify/assert"
	"github.com/stretchr/testify/require"
	"google.golang.org/grpc/codes"
	"google.golang.org/grpc/status"
)

<<<<<<< HEAD
func getAuthMethodAndAccountId(t *testing.T, org *iam.Scope, rw *db.Db) (string, string) {
	// TODO: Remove this when Auth Account repo is in place.
	insert := `insert into auth_method
	(public_id, scope_id)
	values
	($1, $2);`
	amId, err := db.NewPublicId("am")
	require.NoError(t, err)
	innerDb, err := rw.DB()
	require.NoError(t, err)
	_, err = innerDb.Exec(insert, amId, org.GetPublicId())
	require.NoError(t, err)
	aAcctId, err := db.NewPublicId("aa")
	require.NoError(t, err)

	aAcct := &iam.Account{Account: &iamStore.AuthAccount{
		PublicId:     aAcctId,
		ScopeId:      org.GetPublicId(),
		AuthMethodId: amId,
	}}
	require.NoError(t, rw.Create(context.Background(), aAcct))
	return aAcct.GetAuthMethodId(), aAcct.GetPublicId()
}
=======
const (
	testPassword = "thetestpassword"
	testUsername = "default"
)
>>>>>>> f84991c0

func TestAuthenticate(t *testing.T) {
	conn, _ := db.TestSetup(t, "postgres")
	rw := db.New(conn)
	wrapper := db.TestWrapper(t)
	o, _ := iam.TestScopes(t, conn)

	authTokenRepoFn := func() (*authtoken.Repository, error) { return authtoken.NewRepository(rw, rw, wrapper) }
	iamRepoFn := func() (*iam.Repository, error) { return iam.NewRepository(rw, rw, wrapper) }
	passwordRepoFn := func() (*password.Repository, error) { return password.NewRepository(rw, rw, wrapper) }
	am := password.TestAuthMethods(t, conn, o.GetPublicId(), 1)[0]

	acct, err := password.NewAccount(am.GetPublicId(), testUsername)
	require.NoError(t, err)

	pwRepo, err := passwordRepoFn()
	require.NoError(t, err)
	acct, err = pwRepo.CreateAccount(context.Background(), acct, password.WithPassword(testPassword))
	require.NoError(t, err)

	cases := []struct {
		name    string
		request *pbs.AuthenticateRequest
		want    *pbs.AuthenticateResponse
		wantErr error
	}{
		{
			name: "basic",
			request: &pbs.AuthenticateRequest{
				AuthMethodId: am.GetPublicId(),
				TokenType:    "token",
				Credentials: func() *structpb.Struct {
					creds := map[string]*structpb.Value{
						"name":     {Kind: &structpb.Value_StringValue{StringValue: testUsername}},
						"password": {Kind: &structpb.Value_StringValue{StringValue: testPassword}},
					}
					return &structpb.Struct{Fields: creds}
				}(),
			},
			want: &pbs.AuthenticateResponse{Item: &pba.AuthToken{
				AuthMethodId: am.GetPublicId(),
			}},
		},
		{
			name: "no-token-type",
			request: &pbs.AuthenticateRequest{
				AuthMethodId: am.GetPublicId(),
				Credentials: func() *structpb.Struct {
					creds := map[string]*structpb.Value{
						"name":     {Kind: &structpb.Value_StringValue{StringValue: testUsername}},
						"password": {Kind: &structpb.Value_StringValue{StringValue: testPassword}},
					}
					return &structpb.Struct{Fields: creds}
				}(),
			},
			want: &pbs.AuthenticateResponse{Item: &pba.AuthToken{
				AuthMethodId: am.GetPublicId(),
			}},
		},
		{
			name: "bad-token-type",
			request: &pbs.AuthenticateRequest{
				AuthMethodId: am.GetPublicId(),
				TokenType:    "email",
				Credentials: func() *structpb.Struct {
					creds := map[string]*structpb.Value{
						"name":     {Kind: &structpb.Value_StringValue{StringValue: testUsername}},
						"password": {Kind: &structpb.Value_StringValue{StringValue: testPassword}},
					}
					return &structpb.Struct{Fields: creds}
				}(),
			},
			wantErr: status.Error(codes.InvalidArgument, "invalid argument"),
		},
		{
			name: "no-authmethod",
			request: &pbs.AuthenticateRequest{
				Credentials: func() *structpb.Struct {
					creds := map[string]*structpb.Value{
						"name":     {Kind: &structpb.Value_StringValue{StringValue: testUsername}},
						"password": {Kind: &structpb.Value_StringValue{StringValue: testPassword}},
					}
					return &structpb.Struct{Fields: creds}
				}(),
			},
			wantErr: status.Error(codes.InvalidArgument, "invalid argument"),
		},
		{
			name: "wrong-password",
			request: &pbs.AuthenticateRequest{
				AuthMethodId: am.GetPublicId(),
				TokenType:    "token",
				Credentials: func() *structpb.Struct {
					creds := map[string]*structpb.Value{
						"name":     {Kind: &structpb.Value_StringValue{StringValue: testUsername}},
						"password": {Kind: &structpb.Value_StringValue{StringValue: "wrong"}},
					}
					return &structpb.Struct{Fields: creds}
				}(),
			},
			wantErr: status.Error(codes.Unauthenticated, "unauthenticated"),
		},
		{
			name: "wrong-username",
			request: &pbs.AuthenticateRequest{
				AuthMethodId: am.GetPublicId(),
				TokenType:    "token",
				Credentials: func() *structpb.Struct {
					creds := map[string]*structpb.Value{
						"name":     {Kind: &structpb.Value_StringValue{StringValue: "wrong"}},
						"password": {Kind: &structpb.Value_StringValue{StringValue: testPassword}},
					}
					return &structpb.Struct{Fields: creds}
				}(),
			},
			wantErr: status.Error(codes.Unauthenticated, "unauthenticated"),
		},
	}

	for _, tc := range cases {
		t.Run(tc.name, func(t *testing.T) {
			assert, require := assert.New(t), require.New(t)
			s, err := NewService(passwordRepoFn, iamRepoFn, authTokenRepoFn)
			require.NoError(err)

<<<<<<< HEAD
			// TODO: remove when we stop faking things
			name := tc.request.Credentials.Fields["name"].GetStringValue()
			acctIdBytes := sha256.Sum256([]byte(name))
			acctId := fmt.Sprintf("aa_%s", base32.StdEncoding.EncodeToString(acctIdBytes[:])[0:10])

			aAcct := &iam.Account{Account: &iamStore.AuthAccount{
				PublicId:     acctId,
				ScopeId:      o.PublicId,
				AuthMethodId: amId,
			}}
			RWDb.Load().(*db.Db).Create(context.Background(), aAcct)

			resp, err := s.Authenticate(context.Background(), tc.request)
=======
			resp, err := s.Authenticate(auth.DisabledAuthTestContext(auth.WithScopeId(o.GetPublicId())), tc.request)
>>>>>>> f84991c0
			if tc.wantErr != nil {
				assert.Error(err)
				assert.Equal(status.Code(tc.wantErr), status.Code(err))
				return
			}
			require.NoError(err)
			aToken := resp.GetItem()
			assert.NotEmpty(aToken.GetId())
			assert.NotEmpty(aToken.GetToken())
			assert.True(strings.HasPrefix(aToken.GetToken(), aToken.GetId()))
			assert.Equal(am.GetPublicId(), aToken.GetAuthMethodId())
			assert.Equal(aToken.GetCreatedTime(), aToken.GetUpdatedTime())
			assert.Equal(aToken.GetCreatedTime(), aToken.GetApproximateLastUsedTime())
		})
	}
}

func TestAuthenticate_AuthAccountConnectedToIamUser(t *testing.T) {
	assert, require := assert.New(t), require.New(t)
	conn, _ := db.TestSetup(t, "postgres")
	rw := db.New(conn)
	wrapper := db.TestWrapper(t)
	o, _ := iam.TestScopes(t, conn)

	passwordRepoFn := func() (*password.Repository, error) { return password.NewRepository(rw, rw, wrapper) }
	authTokenRepoFn := func() (*authtoken.Repository, error) { return authtoken.NewRepository(rw, rw, wrapper) }
	iamRepoFn := func() (*iam.Repository, error) { return iam.NewRepository(rw, rw, wrapper) }

	am := password.TestAuthMethods(t, conn, o.GetPublicId(), 1)[0]
	acct, err := password.NewAccount(am.GetPublicId(), testUsername)
	require.NoError(err)

<<<<<<< HEAD
	aAcct := &iam.Account{Account: &iamStore.AuthAccount{
		PublicId:     acctId,
		ScopeId:      o.PublicId,
		AuthMethodId: amId,
	}}
	RWDb.Load().(*db.Db).Create(context.Background(), aAcct)
=======
	pwRepo, err := passwordRepoFn()
	require.NoError(err)
	acct, err = pwRepo.CreateAccount(context.Background(), acct, password.WithPassword(testPassword))
	require.NoError(err)
>>>>>>> f84991c0

	// connected to an account.
	iamRepo, err := iamRepoFn()
	require.NoError(err)
	iamUser, err := iamRepo.LookupUserWithLogin(context.Background(), acct.GetPublicId(), iam.WithAutoVivify(true))
	require.NoError(err)

	s, err := NewService(passwordRepoFn, iamRepoFn, authTokenRepoFn)
	require.NoError(err)
	resp, err := s.Authenticate(auth.DisabledAuthTestContext(auth.WithScopeId(o.GetPublicId())), &pbs.AuthenticateRequest{
		AuthMethodId: am.GetPublicId(),
		Credentials: func() *structpb.Struct {
			creds := map[string]*structpb.Value{
				"name":     {Kind: &structpb.Value_StringValue{StringValue: testUsername}},
				"password": {Kind: &structpb.Value_StringValue{StringValue: testPassword}},
			}
			return &structpb.Struct{Fields: creds}
		}(),
	})
	require.NoError(err)

	aToken := resp.GetItem()
	assert.Equal(iamUser.GetPublicId(), aToken.GetUserId())
	assert.Equal(am.GetPublicId(), aToken.GetAuthMethodId())

	assert.NotEmpty(aToken.GetId())
	assert.NotEmpty(aToken.GetToken())
	assert.True(strings.HasPrefix(aToken.GetToken(), aToken.GetId()))
}<|MERGE_RESOLUTION|>--- conflicted
+++ resolved
@@ -19,36 +19,10 @@
 	"google.golang.org/grpc/status"
 )
 
-<<<<<<< HEAD
-func getAuthMethodAndAccountId(t *testing.T, org *iam.Scope, rw *db.Db) (string, string) {
-	// TODO: Remove this when Auth Account repo is in place.
-	insert := `insert into auth_method
-	(public_id, scope_id)
-	values
-	($1, $2);`
-	amId, err := db.NewPublicId("am")
-	require.NoError(t, err)
-	innerDb, err := rw.DB()
-	require.NoError(t, err)
-	_, err = innerDb.Exec(insert, amId, org.GetPublicId())
-	require.NoError(t, err)
-	aAcctId, err := db.NewPublicId("aa")
-	require.NoError(t, err)
-
-	aAcct := &iam.Account{Account: &iamStore.AuthAccount{
-		PublicId:     aAcctId,
-		ScopeId:      org.GetPublicId(),
-		AuthMethodId: amId,
-	}}
-	require.NoError(t, rw.Create(context.Background(), aAcct))
-	return aAcct.GetAuthMethodId(), aAcct.GetPublicId()
-}
-=======
 const (
 	testPassword = "thetestpassword"
 	testUsername = "default"
 )
->>>>>>> f84991c0
 
 func TestAuthenticate(t *testing.T) {
 	conn, _ := db.TestSetup(t, "postgres")
@@ -174,23 +148,7 @@
 			s, err := NewService(passwordRepoFn, iamRepoFn, authTokenRepoFn)
 			require.NoError(err)
 
-<<<<<<< HEAD
-			// TODO: remove when we stop faking things
-			name := tc.request.Credentials.Fields["name"].GetStringValue()
-			acctIdBytes := sha256.Sum256([]byte(name))
-			acctId := fmt.Sprintf("aa_%s", base32.StdEncoding.EncodeToString(acctIdBytes[:])[0:10])
-
-			aAcct := &iam.Account{Account: &iamStore.AuthAccount{
-				PublicId:     acctId,
-				ScopeId:      o.PublicId,
-				AuthMethodId: amId,
-			}}
-			RWDb.Load().(*db.Db).Create(context.Background(), aAcct)
-
-			resp, err := s.Authenticate(context.Background(), tc.request)
-=======
 			resp, err := s.Authenticate(auth.DisabledAuthTestContext(auth.WithScopeId(o.GetPublicId())), tc.request)
->>>>>>> f84991c0
 			if tc.wantErr != nil {
 				assert.Error(err)
 				assert.Equal(status.Code(tc.wantErr), status.Code(err))
@@ -223,19 +181,10 @@
 	acct, err := password.NewAccount(am.GetPublicId(), testUsername)
 	require.NoError(err)
 
-<<<<<<< HEAD
-	aAcct := &iam.Account{Account: &iamStore.AuthAccount{
-		PublicId:     acctId,
-		ScopeId:      o.PublicId,
-		AuthMethodId: amId,
-	}}
-	RWDb.Load().(*db.Db).Create(context.Background(), aAcct)
-=======
 	pwRepo, err := passwordRepoFn()
 	require.NoError(err)
 	acct, err = pwRepo.CreateAccount(context.Background(), acct, password.WithPassword(testPassword))
 	require.NoError(err)
->>>>>>> f84991c0
 
 	// connected to an account.
 	iamRepo, err := iamRepoFn()
