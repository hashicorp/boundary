--- conflicted
+++ resolved
@@ -1291,11 +1291,7 @@
 			_, gErr := s.RemoveGroupMembers(auth.DisabledAuthTestContext(auth.WithScopeId(grp.GetScopeId())), tc.req)
 			if tc.err != nil {
 				require.Error(gErr)
-<<<<<<< HEAD
-				assert.True(stderrors.Is(gErr, tc.err), "AddGroupMembers(%+v) got error %v, wanted %v", tc.req, gErr, tc.err)
-=======
-				assert.True(errors.Is(gErr, tc.err), "RemoveGroupMembers(%+v) got error %v, wanted %v", tc.req, gErr, tc.err)
->>>>>>> 211d7574
+				assert.True(stderrors.Is(gErr, tc.err), "RemoveGroupMembers(%+v) got error %v, wanted %v", tc.req, gErr, tc.err)
 			}
 		})
 	}
