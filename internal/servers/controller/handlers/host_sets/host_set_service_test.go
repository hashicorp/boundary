--- conflicted
+++ resolved
@@ -886,20 +886,12 @@
 		{
 			name: "With Attributes",
 			req: &pbs.CreateHostSetRequest{Item: &pb.HostSet{
-<<<<<<< HEAD
 				HostCatalogId:       hc.GetPublicId(),
 				Name:                &wrappers.StringValue{Value: "With Attributes"},
 				Description:         &wrappers.StringValue{Value: "desc"},
 				Type:                plugin.Subtype.String(),
 				SyncIntervalSeconds: &wrapperspb.Int32Value{Value: 90},
-				Attributes:          testAttrs,
-=======
-				HostCatalogId: hc.GetPublicId(),
-				Name:          &wrappers.StringValue{Value: "With Attributes"},
-				Description:   &wrappers.StringValue{Value: "desc"},
-				Type:          plugin.Subtype.String(),
-				Attributes:    testInputAttrs,
->>>>>>> 3a5f0a29
+				Attributes:          testInputAttrs,
 			}},
 			res: &pbs.CreateHostSetResponse{
 				Uri: fmt.Sprintf("host-sets/%s_", plugin.HostSetPrefix),
@@ -911,20 +903,12 @@
 						Name:        plg.GetName(),
 						Description: plg.GetDescription(),
 					},
-<<<<<<< HEAD
 					Name:                &wrappers.StringValue{Value: "With Attributes"},
 					Description:         &wrappers.StringValue{Value: "desc"},
 					Type:                plugin.Subtype.String(),
 					SyncIntervalSeconds: &wrapperspb.Int32Value{Value: 90},
 					AuthorizedActions:   testAuthorizedActions[plugin.Subtype],
-					Attributes:          testAttrs,
-=======
-					Name:              &wrappers.StringValue{Value: "With Attributes"},
-					Description:       &wrappers.StringValue{Value: "desc"},
-					Type:              plugin.Subtype.String(),
-					AuthorizedActions: testAuthorizedActions[plugin.Subtype],
-					Attributes:        testOutputAttrs,
->>>>>>> 3a5f0a29
+					Attributes:          testOutputAttrs,
 				},
 			},
 		},
