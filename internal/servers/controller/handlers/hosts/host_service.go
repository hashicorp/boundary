--- conflicted
+++ resolved
@@ -304,25 +304,10 @@
 }
 
 func validateCreateRequest(req *pbs.CreateHostRequest) error {
-<<<<<<< HEAD
-	badFields := map[string]string{}
-	if !validId(req.GetHostCatalogId(), static.HostCatalogPrefix+"_") {
-		badFields["host_catalog_id"] = "The field is incorrectly formatted."
-	}
-	item := req.GetItem()
-	if item == nil {
-		return handlers.InvalidArgumentErrorf("Invalid arguments provided.", map[string]string{"item": "this field is required."})
-	}
-	switch host.SubtypeFromId(req.GetHostCatalogId()) {
-	case host.StaticSubtype:
-		if item.GetType() != "" && item.GetType() != host.StaticSubtype.String() {
-			badFields["type"] = "Doesn't match the parent resource's type."
-=======
 	return handlers.ValidateCreateRequest(req.GetItem(), func() map[string]string {
 		badFields := map[string]string{}
 		if !handlers.ValidId(static.HostCatalogPrefix, req.GetHostCatalogId()) {
 			badFields["host_catalog_id"] = "The field is incorrectly formatted."
->>>>>>> e423b658
 		}
 
 		if req.GetItem().GetHostCatalogId() != "" {
