--- conflicted
+++ resolved
@@ -3,7 +3,6 @@
 import (
 	"context"
 	"fmt"
-	"strings"
 
 	"github.com/hashicorp/boundary/internal/auth"
 	pb "github.com/hashicorp/boundary/internal/gen/controller/api/resources/hostcatalogs"
@@ -347,16 +346,8 @@
 
 func validateListRequest(req *pbs.ListHostCatalogsRequest) error {
 	badFields := map[string]string{}
-<<<<<<< HEAD
-	if req.GetScopeId() == "" {
-		badFields["scope_id"] = "Field required and not provided."
-	}
-	if !strings.HasPrefix(req.GetScopeId(), "p_") {
-		badFields["scope_id"] = "Invalid scope ID for operation."
-=======
 	if !handlers.ValidId(scope.Project.Prefix(), req.GetScopeId()) {
 		badFields["scope_id"] = "This field must be a valid project scope id."
->>>>>>> 99d5456d
 	}
 	if len(badFields) > 0 {
 		return handlers.InvalidArgumentErrorf("Improperly formatted identifier.", badFields)
