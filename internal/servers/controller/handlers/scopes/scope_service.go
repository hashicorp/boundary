--- conflicted
+++ resolved
@@ -56,11 +56,7 @@
 	if err := validateListRequest(req); err != nil {
 		return nil, err
 	}
-<<<<<<< HEAD
-	_, authResults := s.parentAndAuthResult(ctx, req.GetScopeId(), action.List)
-=======
 	authResults := s.authResult(ctx, req.GetScopeId(), action.List)
->>>>>>> 1c2c078e
 	if authResults.Error != nil {
 		return nil, authResults.Error
 	}
@@ -81,11 +77,7 @@
 	if err := validateGetRequest(req); err != nil {
 		return nil, err
 	}
-<<<<<<< HEAD
-	_, authResults := s.parentAndAuthResult(ctx, req.GetId(), action.Read)
-=======
 	authResults := s.authResult(ctx, req.GetId(), action.Read)
->>>>>>> 1c2c078e
 	if authResults.Error != nil {
 		return nil, authResults.Error
 	}
@@ -102,11 +94,7 @@
 	if err := validateCreateRequest(req); err != nil {
 		return nil, err
 	}
-<<<<<<< HEAD
-	_, authResults := s.parentAndAuthResult(ctx, req.GetItem().GetScopeId(), action.Create)
-=======
 	authResults := s.authResult(ctx, req.GetItem().GetScopeId(), action.Create)
->>>>>>> 1c2c078e
 	if authResults.Error != nil {
 		return nil, authResults.Error
 	}
@@ -123,11 +111,7 @@
 	if err := validateUpdateRequest(req); err != nil {
 		return nil, err
 	}
-<<<<<<< HEAD
-	_, authResults := s.parentAndAuthResult(ctx, req.GetId(), action.Update)
-=======
 	authResults := s.authResult(ctx, req.GetId(), action.Update)
->>>>>>> 1c2c078e
 	if authResults.Error != nil {
 		return nil, authResults.Error
 	}
@@ -144,11 +128,7 @@
 	if err := validateDeleteRequest(req); err != nil {
 		return nil, err
 	}
-<<<<<<< HEAD
-	_, authResults := s.parentAndAuthResult(ctx, req.GetId(), action.Delete)
-=======
 	authResults := s.authResult(ctx, req.GetId(), action.Delete)
->>>>>>> 1c2c078e
 	if authResults.Error != nil {
 		return nil, authResults.Error
 	}
@@ -298,20 +278,12 @@
 	return outPl, nil
 }
 
-<<<<<<< HEAD
-func (s Service) parentAndAuthResult(ctx context.Context, id string, a action.Type) (*iam.Scope, auth.VerifyResults) {
-=======
 func (s Service) authResult(ctx context.Context, id string, a action.Type) auth.VerifyResults {
->>>>>>> 1c2c078e
 	res := auth.VerifyResults{}
 	repo, err := s.repoFn()
 	if err != nil {
 		res.Error = err
-<<<<<<< HEAD
-		return nil, res
-=======
 		return res
->>>>>>> 1c2c078e
 	}
 
 	var parentId string
@@ -319,8 +291,6 @@
 	switch a {
 	case action.List, action.Create:
 		parentId = id
-<<<<<<< HEAD
-=======
 		s, err := repo.LookupScope(ctx, parentId)
 		if err != nil {
 			res.Error = err
@@ -330,45 +300,21 @@
 			res.Error = handlers.ForbiddenError()
 			return res
 		}
->>>>>>> 1c2c078e
 	default:
 		s, err := repo.LookupScope(ctx, id)
 		if err != nil {
 			res.Error = err
-<<<<<<< HEAD
-			return nil, res
-		}
-		if s == nil {
-			res.Error = handlers.ForbiddenError()
-			return nil, res
-=======
 			return res
 		}
 		if s == nil {
 			res.Error = handlers.ForbiddenError()
 			return res
->>>>>>> 1c2c078e
 		}
 		parentId = s.GetParentId()
 		opts = append(opts, auth.WithId(id))
 	}
-<<<<<<< HEAD
-
-	scp, err := repo.LookupScope(ctx, parentId)
-	if err != nil {
-		res.Error = err
-		return nil, res
-	}
-	if scp == nil {
-		res.Error = handlers.ForbiddenError()
-		return nil, res
-	}
-	opts = append(opts, auth.WithScopeId(parentId))
-	return scp, auth.Verify(ctx, opts...)
-=======
 	opts = append(opts, auth.WithScopeId(parentId))
 	return auth.Verify(ctx, opts...)
->>>>>>> 1c2c078e
 }
 
 func ToProto(in *iam.Scope) *pb.Scope {
