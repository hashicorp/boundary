--- conflicted
+++ resolved
@@ -220,11 +220,7 @@
 	if in.GetName() != "" {
 		out.Name = &wrapperspb.StringValue{Value: in.GetName()}
 	}
-<<<<<<< HEAD
-	if st, err := handlers.ProtoToStruct(&pb.PasswordAccountAttributes{LoginName: in.GetUserName()}); err == nil {
-=======
 	if st, err := handlers.ProtoToStruct(&pb.PasswordAccountAttributes{LoginName: in.GetLoginName()}); err == nil {
->>>>>>> 78cb56c7
 		out.Attributes = st
 	} else {
 		return nil, status.Errorf(codes.Internal, "failed building password attribute struct: %v", err)
