--- conflicted
+++ resolved
@@ -164,11 +164,7 @@
 	if item.GetDescription() != nil {
 		opts = append(opts, password.WithDescription(item.GetDescription().GetValue()))
 	}
-<<<<<<< HEAD
 	a, err := password.NewAccount(authMethodId, opts...)
-=======
-	a, err := password.NewAccount(authMethodId, pwAttrs.GetLoginName(), opts...)
->>>>>>> 4cfab043
 	if err != nil {
 		return nil, status.Errorf(codes.Internal, "Unable to build user for creation: %v.", err)
 	}
