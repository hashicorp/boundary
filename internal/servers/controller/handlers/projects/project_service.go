--- conflicted
+++ resolved
@@ -308,17 +308,8 @@
 	if r.GetOrgId() == "" {
 		return map[string]string{"org_id": "Missing organization id."}
 	}
-<<<<<<< HEAD
 	if !validID(r.GetOrgId(), "o_") {
 		return map[string]string{"org_id": "Improperly formatted identifier."}
 	}
 	return map[string]string{}
-}
-
-// RegisterGrpcGateway satisfies the RegisterGrpcGatewayer interface.
-func (s *Service) RegisterGrpcGateway(mux *runtime.ServeMux) error {
-	return pbs.RegisterProjectServiceHandlerServer(context.Background(), mux, s)
-=======
-	return nil
->>>>>>> d374ac6d
 }