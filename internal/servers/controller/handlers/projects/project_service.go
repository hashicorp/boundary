--- conflicted
+++ resolved
@@ -18,11 +18,7 @@
 
 var (
 	reInvalidID = regexp.MustCompile("[^A-Za-z0-9]")
-<<<<<<< HEAD
-	// TODO: Find a way to auto update these names and enforce the mappings between wire and storage.
-=======
 	// TODO(ICU-28): Find a way to auto update these names and enforce the mappings between wire and storage.
->>>>>>> 3157fd0e
 	wireToStorageMask = map[string]string{
 		"name":        "Name",
 		"description": "Description",
@@ -47,7 +43,7 @@
 	if err := validateGetProjectRequest(req); err != nil {
 		return nil, err
 	}
-	p, err := s.getFromRepo(ctx, req.GetId())
+	p, err := s.getFromRepo(ctx, req)
 	if err != nil {
 		return nil, err
 	}
@@ -60,7 +56,7 @@
 	if err := validateCreateProjectRequest(req); err != nil {
 		return nil, err
 	}
-	p, err := s.createInRepo(ctx, req.GetOrgId(), req.GetItem())
+	p, err := s.createInRepo(ctx, req)
 	if err != nil {
 		return nil, err
 	}
@@ -74,7 +70,7 @@
 	if err := validateUpdateProjectRequest(req); err != nil {
 		return nil, err
 	}
-	p, err := s.updateInRepo(ctx, req.GetOrgId(), req.GetId(), req.GetItem(), req.GetUpdateMask().GetPaths())
+	p, err := s.updateInRepo(ctx, req)
 	if err != nil {
 		return nil, err
 	}
@@ -96,26 +92,27 @@
 	return resp, nil
 }
 
-func (s Service) getFromRepo(ctx context.Context, projId string) (*pb.Project, error) {
-	p, err := s.repo.LookupScope(ctx, projId)
+func (s Service) getFromRepo(ctx context.Context, req *pbs.GetProjectRequest) (*pb.Project, error) {
+	p, err := s.repo.LookupScope(ctx, req.Id)
 	if err != nil {
 		return nil, err
 	}
 	if p == nil {
-		return nil, status.Errorf(codes.NotFound, "Could not find Project with id %q", projId)
+		return nil, status.Errorf(codes.NotFound, "Could not find Project with id %q", req.GetId())
 	}
 	return toProto(p), nil
 }
 
-func (s Service) createInRepo(ctx context.Context, orgId string, item *pb.Project) (*pb.Project, error) {
+func (s Service) createInRepo(ctx context.Context, req *pbs.CreateProjectRequest) (*pb.Project, error) {
+	in := req.GetItem()
 	opts := []iam.Option{}
-	if item.GetName() != nil {
-		opts = append(opts, iam.WithName(item.GetName().GetValue()))
-	}
-	if item.GetDescription() != nil {
-		opts = append(opts, iam.WithDescription(item.GetDescription().GetValue()))
-	}
-	p, err := iam.NewProject(orgId, opts...)
+	if in.GetName() != nil {
+		opts = append(opts, iam.WithName(in.GetName().GetValue()))
+	}
+	if in.GetDescription() != nil {
+		opts = append(opts, iam.WithDescription(in.GetDescription().GetValue()))
+	}
+	p, err := iam.NewProject(req.GetOrgId(), opts...)
 	if err != nil {
 		return nil, err
 	}
@@ -129,35 +126,23 @@
 	return toProto(out), nil
 }
 
-<<<<<<< HEAD
-func (s Service) updateInRepo(ctx context.Context, orgId, projId string, item *pb.Project, mask []string) (*pb.Project, error) {
-	opts := []iam.Option{iam.WithPublicId(projId)}
-=======
 func (s Service) updateInRepo(ctx context.Context, req *pbs.UpdateProjectRequest) (*pb.Project, error) {
 	item := req.GetItem()
 	opts := []iam.Option{iam.WithPublicId(req.GetId())}
->>>>>>> 3157fd0e
 	if desc := item.GetDescription(); desc != nil {
 		opts = append(opts, iam.WithDescription(desc.GetValue()))
 	}
 	if name := item.GetName(); name != nil {
 		opts = append(opts, iam.WithName(name.GetValue()))
 	}
-	p, err := iam.NewProject(orgId, opts...)
-	if err != nil {
-		return nil, err
-	}
-	dbMask, err := toDbUpdateMask(mask)
-	if err != nil {
-		return nil, err
-	}
-<<<<<<< HEAD
-=======
+	p, err := iam.NewProject(req.GetOrgId(), opts...)
+	if err != nil {
+		return nil, err
+	}
 	dbMask, err := toDbUpdateMask(req.GetUpdateMask())
 	if err != nil {
 		return nil, err
 	}
->>>>>>> 3157fd0e
 	if len(dbMask) == 0 {
 		return nil, status.Errorf(codes.InvalidArgument, "No valid fields included in the update mask.")
 	}
@@ -171,7 +156,6 @@
 	return toProto(out), nil
 }
 
-<<<<<<< HEAD
 func (s Service) deleteFromRepo(ctx context.Context, projId string) (bool, error) {
 	rows, err := s.repo.DeleteScope(ctx, projId)
 	if err != nil {
@@ -180,18 +164,11 @@
 	return rows > 0, nil
 }
 
-// toDbUpdateMask converts the wire format's FieldMask into a list of strings containing FieldMask paths used
-func toDbUpdateMask(paths []string) ([]string, error) {
-	dbPaths := []string{}
-	invalid := []string{}
-	for _, p := range paths {
-=======
 // toDbUpdateMask converts the wire format's FieldMask into a list of strings containing FieldMask paths used
 func toDbUpdateMask(fm *field_mask.FieldMask) ([]string, error) {
 	dbPaths := []string{}
 	invalid := []string{}
 	for _, p := range fm.GetPaths() {
->>>>>>> 3157fd0e
 		for _, f := range strings.Split(p, ",") {
 			if dbField, ok := wireToStorageMask[strings.TrimSpace(f)]; ok {
 				dbPaths = append(dbPaths, dbField)
