package projects

import (
	"context"
	"fmt"
	"regexp"
	"strings"

<<<<<<< HEAD
	"github.com/grpc-ecosystem/grpc-gateway/runtime"
=======
	"github.com/golang/protobuf/ptypes/wrappers"
>>>>>>> 7f6e78e6
	pb "github.com/hashicorp/watchtower/internal/gen/controller/api/resources/scopes"
	pbs "github.com/hashicorp/watchtower/internal/gen/controller/api/services"
	"github.com/hashicorp/watchtower/internal/iam"
	"github.com/hashicorp/watchtower/internal/servers/controller/handlers"
	"google.golang.org/grpc/codes"
	"google.golang.org/grpc/status"
	"google.golang.org/protobuf/types/known/wrapperspb"
)

var (
	reInvalidID = regexp.MustCompile("[^A-Za-z0-9]")
	// TODO(ICU-28): Find a way to auto update these names and enforce the mappings between wire and storage.
	wireToStorageMask = map[string]string{
		"name":        "Name",
		"description": "Description",
	}
)

// Service handles request as described by the pbs.ProjectServiceServer interface.
type Service struct {
<<<<<<< HEAD
	repo func() (*iam.Repository, error)
}

// NewService returns a project service which handles project related requests to watchtower.
func NewService(repo func() (*iam.Repository, error)) (Service, error) {
	if repo == nil {
		return Service{}, fmt.Errorf("nil iam repostiroy provided")
	}
	return Service{repo: repo}, nil
=======
	pbs.UnimplementedProjectServiceServer
	repoFn func() (*iam.Repository, error)
}

func NewService(repoFn func() (*iam.Repository, error)) *Service {
	if repoFn == nil {
		return nil
	}
	return &Service{repoFn: repoFn}
>>>>>>> 7f6e78e6
}

var _ pbs.ProjectServiceServer = Service{}

// CreateProject is not yet implemented but will implement the interface pbs.ProjectServiceServer.
func (s Service) ListProjects(ctx context.Context, req *pbs.ListProjectsRequest) (*pbs.ListProjectsResponse, error) {
	return nil, status.Error(codes.Unimplemented, "List not enabled for this resource.")
}

// GetProjects implements the interface pbs.ProjectServiceServer.
func (s Service) GetProject(ctx context.Context, req *pbs.GetProjectRequest) (*pbs.GetProjectResponse, error) {
	if err := validateGetRequest(req); err != nil {
		return nil, err
	}
	p, err := s.getFromRepo(ctx, req.GetId())
	if err != nil {
		return nil, err
	}
	return &pbs.GetProjectResponse{Item: p}, nil
}

// CreateProject implements the interface pbs.ProjectServiceServer.
func (s Service) CreateProject(ctx context.Context, req *pbs.CreateProjectRequest) (*pbs.CreateProjectResponse, error) {
	if err := validateCreateRequest(req); err != nil {
		return nil, err
	}
	p, err := s.createInRepo(ctx, req.GetOrgId(), req.GetItem())
	if err != nil {
		return nil, err
	}
	return &pbs.CreateProjectResponse{Item: p, Uri: fmt.Sprintf("orgs/%s/projects/%s", req.GetOrgId(), p.GetId())}, nil
}

// UpdateProject implements the interface pbs.ProjectServiceServer.
func (s Service) UpdateProject(ctx context.Context, req *pbs.UpdateProjectRequest) (*pbs.UpdateProjectResponse, error) {
	if err := validateUpdateRequest(req); err != nil {
		return nil, err
	}
	p, err := s.updateInRepo(ctx, req.GetOrgId(), req.GetId(), req.GetUpdateMask().GetPaths(), req.GetItem())
	if err != nil {
		return nil, err
	}
	return &pbs.UpdateProjectResponse{Item: p}, nil
}

// DeleteProject implements the interface pbs.ProjectServiceServer.
func (s Service) DeleteProject(ctx context.Context, req *pbs.DeleteProjectRequest) (*pbs.DeleteProjectResponse, error) {
	if err := validateDeleteRequest(req); err != nil {
		return nil, err
	}
	existed, err := s.deleteFromRepo(ctx, req.GetId())
	if err != nil {
		return nil, err
	}
	return &pbs.DeleteProjectResponse{Existed: existed}, nil
}

func (s Service) getFromRepo(ctx context.Context, id string) (*pb.Project, error) {
<<<<<<< HEAD
	repo, err := s.repo()
=======
	repo, err := s.repoFn()
>>>>>>> 7f6e78e6
	if err != nil {
		return nil, err
	}
	p, err := repo.LookupScope(ctx, id)
	if err != nil {
		return nil, err
	}
	if p == nil {
		return nil, handlers.NotFoundErrorf("Project %q doesn't exist.", id)
	}
	return toProto(p), nil
}

func (s Service) createInRepo(ctx context.Context, orgID string, item *pb.Project) (*pb.Project, error) {
	var opts []iam.Option
	if item.GetName() != nil {
		opts = append(opts, iam.WithName(item.GetName().GetValue()))
	}
	if item.GetDescription() != nil {
		opts = append(opts, iam.WithDescription(item.GetDescription().GetValue()))
	}
	p, err := iam.NewProject(orgID, opts...)
	if err != nil {
		return nil, status.Errorf(codes.Internal, "Unable to build project for creation: %v.", err)
	}
<<<<<<< HEAD
	repo, err := s.repo()
=======
	repo, err := s.repoFn()
>>>>>>> 7f6e78e6
	if err != nil {
		return nil, err
	}
	out, err := repo.CreateScope(ctx, p)
	if err != nil {
		return nil, status.Errorf(codes.Internal, "Unable to create project: %v.", err)
	}
	if out == nil {
		return nil, status.Error(codes.Internal, "Unable to create project but no error returned from repository.")
	}
	return toProto(out), nil
}

func (s Service) updateInRepo(ctx context.Context, orgID, projId string, mask []string, item *pb.Project) (*pb.Project, error) {
	var opts []iam.Option
	if desc := item.GetDescription(); desc != nil {
		opts = append(opts, iam.WithDescription(desc.GetValue()))
	}
	if name := item.GetName(); name != nil {
		opts = append(opts, iam.WithName(name.GetValue()))
	}
	p, err := iam.NewProject(orgID, opts...)
	if err != nil {
		return nil, status.Errorf(codes.Internal, "Unable to build project for update: %v.", err)
	}
	p.PublicId = projId
	dbMask, err := toDbUpdateMask(mask)
	if err != nil {
		return nil, err
	}
	if len(dbMask) == 0 {
		return nil, handlers.InvalidArgumentErrorf("No valid fields included in the update mask.", []string{"update_mask"})
	}
<<<<<<< HEAD
	repo, err := s.repo()
=======
	repo, err := s.repoFn()
>>>>>>> 7f6e78e6
	if err != nil {
		return nil, err
	}
	out, rowsUpdated, err := repo.UpdateScope(ctx, p, dbMask)
	if err != nil {
		return nil, status.Errorf(codes.Internal, "Unable to update project: %v.", err)
	}
	if rowsUpdated == 0 {
		return nil, handlers.NotFoundErrorf("Project %q doesn't exist.", projId)
	}
	return toProto(out), nil
}

func (s Service) deleteFromRepo(ctx context.Context, projId string) (bool, error) {
<<<<<<< HEAD
	repo, err := s.repo()
=======
	repo, err := s.repoFn()
>>>>>>> 7f6e78e6
	if err != nil {
		return false, err
	}
	rows, err := repo.DeleteScope(ctx, projId)
	if err != nil {
		return false, status.Errorf(codes.Internal, "Unable to delete project: %v.", err)
	}
	return rows > 0, nil
}

// toDbUpdateMask converts the wire format's FieldMask into a list of strings containing FieldMask paths used
func toDbUpdateMask(paths []string) ([]string, error) {
	var dbPaths []string
	var invalid []string
	for _, p := range paths {
		for _, f := range strings.Split(p, ",") {
			if dbField, ok := wireToStorageMask[strings.TrimSpace(f)]; ok {
				dbPaths = append(dbPaths, dbField)
			} else {
				invalid = append(invalid, f)
			}
		}
	}
	if len(invalid) > 0 {
		return nil, handlers.InvalidArgumentErrorf(fmt.Sprintf("Invalid fields passed in update_update mask: %v.", invalid), []string{"update_mask"})
	}
	return dbPaths, nil
}

func toProto(in *iam.Scope) *pb.Project {
	out := pb.Project{
		Id:          in.GetPublicId(),
		CreatedTime: in.GetCreateTime().GetTimestamp(),
		UpdatedTime: in.GetUpdateTime().GetTimestamp(),
	}
	if in.GetDescription() != "" {
		out.Description = &wrapperspb.StringValue{Value: in.GetDescription()}
	}
	if in.GetName() != "" {
		out.Name = &wrapperspb.StringValue{Value: in.GetName()}
	}
	return &out
}

// A validateX method should exist for each method above.  These methods do not make calls to any backing service but enforce
// requirements on the structure of the request.  They verify that:
//  * The path passed in is correctly formatted
//  * All required parameters are set
//  * There are no conflicting parameters provided
// TODO: Populate the error in a way to allow it to be converted to the previously described error format and include all invalid fields instead of just the most recent.
func validateGetRequest(req *pbs.GetProjectRequest) error {
	if err := validateAncestors(req); err != nil {
		return err
	}
	if !validId(req.GetId(), iam.ProjectScope.Prefix()+"_") {
		return handlers.InvalidArgumentErrorf("Improperly formatted identifier.", []string{"id"})
	}
	return nil
}

func validateCreateRequest(req *pbs.CreateProjectRequest) error {
	if err := validateAncestors(req); err != nil {
		return err
	}
	item := req.GetItem()
	if item == nil {
		return handlers.InvalidArgumentErrorf("A project's fields must be set to something.", []string{"item"})
	}
	var immutableFieldsSet []string
	if item.GetId() != "" {
		immutableFieldsSet = append(immutableFieldsSet, "id")
	}
	if item.GetCreatedTime() != nil {
		immutableFieldsSet = append(immutableFieldsSet, "created_time")
	}
	if item.GetUpdatedTime() != nil {
		immutableFieldsSet = append(immutableFieldsSet, "updated_time")
	}
	if len(immutableFieldsSet) > 0 {
		return handlers.InvalidArgumentErrorf("Cannot specify read only fields at creation time.", immutableFieldsSet)
	}
	return nil
}

func validateUpdateRequest(req *pbs.UpdateProjectRequest) error {
	if err := validateAncestors(req); err != nil {
		return err
	}
	if !validId(req.GetId(), iam.ProjectScope.Prefix()+"_") {
		return handlers.InvalidArgumentErrorf("Improperly formatted identifier.", []string{"id"})
	}

	if req.GetUpdateMask() == nil {
		return handlers.InvalidArgumentErrorf("UpdateMask not provided but is required to update a project.", []string{"update_mask"})
	}

	item := req.GetItem()
	if item == nil {
		// It is legitimate for no item to be specified in an update request as it indicates all fields provided in
		// the mask will be marked as unset.
		return nil
	}
	if item.GetId() != "" && item.GetId() != req.GetId() {
		return handlers.InvalidArgumentErrorf("Id in provided item and url do not match.", []string{"id"})
	}
	var immutableFieldsSet []string
	if item.GetId() != "" {
		immutableFieldsSet = append(immutableFieldsSet, "id")
	}
	if item.GetCreatedTime() != nil {
		immutableFieldsSet = append(immutableFieldsSet, "created_time")
	}
	if item.GetUpdatedTime() != nil {
		immutableFieldsSet = append(immutableFieldsSet, "updated_time")
	}
	if len(immutableFieldsSet) > 0 {
		return handlers.InvalidArgumentErrorf("Cannot specify read only fields at update time.", immutableFieldsSet)
	}

	return nil
}

func validateDeleteRequest(req *pbs.DeleteProjectRequest) error {
	if err := validateAncestors(req); err != nil {
		return err
	}
	if !validId(req.GetId(), iam.ProjectScope.Prefix()+"_") {
		return handlers.InvalidArgumentErrorf("Improperly formatted id.", []string{"id"})
	}
	return nil
}

func validId(id, prefix string) bool {
	if !strings.HasPrefix(id, prefix) {
		return false
	}
	id = strings.TrimPrefix(id, prefix)
	return !reInvalidID.Match([]byte(id))
}

type ancestorProvider interface {
	GetOrgId() string
}

// validateAncestors verifies that the ancestors of this call are properly set and provided.
func validateAncestors(r ancestorProvider) error {
	if r.GetOrgId() == "" {
		return handlers.InvalidArgumentErrorf("Missing organization id.", []string{"org_id"})
	}
	if !validId(r.GetOrgId(), iam.OrganizationScope.Prefix()+"_") {
		return handlers.InvalidArgumentErrorf("Poorly formatted org id.", []string{"org_id"})
	}
	return nil
}<|MERGE_RESOLUTION|>--- conflicted
+++ resolved
@@ -6,11 +6,7 @@
 	"regexp"
 	"strings"
 
-<<<<<<< HEAD
-	"github.com/grpc-ecosystem/grpc-gateway/runtime"
-=======
 	"github.com/golang/protobuf/ptypes/wrappers"
->>>>>>> 7f6e78e6
 	pb "github.com/hashicorp/watchtower/internal/gen/controller/api/resources/scopes"
 	pbs "github.com/hashicorp/watchtower/internal/gen/controller/api/services"
 	"github.com/hashicorp/watchtower/internal/iam"
@@ -31,7 +27,6 @@
 
 // Service handles request as described by the pbs.ProjectServiceServer interface.
 type Service struct {
-<<<<<<< HEAD
 	repo func() (*iam.Repository, error)
 }
 
@@ -41,17 +36,6 @@
 		return Service{}, fmt.Errorf("nil iam repostiroy provided")
 	}
 	return Service{repo: repo}, nil
-=======
-	pbs.UnimplementedProjectServiceServer
-	repoFn func() (*iam.Repository, error)
-}
-
-func NewService(repoFn func() (*iam.Repository, error)) *Service {
-	if repoFn == nil {
-		return nil
-	}
-	return &Service{repoFn: repoFn}
->>>>>>> 7f6e78e6
 }
 
 var _ pbs.ProjectServiceServer = Service{}
@@ -110,11 +94,7 @@
 }
 
 func (s Service) getFromRepo(ctx context.Context, id string) (*pb.Project, error) {
-<<<<<<< HEAD
 	repo, err := s.repo()
-=======
-	repo, err := s.repoFn()
->>>>>>> 7f6e78e6
 	if err != nil {
 		return nil, err
 	}
@@ -140,11 +120,7 @@
 	if err != nil {
 		return nil, status.Errorf(codes.Internal, "Unable to build project for creation: %v.", err)
 	}
-<<<<<<< HEAD
 	repo, err := s.repo()
-=======
-	repo, err := s.repoFn()
->>>>>>> 7f6e78e6
 	if err != nil {
 		return nil, err
 	}
@@ -178,11 +154,7 @@
 	if len(dbMask) == 0 {
 		return nil, handlers.InvalidArgumentErrorf("No valid fields included in the update mask.", []string{"update_mask"})
 	}
-<<<<<<< HEAD
 	repo, err := s.repo()
-=======
-	repo, err := s.repoFn()
->>>>>>> 7f6e78e6
 	if err != nil {
 		return nil, err
 	}
@@ -197,11 +169,7 @@
 }
 
 func (s Service) deleteFromRepo(ctx context.Context, projId string) (bool, error) {
-<<<<<<< HEAD
 	repo, err := s.repo()
-=======
-	repo, err := s.repoFn()
->>>>>>> 7f6e78e6
 	if err != nil {
 		return false, err
 	}
