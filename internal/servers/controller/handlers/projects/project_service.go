--- conflicted
+++ resolved
@@ -201,8 +201,6 @@
 	return rows > 0, nil
 }
 
-<<<<<<< HEAD
-=======
 func (s Service) listFromRepo(ctx context.Context, orgId string) ([]*pb.Project, error) {
 	repo, err := s.repo()
 	if err != nil {
@@ -219,26 +217,6 @@
 	return outPl, nil
 }
 
-// toDbUpdateMask converts the wire format's FieldMask into a list of strings containing FieldMask paths used
-func toDbUpdateMask(paths []string) ([]string, error) {
-	var dbPaths []string
-	var invalid []string
-	for _, p := range paths {
-		for _, f := range strings.Split(p, ",") {
-			if dbField, ok := wireToStorageMask[strings.TrimSpace(f)]; ok {
-				dbPaths = append(dbPaths, dbField)
-			} else {
-				invalid = append(invalid, f)
-			}
-		}
-	}
-	if len(invalid) > 0 {
-		return nil, handlers.InvalidArgumentErrorf(fmt.Sprintf("Invalid fields passed in update_update mask: %v.", invalid), map[string]string{"update_mask": fmt.Sprintf("Unknown paths provided in update mask: %q", strings.Join(invalid, ","))})
-	}
-	return dbPaths, nil
-}
-
->>>>>>> acce195d
 func toProto(in *iam.Scope) *pb.Project {
 	out := pb.Project{
 		Id:          in.GetPublicId(),
