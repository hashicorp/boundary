--- conflicted
+++ resolved
@@ -24,11 +24,7 @@
 		{
 			name:     "password",
 			pb:       &authpb.PasswordAccountAttributes{LoginName: "testun", Password: &wrapperspb.StringValue{Value: "testpw"}},
-<<<<<<< HEAD
-			wantJson: `{"username": "testun", "password": "testpw"}`,
-=======
 			wantJson: `{"login_name": "testun", "password": "testpw"}`,
->>>>>>> 78cb56c7
 		},
 		{
 			name:     "ec2hostcatalog",
