--- conflicted
+++ resolved
@@ -9,10 +9,6 @@
 	"github.com/hashicorp/boundary/internal/db"
 	pb "github.com/hashicorp/boundary/internal/gen/controller/api/resources/targets"
 	pbs "github.com/hashicorp/boundary/internal/gen/controller/api/services"
-<<<<<<< HEAD
-	"github.com/hashicorp/boundary/internal/iam"
-=======
->>>>>>> 1c2c078e
 	"github.com/hashicorp/boundary/internal/servers/controller/common"
 	"github.com/hashicorp/boundary/internal/servers/controller/handlers"
 	"github.com/hashicorp/boundary/internal/target"
@@ -60,11 +56,7 @@
 	if err := validateListRequest(req); err != nil {
 		return nil, err
 	}
-<<<<<<< HEAD
-	_, authResults := s.parentAndAuthResult(ctx, req.GetScopeId(), action.List)
-=======
 	authResults := s.authResult(ctx, req.GetScopeId(), action.List)
->>>>>>> 1c2c078e
 	if authResults.Error != nil {
 		return nil, authResults.Error
 	}
@@ -83,11 +75,7 @@
 	if err := validateGetRequest(req); err != nil {
 		return nil, err
 	}
-<<<<<<< HEAD
-	_, authResults := s.parentAndAuthResult(ctx, req.GetId(), action.Read)
-=======
 	authResults := s.authResult(ctx, req.GetId(), action.Read)
->>>>>>> 1c2c078e
 	if authResults.Error != nil {
 		return nil, authResults.Error
 	}
@@ -104,11 +92,7 @@
 	if err := validateCreateRequest(req); err != nil {
 		return nil, err
 	}
-<<<<<<< HEAD
-	_, authResults := s.parentAndAuthResult(ctx, req.GetItem().GetScopeId(), action.Create)
-=======
 	authResults := s.authResult(ctx, req.GetItem().GetScopeId(), action.Create)
->>>>>>> 1c2c078e
 	if authResults.Error != nil {
 		return nil, authResults.Error
 	}
@@ -125,11 +109,7 @@
 	if err := validateUpdateRequest(req); err != nil {
 		return nil, err
 	}
-<<<<<<< HEAD
-	_, authResults := s.parentAndAuthResult(ctx, req.GetId(), action.Update)
-=======
 	authResults := s.authResult(ctx, req.GetId(), action.Update)
->>>>>>> 1c2c078e
 	if authResults.Error != nil {
 		return nil, authResults.Error
 	}
@@ -146,11 +126,7 @@
 	if err := validateDeleteRequest(req); err != nil {
 		return nil, err
 	}
-<<<<<<< HEAD
-	_, authResults := s.parentAndAuthResult(ctx, req.GetId(), action.Delete)
-=======
 	authResults := s.authResult(ctx, req.GetId(), action.Delete)
->>>>>>> 1c2c078e
 	if authResults.Error != nil {
 		return nil, authResults.Error
 	}
@@ -166,11 +142,7 @@
 	if err := validateAddRequest(req); err != nil {
 		return nil, err
 	}
-<<<<<<< HEAD
-	_, authResults := s.parentAndAuthResult(ctx, req.GetId(), action.AddHostSets)
-=======
 	authResults := s.authResult(ctx, req.GetId(), action.AddHostSets)
->>>>>>> 1c2c078e
 	if authResults.Error != nil {
 		return nil, authResults.Error
 	}
@@ -187,11 +159,7 @@
 	if err := validateSetRequest(req); err != nil {
 		return nil, err
 	}
-<<<<<<< HEAD
-	_, authResults := s.parentAndAuthResult(ctx, req.GetId(), action.SetHostSets)
-=======
 	authResults := s.authResult(ctx, req.GetId(), action.SetHostSets)
->>>>>>> 1c2c078e
 	if authResults.Error != nil {
 		return nil, authResults.Error
 	}
@@ -208,11 +176,7 @@
 	if err := validateRemoveRequest(req); err != nil {
 		return nil, err
 	}
-<<<<<<< HEAD
-	_, authResults := s.parentAndAuthResult(ctx, req.GetId(), action.RemoveHostSets)
-=======
 	authResults := s.authResult(ctx, req.GetId(), action.RemoveHostSets)
->>>>>>> 1c2c078e
 	if authResults.Error != nil {
 		return nil, authResults.Error
 	}
@@ -385,11 +349,7 @@
 	return toProto(out, m), nil
 }
 
-<<<<<<< HEAD
-func (s Service) parentAndAuthResult(ctx context.Context, id string, a action.Type) (*iam.Scope, auth.VerifyResults) {
-=======
 func (s Service) authResult(ctx context.Context, id string, a action.Type) auth.VerifyResults {
->>>>>>> 1c2c078e
 	res := auth.VerifyResults{}
 
 	var parentId string
@@ -397,8 +357,6 @@
 	switch a {
 	case action.List, action.Create:
 		parentId = id
-<<<<<<< HEAD
-=======
 		iamRepo, err := s.iamRepoFn()
 		if err != nil {
 			res.Error = err
@@ -413,48 +371,15 @@
 			res.Error = handlers.ForbiddenError()
 			return res
 		}
->>>>>>> 1c2c078e
 	default:
 		repo, err := s.repoFn()
 		if err != nil {
 			res.Error = err
-<<<<<<< HEAD
-			return nil, res
-=======
 			return res
->>>>>>> 1c2c078e
 		}
 		t, _, err := repo.LookupTarget(ctx, id)
 		if err != nil {
 			res.Error = err
-<<<<<<< HEAD
-			return nil, res
-		}
-		if t == nil {
-			res.Error = handlers.ForbiddenError()
-			return nil, res
-		}
-		parentId = t.GetScopeId()
-		opts = append(opts, auth.WithId(id))
-	}
-
-	iamRepo, err := s.iamRepoFn()
-	if err != nil {
-		res.Error = err
-		return nil, res
-	}
-	scp, err := iamRepo.LookupScope(ctx, parentId)
-	if err != nil {
-		res.Error = err
-		return nil, res
-	}
-	if scp == nil {
-		res.Error = handlers.ForbiddenError()
-		return nil, res
-	}
-	opts = append(opts, auth.WithScopeId(parentId))
-	return scp, auth.Verify(ctx, opts...)
-=======
 			return res
 		}
 		if t == nil {
@@ -466,7 +391,6 @@
 	}
 	opts = append(opts, auth.WithScopeId(parentId))
 	return auth.Verify(ctx, opts...)
->>>>>>> 1c2c078e
 }
 
 func toProto(in target.Target, m []*target.TargetSet) *pb.Target {
