package targets

import (
	"context"
	stderrors "errors"
	"fmt"
	"math/rand"
	"net/url"
	"strings"

	"github.com/golang/protobuf/ptypes/wrappers"
	"github.com/hashicorp/boundary/internal/auth"
	"github.com/hashicorp/boundary/internal/db/timestamp"
	"github.com/hashicorp/boundary/internal/errors"
	pb "github.com/hashicorp/boundary/internal/gen/controller/api/resources/targets"
	pbs "github.com/hashicorp/boundary/internal/gen/controller/api/services"
	"github.com/hashicorp/boundary/internal/host"
	"github.com/hashicorp/boundary/internal/host/static"
	"github.com/hashicorp/boundary/internal/kms"
	"github.com/hashicorp/boundary/internal/servers"
	"github.com/hashicorp/boundary/internal/servers/controller/common"
	"github.com/hashicorp/boundary/internal/servers/controller/handlers"
	"github.com/hashicorp/boundary/internal/session"
	"github.com/hashicorp/boundary/internal/target"
	"github.com/hashicorp/boundary/internal/target/store"
	"github.com/hashicorp/boundary/internal/types/action"
	"github.com/hashicorp/boundary/internal/types/resource"
	"github.com/hashicorp/boundary/internal/types/scope"
	"github.com/hashicorp/boundary/sdk/strutil"
	"github.com/mr-tron/base58"
	"google.golang.org/grpc/codes"
	"google.golang.org/protobuf/proto"
	"google.golang.org/protobuf/types/known/timestamppb"
	"google.golang.org/protobuf/types/known/wrapperspb"
)

var (
	maskManager handlers.MaskManager
)

func init() {
	var err error
	if maskManager, err = handlers.NewMaskManager(&store.TcpTarget{}, &pb.Target{}, &pb.TcpTargetAttributes{}); err != nil {
		panic(err)
	}
}

// Service handles request as described by the pbs.TargetServiceServer interface.
type Service struct {
	repoFn           common.TargetRepoFactory
	iamRepoFn        common.IamRepoFactory
	serversRepoFn    common.ServersRepoFactory
	sessionRepoFn    common.SessionRepoFactory
	staticHostRepoFn common.StaticRepoFactory
	kmsCache         *kms.Kms
}

// NewService returns a target service which handles target related requests to boundary.
func NewService(
	kmsCache *kms.Kms,
	repoFn common.TargetRepoFactory,
	iamRepoFn common.IamRepoFactory,
	serversRepoFn common.ServersRepoFactory,
	sessionRepoFn common.SessionRepoFactory,
	staticHostRepoFn common.StaticRepoFactory) (Service, error) {
	if repoFn == nil {
		return Service{}, fmt.Errorf("nil target repository provided")
	}
	if iamRepoFn == nil {
		return Service{}, fmt.Errorf("nil iam repository provided")
	}
	if serversRepoFn == nil {
		return Service{}, fmt.Errorf("nil servers repository provided")
	}
	if sessionRepoFn == nil {
		return Service{}, fmt.Errorf("nil session repository provided")
	}
	if staticHostRepoFn == nil {
		return Service{}, fmt.Errorf("nil static host repository provided")
	}
	return Service{
		repoFn:           repoFn,
		iamRepoFn:        iamRepoFn,
		serversRepoFn:    serversRepoFn,
		sessionRepoFn:    sessionRepoFn,
		staticHostRepoFn: staticHostRepoFn,
		kmsCache:         kmsCache,
	}, nil
}

var _ pbs.TargetServiceServer = Service{}

// ListTargets implements the interface pbs.TargetServiceServer.
func (s Service) ListTargets(ctx context.Context, req *pbs.ListTargetsRequest) (*pbs.ListTargetsResponse, error) {
	if err := validateListRequest(req); err != nil {
		return nil, err
	}
	authResults := s.authResult(ctx, req.GetScopeId(), action.List)
	if authResults.Error != nil {
		return nil, authResults.Error
	}
	ul, err := s.listFromRepo(ctx, authResults.Scope.GetId())
	if err != nil {
		return nil, err
	}
	for _, item := range ul {
		item.Scope = authResults.Scope
	}
	return &pbs.ListTargetsResponse{Items: ul}, nil
}

// GetTargets implements the interface pbs.TargetServiceServer.
func (s Service) GetTarget(ctx context.Context, req *pbs.GetTargetRequest) (*pbs.GetTargetResponse, error) {
	if err := validateGetRequest(req); err != nil {
		return nil, err
	}
	authResults := s.authResult(ctx, req.GetId(), action.Read)
	if authResults.Error != nil {
		return nil, authResults.Error
	}
	u, err := s.getFromRepo(ctx, req.GetId())
	if err != nil {
		return nil, err
	}
	u.Scope = authResults.Scope
	return &pbs.GetTargetResponse{Item: u}, nil
}

// CreateTarget implements the interface pbs.TargetServiceServer.
func (s Service) CreateTarget(ctx context.Context, req *pbs.CreateTargetRequest) (*pbs.CreateTargetResponse, error) {
	if err := validateCreateRequest(req); err != nil {
		return nil, err
	}
	authResults := s.authResult(ctx, req.GetItem().GetScopeId(), action.Create)
	if authResults.Error != nil {
		return nil, authResults.Error
	}
	u, err := s.createInRepo(ctx, req.GetItem())
	if err != nil {
		return nil, err
	}
	u.Scope = authResults.Scope
	return &pbs.CreateTargetResponse{Item: u, Uri: fmt.Sprintf("targets/%s", u.GetId())}, nil
}

// UpdateTarget implements the interface pbs.TargetServiceServer.
func (s Service) UpdateTarget(ctx context.Context, req *pbs.UpdateTargetRequest) (*pbs.UpdateTargetResponse, error) {
	if err := validateUpdateRequest(req); err != nil {
		return nil, err
	}
	authResults := s.authResult(ctx, req.GetId(), action.Update)
	if authResults.Error != nil {
		return nil, authResults.Error
	}
	u, err := s.updateInRepo(ctx, authResults.Scope.GetId(), req.GetId(), req.GetUpdateMask().GetPaths(), req.GetItem())
	if err != nil {
		return nil, err
	}
	u.Scope = authResults.Scope
	return &pbs.UpdateTargetResponse{Item: u}, nil
}

// DeleteTarget implements the interface pbs.TargetServiceServer.
func (s Service) DeleteTarget(ctx context.Context, req *pbs.DeleteTargetRequest) (*pbs.DeleteTargetResponse, error) {
	if err := validateDeleteRequest(req); err != nil {
		return nil, err
	}
	authResults := s.authResult(ctx, req.GetId(), action.Delete)
	if authResults.Error != nil {
		return nil, authResults.Error
	}
	_, err := s.deleteFromRepo(ctx, req.GetId())
	if err != nil {
		return nil, err
	}
	return &pbs.DeleteTargetResponse{}, nil
}

// AddTargetHostSets implements the interface pbs.TargetServiceServer.
func (s Service) AddTargetHostSets(ctx context.Context, req *pbs.AddTargetHostSetsRequest) (*pbs.AddTargetHostSetsResponse, error) {
	if err := validateAddRequest(req); err != nil {
		return nil, err
	}
	authResults := s.authResult(ctx, req.GetId(), action.AddHostSets)
	if authResults.Error != nil {
		return nil, authResults.Error
	}
	u, err := s.addInRepo(ctx, req.GetId(), req.GetHostSetIds(), req.GetVersion())
	if err != nil {
		return nil, err
	}
	u.Scope = authResults.Scope
	return &pbs.AddTargetHostSetsResponse{Item: u}, nil
}

// SetTargetHostSets implements the interface pbs.TargetServiceServer.
func (s Service) SetTargetHostSets(ctx context.Context, req *pbs.SetTargetHostSetsRequest) (*pbs.SetTargetHostSetsResponse, error) {
	if err := validateSetRequest(req); err != nil {
		return nil, err
	}
	authResults := s.authResult(ctx, req.GetId(), action.SetHostSets)
	if authResults.Error != nil {
		return nil, authResults.Error
	}
	u, err := s.setInRepo(ctx, req.GetId(), req.GetHostSetIds(), req.GetVersion())
	if err != nil {
		return nil, err
	}
	u.Scope = authResults.Scope
	return &pbs.SetTargetHostSetsResponse{Item: u}, nil
}

// RemoveTargetHostSets implements the interface pbs.TargetServiceServer.
func (s Service) RemoveTargetHostSets(ctx context.Context, req *pbs.RemoveTargetHostSetsRequest) (*pbs.RemoveTargetHostSetsResponse, error) {
	if err := validateRemoveRequest(req); err != nil {
		return nil, err
	}
	authResults := s.authResult(ctx, req.GetId(), action.RemoveHostSets)
	if authResults.Error != nil {
		return nil, authResults.Error
	}
	u, err := s.removeInRepo(ctx, req.GetId(), req.GetHostSetIds(), req.GetVersion())
	if err != nil {
		return nil, err
	}
	u.Scope = authResults.Scope
	return &pbs.RemoveTargetHostSetsResponse{Item: u}, nil
}

func (s Service) AuthorizeSession(ctx context.Context, req *pbs.AuthorizeSessionRequest) (*pbs.AuthorizeSessionResponse, error) {
	if err := validateAuthorizeSessionRequest(req); err != nil {
		return nil, err
	}
	authResults := s.authResult(ctx, req.GetId(), action.AuthorizeSession,
		target.WithName(req.GetName()),
		target.WithScopeId(req.GetScopeId()),
		target.WithScopeName(req.GetScopeName()),
	)
	if authResults.Error != nil {
		return nil, authResults.Error
	}

	if authResults.RoundTripValue == nil {
		return nil, errors.New("authorize session: expected to get a target back from auth results")
	}
	t, ok := authResults.RoundTripValue.(target.Target)
	if !ok {
		return nil, errors.New("authorize session: round tripped auth results value is not a target")
	}
	if t == nil {
		return nil, errors.New("authorize session: round tripped target is nil")
	}

	// This could happen if, say, u_recovery was used or u_anon was granted. But
	// don't allow it. It's one thing if grants give access to resources within
	// Boundary, even if those could eventually be used to provide an unintended
	// user access to a remote system. It's quite another to enable anonymous
	// access directly to a remote system.
	//
	// Note that even if u_anon or u_auth are given grants we can still validate
	// a token! So this is just checking that a valid token was provided. The
	// actual reality of this works out to excluding:
	//
	// * True anonymous access (no token provided and u_anon)
	//
	// * u_recovery access (which is fine, recovery is meant for recovering
	// system state, no real reason to allow it to then connect to systems)
	if authResults.AuthTokenId == "" {
		return nil, handlers.ForbiddenError()
	}

	// Get the target information
	repo, err := s.repoFn()
	if err != nil {
		return nil, err
	}
	t, hostSets, err := repo.LookupTarget(ctx, t.GetPublicId())
	if err != nil {
<<<<<<< HEAD
		if stderrors.Is(err, errors.ErrRecordNotFound) {
			return nil, handlers.NotFoundErrorf("Target %q not found.", req.GetId())
=======
		if errors.Is(err, db.ErrRecordNotFound) {
			return nil, handlers.NotFoundErrorf("Target %q not found.", t.GetPublicId())
>>>>>>> 38487655
		}
		return nil, err
	}
	if t == nil {
		return nil, handlers.NotFoundErrorf("Target %q not found.", t.GetPublicId())
	}

	// Instantiate some repos
	sessionRepo, err := s.sessionRepoFn()
	if err != nil {
		return nil, err
	}
	serversRepo, err := s.serversRepoFn()
	if err != nil {
		return nil, err
	}

	// First, fetch all available hosts. Unless one was chosen in the request,
	// we will pick one at random.
	type compoundHost struct {
		hostSetId string
		hostId    string
	}

	var chosenId *compoundHost
	requestedId := req.GetHostId()
	staticHostRepo, err := s.staticHostRepoFn()
	if err != nil {
		return nil, err
	}

	hostIds := make([]compoundHost, 0, len(hostSets)*10)

HostSetIterationLoop:
	for _, tSet := range hostSets {
		hsId := tSet.PublicId
		switch host.SubtypeFromId(hsId) {
		case host.StaticSubtype:
			_, hosts, err := staticHostRepo.LookupSet(ctx, hsId)
			if err != nil {
				return nil, err
			}
			for _, host := range hosts {
				compoundId := compoundHost{hostSetId: hsId, hostId: host.PublicId}
				hostIds = append(hostIds, compoundId)
				if host.PublicId == requestedId {
					chosenId = &compoundId
					break HostSetIterationLoop
				}
			}
		}
	}
	if requestedId != "" && chosenId == nil {
		// We didn't find it
		return nil, handlers.InvalidArgumentErrorf(
			"Errors in provided fields.",
			map[string]string{
				"host_id": "The requested host id is not available.",
			})
	}
	if chosenId == nil {
		if len(hostIds) == 0 {
			// No hosts were found, error
			return nil, handlers.NotFoundErrorf("No hosts found from available target host sets.")
		}
		chosenId = &hostIds[rand.Intn(len(hostIds))]
	}

	// Generate the endpoint URL
	endpointUrl := &url.URL{
		Scheme: t.GetType(),
	}
	defaultPort := t.GetDefaultPort()
	var endpointHost string
	switch host.SubtypeFromId(chosenId.hostId) {
	case host.StaticSubtype:
		h, err := staticHostRepo.LookupHost(ctx, chosenId.hostId)
		if err != nil {
			return nil, fmt.Errorf("error looking up host: %w", err)
		}
		endpointHost = h.Address
		if endpointHost == "" {
			return nil, stderrors.New("host had empty address")
		}
	}
	if defaultPort != 0 {
		endpointUrl.Host = fmt.Sprintf("%s:%d", endpointHost, defaultPort)
	} else {
		endpointUrl.Host = endpointHost
	}

	expTime := timestamppb.Now()
	expTime.Seconds += int64(t.GetSessionMaxSeconds())
	sessionComposition := session.ComposedOf{
		UserId:          authResults.UserId,
		HostId:          chosenId.hostId,
		TargetId:        t.GetPublicId(),
		HostSetId:       chosenId.hostSetId,
		AuthTokenId:     authResults.AuthTokenId,
		ScopeId:         authResults.Scope.Id,
		Endpoint:        endpointUrl.String(),
		ExpirationTime:  &timestamp.Timestamp{Timestamp: expTime},
		ConnectionLimit: t.GetSessionConnectionLimit(),
	}

	sess, err := session.New(sessionComposition)
	if err != nil {
		return nil, err
	}
	wrapper, err := s.kmsCache.GetWrapper(ctx, authResults.Scope.Id, kms.KeyPurposeSessions)
	if err != nil {
		return nil, err
	}
	sess, privKey, err := sessionRepo.CreateSession(ctx, wrapper, sess)
	if err != nil {
		return nil, err
	}

	var workers []*pb.WorkerInfo
	servers, err := serversRepo.ListServers(ctx, servers.ServerTypeWorker)
	if err != nil {
		return nil, err
	}
	for _, v := range servers {
		workers = append(workers, &pb.WorkerInfo{Address: v.Address})
	}

	sad := &pb.SessionAuthorizationData{
		SessionId:       sess.PublicId,
		TargetId:        t.GetPublicId(),
		Scope:           authResults.Scope,
		CreatedTime:     sess.CreateTime.GetTimestamp(),
		Type:            t.GetType(),
		Certificate:     sess.Certificate,
		PrivateKey:      privKey,
		HostId:          chosenId.hostId,
		WorkerInfo:      workers,
		ConnectionLimit: t.GetSessionConnectionLimit(),
	}
	marshaledSad, err := proto.Marshal(sad)
	if err != nil {
		return nil, err
	}
	encodedMarshaledSad := base58.FastBase58Encoding(marshaledSad)

	ret := &pb.SessionAuthorization{
		SessionId:          sess.PublicId,
		TargetId:           t.GetPublicId(),
		Scope:              authResults.Scope,
		CreatedTime:        sess.CreateTime.GetTimestamp(),
		Type:               t.GetType(),
		AuthorizationToken: string(encodedMarshaledSad),
		UserId:             authResults.UserId,
		HostId:             chosenId.hostId,
		HostSetId:          chosenId.hostSetId,
	}
	return &pbs.AuthorizeSessionResponse{Item: ret}, nil
}

func (s Service) getFromRepo(ctx context.Context, id string) (*pb.Target, error) {
	repo, err := s.repoFn()
	if err != nil {
		return nil, err
	}
	u, m, err := repo.LookupTarget(ctx, id)
	if err != nil {
		if stderrors.Is(err, errors.ErrRecordNotFound) {
			return nil, handlers.NotFoundErrorf("Target %q doesn't exist.", id)
		}
		return nil, err
	}
	if u == nil {
		return nil, handlers.NotFoundErrorf("Target %q doesn't exist.", id)
	}
	return toProto(u, m)
}

func (s Service) createInRepo(ctx context.Context, item *pb.Target) (*pb.Target, error) {
	opts := []target.Option{target.WithName(item.GetName().GetValue())}
	if item.GetDescription() != nil {
		opts = append(opts, target.WithDescription(item.GetDescription().GetValue()))
	}
	if item.GetSessionMaxSeconds() != nil {
		opts = append(opts, target.WithSessionMaxSeconds(item.GetSessionMaxSeconds().GetValue()))
	}
	if item.GetSessionConnectionLimit() != nil {
		opts = append(opts, target.WithSessionConnectionLimit(item.GetSessionConnectionLimit().GetValue()))
	}
	tcpAttrs := &pb.TcpTargetAttributes{}
	if err := handlers.StructToProto(item.GetAttributes(), tcpAttrs); err != nil {
		return nil, handlers.ApiErrorWithCodeAndMessage(codes.InvalidArgument, "Provided attributes don't match expected format.")
	}
	if tcpAttrs.GetDefaultPort().GetValue() != 0 {
		opts = append(opts, target.WithDefaultPort(tcpAttrs.GetDefaultPort().GetValue()))
	}
	u, err := target.NewTcpTarget(item.GetScopeId(), opts...)
	if err != nil {
		return nil, handlers.ApiErrorWithCodeAndMessage(codes.Internal, "Unable to build target for creation: %v.", err)
	}
	repo, err := s.repoFn()
	if err != nil {
		return nil, err
	}
	out, m, err := repo.CreateTcpTarget(ctx, u)
	if err != nil {
		return nil, fmt.Errorf("unable to create target: %w", err)
	}
	if out == nil {
		return nil, handlers.ApiErrorWithCodeAndMessage(codes.Internal, "Unable to create target but no error returned from repository.")
	}
	return toProto(out, m)
}

func (s Service) updateInRepo(ctx context.Context, scopeId, id string, mask []string, item *pb.Target) (*pb.Target, error) {
	var opts []target.Option
	if desc := item.GetDescription(); desc != nil {
		opts = append(opts, target.WithDescription(desc.GetValue()))
	}
	if name := item.GetName(); name != nil {
		opts = append(opts, target.WithName(name.GetValue()))
	}
	if item.GetSessionMaxSeconds() != nil {
		opts = append(opts, target.WithSessionMaxSeconds(item.GetSessionMaxSeconds().GetValue()))
	}
	if item.GetSessionConnectionLimit() != nil {
		opts = append(opts, target.WithSessionConnectionLimit(item.GetSessionConnectionLimit().GetValue()))
	}
	tcpAttrs := &pb.TcpTargetAttributes{}
	if err := handlers.StructToProto(item.GetAttributes(), tcpAttrs); err != nil {
		return nil, handlers.ApiErrorWithCodeAndMessage(codes.InvalidArgument, "Provided attributes don't match expected format.")
	}
	if tcpAttrs.GetDefaultPort().GetValue() != 0 {
		opts = append(opts, target.WithDefaultPort(tcpAttrs.GetDefaultPort().GetValue()))
	}
	version := item.GetVersion()
	u, err := target.NewTcpTarget(scopeId, opts...)
	if err != nil {
		return nil, handlers.ApiErrorWithCodeAndMessage(codes.Internal, "Unable to build target for update: %v.", err)
	}
	u.PublicId = id
	dbMask := maskManager.Translate(mask)
	if len(dbMask) == 0 {
		return nil, handlers.InvalidArgumentErrorf("No valid fields included in the update mask.", map[string]string{"update_mask": "No valid paths provided in the update mask."})
	}
	repo, err := s.repoFn()
	if err != nil {
		return nil, err
	}
	out, m, rowsUpdated, err := repo.UpdateTcpTarget(ctx, u, version, dbMask)
	if err != nil {
		return nil, fmt.Errorf("unable to update target: %w", err)
	}
	if rowsUpdated == 0 {
		return nil, handlers.NotFoundErrorf("Target %q not found or incorrect version provided.", id)
	}
	return toProto(out, m)
}

func (s Service) deleteFromRepo(ctx context.Context, id string) (bool, error) {
	repo, err := s.repoFn()
	if err != nil {
		return false, err
	}
	rows, err := repo.DeleteTarget(ctx, id)
	if err != nil {
		if stderrors.Is(err, errors.ErrRecordNotFound) {
			return false, nil
		}
		return false, fmt.Errorf("unable to delete target: %w", err)
	}
	return rows > 0, nil
}

func (s Service) listFromRepo(ctx context.Context, scopeId string) ([]*pb.Target, error) {
	repo, err := s.repoFn()
	if err != nil {
		return nil, err
	}
	ul, err := repo.ListTargets(ctx, target.WithScopeId(scopeId))
	if err != nil {
		return nil, err
	}
	var outUl []*pb.Target
	for _, u := range ul {
		o, err := toProto(u, nil)
		if err != nil {
			return nil, handlers.ApiErrorWithCodeAndMessage(codes.Internal, "Unable to convert value to proto: %v.", err)
		}
		outUl = append(outUl, o)
	}
	return outUl, nil
}

func (s Service) addInRepo(ctx context.Context, targetId string, hostSetId []string, version uint32) (*pb.Target, error) {
	repo, err := s.repoFn()
	if err != nil {
		return nil, err
	}
	out, m, err := repo.AddTargetHostSets(ctx, targetId, version, strutil.RemoveDuplicates(hostSetId, false))
	if err != nil {
		// TODO: Figure out a way to surface more helpful error info beyond the Internal error.
		return nil, handlers.ApiErrorWithCodeAndMessage(codes.Internal, "Unable to add host sets to target: %v.", err)
	}
	if out == nil {
		return nil, handlers.ApiErrorWithCodeAndMessage(codes.Internal, "Unable to lookup target after adding host sets to it.")
	}
	return toProto(out, m)
}

func (s Service) setInRepo(ctx context.Context, targetId string, hostSetIds []string, version uint32) (*pb.Target, error) {
	repo, err := s.repoFn()
	if err != nil {
		return nil, err
	}
	_, _, err = repo.SetTargetHostSets(ctx, targetId, version, strutil.RemoveDuplicates(hostSetIds, false))
	if err != nil {
		// TODO: Figure out a way to surface more helpful error info beyond the Internal error.
		return nil, handlers.ApiErrorWithCodeAndMessage(codes.Internal, "Unable to set host sets in target: %v.", err)
	}

	out, m, err := repo.LookupTarget(ctx, targetId)
	if err != nil {
		return nil, fmt.Errorf("unable to look up target after setting host sets: %w", err)
	}
	if out == nil {
		return nil, handlers.ApiErrorWithCodeAndMessage(codes.Internal, "Unable to lookup target after setting host sets for it.")
	}
	return toProto(out, m)
}

func (s Service) removeInRepo(ctx context.Context, targetId string, hostSetIds []string, version uint32) (*pb.Target, error) {
	repo, err := s.repoFn()
	if err != nil {
		return nil, err
	}
	_, err = repo.DeleteTargeHostSets(ctx, targetId, version, strutil.RemoveDuplicates(hostSetIds, false))
	if err != nil {
		// TODO: Figure out a way to surface more helpful error info beyond the Internal error.
		return nil, handlers.ApiErrorWithCodeAndMessage(codes.Internal, "Unable to remove host sets from target: %v.", err)
	}
	out, m, err := repo.LookupTarget(ctx, targetId)
	if err != nil {
		return nil, fmt.Errorf("unable to look up target after removing host sets: %w", err)
	}
	if out == nil {
		return nil, handlers.ApiErrorWithCodeAndMessage(codes.Internal, "Unable to lookup target after removing host sets from it.")
	}
	return toProto(out, m)
}

func (s Service) authResult(ctx context.Context, id string, a action.Type, lookupOpt ...target.Option) auth.VerifyResults {
	res := auth.VerifyResults{}

	var parentId string
	var t target.Target
	opts := []auth.Option{auth.WithType(resource.Target), auth.WithAction(a)}
	switch a {
	case action.List, action.Create:
		parentId = id
		iamRepo, err := s.iamRepoFn()
		if err != nil {
			res.Error = err
			return res
		}
		scp, err := iamRepo.LookupScope(ctx, parentId)
		if err != nil {
			res.Error = err
			return res
		}
		if scp == nil {
			res.Error = handlers.NotFoundError()
			return res
		}
	default:
		repo, err := s.repoFn()
		if err != nil {
			res.Error = err
			return res
		}
		t, _, err = repo.LookupTarget(ctx, id, lookupOpt...)
		if err != nil {
			// TODO: Fix this with new/better error handling
			if strings.Contains(err.Error(), "more than one row returned by a subquery") {
				res.Error = handlers.ApiErrorWithCodeAndMessage(codes.FailedPrecondition, "Scope name is ambiguous (matches more than one scope), use scope ID with target name instead, or use target ID.")
			} else {
				res.Error = err
			}
			return res
		}
		if t == nil {
			res.Error = handlers.NotFoundError()
			return res
		}
		id = t.GetPublicId()
		parentId = t.GetScopeId()
		opts = append(opts, auth.WithId(id))
	}
	opts = append(opts, auth.WithScopeId(parentId))
	ret := auth.Verify(ctx, opts...)
	ret.RoundTripValue = t
	return ret
}

func toProto(in target.Target, m []*target.TargetSet) (*pb.Target, error) {
	out := pb.Target{
		Id:                     in.GetPublicId(),
		ScopeId:                in.GetScopeId(),
		CreatedTime:            in.GetCreateTime().GetTimestamp(),
		UpdatedTime:            in.GetUpdateTime().GetTimestamp(),
		Version:                in.GetVersion(),
		Type:                   target.TcpTargetType.String(),
		SessionMaxSeconds:      wrapperspb.UInt32(in.GetSessionMaxSeconds()),
		SessionConnectionLimit: wrapperspb.Int32(in.GetSessionConnectionLimit()),
	}
	if in.GetDescription() != "" {
		out.Description = wrapperspb.String(in.GetDescription())
	}
	if in.GetName() != "" {
		out.Name = wrapperspb.String(in.GetName())
	}
	attrs := &pb.TcpTargetAttributes{}
	if in.GetDefaultPort() > 0 {
		attrs.DefaultPort = &wrappers.UInt32Value{Value: in.GetDefaultPort()}
	}
	st, err := handlers.ProtoToStruct(attrs)
	if err != nil {
		return nil, handlers.ApiErrorWithCodeAndMessage(codes.Internal, "failed building password attribute struct: %v", err)
	}
	out.Attributes = st
	for _, hs := range m {
		out.HostSetIds = append(out.HostSetIds, hs.GetPublicId())
		out.HostSets = append(out.HostSets, &pb.HostSet{
			Id:            hs.GetPublicId(),
			HostCatalogId: hs.GetCatalogId(),
		})
	}
	return &out, nil
}

// A validateX method should exist for each method above.  These methods do not make calls to any backing service but enforce
// requirements on the structure of the request.  They verify that:
//  * The path passed in is correctly formatted
//  * All required parameters are set
//  * There are no conflicting parameters provided
func validateGetRequest(req *pbs.GetTargetRequest) error {
	return handlers.ValidateGetRequest(target.TcpTargetPrefix, req, handlers.NoopValidatorFn)
}

func validateCreateRequest(req *pbs.CreateTargetRequest) error {
	return handlers.ValidateCreateRequest(req.GetItem(), func() map[string]string {
		badFields := map[string]string{}
		if !handlers.ValidId(scope.Project.Prefix(), req.GetItem().GetScopeId()) {
			badFields["scope_id"] = "This field is required to have a properly formatted project scope id."
		}
		if req.GetItem().GetName() == nil || req.GetItem().GetName().GetValue() == "" {
			badFields["name"] = "This field is required."
		}
		if req.GetItem().GetSessionConnectionLimit() != nil {
			val := req.GetItem().GetSessionConnectionLimit().GetValue()
			switch {
			case val == -1:
			case val > 0:
			default:
				badFields["session_connection_limit"] = "This must be -1 (unlimited) or greater than zero."
			}
		}
		if req.GetItem().GetSessionMaxSeconds() != nil && req.GetItem().GetSessionMaxSeconds().GetValue() == 0 {
			badFields["session_max_seconds"] = "This must be greater than zero."
		}
		switch target.SubtypeFromType(req.GetItem().GetType()) {
		case target.TcpSubType:
			tcpAttrs := &pb.TcpTargetAttributes{}
			if err := handlers.StructToProto(req.GetItem().GetAttributes(), tcpAttrs); err != nil {
				badFields["attributes"] = "Attribute fields do not match the expected format."
			}
			if tcpAttrs.GetDefaultPort() != nil && tcpAttrs.GetDefaultPort().GetValue() == 0 {
				badFields["attributes.default_port"] = "This optional field cannot be set to 0."
			}
		}
		switch req.GetItem().GetType() {
		case target.TcpTargetType.String():
		case "":
			badFields["type"] = "This is a required field."
		default:
			badFields["type"] = "Unknown type provided."
		}
		return badFields
	})
}

func validateUpdateRequest(req *pbs.UpdateTargetRequest) error {
	return handlers.ValidateUpdateRequest(target.TcpTargetPrefix, req, req.GetItem(), func() map[string]string {
		badFields := map[string]string{}
		if handlers.MaskContains(req.GetUpdateMask().GetPaths(), "name") && req.GetItem().GetName().GetValue() == "" {
			badFields["name"] = "This field cannot be set to empty."
		}
		if req.GetItem().GetSessionConnectionLimit() != nil {
			val := req.GetItem().GetSessionConnectionLimit().GetValue()
			switch {
			case val == -1:
			case val > 0:
			default:
				badFields["session_connection_limit"] = "This must be -1 (unlimited) or greater than zero."
			}
		}
		if req.GetItem().GetSessionMaxSeconds() != nil && req.GetItem().GetSessionMaxSeconds().GetValue() == 0 {
			badFields["session_max_seconds"] = "This must be greater than zero."
		}
		switch target.SubtypeFromId(req.GetItem().GetType()) {
		case target.TcpSubType:
			if req.GetItem().GetType() != "" && target.SubtypeFromType(req.GetItem().GetType()) != target.TcpSubType {
				badFields["type"] = "Cannot modify the resource type."
			}
			tcpAttrs := &pb.TcpTargetAttributes{}
			if err := handlers.StructToProto(req.GetItem().GetAttributes(), tcpAttrs); err != nil {
				badFields["attributes"] = "Attribute fields do not match the expected format."
			}
			if tcpAttrs.GetDefaultPort() != nil && tcpAttrs.GetDefaultPort().GetValue() == 0 {
				badFields["attributes.default_port"] = "This optional field cannot be set to 0."
			}
		}
		return badFields
	})
}

func validateDeleteRequest(req *pbs.DeleteTargetRequest) error {
	return handlers.ValidateDeleteRequest(target.TcpTargetPrefix, req, handlers.NoopValidatorFn)
}

func validateListRequest(req *pbs.ListTargetsRequest) error {
	badFields := map[string]string{}
	if !handlers.ValidId(scope.Project.Prefix(), req.GetScopeId()) {
		badFields["scope_id"] = "This field is required to have a properly formatted project scope id."
	}
	if len(badFields) > 0 {
		return handlers.InvalidArgumentErrorf("Improperly formatted identifier.", badFields)
	}
	return nil
}

func validateAddRequest(req *pbs.AddTargetHostSetsRequest) error {
	badFields := map[string]string{}
	if !handlers.ValidId(target.TcpTargetPrefix, req.GetId()) {
		badFields["id"] = "Incorrectly formatted identifier."
	}
	if req.GetVersion() == 0 {
		badFields["version"] = "Required field."
	}
	if len(req.GetHostSetIds()) == 0 {
		badFields["host_set_ids"] = "Must be non-empty."
	}
	for _, id := range req.GetHostSetIds() {
		if !handlers.ValidId(static.HostSetPrefix, id) {
			badFields["host_set_ids"] = fmt.Sprintf("Incorrectly formatted host set identifier %q.", id)
			break
		}
	}
	if len(badFields) > 0 {
		return handlers.InvalidArgumentErrorf("Errors in provided fields.", badFields)
	}
	return nil
}

func validateSetRequest(req *pbs.SetTargetHostSetsRequest) error {
	badFields := map[string]string{}
	if !handlers.ValidId(target.TcpTargetPrefix, req.GetId()) {
		badFields["id"] = "Incorrectly formatted identifier."
	}
	if req.GetVersion() == 0 {
		badFields["version"] = "Required field."
	}
	for _, id := range req.GetHostSetIds() {
		if !handlers.ValidId(static.HostSetPrefix, id) {
			badFields["host_set_ids"] = fmt.Sprintf("Incorrectly formatted host set identifier %q.", id)
			break
		}
	}
	if len(badFields) > 0 {
		return handlers.InvalidArgumentErrorf("Errors in provided fields.", badFields)
	}
	return nil
}

func validateRemoveRequest(req *pbs.RemoveTargetHostSetsRequest) error {
	badFields := map[string]string{}
	if !handlers.ValidId(target.TcpTargetPrefix, req.GetId()) {
		badFields["id"] = "Incorrectly formatted identifier."
	}
	if req.GetVersion() == 0 {
		badFields["version"] = "Required field."
	}
	if len(req.GetHostSetIds()) == 0 {
		badFields["host_set_ids"] = "Must be non-empty."
	}
	for _, id := range req.GetHostSetIds() {
		if !handlers.ValidId(static.HostSetPrefix, id) {
			badFields["host_set_ids"] = fmt.Sprintf("Incorrectly formatted host set identifier %q.", id)
			break
		}
	}
	if len(badFields) > 0 {
		return handlers.InvalidArgumentErrorf("Errors in provided fields.", badFields)
	}
	return nil
}

func validateAuthorizeSessionRequest(req *pbs.AuthorizeSessionRequest) error {
	badFields := map[string]string{}
	nameEmpty := req.GetName() == ""
	scopeIdEmpty := req.GetScopeId() == ""
	scopeNameEmpty := req.GetScopeName() == ""
	if nameEmpty {
		if !handlers.ValidId(target.TcpTargetPrefix, req.GetId()) {
			badFields["id"] = "Incorrectly formatted identifier."
		}
		if !scopeIdEmpty {
			badFields["scope_id"] = "Scope ID provided when target name was empty."
		}
		if !scopeNameEmpty {
			badFields["scope_id"] = "Scope name provided when target name was empty."
		}
	} else {
		if req.GetName() != req.GetId() {
			badFields["name"] = "Target name provided but does not match the given ID value from the URL."
		}
		switch {
		case scopeIdEmpty && scopeNameEmpty:
			badFields["scope_id"] = "Scope ID or scope name must be provided when target name is used."
			badFields["scope_name"] = "Scope ID or scope name must be provided when target name is used."
		case !scopeIdEmpty && !scopeNameEmpty:
			badFields["scope_id"] = "Scope ID and scope name cannot both be provided when target name is used."
			badFields["scope_name"] = "Scope ID and scope name cannot both be provided when target name is used."
		}
	}
	if req.GetHostId() != "" {
		switch host.SubtypeFromId(req.GetHostId()) {
		case host.StaticSubtype:
		default:
			badFields["host_id"] = "Incorrectly formatted identifier."
		}
	}
	if len(badFields) > 0 {
		return handlers.InvalidArgumentErrorf("Errors in provided fields.", badFields)
	}
	return nil
}<|MERGE_RESOLUTION|>--- conflicted
+++ resolved
@@ -241,14 +241,14 @@
 	}
 
 	if authResults.RoundTripValue == nil {
-		return nil, errors.New("authorize session: expected to get a target back from auth results")
+		return nil, stderrors.New("authorize session: expected to get a target back from auth results")
 	}
 	t, ok := authResults.RoundTripValue.(target.Target)
 	if !ok {
-		return nil, errors.New("authorize session: round tripped auth results value is not a target")
+		return nil, stderrors.New("authorize session: round tripped auth results value is not a target")
 	}
 	if t == nil {
-		return nil, errors.New("authorize session: round tripped target is nil")
+		return nil, stderrors.New("authorize session: round tripped target is nil")
 	}
 
 	// This could happen if, say, u_recovery was used or u_anon was granted. But
@@ -276,13 +276,8 @@
 	}
 	t, hostSets, err := repo.LookupTarget(ctx, t.GetPublicId())
 	if err != nil {
-<<<<<<< HEAD
 		if stderrors.Is(err, errors.ErrRecordNotFound) {
-			return nil, handlers.NotFoundErrorf("Target %q not found.", req.GetId())
-=======
-		if errors.Is(err, db.ErrRecordNotFound) {
 			return nil, handlers.NotFoundErrorf("Target %q not found.", t.GetPublicId())
->>>>>>> 38487655
 		}
 		return nil, err
 	}
