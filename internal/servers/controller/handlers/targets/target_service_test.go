--- conflicted
+++ resolved
@@ -723,22 +723,6 @@
 			res: nil,
 			err: handlers.ApiErrorWithCode(codes.InvalidArgument),
 		},
-<<<<<<< HEAD
-=======
-		{
-			name: "Valid mask, cant specify type",
-			req: &pbs.UpdateTargetRequest{
-				UpdateMask: &field_mask.FieldMask{
-					Paths: []string{"name"},
-				},
-				Item: &pb.Target{
-					Type: "Unknown",
-				},
-			},
-			res: nil,
-			err: handlers.ApiErrorWithCode(codes.InvalidArgument),
-		},
->>>>>>> 2f8d7f0a
 	}
 	for _, tc := range cases {
 		t.Run(tc.name, func(t *testing.T) {
