--- conflicted
+++ resolved
@@ -1060,10 +1060,7 @@
 
 	databaseWrapper, err := kmsCache.GetWrapper(context.Background(), o.PublicId, kms.KeyPurposeDatabase)
 	require.NoError(t, err)
-<<<<<<< HEAD
-=======
-
->>>>>>> a90a64d7
+
 	oidcAm := oidc.TestAuthMethod(
 		t, conn, databaseWrapper, o.PublicId, oidc.ActivePrivateState,
 		"alice-rp", "fido",
