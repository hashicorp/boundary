package users

import (
	"context"
	"errors"
	"fmt"

	"github.com/hashicorp/boundary/internal/auth"
	"github.com/hashicorp/boundary/internal/db"
	pb "github.com/hashicorp/boundary/internal/gen/controller/api/resources/users"
	pbs "github.com/hashicorp/boundary/internal/gen/controller/api/services"
	"github.com/hashicorp/boundary/internal/iam"
	"github.com/hashicorp/boundary/internal/iam/store"
	"github.com/hashicorp/boundary/internal/servers/controller/common"
	"github.com/hashicorp/boundary/internal/servers/controller/handlers"
	"github.com/hashicorp/boundary/internal/types/action"
	"github.com/hashicorp/boundary/internal/types/resource"
	"github.com/hashicorp/boundary/internal/types/scope"
	"google.golang.org/grpc/codes"
	"google.golang.org/grpc/status"
	"google.golang.org/protobuf/types/known/wrapperspb"
)

var (
	maskManager handlers.MaskManager
)

func init() {
	var err error
	if maskManager, err = handlers.NewMaskManager(&store.User{}, &pb.User{}); err != nil {
		panic(err)
	}
}

// Service handles request as described by the pbs.UserServiceServer interface.
type Service struct {
	repoFn common.IamRepoFactory
}

// NewService returns a user service which handles user related requests to boundary.
func NewService(repo common.IamRepoFactory) (Service, error) {
	if repo == nil {
		return Service{}, fmt.Errorf("nil iam repository provided")
	}
	return Service{repoFn: repo}, nil
}

var _ pbs.UserServiceServer = Service{}

// ListUsers implements the interface pbs.UserServiceServer.
func (s Service) ListUsers(ctx context.Context, req *pbs.ListUsersRequest) (*pbs.ListUsersResponse, error) {
	if err := validateListRequest(req); err != nil {
		return nil, err
	}
<<<<<<< HEAD
	_, authResults := s.parentAndAuthResult(ctx, req.GetScopeId(), action.List)
=======
	authResults := s.authResult(ctx, req.GetScopeId(), action.List)
>>>>>>> 1c2c078e
	if authResults.Error != nil {
		return nil, authResults.Error
	}
	ul, err := s.listFromRepo(ctx, req.GetScopeId())
	if err != nil {
		return nil, err
	}
	for _, item := range ul {
		item.Scope = authResults.Scope
	}
	return &pbs.ListUsersResponse{Items: ul}, nil
}

// GetUsers implements the interface pbs.UserServiceServer.
func (s Service) GetUser(ctx context.Context, req *pbs.GetUserRequest) (*pbs.GetUserResponse, error) {
	if err := validateGetRequest(req); err != nil {
		return nil, err
	}
<<<<<<< HEAD
	_, authResults := s.parentAndAuthResult(ctx, req.GetId(), action.Read)
=======
	authResults := s.authResult(ctx, req.GetId(), action.Read)
>>>>>>> 1c2c078e
	if authResults.Error != nil {
		return nil, authResults.Error
	}
	u, err := s.getFromRepo(ctx, req.GetId())
	if err != nil {
		return nil, err
	}
	u.Scope = authResults.Scope
	return &pbs.GetUserResponse{Item: u}, nil
}

// CreateUser implements the interface pbs.UserServiceServer.
func (s Service) CreateUser(ctx context.Context, req *pbs.CreateUserRequest) (*pbs.CreateUserResponse, error) {
	if err := validateCreateRequest(req); err != nil {
		return nil, err
	}
<<<<<<< HEAD
	_, authResults := s.parentAndAuthResult(ctx, req.GetItem().GetScopeId(), action.Create)
=======
	authResults := s.authResult(ctx, req.GetItem().GetScopeId(), action.Create)
>>>>>>> 1c2c078e
	if authResults.Error != nil {
		return nil, authResults.Error
	}
	u, err := s.createInRepo(ctx, authResults.Scope.GetId(), req.GetItem())
	if err != nil {
		return nil, err
	}
	u.Scope = authResults.Scope
	return &pbs.CreateUserResponse{Item: u, Uri: fmt.Sprintf("users/%s", u.GetId())}, nil
}

// UpdateUser implements the interface pbs.UserServiceServer.
func (s Service) UpdateUser(ctx context.Context, req *pbs.UpdateUserRequest) (*pbs.UpdateUserResponse, error) {
	if err := validateUpdateRequest(req); err != nil {
		return nil, err
	}
<<<<<<< HEAD
	_, authResults := s.parentAndAuthResult(ctx, req.GetId(), action.Update)
=======
	authResults := s.authResult(ctx, req.GetId(), action.Update)
>>>>>>> 1c2c078e
	if authResults.Error != nil {
		return nil, authResults.Error
	}
	u, err := s.updateInRepo(ctx, authResults.Scope.GetId(), req.GetId(), req.GetUpdateMask().GetPaths(), req.GetItem())
	if err != nil {
		return nil, err
	}
	u.Scope = authResults.Scope
	return &pbs.UpdateUserResponse{Item: u}, nil
}

// DeleteUser implements the interface pbs.UserServiceServer.
func (s Service) DeleteUser(ctx context.Context, req *pbs.DeleteUserRequest) (*pbs.DeleteUserResponse, error) {
	if err := validateDeleteRequest(req); err != nil {
		return nil, err
	}
<<<<<<< HEAD
	_, authResults := s.parentAndAuthResult(ctx, req.GetId(), action.Delete)
=======
	authResults := s.authResult(ctx, req.GetId(), action.Delete)
>>>>>>> 1c2c078e
	if authResults.Error != nil {
		return nil, authResults.Error
	}
	existed, err := s.deleteFromRepo(ctx, req.GetId())
	if err != nil {
		return nil, err
	}
	return &pbs.DeleteUserResponse{Existed: existed}, nil
}

func (s Service) getFromRepo(ctx context.Context, id string) (*pb.User, error) {
	repo, err := s.repoFn()
	if err != nil {
		return nil, err
	}
	u, err := repo.LookupUser(ctx, id)
	if err != nil {
		if errors.Is(err, db.ErrRecordNotFound) {
			return nil, handlers.NotFoundErrorf("User %q doesn't exist.", id)
		}
		return nil, err
	}
	if u == nil {
		return nil, handlers.NotFoundErrorf("User %q doesn't exist.", id)
	}
	return toProto(u), nil
}

func (s Service) createInRepo(ctx context.Context, orgId string, item *pb.User) (*pb.User, error) {
	var opts []iam.Option
	if item.GetName() != nil {
		opts = append(opts, iam.WithName(item.GetName().GetValue()))
	}
	if item.GetDescription() != nil {
		opts = append(opts, iam.WithDescription(item.GetDescription().GetValue()))
	}
	u, err := iam.NewUser(orgId, opts...)
	if err != nil {
		return nil, status.Errorf(codes.Internal, "Unable to build user for creation: %v.", err)
	}
	repo, err := s.repoFn()
	if err != nil {
		return nil, err
	}
	out, err := repo.CreateUser(ctx, u)
	if err != nil {
		return nil, status.Errorf(codes.Internal, "Unable to create user: %v.", err)
	}
	if out == nil {
		return nil, status.Error(codes.Internal, "Unable to create user but no error returned from repository.")
	}
	return toProto(out), nil
}

func (s Service) updateInRepo(ctx context.Context, orgId, id string, mask []string, item *pb.User) (*pb.User, error) {
	var opts []iam.Option
	if desc := item.GetDescription(); desc != nil {
		opts = append(opts, iam.WithDescription(desc.GetValue()))
	}
	if name := item.GetName(); name != nil {
		opts = append(opts, iam.WithName(name.GetValue()))
	}
	version := item.GetVersion()
	u, err := iam.NewUser(orgId, opts...)
	if err != nil {
		return nil, status.Errorf(codes.Internal, "Unable to build user for update: %v.", err)
	}
	u.PublicId = id
	dbMask := maskManager.Translate(mask)
	if len(dbMask) == 0 {
		return nil, handlers.InvalidArgumentErrorf("No valid fields included in the update mask.", map[string]string{"update_mask": "No valid fields provided in the update mask."})
	}
	repo, err := s.repoFn()
	if err != nil {
		return nil, err
	}
	out, rowsUpdated, err := repo.UpdateUser(ctx, u, version, dbMask)
	if err != nil {
		return nil, status.Errorf(codes.Internal, "Unable to update user: %v.", err)
	}
	if rowsUpdated == 0 {
		return nil, handlers.NotFoundErrorf("User %q doesn't exist.", id)
	}
	return toProto(out), nil
}

func (s Service) deleteFromRepo(ctx context.Context, id string) (bool, error) {
	repo, err := s.repoFn()
	if err != nil {
		return false, err
	}
	rows, err := repo.DeleteUser(ctx, id)
	if err != nil {
		if errors.Is(err, db.ErrRecordNotFound) {
			return false, nil
		}
		return false, status.Errorf(codes.Internal, "Unable to delete user: %v.", err)
	}
	return rows > 0, nil
}

func (s Service) listFromRepo(ctx context.Context, orgId string) ([]*pb.User, error) {
	repo, err := s.repoFn()
	if err != nil {
		return nil, err
	}
	ul, err := repo.ListUsers(ctx, orgId)
	if err != nil {
		return nil, err
	}
	var outUl []*pb.User
	for _, u := range ul {
		outUl = append(outUl, toProto(u))
	}
	return outUl, nil
}

<<<<<<< HEAD
func (s Service) parentAndAuthResult(ctx context.Context, id string, a action.Type) (*iam.Scope, auth.VerifyResults) {
=======
func (s Service) authResult(ctx context.Context, id string, a action.Type) auth.VerifyResults {
>>>>>>> 1c2c078e
	res := auth.VerifyResults{}
	repo, err := s.repoFn()
	if err != nil {
		res.Error = err
<<<<<<< HEAD
		return nil, res
=======
		return res
>>>>>>> 1c2c078e
	}

	var parentId string
	opts := []auth.Option{auth.WithType(resource.User), auth.WithAction(a)}
	switch a {
	case action.List, action.Create:
		parentId = id
<<<<<<< HEAD
=======
		scp, err := repo.LookupScope(ctx, parentId)
		if err != nil {
			res.Error = err
			return res
		}
		if scp == nil {
			res.Error = handlers.ForbiddenError()
			return res
		}
>>>>>>> 1c2c078e
	default:
		u, err := repo.LookupUser(ctx, id)
		if err != nil {
			res.Error = err
<<<<<<< HEAD
			return nil, res
		}
		if u == nil {
			res.Error = handlers.ForbiddenError()
			return nil, res
=======
			return res
		}
		if u == nil {
			res.Error = handlers.ForbiddenError()
			return res
>>>>>>> 1c2c078e
		}
		parentId = u.GetScopeId()
		opts = append(opts, auth.WithId(id))
	}
<<<<<<< HEAD

	scp, err := repo.LookupScope(ctx, parentId)
	if err != nil {
		res.Error = err
		return nil, res
	}
	if scp == nil {
		res.Error = handlers.ForbiddenError()
		return nil, res
	}
	opts = append(opts, auth.WithScopeId(scp.GetPublicId()))
	return scp, auth.Verify(ctx, opts...)
=======
	opts = append(opts, auth.WithScopeId(parentId))
	return auth.Verify(ctx, opts...)
>>>>>>> 1c2c078e
}

func toProto(in *iam.User) *pb.User {
	out := pb.User{
		Id:          in.GetPublicId(),
		ScopeId:     in.GetScopeId(),
		CreatedTime: in.GetCreateTime().GetTimestamp(),
		UpdatedTime: in.GetUpdateTime().GetTimestamp(),
		Version:     in.GetVersion(),
	}
	if in.GetDescription() != "" {
		out.Description = &wrapperspb.StringValue{Value: in.GetDescription()}
	}
	if in.GetName() != "" {
		out.Name = &wrapperspb.StringValue{Value: in.GetName()}
	}
	return &out
}

// A validateX method should exist for each method above.  These methods do not make calls to any backing service but enforce
// requirements on the structure of the request.  They verify that:
//  * The path passed in is correctly formatted
//  * All required parameters are set
//  * There are no conflicting parameters provided
func validateGetRequest(req *pbs.GetUserRequest) error {
	return handlers.ValidateGetRequest(iam.UserPrefix, req, handlers.NoopValidatorFn)
}

func validateCreateRequest(req *pbs.CreateUserRequest) error {
	return handlers.ValidateCreateRequest(req.GetItem(), func() map[string]string {
		badFields := map[string]string{}
		if !handlers.ValidId(scope.Org.Prefix(), req.GetItem().GetScopeId()) &&
			scope.Global.String() != req.GetItem().GetScopeId() {
			badFields["scope_id"] = "This field is missing or improperly formatted."
		}
		return badFields
	})
}

func validateUpdateRequest(req *pbs.UpdateUserRequest) error {
	return handlers.ValidateUpdateRequest(iam.UserPrefix, req, req.GetItem(), handlers.NoopValidatorFn)
}

func validateDeleteRequest(req *pbs.DeleteUserRequest) error {
	return handlers.ValidateDeleteRequest(iam.UserPrefix, req, handlers.NoopValidatorFn)
}

func validateListRequest(req *pbs.ListUsersRequest) error {
	badFields := map[string]string{}
	if !handlers.ValidId(scope.Org.Prefix(), req.GetScopeId()) {
		badFields["scope_id"] = "Invalidly formatted required identifer."
	}
	if len(badFields) > 0 {
		return handlers.InvalidArgumentErrorf("Improperly formatted identifier.", badFields)
	}
	return nil
}<|MERGE_RESOLUTION|>--- conflicted
+++ resolved
@@ -52,11 +52,7 @@
 	if err := validateListRequest(req); err != nil {
 		return nil, err
 	}
-<<<<<<< HEAD
-	_, authResults := s.parentAndAuthResult(ctx, req.GetScopeId(), action.List)
-=======
 	authResults := s.authResult(ctx, req.GetScopeId(), action.List)
->>>>>>> 1c2c078e
 	if authResults.Error != nil {
 		return nil, authResults.Error
 	}
@@ -75,11 +71,7 @@
 	if err := validateGetRequest(req); err != nil {
 		return nil, err
 	}
-<<<<<<< HEAD
-	_, authResults := s.parentAndAuthResult(ctx, req.GetId(), action.Read)
-=======
 	authResults := s.authResult(ctx, req.GetId(), action.Read)
->>>>>>> 1c2c078e
 	if authResults.Error != nil {
 		return nil, authResults.Error
 	}
@@ -96,11 +88,7 @@
 	if err := validateCreateRequest(req); err != nil {
 		return nil, err
 	}
-<<<<<<< HEAD
-	_, authResults := s.parentAndAuthResult(ctx, req.GetItem().GetScopeId(), action.Create)
-=======
 	authResults := s.authResult(ctx, req.GetItem().GetScopeId(), action.Create)
->>>>>>> 1c2c078e
 	if authResults.Error != nil {
 		return nil, authResults.Error
 	}
@@ -117,11 +105,7 @@
 	if err := validateUpdateRequest(req); err != nil {
 		return nil, err
 	}
-<<<<<<< HEAD
-	_, authResults := s.parentAndAuthResult(ctx, req.GetId(), action.Update)
-=======
 	authResults := s.authResult(ctx, req.GetId(), action.Update)
->>>>>>> 1c2c078e
 	if authResults.Error != nil {
 		return nil, authResults.Error
 	}
@@ -138,11 +122,7 @@
 	if err := validateDeleteRequest(req); err != nil {
 		return nil, err
 	}
-<<<<<<< HEAD
-	_, authResults := s.parentAndAuthResult(ctx, req.GetId(), action.Delete)
-=======
 	authResults := s.authResult(ctx, req.GetId(), action.Delete)
->>>>>>> 1c2c078e
 	if authResults.Error != nil {
 		return nil, authResults.Error
 	}
@@ -260,20 +240,12 @@
 	return outUl, nil
 }
 
-<<<<<<< HEAD
-func (s Service) parentAndAuthResult(ctx context.Context, id string, a action.Type) (*iam.Scope, auth.VerifyResults) {
-=======
 func (s Service) authResult(ctx context.Context, id string, a action.Type) auth.VerifyResults {
->>>>>>> 1c2c078e
 	res := auth.VerifyResults{}
 	repo, err := s.repoFn()
 	if err != nil {
 		res.Error = err
-<<<<<<< HEAD
-		return nil, res
-=======
 		return res
->>>>>>> 1c2c078e
 	}
 
 	var parentId string
@@ -281,8 +253,6 @@
 	switch a {
 	case action.List, action.Create:
 		parentId = id
-<<<<<<< HEAD
-=======
 		scp, err := repo.LookupScope(ctx, parentId)
 		if err != nil {
 			res.Error = err
@@ -292,45 +262,21 @@
 			res.Error = handlers.ForbiddenError()
 			return res
 		}
->>>>>>> 1c2c078e
 	default:
 		u, err := repo.LookupUser(ctx, id)
 		if err != nil {
 			res.Error = err
-<<<<<<< HEAD
-			return nil, res
-		}
-		if u == nil {
-			res.Error = handlers.ForbiddenError()
-			return nil, res
-=======
 			return res
 		}
 		if u == nil {
 			res.Error = handlers.ForbiddenError()
 			return res
->>>>>>> 1c2c078e
 		}
 		parentId = u.GetScopeId()
 		opts = append(opts, auth.WithId(id))
 	}
-<<<<<<< HEAD
-
-	scp, err := repo.LookupScope(ctx, parentId)
-	if err != nil {
-		res.Error = err
-		return nil, res
-	}
-	if scp == nil {
-		res.Error = handlers.ForbiddenError()
-		return nil, res
-	}
-	opts = append(opts, auth.WithScopeId(scp.GetPublicId()))
-	return scp, auth.Verify(ctx, opts...)
-=======
 	opts = append(opts, auth.WithScopeId(parentId))
 	return auth.Verify(ctx, opts...)
->>>>>>> 1c2c078e
 }
 
 func toProto(in *iam.User) *pb.User {
