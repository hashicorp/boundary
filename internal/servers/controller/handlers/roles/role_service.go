--- conflicted
+++ resolved
@@ -467,14 +467,12 @@
 			out.GroupIds = append(out.GroupIds, p.GetPrincipalId())
 		}
 	}
-<<<<<<< HEAD
 	for _, g := range grants {
 		out.Grants = append(out.Grants, g.GetRawGrant())
 		out.CanonicalGrants = append(out.CanonicalGrants, g.GetCanonicalGrant())
-=======
+	}
 	if in.GetGrantScopeId() != "" {
 		out.GrantScopeId = &wrapperspb.StringValue{Value: in.GetGrantScopeId()}
->>>>>>> f30d4d08
 	}
 	return &out
 }
