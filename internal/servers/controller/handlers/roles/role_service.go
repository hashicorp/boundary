package roles

import (
	"context"
	"errors"
	"fmt"

	"github.com/hashicorp/boundary/internal/auth"
	"github.com/hashicorp/boundary/internal/db"
	pb "github.com/hashicorp/boundary/internal/gen/controller/api/resources/roles"
	pbs "github.com/hashicorp/boundary/internal/gen/controller/api/services"
	"github.com/hashicorp/boundary/internal/iam"
	"github.com/hashicorp/boundary/internal/iam/store"
	"github.com/hashicorp/boundary/internal/perms"
	"github.com/hashicorp/boundary/internal/servers/controller/common"
	"github.com/hashicorp/boundary/internal/servers/controller/handlers"
	"github.com/hashicorp/boundary/internal/types/action"
	"github.com/hashicorp/boundary/internal/types/resource"
	"github.com/hashicorp/boundary/internal/types/scope"
	"google.golang.org/grpc/codes"
	"google.golang.org/grpc/status"
	"google.golang.org/protobuf/types/known/wrapperspb"
)

var (
	maskManager handlers.MaskManager
)

func init() {
	var err error
	if maskManager, err = handlers.NewMaskManager(&store.Role{}, &pb.Role{}); err != nil {
		panic(err)
	}
}

// Service handles request as described by the pbs.RoleServiceServer interface.
type Service struct {
	repoFn common.IamRepoFactory
}

// NewService returns a role service which handles role related requests to boundary.
func NewService(repo common.IamRepoFactory) (Service, error) {
	if repo == nil {
		return Service{}, fmt.Errorf("nil iam repository provided")
	}
	return Service{repoFn: repo}, nil
}

var _ pbs.RoleServiceServer = Service{}

// ListRoles implements the interface pbs.RoleServiceServer.
func (s Service) ListRoles(ctx context.Context, req *pbs.ListRolesRequest) (*pbs.ListRolesResponse, error) {
	if err := validateListRequest(req); err != nil {
		return nil, err
	}
<<<<<<< HEAD
	_, authResults := s.parentAndAuthResult(ctx, req.GetScopeId(), action.List)
=======
	authResults := s.authResult(ctx, req.GetScopeId(), action.List)
>>>>>>> 1c2c078e
	if authResults.Error != nil {
		return nil, authResults.Error
	}
	gl, err := s.listFromRepo(ctx, req.GetScopeId())
	if err != nil {
		return nil, err
	}
	for _, item := range gl {
		item.Scope = authResults.Scope
	}
	return &pbs.ListRolesResponse{Items: gl}, nil
}

// GetRoles implements the interface pbs.RoleServiceServer.
func (s Service) GetRole(ctx context.Context, req *pbs.GetRoleRequest) (*pbs.GetRoleResponse, error) {
	if err := validateGetRequest(req); err != nil {
		return nil, err
	}
<<<<<<< HEAD
	_, authResults := s.parentAndAuthResult(ctx, req.GetId(), action.Read)
=======
	authResults := s.authResult(ctx, req.GetId(), action.Read)
>>>>>>> 1c2c078e
	if authResults.Error != nil {
		return nil, authResults.Error
	}
	u, err := s.getFromRepo(ctx, req.GetId())
	if err != nil {
		return nil, err
	}
	u.Scope = authResults.Scope
	return &pbs.GetRoleResponse{Item: u}, nil
}

// CreateRole implements the interface pbs.RoleServiceServer.
func (s Service) CreateRole(ctx context.Context, req *pbs.CreateRoleRequest) (*pbs.CreateRoleResponse, error) {
	if err := validateCreateRequest(req); err != nil {
		return nil, err
	}
<<<<<<< HEAD
	_, authResults := s.parentAndAuthResult(ctx, req.GetItem().GetScopeId(), action.Create)
=======
	authResults := s.authResult(ctx, req.GetItem().GetScopeId(), action.Create)
>>>>>>> 1c2c078e
	if authResults.Error != nil {
		return nil, authResults.Error
	}
	r, err := s.createInRepo(ctx, authResults.Scope.GetId(), req.GetItem())
	if err != nil {
		return nil, err
	}
	r.Scope = authResults.Scope
	return &pbs.CreateRoleResponse{Item: r, Uri: fmt.Sprintf("roles/%s", r.GetId())}, nil
}

// UpdateRole implements the interface pbs.RoleServiceServer.
func (s Service) UpdateRole(ctx context.Context, req *pbs.UpdateRoleRequest) (*pbs.UpdateRoleResponse, error) {
	if err := validateUpdateRequest(req); err != nil {
		return nil, err
	}
<<<<<<< HEAD
	_, authResults := s.parentAndAuthResult(ctx, req.GetId(), action.Update)
=======
	authResults := s.authResult(ctx, req.GetId(), action.Update)
>>>>>>> 1c2c078e
	if authResults.Error != nil {
		return nil, authResults.Error
	}
	u, err := s.updateInRepo(ctx, authResults.Scope.GetId(), req.GetId(), req.GetUpdateMask().GetPaths(), req.GetItem())
	if err != nil {
		return nil, err
	}
	u.Scope = authResults.Scope
	return &pbs.UpdateRoleResponse{Item: u}, nil
}

// DeleteRole implements the interface pbs.RoleServiceServer.
func (s Service) DeleteRole(ctx context.Context, req *pbs.DeleteRoleRequest) (*pbs.DeleteRoleResponse, error) {
	if err := validateDeleteRequest(req); err != nil {
		return nil, err
	}
<<<<<<< HEAD
	_, authResults := s.parentAndAuthResult(ctx, req.GetId(), action.Delete)
=======
	authResults := s.authResult(ctx, req.GetId(), action.Delete)
>>>>>>> 1c2c078e
	if authResults.Error != nil {
		return nil, authResults.Error
	}
	existed, err := s.deleteFromRepo(ctx, req.GetId())
	if err != nil {
		return nil, err
	}
	return &pbs.DeleteRoleResponse{Existed: existed}, nil
}

// AddRolePrincipals implements the interface pbs.RoleServiceServer.
func (s Service) AddRolePrincipals(ctx context.Context, req *pbs.AddRolePrincipalsRequest) (*pbs.AddRolePrincipalsResponse, error) {
	if err := validateAddRolePrincipalsRequest(req); err != nil {
		return nil, err
	}
<<<<<<< HEAD
	_, authResults := s.parentAndAuthResult(ctx, req.GetId(), action.AddPrincipals)
=======
	authResults := s.authResult(ctx, req.GetId(), action.AddPrincipals)
>>>>>>> 1c2c078e
	if authResults.Error != nil {
		return nil, authResults.Error
	}
	r, err := s.addPrinciplesInRepo(ctx, req.GetId(), req.GetPrincipalIds(), req.GetVersion())
	if err != nil {
		return nil, err
	}
	r.Scope = authResults.Scope
	return &pbs.AddRolePrincipalsResponse{Item: r}, nil
}

// SetRolePrincipals implements the interface pbs.RoleServiceServer.
func (s Service) SetRolePrincipals(ctx context.Context, req *pbs.SetRolePrincipalsRequest) (*pbs.SetRolePrincipalsResponse, error) {
	if err := validateSetRolePrincipalsRequest(req); err != nil {
		return nil, err
	}
<<<<<<< HEAD
	_, authResults := s.parentAndAuthResult(ctx, req.GetId(), action.SetPrincipals)
=======
	authResults := s.authResult(ctx, req.GetId(), action.SetPrincipals)
>>>>>>> 1c2c078e
	if authResults.Error != nil {
		return nil, authResults.Error
	}
	r, err := s.setPrinciplesInRepo(ctx, req.GetId(), req.GetPrincipalIds(), req.GetVersion())
	if err != nil {
		return nil, err
	}
	r.Scope = authResults.Scope
	return &pbs.SetRolePrincipalsResponse{Item: r}, nil
}

// RemoveRolePrincipals implements the interface pbs.RoleServiceServer.
func (s Service) RemoveRolePrincipals(ctx context.Context, req *pbs.RemoveRolePrincipalsRequest) (*pbs.RemoveRolePrincipalsResponse, error) {
	if err := validateRemoveRolePrincipalsRequest(req); err != nil {
		return nil, err
	}
<<<<<<< HEAD
	_, authResults := s.parentAndAuthResult(ctx, req.GetId(), action.RemovePrincipals)
=======
	authResults := s.authResult(ctx, req.GetId(), action.RemovePrincipals)
>>>>>>> 1c2c078e
	if authResults.Error != nil {
		return nil, authResults.Error
	}
	r, err := s.removePrinciplesInRepo(ctx, req.GetId(), req.GetPrincipalIds(), req.GetVersion())
	if err != nil {
		return nil, err
	}
	r.Scope = authResults.Scope
	return &pbs.RemoveRolePrincipalsResponse{Item: r}, nil
}

// AddRoleGrants implements the interface pbs.RoleServiceServer.
func (s Service) AddRoleGrants(ctx context.Context, req *pbs.AddRoleGrantsRequest) (*pbs.AddRoleGrantsResponse, error) {
	if err := validateAddRoleGrantsRequest(req); err != nil {
		return nil, err
	}
<<<<<<< HEAD
	_, authResults := s.parentAndAuthResult(ctx, req.GetId(), action.AddGrants)
=======
	authResults := s.authResult(ctx, req.GetId(), action.AddGrants)
>>>>>>> 1c2c078e
	if authResults.Error != nil {
		return nil, authResults.Error
	}
	r, err := s.addGrantsInRepo(ctx, req.GetId(), req.GetGrantStrings(), req.GetVersion())
	if err != nil {
		return nil, err
	}
	r.Scope = authResults.Scope
	return &pbs.AddRoleGrantsResponse{Item: r}, nil
}

// SetRoleGrants implements the interface pbs.RoleServiceServer.
func (s Service) SetRoleGrants(ctx context.Context, req *pbs.SetRoleGrantsRequest) (*pbs.SetRoleGrantsResponse, error) {
	if err := validateSetRoleGrantsRequest(req); err != nil {
		return nil, err
	}
<<<<<<< HEAD
	_, authResults := s.parentAndAuthResult(ctx, req.GetId(), action.SetGrants)
=======
	authResults := s.authResult(ctx, req.GetId(), action.SetGrants)
>>>>>>> 1c2c078e
	if authResults.Error != nil {
		return nil, authResults.Error
	}
	r, err := s.setGrantsInRepo(ctx, req.GetId(), req.GetGrantStrings(), req.GetVersion())
	if err != nil {
		return nil, err
	}
	r.Scope = authResults.Scope
	return &pbs.SetRoleGrantsResponse{Item: r}, nil
}

// RemoveRoleGrants implements the interface pbs.RoleServiceServer.
func (s Service) RemoveRoleGrants(ctx context.Context, req *pbs.RemoveRoleGrantsRequest) (*pbs.RemoveRoleGrantsResponse, error) {
	if err := validateRemoveRoleGrantsRequest(req); err != nil {
		return nil, err
	}
<<<<<<< HEAD
	_, authResults := s.parentAndAuthResult(ctx, req.GetId(), action.RemoveGrants)
=======
	authResults := s.authResult(ctx, req.GetId(), action.RemoveGrants)
>>>>>>> 1c2c078e
	if authResults.Error != nil {
		return nil, authResults.Error
	}
	r, err := s.removeGrantsInRepo(ctx, req.GetId(), req.GetGrantStrings(), req.GetVersion())
	if err != nil {
		return nil, err
	}
	r.Scope = authResults.Scope
	return &pbs.RemoveRoleGrantsResponse{Item: r}, nil
}

func (s Service) getFromRepo(ctx context.Context, id string) (*pb.Role, error) {
	repo, err := s.repoFn()
	if err != nil {
		return nil, err
	}
	out, pr, roleGrants, err := repo.LookupRole(ctx, id)
	if err != nil {
		if errors.Is(err, db.ErrRecordNotFound) {
			return nil, handlers.NotFoundErrorf("Role %q doesn't exist.", id)
		}
		return nil, err
	}
	if out == nil {
		return nil, handlers.NotFoundErrorf("Role %q doesn't exist.", id)
	}
	return toProto(out, pr, roleGrants), nil
}

func (s Service) createInRepo(ctx context.Context, scopeId string, item *pb.Role) (*pb.Role, error) {
	var opts []iam.Option
	if item.GetName() != nil {
		opts = append(opts, iam.WithName(item.GetName().GetValue()))
	}
	if item.GetDescription() != nil {
		opts = append(opts, iam.WithDescription(item.GetDescription().GetValue()))
	}
	if item.GetGrantScopeId() != nil {
		opts = append(opts, iam.WithGrantScopeId(item.GetGrantScopeId().GetValue()))
	}
	u, err := iam.NewRole(scopeId, opts...)
	if err != nil {
		return nil, status.Errorf(codes.Internal, "Unable to build role for creation: %v.", err)
	}
	repo, err := s.repoFn()
	if err != nil {
		return nil, err
	}
	out, err := repo.CreateRole(ctx, u)
	if err != nil {
		return nil, status.Errorf(codes.Internal, "Unable to create role: %v.", err)
	}
	if out == nil {
		return nil, status.Error(codes.Internal, "Unable to create role but no error returned from repository.")
	}
	return toProto(out, nil, nil), nil
}

func (s Service) updateInRepo(ctx context.Context, scopeId, id string, mask []string, item *pb.Role) (*pb.Role, error) {
	var opts []iam.Option
	if desc := item.GetDescription(); desc != nil {
		opts = append(opts, iam.WithDescription(desc.GetValue()))
	}
	if name := item.GetName(); name != nil {
		opts = append(opts, iam.WithName(name.GetValue()))
	}
	if grantScopeId := item.GetGrantScopeId(); grantScopeId != nil {
		opts = append(opts, iam.WithGrantScopeId(grantScopeId.GetValue()))
	}
	version := item.GetVersion()

	u, err := iam.NewRole(scopeId, opts...)
	if err != nil {
		return nil, status.Errorf(codes.Internal, "Unable to build role for update: %v.", err)
	}
	u.PublicId = id
	dbMask := maskManager.Translate(mask)
	if len(dbMask) == 0 {
		return nil, handlers.InvalidArgumentErrorf("No valid fields included in the update mask.", map[string]string{"update_mask": "No valid fields provided in the update mask."})
	}
	repo, err := s.repoFn()
	if err != nil {
		return nil, err
	}
	out, pr, gr, rowsUpdated, err := repo.UpdateRole(ctx, u, version, dbMask)
	if err != nil {
		return nil, status.Errorf(codes.Internal, "Unable to update role: %v.", err)
	}
	if rowsUpdated == 0 {
		return nil, handlers.NotFoundErrorf("Role %q doesn't exist.", id)
	}
	// TODO: Attach principals and grants to UpdateRole response
	return toProto(out, pr, gr), nil
}

func (s Service) deleteFromRepo(ctx context.Context, id string) (bool, error) {
	repo, err := s.repoFn()
	if err != nil {
		return false, err
	}
	rows, err := repo.DeleteRole(ctx, id)
	if err != nil {
		if errors.Is(err, db.ErrRecordNotFound) {
			return false, nil
		}
		return false, status.Errorf(codes.Internal, "Unable to delete role: %v.", err)
	}
	return rows > 0, nil
}

func (s Service) listFromRepo(ctx context.Context, scopeId string) ([]*pb.Role, error) {
	repo, err := s.repoFn()
	if err != nil {
		return nil, err
	}
	rl, err := repo.ListRoles(ctx, scopeId)
	if err != nil {
		return nil, err
	}
	var outRl []*pb.Role
	for _, g := range rl {
		// TODO: Attach principals and grants to ListRoles response.
		outRl = append(outRl, toProto(g, nil, nil))
	}
	return outRl, nil
}

func (s Service) addPrinciplesInRepo(ctx context.Context, roleId string, principalIds []string, version uint32) (*pb.Role, error) {
	repo, err := s.repoFn()
	if err != nil {
		return nil, err
	}
	_, err = repo.AddPrincipalRoles(ctx, roleId, version, principalIds)
	if err != nil {
		return nil, status.Errorf(codes.Internal, "Unable to add principals to role: %v.", err)
	}
	out, pr, roleGrants, err := repo.LookupRole(ctx, roleId)
	if err != nil {
		return nil, status.Errorf(codes.Internal, "Unable to look up role: %v.", err)
	}
	if out == nil {
		return nil, status.Error(codes.Internal, "Unable to lookup role after adding principals to it.")
	}
	return toProto(out, pr, roleGrants), nil
}

func (s Service) setPrinciplesInRepo(ctx context.Context, roleId string, principalIds []string, version uint32) (*pb.Role, error) {
	repo, err := s.repoFn()
	if err != nil {
		return nil, err
	}
	_, _, err = repo.SetPrincipalRoles(ctx, roleId, version, principalIds)
	if err != nil {
		return nil, status.Errorf(codes.Internal, "Unable to set principals on role: %v.", err)
	}
	out, pr, roleGrants, err := repo.LookupRole(ctx, roleId)
	if err != nil {
		return nil, status.Errorf(codes.Internal, "Unable to look up role: %v.", err)
	}
	if out == nil {
		return nil, status.Error(codes.Internal, "Unable to lookup role after setting principals for it.")
	}
	return toProto(out, pr, roleGrants), nil
}

func (s Service) removePrinciplesInRepo(ctx context.Context, roleId string, principalIds []string, version uint32) (*pb.Role, error) {
	repo, err := s.repoFn()
	if err != nil {
		return nil, err
	}
	_, err = repo.DeletePrincipalRoles(ctx, roleId, version, principalIds)
	if err != nil {
		return nil, status.Errorf(codes.Internal, "Unable to remove principals from role: %v.", err)
	}
	out, pr, roleGrants, err := repo.LookupRole(ctx, roleId)
	if err != nil {
		return nil, status.Errorf(codes.Internal, "Unable to look up role: %v.", err)
	}
	if out == nil {
		return nil, status.Error(codes.Internal, "Unable to lookup role after removing principals from it.")
	}
	return toProto(out, pr, roleGrants), nil
}

func (s Service) addGrantsInRepo(ctx context.Context, roleId string, grants []string, version uint32) (*pb.Role, error) {
	repo, err := s.repoFn()
	if err != nil {
		return nil, err
	}
	_, err = repo.AddRoleGrants(ctx, roleId, version, grants)
	if err != nil {
		return nil, status.Errorf(codes.Internal, "Unable to add grants to role: %v.", err)
	}
	out, pr, roleGrants, err := repo.LookupRole(ctx, roleId)
	if err != nil {
		return nil, status.Error(codes.Internal, "Error looking up role after adding grants to it.")
	}
	if out == nil {
		return nil, status.Error(codes.Internal, "Unable to lookup role after adding grants to it.")
	}
	return toProto(out, pr, roleGrants), nil
}

func (s Service) setGrantsInRepo(ctx context.Context, roleId string, grants []string, version uint32) (*pb.Role, error) {
	repo, err := s.repoFn()
	if err != nil {
		return nil, err
	}
	// If no grant was provided, we clear the grants.
	if grants == nil {
		grants = []string{}
	}
	_, _, err = repo.SetRoleGrants(ctx, roleId, version, grants)
	if err != nil {
		return nil, status.Errorf(codes.Internal, "Unable to set grants on role: %v.", err)
	}
	out, pr, roleGrants, err := repo.LookupRole(ctx, roleId)
	if err != nil {
		return nil, status.Error(codes.Internal, "Error looking up role after setting grants on it.")
	}
	if out == nil {
		return nil, status.Error(codes.Internal, "Unable to lookup role after setting grants on it.")
	}
	return toProto(out, pr, roleGrants), nil
}

func (s Service) removeGrantsInRepo(ctx context.Context, roleId string, grants []string, version uint32) (*pb.Role, error) {
	repo, err := s.repoFn()
	if err != nil {
		return nil, err
	}
	_, err = repo.DeleteRoleGrants(ctx, roleId, version, grants)
	if err != nil {
		return nil, status.Errorf(codes.Internal, "Unable to remove grants from role: %v.", err)
	}
	out, pr, roleGrants, err := repo.LookupRole(ctx, roleId)
	if err != nil {
		return nil, status.Error(codes.Internal, "Error looking up role after removing grants from it.")
	}
	if out == nil {
		return nil, status.Error(codes.Internal, "Unable to lookup role after removing grants from it.")
	}
	return toProto(out, pr, roleGrants), nil
}

<<<<<<< HEAD
func (s Service) parentAndAuthResult(ctx context.Context, id string, a action.Type) (*iam.Scope, auth.VerifyResults) {
=======
func (s Service) authResult(ctx context.Context, id string, a action.Type) auth.VerifyResults {
>>>>>>> 1c2c078e
	res := auth.VerifyResults{}
	repo, err := s.repoFn()
	if err != nil {
		res.Error = err
<<<<<<< HEAD
		return nil, res
=======
		return res
>>>>>>> 1c2c078e
	}

	var parentId string
	opts := []auth.Option{auth.WithType(resource.Role), auth.WithAction(a)}
	switch a {
	case action.List, action.Create:
		parentId = id
<<<<<<< HEAD
=======
		scp, err := repo.LookupScope(ctx, parentId)
		if err != nil {
			res.Error = err
			return res
		}
		if scp == nil {
			res.Error = handlers.ForbiddenError()
			return res
		}
>>>>>>> 1c2c078e
	default:
		r, _, _, err := repo.LookupRole(ctx, id)
		if err != nil {
			res.Error = err
<<<<<<< HEAD
			return nil, res
		}
		if r == nil {
			res.Error = handlers.ForbiddenError()
			return nil, res
=======
			return res
		}
		if r == nil {
			res.Error = handlers.ForbiddenError()
			return res
>>>>>>> 1c2c078e
		}
		parentId = r.GetScopeId()
		opts = append(opts, auth.WithId(id))
	}
<<<<<<< HEAD

	scp, err := repo.LookupScope(ctx, parentId)
	if err != nil {
		res.Error = err
		return nil, res
	}
	if scp == nil {
		res.Error = handlers.ForbiddenError()
		return nil, res
	}
	opts = append(opts, auth.WithScopeId(parentId))
	return scp, auth.Verify(ctx, opts...)
=======
	opts = append(opts, auth.WithScopeId(parentId))
	return auth.Verify(ctx, opts...)
>>>>>>> 1c2c078e
}

func toProto(in *iam.Role, principals []iam.PrincipalRole, grants []*iam.RoleGrant) *pb.Role {
	out := pb.Role{
		Id:          in.GetPublicId(),
		ScopeId:     in.GetScopeId(),
		CreatedTime: in.GetCreateTime().GetTimestamp(),
		UpdatedTime: in.GetUpdateTime().GetTimestamp(),
		Version:     in.GetVersion(),
	}
	if in.GetDescription() != "" {
		out.Description = &wrapperspb.StringValue{Value: in.GetDescription()}
	}
	if in.GetName() != "" {
		out.Name = &wrapperspb.StringValue{Value: in.GetName()}
	}
	for _, p := range principals {
		principal := &pb.Principal{
			Id:      p.GetPrincipalId(),
			Type:    p.GetType(),
			ScopeId: p.GetPrincipalScopeId(),
		}
		out.Principals = append(out.Principals, principal)
		out.PrincipalIds = append(out.PrincipalIds, p.GetPrincipalId())
	}
	for _, g := range grants {
		out.GrantStrings = append(out.GrantStrings, g.GetRawGrant())
		parsed, err := perms.Parse(in.GetGrantScopeId(), "", g.GetRawGrant())
		if err != nil {
			// This should never happen as we validate on the way in, but let's
			// return what we can since we are still returning the raw grant
			out.Grants = append(out.Grants, &pb.Grant{
				Raw:       g.GetRawGrant(),
				Canonical: "<parse_error>",
				Json:      nil,
			})
		} else {
			_, actions := parsed.Actions()
			out.Grants = append(out.Grants, &pb.Grant{
				Raw:       g.GetRawGrant(),
				Canonical: g.GetCanonicalGrant(),
				Json: &pb.GrantJson{
					Id:      parsed.Id(),
					Type:    parsed.Type().String(),
					Actions: actions,
				},
			})
		}
	}
	if in.GetGrantScopeId() != "" {
		out.GrantScopeId = &wrapperspb.StringValue{Value: in.GetGrantScopeId()}
	}
	return &out
}

// A validateX method should exist for each method above.  These methods do not make calls to any backing service but enforce
// requirements on the structure of the request.  They verify that:
//  * The path passed in is correctly formatted
//  * All required parameters are set
//  * There are no conflicting parameters provided
func validateGetRequest(req *pbs.GetRoleRequest) error {
	return handlers.ValidateGetRequest(iam.RolePrefix, req, handlers.NoopValidatorFn)
}

func validateCreateRequest(req *pbs.CreateRoleRequest) error {
	return handlers.ValidateCreateRequest(req.GetItem(), func() map[string]string {
		badFields := map[string]string{}
		item := req.GetItem()
		if !handlers.ValidId(scope.Org.Prefix(), item.GetScopeId()) &&
			!handlers.ValidId(scope.Project.Prefix(), item.GetScopeId()) &&
			scope.Global.String() != item.GetScopeId() {
			badFields["scope_id"] = "This field is missing or improperly formatted."
		}
		if item.GetGrantScopeId() != nil && handlers.ValidId(scope.Project.Prefix(), item.GetScopeId()) {
			if item.GetGrantScopeId().GetValue() != item.GetScopeId() {
				badFields["grant_scope_id"] = "Must be empty or set to the project_id when the scope type is project."
			}
		}
		if item.GetPrincipals() != nil {
			badFields["principals"] = "This is a read only field."
		}
		if item.GetGrants() != nil {
			badFields["grant_strings"] = "This is a read only field."
		}
		return badFields
	})
}

func validateUpdateRequest(req *pbs.UpdateRoleRequest) error {
	return handlers.ValidateUpdateRequest(iam.RolePrefix, req, req.GetItem(), func() map[string]string {
		badFields := map[string]string{}
		if req.GetItem().GetPrincipalIds() != nil {
			badFields["principal_ids"] = "This is a read only field and cannot be specified in an update request."
		}
		if req.GetItem().GetPrincipals() != nil {
			badFields["principals"] = "This is a read only field and cannot be specified in an update request."
		}
		if req.GetItem().GetGrants() != nil {
			badFields["grants"] = "This is a read only field and cannot be specified in an update request."
		}
		if req.GetItem().GetGrantStrings() != nil {
			badFields["grant_strings"] = "This is a read only field and cannot be specified in an update request."
		}
		if req.GetItem().GetGrantScopeId() != nil && handlers.ValidId(scope.Project.Prefix(), req.GetItem().GetScopeId()) {
			if req.GetItem().GetGrantScopeId().GetValue() != req.GetItem().GetScopeId() {
				badFields["grant_scope_id"] = "Must be empty or set to the project_id when the scope type is project."
			}
		}
		return badFields
	})
}

func validateDeleteRequest(req *pbs.DeleteRoleRequest) error {
	return handlers.ValidateDeleteRequest(iam.RolePrefix, req, handlers.NoopValidatorFn)
}

func validateListRequest(req *pbs.ListRolesRequest) error {
	badFields := map[string]string{}
	if !handlers.ValidId(scope.Org.Prefix(), req.GetScopeId()) && !handlers.ValidId(scope.Project.Prefix(), req.GetScopeId()) {
		badFields["scope_id"] = "Improperly formatted field."
	}
	if len(badFields) > 0 {
		return handlers.InvalidArgumentErrorf("Improperly formatted identifier.", badFields)
	}
	return nil
}

func validateAddRolePrincipalsRequest(req *pbs.AddRolePrincipalsRequest) error {
	badFields := map[string]string{}
	if !handlers.ValidId(iam.RolePrefix, req.GetId()) {
		badFields["id"] = "Incorrectly formatted identifier."
	}
	if req.GetVersion() == 0 {
		badFields["version"] = "Required field."
	}
	if len(req.GetPrincipalIds()) == 0 {
		badFields["principal_ids"] = "Must be non-empty."
	}
	for _, id := range req.GetPrincipalIds() {
		if id == "u_recovery" {
			badFields["principal_ids"] = "u_recovery cannot be assigned to a role"
		}
	}
	if len(badFields) > 0 {
		return handlers.InvalidArgumentErrorf("Errors in provided fields.", badFields)
	}
	return nil
}

func validateSetRolePrincipalsRequest(req *pbs.SetRolePrincipalsRequest) error {
	badFields := map[string]string{}
	if !handlers.ValidId(iam.RolePrefix, req.GetId()) {
		badFields["id"] = "Incorrectly formatted identifier."
	}
	if req.GetVersion() == 0 {
		badFields["version"] = "Required field."
	}
	for _, id := range req.GetPrincipalIds() {
		if id == "u_recovery" {
			badFields["principal_ids"] = "u_recovery cannot be assigned to a role"
		}
	}
	if len(badFields) > 0 {
		return handlers.InvalidArgumentErrorf("Errors in provided fields.", badFields)
	}
	return nil
}

func validateRemoveRolePrincipalsRequest(req *pbs.RemoveRolePrincipalsRequest) error {
	badFields := map[string]string{}
	if !handlers.ValidId(iam.RolePrefix, req.GetId()) {
		badFields["id"] = "Incorrectly formatted identifier."
	}
	if req.GetVersion() == 0 {
		badFields["version"] = "Required field."
	}
	if len(req.GetPrincipalIds()) == 0 {
		badFields["principal_ids"] = "Must be non-empty."
	}
	if len(badFields) > 0 {
		return handlers.InvalidArgumentErrorf("Errors in provided fields.", badFields)
	}
	return nil
}

func validateAddRoleGrantsRequest(req *pbs.AddRoleGrantsRequest) error {
	badFields := map[string]string{}
	if !handlers.ValidId(iam.RolePrefix, req.GetId()) {
		badFields["id"] = "Incorrectly formatted identifier."
	}
	if req.GetVersion() == 0 {
		badFields["version"] = "Required field."
	}
	if len(req.GetGrantStrings()) == 0 {
		badFields["grant_strings"] = "Must be non-empty."
	}
	if len(badFields) > 0 {
		return handlers.InvalidArgumentErrorf("Errors in provided fields.", badFields)
	}
	return nil
}

func validateSetRoleGrantsRequest(req *pbs.SetRoleGrantsRequest) error {
	badFields := map[string]string{}
	if !handlers.ValidId(iam.RolePrefix, req.GetId()) {
		badFields["id"] = "Incorrectly formatted identifier."
	}
	if req.GetVersion() == 0 {
		badFields["version"] = "Required field."
	}
	if len(badFields) > 0 {
		return handlers.InvalidArgumentErrorf("Errors in provided fields.", badFields)
	}
	return nil
}

func validateRemoveRoleGrantsRequest(req *pbs.RemoveRoleGrantsRequest) error {
	badFields := map[string]string{}
	if !handlers.ValidId(iam.RolePrefix, req.GetId()) {
		badFields["id"] = "Incorrectly formatted identifier."
	}
	if req.GetVersion() == 0 {
		badFields["version"] = "Required field."
	}
	if len(req.GetGrantStrings()) == 0 {
		badFields["grant_strings"] = "Must be non-empty."
	}
	if len(badFields) > 0 {
		return handlers.InvalidArgumentErrorf("Errors in provided fields.", badFields)
	}
	return nil
}<|MERGE_RESOLUTION|>--- conflicted
+++ resolved
@@ -53,11 +53,7 @@
 	if err := validateListRequest(req); err != nil {
 		return nil, err
 	}
-<<<<<<< HEAD
-	_, authResults := s.parentAndAuthResult(ctx, req.GetScopeId(), action.List)
-=======
 	authResults := s.authResult(ctx, req.GetScopeId(), action.List)
->>>>>>> 1c2c078e
 	if authResults.Error != nil {
 		return nil, authResults.Error
 	}
@@ -76,11 +72,7 @@
 	if err := validateGetRequest(req); err != nil {
 		return nil, err
 	}
-<<<<<<< HEAD
-	_, authResults := s.parentAndAuthResult(ctx, req.GetId(), action.Read)
-=======
 	authResults := s.authResult(ctx, req.GetId(), action.Read)
->>>>>>> 1c2c078e
 	if authResults.Error != nil {
 		return nil, authResults.Error
 	}
@@ -97,11 +89,7 @@
 	if err := validateCreateRequest(req); err != nil {
 		return nil, err
 	}
-<<<<<<< HEAD
-	_, authResults := s.parentAndAuthResult(ctx, req.GetItem().GetScopeId(), action.Create)
-=======
 	authResults := s.authResult(ctx, req.GetItem().GetScopeId(), action.Create)
->>>>>>> 1c2c078e
 	if authResults.Error != nil {
 		return nil, authResults.Error
 	}
@@ -118,11 +106,7 @@
 	if err := validateUpdateRequest(req); err != nil {
 		return nil, err
 	}
-<<<<<<< HEAD
-	_, authResults := s.parentAndAuthResult(ctx, req.GetId(), action.Update)
-=======
 	authResults := s.authResult(ctx, req.GetId(), action.Update)
->>>>>>> 1c2c078e
 	if authResults.Error != nil {
 		return nil, authResults.Error
 	}
@@ -139,11 +123,7 @@
 	if err := validateDeleteRequest(req); err != nil {
 		return nil, err
 	}
-<<<<<<< HEAD
-	_, authResults := s.parentAndAuthResult(ctx, req.GetId(), action.Delete)
-=======
 	authResults := s.authResult(ctx, req.GetId(), action.Delete)
->>>>>>> 1c2c078e
 	if authResults.Error != nil {
 		return nil, authResults.Error
 	}
@@ -159,11 +139,7 @@
 	if err := validateAddRolePrincipalsRequest(req); err != nil {
 		return nil, err
 	}
-<<<<<<< HEAD
-	_, authResults := s.parentAndAuthResult(ctx, req.GetId(), action.AddPrincipals)
-=======
 	authResults := s.authResult(ctx, req.GetId(), action.AddPrincipals)
->>>>>>> 1c2c078e
 	if authResults.Error != nil {
 		return nil, authResults.Error
 	}
@@ -180,11 +156,7 @@
 	if err := validateSetRolePrincipalsRequest(req); err != nil {
 		return nil, err
 	}
-<<<<<<< HEAD
-	_, authResults := s.parentAndAuthResult(ctx, req.GetId(), action.SetPrincipals)
-=======
 	authResults := s.authResult(ctx, req.GetId(), action.SetPrincipals)
->>>>>>> 1c2c078e
 	if authResults.Error != nil {
 		return nil, authResults.Error
 	}
@@ -201,11 +173,7 @@
 	if err := validateRemoveRolePrincipalsRequest(req); err != nil {
 		return nil, err
 	}
-<<<<<<< HEAD
-	_, authResults := s.parentAndAuthResult(ctx, req.GetId(), action.RemovePrincipals)
-=======
 	authResults := s.authResult(ctx, req.GetId(), action.RemovePrincipals)
->>>>>>> 1c2c078e
 	if authResults.Error != nil {
 		return nil, authResults.Error
 	}
@@ -222,11 +190,7 @@
 	if err := validateAddRoleGrantsRequest(req); err != nil {
 		return nil, err
 	}
-<<<<<<< HEAD
-	_, authResults := s.parentAndAuthResult(ctx, req.GetId(), action.AddGrants)
-=======
 	authResults := s.authResult(ctx, req.GetId(), action.AddGrants)
->>>>>>> 1c2c078e
 	if authResults.Error != nil {
 		return nil, authResults.Error
 	}
@@ -243,11 +207,7 @@
 	if err := validateSetRoleGrantsRequest(req); err != nil {
 		return nil, err
 	}
-<<<<<<< HEAD
-	_, authResults := s.parentAndAuthResult(ctx, req.GetId(), action.SetGrants)
-=======
 	authResults := s.authResult(ctx, req.GetId(), action.SetGrants)
->>>>>>> 1c2c078e
 	if authResults.Error != nil {
 		return nil, authResults.Error
 	}
@@ -264,11 +224,7 @@
 	if err := validateRemoveRoleGrantsRequest(req); err != nil {
 		return nil, err
 	}
-<<<<<<< HEAD
-	_, authResults := s.parentAndAuthResult(ctx, req.GetId(), action.RemoveGrants)
-=======
 	authResults := s.authResult(ctx, req.GetId(), action.RemoveGrants)
->>>>>>> 1c2c078e
 	if authResults.Error != nil {
 		return nil, authResults.Error
 	}
@@ -514,20 +470,12 @@
 	return toProto(out, pr, roleGrants), nil
 }
 
-<<<<<<< HEAD
-func (s Service) parentAndAuthResult(ctx context.Context, id string, a action.Type) (*iam.Scope, auth.VerifyResults) {
-=======
 func (s Service) authResult(ctx context.Context, id string, a action.Type) auth.VerifyResults {
->>>>>>> 1c2c078e
 	res := auth.VerifyResults{}
 	repo, err := s.repoFn()
 	if err != nil {
 		res.Error = err
-<<<<<<< HEAD
-		return nil, res
-=======
 		return res
->>>>>>> 1c2c078e
 	}
 
 	var parentId string
@@ -535,8 +483,6 @@
 	switch a {
 	case action.List, action.Create:
 		parentId = id
-<<<<<<< HEAD
-=======
 		scp, err := repo.LookupScope(ctx, parentId)
 		if err != nil {
 			res.Error = err
@@ -546,45 +492,21 @@
 			res.Error = handlers.ForbiddenError()
 			return res
 		}
->>>>>>> 1c2c078e
 	default:
 		r, _, _, err := repo.LookupRole(ctx, id)
 		if err != nil {
 			res.Error = err
-<<<<<<< HEAD
-			return nil, res
-		}
-		if r == nil {
-			res.Error = handlers.ForbiddenError()
-			return nil, res
-=======
 			return res
 		}
 		if r == nil {
 			res.Error = handlers.ForbiddenError()
 			return res
->>>>>>> 1c2c078e
 		}
 		parentId = r.GetScopeId()
 		opts = append(opts, auth.WithId(id))
 	}
-<<<<<<< HEAD
-
-	scp, err := repo.LookupScope(ctx, parentId)
-	if err != nil {
-		res.Error = err
-		return nil, res
-	}
-	if scp == nil {
-		res.Error = handlers.ForbiddenError()
-		return nil, res
-	}
-	opts = append(opts, auth.WithScopeId(parentId))
-	return scp, auth.Verify(ctx, opts...)
-=======
 	opts = append(opts, auth.WithScopeId(parentId))
 	return auth.Verify(ctx, opts...)
->>>>>>> 1c2c078e
 }
 
 func toProto(in *iam.Role, principals []iam.PrincipalRole, grants []*iam.RoleGrant) *pb.Role {
