package roles

import (
	"context"
	"errors"
	"fmt"
	"regexp"
	"strings"

	"github.com/hashicorp/watchtower/internal/db"
	pb "github.com/hashicorp/watchtower/internal/gen/controller/api/resources/roles"
	pbs "github.com/hashicorp/watchtower/internal/gen/controller/api/services"
	"github.com/hashicorp/watchtower/internal/iam"
	"github.com/hashicorp/watchtower/internal/servers/controller/handlers"
	"github.com/hashicorp/watchtower/internal/types/scope"
	"google.golang.org/grpc/codes"
	"google.golang.org/grpc/status"
	"google.golang.org/protobuf/types/known/wrapperspb"
)

const (
	orgIdFieldName  = "org_id"
	projIdFieldName = "project_id"
)

var (
	reInvalidID = regexp.MustCompile("[^A-Za-z0-9]")
	// TODO(ICU-28): Find a way to auto update these names and enforce the mappings between wire and storage.
	wireToStorageMask = map[string]string{
		"name":        "Name",
		"description": "Description",
	}
)

// Service handles request as described by the pbs.RoleServiceServer interface.
type Service struct {
	repoFn func() (*iam.Repository, error)
}

// NewService returns a role service which handles role related requests to watchtower.
func NewService(repo func() (*iam.Repository, error)) (Service, error) {
	if repo == nil {
		return Service{}, fmt.Errorf("nil iam repository provided")
	}
	return Service{repoFn: repo}, nil
}

var _ pbs.RoleServiceServer = Service{}

// ListRoles implements the interface pbs.RoleServiceServer.
func (s Service) ListRoles(ctx context.Context, req *pbs.ListRolesRequest) (*pbs.ListRolesResponse, error) {
	auth := handlers.ToTokenMetadata(ctx)
	_ = auth
	if err := validateListRequest(req); err != nil {
		return nil, err
	}
	gl, err := s.listFromRepo(ctx, parentScope(req))
	if err != nil {
		return nil, err
	}
	return &pbs.ListRolesResponse{Items: gl}, nil
}

// GetRoles implements the interface pbs.RoleServiceServer.
func (s Service) GetRole(ctx context.Context, req *pbs.GetRoleRequest) (*pbs.GetRoleResponse, error) {
	auth := handlers.ToTokenMetadata(ctx)
	_ = auth
	if err := validateGetRequest(req); err != nil {
		return nil, err
	}
	u, err := s.getFromRepo(ctx, req.GetId())
	if err != nil {
		return nil, err
	}
	return &pbs.GetRoleResponse{Item: u}, nil
}

// CreateRole implements the interface pbs.RoleServiceServer.
func (s Service) CreateRole(ctx context.Context, req *pbs.CreateRoleRequest) (*pbs.CreateRoleResponse, error) {
	auth := handlers.ToTokenMetadata(ctx)
	_ = auth
	if err := validateCreateRequest(req); err != nil {
		return nil, err
	}
	r, err := s.createInRepo(ctx, parentScope(req), req.GetItem())
	if err != nil {
		return nil, err
	}
	var projectPart string
	if req.GetProjectId() != "" {
		projectPart = fmt.Sprintf("projects/%s/", req.GetProjectId())
	}
	return &pbs.CreateRoleResponse{Item: r, Uri: fmt.Sprintf("orgs/%s/%sroles/%s", req.GetOrgId(), projectPart, r.GetId())}, nil
}

// UpdateRole implements the interface pbs.RoleServiceServer.
func (s Service) UpdateRole(ctx context.Context, req *pbs.UpdateRoleRequest) (*pbs.UpdateRoleResponse, error) {
	auth := handlers.ToTokenMetadata(ctx)
	_ = auth
	if err := validateUpdateRequest(req); err != nil {
		return nil, err
	}
	u, err := s.updateInRepo(ctx, parentScope(req), req.GetId(), req.GetUpdateMask().GetPaths(), req.GetItem())
	if err != nil {
		return nil, err
	}
	return &pbs.UpdateRoleResponse{Item: u}, nil
}

// DeleteRole implements the interface pbs.RoleServiceServer.
func (s Service) DeleteRole(ctx context.Context, req *pbs.DeleteRoleRequest) (*pbs.DeleteRoleResponse, error) {
	auth := handlers.ToTokenMetadata(ctx)
	_ = auth
	if err := validateDeleteRequest(req); err != nil {
		return nil, err
	}
	existed, err := s.deleteFromRepo(ctx, req.GetId())
	if err != nil {
		return nil, err
	}
	return &pbs.DeleteRoleResponse{Existed: existed}, nil
}

<<<<<<< HEAD
func (s Service) AddRoleGrants(ctx context.Context, req *pbs.AddRoleGrantsRequest) (*pbs.AddRoleGrantsResponse, error) {
	auth := handlers.ToTokenMetadata(ctx)
	_ = auth
	if err := validateAddRoleGrantsRequest(req); err != nil {
		return nil, err
	}
	r, err := s.addGrantsInRepo(ctx, req.GetRoleId(), req.GetGrants(), req.GetVersion().GetValue())
	if err != nil {
		return nil, err
	}
	return &pbs.AddRoleGrantsResponse{Item: r}, nil
}

func (s Service) SetRoleGrants(ctx context.Context, req *pbs.SetRoleGrantsRequest) (*pbs.SetRoleGrantsResponse, error) {
	auth := handlers.ToTokenMetadata(ctx)
	_ = auth
	if err := validateSetRoleGrantsRequest(req); err != nil {
		return nil, err
	}
	r, err := s.setGrantsInRepo(ctx, req.GetRoleId(), req.GetGrants(), req.GetVersion().GetValue())
	if err != nil {
		return nil, err
	}
	return &pbs.SetRoleGrantsResponse{Item: r}, nil
}

func (s Service) RemoveRoleGrants(ctx context.Context, req *pbs.RemoveRoleGrantsRequest) (*pbs.RemoveRoleGrantsResponse, error) {
	auth := handlers.ToTokenMetadata(ctx)
	_ = auth
	if err := validateRemoveRoleGrantsRequest(req); err != nil {
		return nil, err
	}
	r, err := s.removeGrantsInRepo(ctx, req.GetRoleId(), req.GetGrants(), req.GetVersion().GetValue())
	if err != nil {
		return nil, err
	}
	return &pbs.RemoveRoleGrantsResponse{Item: r}, nil
=======
// AddRolePrincipals implements the interface pbs.RoleServiceServer.
func (s Service) AddRolePrincipals(ctx context.Context, req *pbs.AddRolePrincipalsRequest) (*pbs.AddRolePrincipalsResponse, error) {
	auth := handlers.ToTokenMetadata(ctx)
	_ = auth
	if err := validateAddRolePrincipalsRequest(req); err != nil {
		return nil, err
	}
	r, err := s.addPrinciplesInRepo(ctx, req.GetRoleId(), req.GetUserIds(), req.GetGroupIds(), req.GetVersion().GetValue())
	if err != nil {
		return nil, err
	}
	return &pbs.AddRolePrincipalsResponse{Item: r}, nil
}

// SetRolePrincipals implements the interface pbs.RoleServiceServer.
func (s Service) SetRolePrincipals(ctx context.Context, req *pbs.SetRolePrincipalsRequest) (*pbs.SetRolePrincipalsResponse, error) {
	auth := handlers.ToTokenMetadata(ctx)
	_ = auth
	if err := validateSetRolePrincipalsRequest(req); err != nil {
		return nil, err
	}
	r, err := s.setPrinciplesInRepo(ctx, req.GetRoleId(), req.GetUserIds(), req.GetGroupIds(), req.GetVersion().GetValue())
	if err != nil {
		return nil, err
	}
	return &pbs.SetRolePrincipalsResponse{Item: r}, nil
}

// RemoveRolePrincipals implements the interface pbs.RoleServiceServer.
func (s Service) RemoveRolePrincipals(ctx context.Context, req *pbs.RemoveRolePrincipalsRequest) (*pbs.RemoveRolePrincipalsResponse, error) {
	auth := handlers.ToTokenMetadata(ctx)
	_ = auth
	if err := validateRemoveRolePrincipalsRequest(req); err != nil {
		return nil, err
	}
	r, err := s.removePrinciplesInRepo(ctx, req.GetRoleId(), req.GetUserIds(), req.GetGroupIds(), req.GetVersion().GetValue())
	if err != nil {
		return nil, err
	}
	return &pbs.RemoveRolePrincipalsResponse{Item: r}, nil
>>>>>>> 1ddc59f8
}

func (s Service) getFromRepo(ctx context.Context, id string) (*pb.Role, error) {
	repo, err := s.repoFn()
	if err != nil {
		return nil, err
	}
	out, pr, err := repo.LookupRole(ctx, id)
	if err != nil {
		if errors.Is(err, db.ErrRecordNotFound) {
			return nil, handlers.NotFoundErrorf("Role %q doesn't exist.", id)
		}
		return nil, err
	}
	if out == nil {
		return nil, handlers.NotFoundErrorf("Role %q doesn't exist.", id)
	}
	return toProto(out, pr), nil
}

func (s Service) createInRepo(ctx context.Context, scopeId string, item *pb.Role) (*pb.Role, error) {
	var opts []iam.Option
	if item.GetName() != nil {
		opts = append(opts, iam.WithName(item.GetName().GetValue()))
	}
	if item.GetDescription() != nil {
		opts = append(opts, iam.WithDescription(item.GetDescription().GetValue()))
	}
	u, err := iam.NewRole(scopeId, opts...)
	if err != nil {
		return nil, status.Errorf(codes.Internal, "Unable to build role for creation: %v.", err)
	}
	repo, err := s.repoFn()
	if err != nil {
		return nil, err
	}
	out, err := repo.CreateRole(ctx, u)
	if err != nil {
		return nil, status.Errorf(codes.Internal, "Unable to create role: %v.", err)
	}
	if out == nil {
		return nil, status.Error(codes.Internal, "Unable to create role but no error returned from repository.")
	}
	return toProto(out, nil), nil
}

func (s Service) updateInRepo(ctx context.Context, scopeId, id string, mask []string, item *pb.Role) (*pb.Role, error) {
	var opts []iam.Option
	if desc := item.GetDescription(); desc != nil {
		opts = append(opts, iam.WithDescription(desc.GetValue()))
	}
	if name := item.GetName(); name != nil {
		opts = append(opts, iam.WithName(name.GetValue()))
	}
	u, err := iam.NewRole(scopeId, opts...)
	if err != nil {
		return nil, status.Errorf(codes.Internal, "Unable to build role for update: %v.", err)
	}
	u.PublicId = id
	dbMask, err := toDbUpdateMask(mask)
	if err != nil {
		return nil, err
	}
	if len(dbMask) == 0 {
		return nil, handlers.InvalidArgumentErrorf("No valid fields included in the update mask.", map[string]string{"update_mask": "No valid paths provided in the update mask."})
	}
	repo, err := s.repoFn()
	if err != nil {
		return nil, err
	}
	out, rowsUpdated, err := repo.UpdateRole(ctx, u, dbMask)
	if err != nil {
		return nil, status.Errorf(codes.Internal, "Unable to update role: %v.", err)
	}
	if rowsUpdated == 0 {
		return nil, handlers.NotFoundErrorf("Role %q doesn't exist.", id)
	}
	return toProto(out, nil), nil
}

func (s Service) deleteFromRepo(ctx context.Context, id string) (bool, error) {
	repo, err := s.repoFn()
	if err != nil {
		return false, err
	}
	rows, err := repo.DeleteRole(ctx, id)
	if err != nil {
		if errors.Is(err, db.ErrRecordNotFound) {
			return false, nil
		}
		return false, status.Errorf(codes.Internal, "Unable to delete role: %v.", err)
	}
	return rows > 0, nil
}

func (s Service) listFromRepo(ctx context.Context, scopeId string) ([]*pb.Role, error) {
	repo, err := s.repoFn()
	if err != nil {
		return nil, err
	}
	rl, err := repo.ListRoles(ctx, scopeId)
	if err != nil {
		return nil, err
	}
	var outRl []*pb.Role
	for _, g := range rl {
		outRl = append(outRl, toProto(g, nil))
	}
	return outRl, nil
}

<<<<<<< HEAD
func (s Service) addGrantsInRepo(ctx context.Context, roleId string, grants []string, version uint32) (*pb.Role, error) {
=======
func (s Service) addPrinciplesInRepo(ctx context.Context, roleId string, userIds []string, groupIds []string, version uint32) (*pb.Role, error) {
>>>>>>> 1ddc59f8
	repo, err := s.repoFn()
	if err != nil {
		return nil, err
	}
<<<<<<< HEAD
	_, err = repo.AddRoleGrants(ctx, roleId, version, grants)
	if err != nil {
		return nil, status.Errorf(codes.Internal, "Unable to add principles to role: %v.", err)
	}
	out, err := repo.LookupRole(ctx, roleId)
	if out == nil {
		return nil, status.Error(codes.Internal, "Unable to lookup role after adding principles to it.")
	}
	return toProto(out), nil
}

func (s Service) setGrantsInRepo(ctx context.Context, roleId string, grants []string, version uint32) (*pb.Role, error) {
=======
	_, err = repo.AddPrincipalRoles(ctx, roleId, version, userIds, groupIds)
	if err != nil {
		return nil, status.Errorf(codes.Internal, "Unable to add principles to role: %v.", err)
	}
	out, pr, err := repo.LookupRole(ctx, roleId)
	if out == nil {
		return nil, status.Error(codes.Internal, "Unable to lookup role after adding principles to it.")
	}
	return toProto(out, pr), nil
}

func (s Service) setPrinciplesInRepo(ctx context.Context, roleId string, userIds []string, groupIds []string, version uint32) (*pb.Role, error) {
>>>>>>> 1ddc59f8
	repo, err := s.repoFn()
	if err != nil {
		return nil, err
	}
<<<<<<< HEAD
	_, _, err = repo.SetRoleGrants(ctx, roleId, version, grants)
	if err != nil {
		return nil, status.Errorf(codes.Internal, "Unable to set principles on role: %v.", err)
	}
	out, err := repo.LookupRole(ctx, roleId)
	if out == nil {
		return nil, status.Error(codes.Internal, "Unable to lookup role after setting principles for it.")
	}
	return toProto(out), nil
}

func (s Service) removeGrantsInRepo(ctx context.Context, roleId string, grants []string, version uint32) (*pb.Role, error) {
=======
	_, _, err = repo.SetPrincipalRoles(ctx, roleId, version, userIds, groupIds)
	if err != nil {
		return nil, status.Errorf(codes.Internal, "Unable to set principles on role: %v.", err)
	}
	out, pr, err := repo.LookupRole(ctx, roleId)
	if out == nil {
		return nil, status.Error(codes.Internal, "Unable to lookup role after setting principles for it.")
	}
	return toProto(out, pr), nil
}

func (s Service) removePrinciplesInRepo(ctx context.Context, roleId string, userIds []string, groupIds []string, version uint32) (*pb.Role, error) {
>>>>>>> 1ddc59f8
	repo, err := s.repoFn()
	if err != nil {
		return nil, err
	}
<<<<<<< HEAD
	_, err = repo.DeleteRoleGrants(ctx, roleId, version, grants)
	if err != nil {
		return nil, status.Errorf(codes.Internal, "Unable to remove principles from role: %v.", err)
	}
	out, err := repo.LookupRole(ctx, roleId)
	if out == nil {
		return nil, status.Error(codes.Internal, "Unable to lookup role after removing principles from it.")
	}
	return toProto(out), nil
=======
	_, err = repo.DeletePrincipalRoles(ctx, roleId, version, userIds, groupIds)
	if err != nil {
		return nil, status.Errorf(codes.Internal, "Unable to remove principles from role: %v.", err)
	}
	out, pr, err := repo.LookupRole(ctx, roleId)
	if out == nil {
		return nil, status.Error(codes.Internal, "Unable to lookup role after removing principles from it.")
	}
	return toProto(out, pr), nil
>>>>>>> 1ddc59f8
}

// toDbUpdateMask converts the wire format's FieldMask into a list of strings containing FieldMask paths used
func toDbUpdateMask(paths []string) ([]string, error) {
	var dbPaths []string
	var invalid []string
	for _, p := range paths {
		for _, f := range strings.Split(p, ",") {
			if dbField, ok := wireToStorageMask[strings.TrimSpace(f)]; ok {
				dbPaths = append(dbPaths, dbField)
			} else {
				invalid = append(invalid, f)
			}
		}
	}
	if len(invalid) > 0 {
		return nil, handlers.InvalidArgumentErrorf(fmt.Sprintf("Invalid fields passed in update_update mask: %v.", invalid), map[string]string{"update_mask": fmt.Sprintf("Unknown paths provided in update mask: %q", strings.Join(invalid, ","))})
	}
	return dbPaths, nil
}

func toProto(in *iam.Role, principals []iam.PrincipalRole) *pb.Role {
	out := pb.Role{
		Id:          in.GetPublicId(),
		CreatedTime: in.GetCreateTime().GetTimestamp(),
		UpdatedTime: in.GetUpdateTime().GetTimestamp(),
		Version:     in.GetVersion(),
	}
	if in.GetDescription() != "" {
		out.Description = &wrapperspb.StringValue{Value: in.GetDescription()}
	}
	if in.GetName() != "" {
		out.Name = &wrapperspb.StringValue{Value: in.GetName()}
	}
	for _, p := range principals {
		switch p.GetType() {
		case iam.UserRoleType.String():
			out.UserIds = append(out.UserIds, p.GetPrincipalId())
		case iam.GroupRoleType.String():
			out.GroupIds = append(out.GroupIds, p.GetPrincipalId())
		}
	}
	return &out
}

// A validateX method should exist for each method above.  These methods do not make calls to any backing service but enforce
// requirements on the structure of the request.  They verify that:
//  * The path passed in is correctly formatted
//  * All required parameters are set
//  * There are no conflicting parameters provided
func validateGetRequest(req *pbs.GetRoleRequest) error {
	badFields := validateAncestors(req)
	if !validId(req.GetId(), iam.RolePrefix+"_") {
		badFields["id"] = "Invalid formatted role id."
	}
	if len(badFields) > 0 {
		return handlers.InvalidArgumentErrorf("Improperly formatted identifier.", badFields)
	}
	return nil
}

func validateCreateRequest(req *pbs.CreateRoleRequest) error {
	badFields := validateAncestors(req)
	item := req.GetItem()
	if item.GetId() != "" {
		badFields["id"] = "This is a read only field."
	}
	if item.GetCreatedTime() != nil {
		badFields["created_time"] = "This is a read only field."
	}
	if item.GetUpdatedTime() != nil {
		badFields["updated_time"] = "This is a read only field."
	}
	if len(badFields) > 0 {
		return handlers.InvalidArgumentErrorf("Argument errors found in the request.", badFields)
	}
	return nil
}

func validateUpdateRequest(req *pbs.UpdateRoleRequest) error {
	badFields := validateAncestors(req)
	if !validId(req.GetId(), iam.RolePrefix+"_") {
		badFields["role_id"] = "Improperly formatted path identifier."
	}
	if req.GetUpdateMask() == nil {
		badFields["update_mask"] = "UpdateMask not provided but is required to update a role."
	}

	item := req.GetItem()
	if item == nil {
		// It is legitimate for no item to be specified in an update request as it indicates all fields provided in
		// the mask will be marked as unset.
		return nil
	}
	if item.GetId() != "" {
		badFields["id"] = "This is a read only field and cannot be specified in an update request."
	}
	if item.GetCreatedTime() != nil {
		badFields["created_time"] = "This is a read only field and cannot be specified in an update request."
	}
	if item.GetUpdatedTime() != nil {
		badFields["updated_time"] = "This is a read only field and cannot be specified in an update request."
	}
	if len(badFields) > 0 {
		return handlers.InvalidArgumentErrorf("Errors in provided fields.", badFields)
	}

	return nil
}

func validateDeleteRequest(req *pbs.DeleteRoleRequest) error {
	badFields := validateAncestors(req)
	if !validId(req.GetId(), iam.RolePrefix+"_") {
		badFields["id"] = "Incorrectly formatted identifier."
	}
	if len(badFields) > 0 {
		return handlers.InvalidArgumentErrorf("Errors in provided fields.", badFields)
	}
	return nil
}

func validateListRequest(req *pbs.ListRolesRequest) error {
	badFields := validateAncestors(req)
	if len(badFields) > 0 {
		return handlers.InvalidArgumentErrorf("Improperly formatted identifier.", badFields)
	}
	return nil
}

<<<<<<< HEAD
func validateAddRoleGrantsRequest(req *pbs.AddRoleGrantsRequest) error {
=======
func validateAddRolePrincipalsRequest(req *pbs.AddRolePrincipalsRequest) error {
>>>>>>> 1ddc59f8
	badFields := validateAncestors(req)
	if !validId(req.GetRoleId(), iam.RolePrefix+"_") {
		badFields["id"] = "Incorrectly formatted identifier."
	}
	if req.GetVersion() == nil {
		badFields["version"] = "Required field."
	}
<<<<<<< HEAD
	if len(req.GetGrants()) == 0 {
		badFields["grants"] = "This must be non empty."
=======
	if len(req.GetGroupIds()) == 0 && len(req.GetUserIds()) == 0 {
		badFields["user_ids"] = "Either user_ids or group_ids must be non empty."
		badFields["group_ids"] = "Either user_ids or group_ids must be non empty."
>>>>>>> 1ddc59f8
	}
	if len(badFields) > 0 {
		return handlers.InvalidArgumentErrorf("Errors in provided fields.", badFields)
	}
	return nil
}

<<<<<<< HEAD
func validateSetRoleGrantsRequest(req *pbs.SetRoleGrantsRequest) error {
=======
func validateSetRolePrincipalsRequest(req *pbs.SetRolePrincipalsRequest) error {
>>>>>>> 1ddc59f8
	badFields := validateAncestors(req)
	if !validId(req.GetRoleId(), iam.RolePrefix+"_") {
		badFields["id"] = "Incorrectly formatted identifier."
	}
	if req.GetVersion() == nil {
		badFields["version"] = "Required field."
	}
<<<<<<< HEAD
	if len(req.GetGrants()) == 0 {
		badFields["grants"] = "This must be non empty."
=======
	if len(req.GetGroupIds()) == 0 && len(req.GetUserIds()) == 0 {
		badFields["user_ids"] = "Either user_ids or group_ids must be non empty."
		badFields["group_ids"] = "Either user_ids or group_ids must be non empty."
>>>>>>> 1ddc59f8
	}
	if len(badFields) > 0 {
		return handlers.InvalidArgumentErrorf("Errors in provided fields.", badFields)
	}
	return nil
}

<<<<<<< HEAD
func validateRemoveRoleGrantsRequest(req *pbs.RemoveRoleGrantsRequest) error {
=======
func validateRemoveRolePrincipalsRequest(req *pbs.RemoveRolePrincipalsRequest) error {
>>>>>>> 1ddc59f8
	badFields := validateAncestors(req)
	if !validId(req.GetRoleId(), iam.RolePrefix+"_") {
		badFields["id"] = "Incorrectly formatted identifier."
	}
	if req.GetVersion() == nil {
		badFields["version"] = "Required field."
	}
<<<<<<< HEAD
	if len(req.GetGrants()) == 0 {
		badFields["grants"] = "This must be non empty."
=======
	if len(req.GetGroupIds()) == 0 && len(req.GetUserIds()) == 0 {
		badFields["user_ids"] = "Either user_ids or group_ids must be non empty."
		badFields["group_ids"] = "Either user_ids or group_ids must be non empty."
>>>>>>> 1ddc59f8
	}
	if len(badFields) > 0 {
		return handlers.InvalidArgumentErrorf("Errors in provided fields.", badFields)
	}
	return nil
}

func validId(id, prefix string) bool {
	if !strings.HasPrefix(id, prefix) {
		return false
	}
	id = strings.TrimPrefix(id, prefix)
	return !reInvalidID.Match([]byte(id))
}

type ancestorProvider interface {
	GetOrgId() string
	GetProjectId() string
}

// validateAncestors verifies that the ancestors of this call are properly set and provided.
func validateAncestors(r ancestorProvider) map[string]string {
	if r.GetOrgId() == "" {
		return map[string]string{orgIdFieldName: "Missing organization id."}
	}
	if !validId(r.GetOrgId(), scope.Organization.Prefix()+"_") {
		return map[string]string{orgIdFieldName: "Improperly formatted identifier."}
	}
	if r.GetProjectId() != "" && !validId(r.GetProjectId(), scope.Project.Prefix()+"_") {
		return map[string]string{projIdFieldName: "Improperly formatted identifier."}
	}
	return map[string]string{}
}

// Given an ancestorProvider, return the resource's immediate parent scope
func parentScope(r ancestorProvider) string {
	if r.GetProjectId() != "" {
		return r.GetProjectId()
	}
	return r.GetOrgId()
}<|MERGE_RESOLUTION|>--- conflicted
+++ resolved
@@ -121,45 +121,6 @@
 	return &pbs.DeleteRoleResponse{Existed: existed}, nil
 }
 
-<<<<<<< HEAD
-func (s Service) AddRoleGrants(ctx context.Context, req *pbs.AddRoleGrantsRequest) (*pbs.AddRoleGrantsResponse, error) {
-	auth := handlers.ToTokenMetadata(ctx)
-	_ = auth
-	if err := validateAddRoleGrantsRequest(req); err != nil {
-		return nil, err
-	}
-	r, err := s.addGrantsInRepo(ctx, req.GetRoleId(), req.GetGrants(), req.GetVersion().GetValue())
-	if err != nil {
-		return nil, err
-	}
-	return &pbs.AddRoleGrantsResponse{Item: r}, nil
-}
-
-func (s Service) SetRoleGrants(ctx context.Context, req *pbs.SetRoleGrantsRequest) (*pbs.SetRoleGrantsResponse, error) {
-	auth := handlers.ToTokenMetadata(ctx)
-	_ = auth
-	if err := validateSetRoleGrantsRequest(req); err != nil {
-		return nil, err
-	}
-	r, err := s.setGrantsInRepo(ctx, req.GetRoleId(), req.GetGrants(), req.GetVersion().GetValue())
-	if err != nil {
-		return nil, err
-	}
-	return &pbs.SetRoleGrantsResponse{Item: r}, nil
-}
-
-func (s Service) RemoveRoleGrants(ctx context.Context, req *pbs.RemoveRoleGrantsRequest) (*pbs.RemoveRoleGrantsResponse, error) {
-	auth := handlers.ToTokenMetadata(ctx)
-	_ = auth
-	if err := validateRemoveRoleGrantsRequest(req); err != nil {
-		return nil, err
-	}
-	r, err := s.removeGrantsInRepo(ctx, req.GetRoleId(), req.GetGrants(), req.GetVersion().GetValue())
-	if err != nil {
-		return nil, err
-	}
-	return &pbs.RemoveRoleGrantsResponse{Item: r}, nil
-=======
 // AddRolePrincipals implements the interface pbs.RoleServiceServer.
 func (s Service) AddRolePrincipals(ctx context.Context, req *pbs.AddRolePrincipalsRequest) (*pbs.AddRolePrincipalsResponse, error) {
 	auth := handlers.ToTokenMetadata(ctx)
@@ -200,7 +161,84 @@
 		return nil, err
 	}
 	return &pbs.RemoveRolePrincipalsResponse{Item: r}, nil
->>>>>>> 1ddc59f8
+}
+
+func (s Service) AddRoleGrants(ctx context.Context, req *pbs.AddRoleGrantsRequest) (*pbs.AddRoleGrantsResponse, error) {
+	auth := handlers.ToTokenMetadata(ctx)
+	_ = auth
+	if err := validateAddRoleGrantsRequest(req); err != nil {
+		return nil, err
+	}
+	r, err := s.addGrantsInRepo(ctx, req.GetRoleId(), req.GetGrants(), req.GetVersion().GetValue())
+	if err != nil {
+		return nil, err
+	}
+	return &pbs.AddRoleGrantsResponse{Item: r}, nil
+}
+
+func (s Service) SetRoleGrants(ctx context.Context, req *pbs.SetRoleGrantsRequest) (*pbs.SetRoleGrantsResponse, error) {
+	auth := handlers.ToTokenMetadata(ctx)
+	_ = auth
+	if err := validateSetRoleGrantsRequest(req); err != nil {
+		return nil, err
+	}
+	r, err := s.setGrantsInRepo(ctx, req.GetRoleId(), req.GetGrants(), req.GetVersion().GetValue())
+	if err != nil {
+		return nil, err
+	}
+	return &pbs.SetRoleGrantsResponse{Item: r}, nil
+}
+
+func (s Service) RemoveRoleGrants(ctx context.Context, req *pbs.RemoveRoleGrantsRequest) (*pbs.RemoveRoleGrantsResponse, error) {
+	auth := handlers.ToTokenMetadata(ctx)
+	_ = auth
+	if err := validateRemoveRoleGrantsRequest(req); err != nil {
+		return nil, err
+	}
+	r, err := s.removeGrantsInRepo(ctx, req.GetRoleId(), req.GetGrants(), req.GetVersion().GetValue())
+	if err != nil {
+		return nil, err
+	}
+	return &pbs.RemoveRoleGrantsResponse{Item: r}, nil
+}
+
+func (s Service) AddRoleGrants(ctx context.Context, req *pbs.AddRoleGrantsRequest) (*pbs.AddRoleGrantsResponse, error) {
+	auth := handlers.ToTokenMetadata(ctx)
+	_ = auth
+	if err := validateAddRoleGrantsRequest(req); err != nil {
+		return nil, err
+	}
+	r, err := s.addGrantsInRepo(ctx, req.GetRoleId(), req.GetGrants(), req.GetVersion().GetValue())
+	if err != nil {
+		return nil, err
+	}
+	return &pbs.AddRoleGrantsResponse{Item: r}, nil
+}
+
+func (s Service) SetRoleGrants(ctx context.Context, req *pbs.SetRoleGrantsRequest) (*pbs.SetRoleGrantsResponse, error) {
+	auth := handlers.ToTokenMetadata(ctx)
+	_ = auth
+	if err := validateSetRoleGrantsRequest(req); err != nil {
+		return nil, err
+	}
+	r, err := s.setGrantsInRepo(ctx, req.GetRoleId(), req.GetGrants(), req.GetVersion().GetValue())
+	if err != nil {
+		return nil, err
+	}
+	return &pbs.SetRoleGrantsResponse{Item: r}, nil
+}
+
+func (s Service) RemoveRoleGrants(ctx context.Context, req *pbs.RemoveRoleGrantsRequest) (*pbs.RemoveRoleGrantsResponse, error) {
+	auth := handlers.ToTokenMetadata(ctx)
+	_ = auth
+	if err := validateRemoveRoleGrantsRequest(req); err != nil {
+		return nil, err
+	}
+	r, err := s.removeGrantsInRepo(ctx, req.GetRoleId(), req.GetGrants(), req.GetVersion().GetValue())
+	if err != nil {
+		return nil, err
+	}
+	return &pbs.RemoveRoleGrantsResponse{Item: r}, nil
 }
 
 func (s Service) getFromRepo(ctx context.Context, id string) (*pb.Role, error) {
@@ -312,16 +350,59 @@
 	return outRl, nil
 }
 
-<<<<<<< HEAD
+func (s Service) addPrinciplesInRepo(ctx context.Context, roleId string, userIds []string, groupIds []string, version uint32) (*pb.Role, error) {
+	repo, err := s.repoFn()
+	if err != nil {
+		return nil, err
+	}
+	_, err = repo.AddPrincipalRoles(ctx, roleId, version, userIds, groupIds)
+	if err != nil {
+		return nil, status.Errorf(codes.Internal, "Unable to add principles to role: %v.", err)
+	}
+	out, pr, err := repo.LookupRole(ctx, roleId)
+	if out == nil {
+		return nil, status.Error(codes.Internal, "Unable to lookup role after adding principles to it.")
+	}
+	return toProto(out, pr), nil
+}
+
+func (s Service) setPrinciplesInRepo(ctx context.Context, roleId string, userIds []string, groupIds []string, version uint32) (*pb.Role, error) {
+	repo, err := s.repoFn()
+	if err != nil {
+		return nil, err
+	}
+	_, _, err = repo.SetPrincipalRoles(ctx, roleId, version, userIds, groupIds)
+	if err != nil {
+		return nil, status.Errorf(codes.Internal, "Unable to set principles on role: %v.", err)
+	}
+	out, pr, err := repo.LookupRole(ctx, roleId)
+	if out == nil {
+		return nil, status.Error(codes.Internal, "Unable to lookup role after setting principles for it.")
+	}
+	return toProto(out, pr), nil
+}
+
+func (s Service) removePrinciplesInRepo(ctx context.Context, roleId string, userIds []string, groupIds []string, version uint32) (*pb.Role, error) {
+	repo, err := s.repoFn()
+	if err != nil {
+		return nil, err
+	}
+	_, err = repo.DeletePrincipalRoles(ctx, roleId, version, userIds, groupIds)
+	if err != nil {
+		return nil, status.Errorf(codes.Internal, "Unable to remove principles from role: %v.", err)
+	}
+	out, pr, err := repo.LookupRole(ctx, roleId)
+	if out == nil {
+		return nil, status.Error(codes.Internal, "Unable to lookup role after removing principles from it.")
+	}
+	return toProto(out, pr), nil
+}
+
 func (s Service) addGrantsInRepo(ctx context.Context, roleId string, grants []string, version uint32) (*pb.Role, error) {
-=======
-func (s Service) addPrinciplesInRepo(ctx context.Context, roleId string, userIds []string, groupIds []string, version uint32) (*pb.Role, error) {
->>>>>>> 1ddc59f8
-	repo, err := s.repoFn()
-	if err != nil {
-		return nil, err
-	}
-<<<<<<< HEAD
+	repo, err := s.repoFn()
+	if err != nil {
+		return nil, err
+	}
 	_, err = repo.AddRoleGrants(ctx, roleId, version, grants)
 	if err != nil {
 		return nil, status.Errorf(codes.Internal, "Unable to add principles to role: %v.", err)
@@ -334,25 +415,10 @@
 }
 
 func (s Service) setGrantsInRepo(ctx context.Context, roleId string, grants []string, version uint32) (*pb.Role, error) {
-=======
-	_, err = repo.AddPrincipalRoles(ctx, roleId, version, userIds, groupIds)
-	if err != nil {
-		return nil, status.Errorf(codes.Internal, "Unable to add principles to role: %v.", err)
-	}
-	out, pr, err := repo.LookupRole(ctx, roleId)
-	if out == nil {
-		return nil, status.Error(codes.Internal, "Unable to lookup role after adding principles to it.")
-	}
-	return toProto(out, pr), nil
-}
-
-func (s Service) setPrinciplesInRepo(ctx context.Context, roleId string, userIds []string, groupIds []string, version uint32) (*pb.Role, error) {
->>>>>>> 1ddc59f8
-	repo, err := s.repoFn()
-	if err != nil {
-		return nil, err
-	}
-<<<<<<< HEAD
+	repo, err := s.repoFn()
+	if err != nil {
+		return nil, err
+	}
 	_, _, err = repo.SetRoleGrants(ctx, roleId, version, grants)
 	if err != nil {
 		return nil, status.Errorf(codes.Internal, "Unable to set principles on role: %v.", err)
@@ -365,25 +431,10 @@
 }
 
 func (s Service) removeGrantsInRepo(ctx context.Context, roleId string, grants []string, version uint32) (*pb.Role, error) {
-=======
-	_, _, err = repo.SetPrincipalRoles(ctx, roleId, version, userIds, groupIds)
-	if err != nil {
-		return nil, status.Errorf(codes.Internal, "Unable to set principles on role: %v.", err)
-	}
-	out, pr, err := repo.LookupRole(ctx, roleId)
-	if out == nil {
-		return nil, status.Error(codes.Internal, "Unable to lookup role after setting principles for it.")
-	}
-	return toProto(out, pr), nil
-}
-
-func (s Service) removePrinciplesInRepo(ctx context.Context, roleId string, userIds []string, groupIds []string, version uint32) (*pb.Role, error) {
->>>>>>> 1ddc59f8
-	repo, err := s.repoFn()
-	if err != nil {
-		return nil, err
-	}
-<<<<<<< HEAD
+	repo, err := s.repoFn()
+	if err != nil {
+		return nil, err
+	}
 	_, err = repo.DeleteRoleGrants(ctx, roleId, version, grants)
 	if err != nil {
 		return nil, status.Errorf(codes.Internal, "Unable to remove principles from role: %v.", err)
@@ -393,17 +444,6 @@
 		return nil, status.Error(codes.Internal, "Unable to lookup role after removing principles from it.")
 	}
 	return toProto(out), nil
-=======
-	_, err = repo.DeletePrincipalRoles(ctx, roleId, version, userIds, groupIds)
-	if err != nil {
-		return nil, status.Errorf(codes.Internal, "Unable to remove principles from role: %v.", err)
-	}
-	out, pr, err := repo.LookupRole(ctx, roleId)
-	if out == nil {
-		return nil, status.Error(codes.Internal, "Unable to lookup role after removing principles from it.")
-	}
-	return toProto(out, pr), nil
->>>>>>> 1ddc59f8
 }
 
 // toDbUpdateMask converts the wire format's FieldMask into a list of strings containing FieldMask paths used
@@ -533,11 +573,7 @@
 	return nil
 }
 
-<<<<<<< HEAD
-func validateAddRoleGrantsRequest(req *pbs.AddRoleGrantsRequest) error {
-=======
 func validateAddRolePrincipalsRequest(req *pbs.AddRolePrincipalsRequest) error {
->>>>>>> 1ddc59f8
 	badFields := validateAncestors(req)
 	if !validId(req.GetRoleId(), iam.RolePrefix+"_") {
 		badFields["id"] = "Incorrectly formatted identifier."
@@ -545,14 +581,9 @@
 	if req.GetVersion() == nil {
 		badFields["version"] = "Required field."
 	}
-<<<<<<< HEAD
-	if len(req.GetGrants()) == 0 {
-		badFields["grants"] = "This must be non empty."
-=======
 	if len(req.GetGroupIds()) == 0 && len(req.GetUserIds()) == 0 {
 		badFields["user_ids"] = "Either user_ids or group_ids must be non empty."
 		badFields["group_ids"] = "Either user_ids or group_ids must be non empty."
->>>>>>> 1ddc59f8
 	}
 	if len(badFields) > 0 {
 		return handlers.InvalidArgumentErrorf("Errors in provided fields.", badFields)
@@ -560,11 +591,7 @@
 	return nil
 }
 
-<<<<<<< HEAD
-func validateSetRoleGrantsRequest(req *pbs.SetRoleGrantsRequest) error {
-=======
 func validateSetRolePrincipalsRequest(req *pbs.SetRolePrincipalsRequest) error {
->>>>>>> 1ddc59f8
 	badFields := validateAncestors(req)
 	if !validId(req.GetRoleId(), iam.RolePrefix+"_") {
 		badFields["id"] = "Incorrectly formatted identifier."
@@ -572,14 +599,9 @@
 	if req.GetVersion() == nil {
 		badFields["version"] = "Required field."
 	}
-<<<<<<< HEAD
-	if len(req.GetGrants()) == 0 {
-		badFields["grants"] = "This must be non empty."
-=======
 	if len(req.GetGroupIds()) == 0 && len(req.GetUserIds()) == 0 {
 		badFields["user_ids"] = "Either user_ids or group_ids must be non empty."
 		badFields["group_ids"] = "Either user_ids or group_ids must be non empty."
->>>>>>> 1ddc59f8
 	}
 	if len(badFields) > 0 {
 		return handlers.InvalidArgumentErrorf("Errors in provided fields.", badFields)
@@ -587,11 +609,7 @@
 	return nil
 }
 
-<<<<<<< HEAD
-func validateRemoveRoleGrantsRequest(req *pbs.RemoveRoleGrantsRequest) error {
-=======
 func validateRemoveRolePrincipalsRequest(req *pbs.RemoveRolePrincipalsRequest) error {
->>>>>>> 1ddc59f8
 	badFields := validateAncestors(req)
 	if !validId(req.GetRoleId(), iam.RolePrefix+"_") {
 		badFields["id"] = "Incorrectly formatted identifier."
@@ -599,14 +617,60 @@
 	if req.GetVersion() == nil {
 		badFields["version"] = "Required field."
 	}
-<<<<<<< HEAD
-	if len(req.GetGrants()) == 0 {
-		badFields["grants"] = "This must be non empty."
-=======
 	if len(req.GetGroupIds()) == 0 && len(req.GetUserIds()) == 0 {
 		badFields["user_ids"] = "Either user_ids or group_ids must be non empty."
 		badFields["group_ids"] = "Either user_ids or group_ids must be non empty."
->>>>>>> 1ddc59f8
+	}
+	if len(badFields) > 0 {
+		return handlers.InvalidArgumentErrorf("Errors in provided fields.", badFields)
+	}
+	return nil
+}
+
+func validateAddRoleGrantsRequest(req *pbs.AddRoleGrantsRequest) error {
+	badFields := validateAncestors(req)
+	if !validId(req.GetRoleId(), iam.RolePrefix+"_") {
+		badFields["id"] = "Incorrectly formatted identifier."
+	}
+	if req.GetVersion() == nil {
+		badFields["version"] = "Required field."
+	}
+	if len(req.GetGrants()) == 0 {
+		badFields["grants"] = "This must be non empty."
+	}
+	if len(badFields) > 0 {
+		return handlers.InvalidArgumentErrorf("Errors in provided fields.", badFields)
+	}
+	return nil
+}
+
+func validateSetRoleGrantsRequest(req *pbs.SetRoleGrantsRequest) error {
+	badFields := validateAncestors(req)
+	if !validId(req.GetRoleId(), iam.RolePrefix+"_") {
+		badFields["id"] = "Incorrectly formatted identifier."
+	}
+	if req.GetVersion() == nil {
+		badFields["version"] = "Required field."
+	}
+	if len(req.GetGrants()) == 0 {
+		badFields["grants"] = "This must be non empty."
+	}
+	if len(badFields) > 0 {
+		return handlers.InvalidArgumentErrorf("Errors in provided fields.", badFields)
+	}
+	return nil
+}
+
+func validateRemoveRoleGrantsRequest(req *pbs.RemoveRoleGrantsRequest) error {
+	badFields := validateAncestors(req)
+	if !validId(req.GetRoleId(), iam.RolePrefix+"_") {
+		badFields["id"] = "Incorrectly formatted identifier."
+	}
+	if req.GetVersion() == nil {
+		badFields["version"] = "Required field."
+	}
+	if len(req.GetGrants()) == 0 {
+		badFields["grants"] = "This must be non empty."
 	}
 	if len(badFields) > 0 {
 		return handlers.InvalidArgumentErrorf("Errors in provided fields.", badFields)
