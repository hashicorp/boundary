--- conflicted
+++ resolved
@@ -457,11 +457,7 @@
 				},
 			},
 			res:     nil,
-<<<<<<< HEAD
-			errCode: codes.Internal,
-=======
-			errCode: codes.InvalidArgument,
->>>>>>> f30d4d08
+			errCode: codes.InvalidArgument,
 		},
 		{
 			name: "Can't specify Id",
