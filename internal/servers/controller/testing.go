--- conflicted
+++ resolved
@@ -182,7 +182,7 @@
 	RootKms wrapping.Wrapper
 
 	// The worker auth KMS to use, or one will be created
-	WorkerAuthKMS wrapping.Wrapper
+	WorkerAuthKms wrapping.Wrapper
 
 	// The name to use for the controller, otherwise one will be randomly
 	// generated, unless provided in a non-nil Config
@@ -253,10 +253,10 @@
 
 	// Set up KMSes
 	switch {
-	case opts.RootKms != nil && opts.WorkerAuthKMS != nil:
+	case opts.RootKms != nil && opts.WorkerAuthKms != nil:
 		tc.b.RootKms = opts.RootKms
-		tc.b.WorkerAuthKMS = opts.WorkerAuthKMS
-	case opts.RootKms == nil && opts.WorkerAuthKMS == nil:
+		tc.b.WorkerAuthKms = opts.WorkerAuthKms
+	case opts.RootKms == nil && opts.WorkerAuthKms == nil:
 		if err := tc.b.SetupKMSes(nil, opts.Config.SharedConfig, []string{"root", "worker-auth"}); err != nil {
 			t.Fatal(err)
 		}
@@ -314,13 +314,8 @@
 	nextOpts := &TestControllerOpts{
 		DatabaseUrl:         tc.c.conf.DatabaseUrl,
 		DefaultAuthMethodId: tc.c.conf.DevAuthMethodId,
-<<<<<<< HEAD
-		DefaultOrgId:        tc.c.conf.DefaultOrgId,
 		RootKms:             tc.c.conf.RootKms,
-=======
-		ControllerKMS:       tc.c.conf.ControllerKMS,
->>>>>>> 282177af
-		WorkerAuthKMS:       tc.c.conf.WorkerAuthKMS,
+		WorkerAuthKms:       tc.c.conf.WorkerAuthKms,
 		Name:                opts.Name,
 		Logger:              tc.c.conf.Logger,
 	}
