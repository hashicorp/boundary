--- conflicted
+++ resolved
@@ -646,24 +646,9 @@
 // come in. If it does not come in within the default status grace
 // period, this function returns an error.
 func (tc *TestController) WaitForNextWorkerStatusUpdate(workerId string) error {
-<<<<<<< HEAD
 	const op = "controller.(TestController).WaitForNextWorkerStatusUpdate"
 	ctx := context.TODO()
 	event.WriteSysEvent(ctx, op, event.I{"msg": "waiting for next status report from worker", "worker": workerId})
-
-	if err := tc.waitForNextWorkerStatusUpdate(workerId); err != nil {
-		event.WriteError(ctx, op, err, event.WithInfo(event.I{"msg": "error waiting for next status report from worker", "worker": workerId}))
-		return err
-	}
-
-	event.WriteSysEvent(ctx, op, event.I{"msg": "waiting for next status report from worker received successfully", "worker": workerId})
-	return nil
-}
-
-func (tc *TestController) waitForNextWorkerStatusUpdate(workerId string) error {
-=======
-	tc.Logger().Debug("waiting for next status report from worker", "worker", workerId)
->>>>>>> 1ebb8efa
 	waitStatusStart := time.Now()
 	ctx, cancel := context.WithTimeout(tc.ctx, tc.b.StatusGracePeriodDuration)
 	defer cancel()
@@ -720,10 +705,9 @@
 	}
 
 	if err != nil {
-		tc.Logger().Error("error waiting for next status report from worker", "worker", workerId, "err", err)
+		event.WriteError(ctx, op, err, event.WithInfo(event.I{"msg": "error waiting for next status report from worker", "worker": workerId}))
 		return err
 	}
-
-	tc.Logger().Debug("waiting for next status report from worker received successfully", "worker", workerId)
+	event.WriteSysEvent(ctx, op, event.I{"msg": "waiting for next status report from worker received successfully", "worker": workerId})
 	return nil
 }