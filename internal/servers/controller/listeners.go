package controller

import (
	"context"
	"crypto/tls"
	"errors"
	"fmt"
	"math"
	"net"
	"net/http"
	"os"
	"time"

	grpc_middleware "github.com/grpc-ecosystem/go-grpc-middleware"
	"github.com/hashicorp/boundary/internal/cmd/base"
	pbs "github.com/hashicorp/boundary/internal/gen/controller/servers/services"
	"github.com/hashicorp/boundary/internal/libs/alpnmux"
	"github.com/hashicorp/boundary/internal/servers/controller/handlers/workers"
	"github.com/hashicorp/boundary/internal/servers/controller/internal/metrics"
	"github.com/hashicorp/go-multierror"
	"google.golang.org/grpc"
)

func (c *Controller) startListeners() error {
	servers := make([]func(), 0, len(c.conf.Listeners))

	grpcServer, gwTicket, err := newGrpcServer(c.baseContext, c.IamRepoFn, c.AuthTokenRepoFn, c.ServersRepoFn, c.kms, c.conf.Eventer)
	if err != nil {
		return fmt.Errorf("failed to create new grpc server: %w", err)
	}
	c.apiGrpcServer = grpcServer
	c.apiGrpcGatewayTicket = gwTicket

	err = c.registerGrpcServices(c.apiGrpcServer)
	if err != nil {
		return fmt.Errorf("failed to register grpc services: %w", err)
	}

	c.apiGrpcServerListener = newGrpcServerListener()
	servers = append(servers, func() {
		go c.apiGrpcServer.Serve(c.apiGrpcServerListener)
	})

	for i := range c.apiListeners {
		ln := c.apiListeners[i]
		apiServers, err := c.configureForAPI(ln)
		if err != nil {
			return fmt.Errorf("failed to configure listener for api mode: %w", err)
		}
		servers = append(servers, apiServers...)
	}

	clusterServer, err := c.configureForCluster(c.clusterListener)
	if err != nil {
		return fmt.Errorf("failed to configure listener for cluster mode: %w", err)
	}
	servers = append(servers, clusterServer)

	for _, s := range servers {
		s()
	}

	return nil
}

func (c *Controller) configureForAPI(ln *base.ServerListener) ([]func(), error) {
	apiServers := make([]func(), 0)

	handler, err := c.apiHandler(HandlerProperties{
		ListenerConfig: ln.Config,
		CancelCtx:      c.baseContext,
	})
	if err != nil {
		return nil, err
	}

	cancelCtx := c.baseContext // Resolve to avoid race conditions if the base context is replaced.
	server := &http.Server{
		Handler:           handler,
		ReadHeaderTimeout: 10 * time.Second,
		ReadTimeout:       30 * time.Second,
		IdleTimeout:       5 * time.Minute,
		ErrorLog:          c.logger.StandardLogger(nil),
		BaseContext:       func(net.Listener) context.Context { return cancelCtx },
	}
	ln.HTTPServer = server

	if ln.Config.HTTPReadHeaderTimeout > 0 {
		server.ReadHeaderTimeout = ln.Config.HTTPReadHeaderTimeout
	}
	if ln.Config.HTTPReadTimeout > 0 {
		server.ReadTimeout = ln.Config.HTTPReadTimeout
	}
	if ln.Config.HTTPWriteTimeout > 0 {
		server.WriteTimeout = ln.Config.HTTPWriteTimeout
	}
	if ln.Config.HTTPIdleTimeout > 0 {
		server.IdleTimeout = ln.Config.HTTPIdleTimeout
	}

	switch ln.Config.TLSDisable {
	case true:
		l, err := ln.Mux.RegisterProto(alpnmux.NoProto, nil)
		if err != nil {
			return nil, fmt.Errorf("error getting non-tls listener: %w", err)
		}
		if l == nil {
			return nil, errors.New("could not get non-tls listener")
		}
		apiServers = append(apiServers, func() { go server.Serve(l) })

	default:
		for _, v := range []string{"", "http/1.1", "h2"} {
			l := ln.Mux.GetListener(v)
			if l == nil {
				return nil, fmt.Errorf("could not get tls proto %q listener", v)
			}
			apiServers = append(apiServers, func() { go server.Serve(l) })
		}
	}

	return apiServers, nil
}

func (c *Controller) configureForCluster(ln *base.ServerListener) (func(), error) {
	// Clear out in case this is a second start of the controller
	ln.Mux.UnregisterProto(alpnmux.DefaultProto)
	l, err := ln.Mux.RegisterProto(alpnmux.DefaultProto, &tls.Config{
		GetConfigForClient: c.validateWorkerTls,
	})
	if err != nil {
		return nil, fmt.Errorf("error getting sub-listener for worker proto: %w", err)
	}

	workerReqInterceptor, err := workerRequestInfoInterceptor(c.baseContext, c.conf.Eventer)
	if err != nil {
		return nil, fmt.Errorf("error getting sub-listener for worker proto: %w", err)
	}

<<<<<<< HEAD
		workerReqInterceptor, err := workerRequestInfoInterceptor(ctx, c.conf.Eventer)
		if err != nil {
			return fmt.Errorf("error getting sub-listener for worker proto: %w", err)
		}
		workerServer := grpc.NewServer(
			grpc.MaxRecvMsgSize(math.MaxInt32),
			grpc.MaxSendMsgSize(math.MaxInt32),
			grpc.UnaryInterceptor(
				grpc_middleware.ChainUnaryServer(
					metrics.ClusterInterceptor(),
					workerReqInterceptor,
					auditRequestInterceptor(ctx),  // before we get started, audit the request
					auditResponseInterceptor(ctx), // as we finish, audit the response
				),
			),
		)
		workerService := workers.NewWorkerServiceServer(c.ServersRepoFn, c.SessionRepoFn, c.ConnectionRepoFn,
			c.workerStatusUpdateTimes, c.kms)
		pbs.RegisterServerCoordinationServiceServer(workerServer, workerService)
		pbs.RegisterSessionServiceServer(workerServer, workerService)
		metrics.InitializeClusterMetrics(workerServer)

		interceptor := newInterceptingListener(c, l)
		ln.ALPNListener = interceptor
		ln.GrpcServer = workerServer

		servers = append(servers, func() {
			go workerServer.Serve(interceptor)
		})
=======
	workerServer := grpc.NewServer(
		grpc.MaxRecvMsgSize(math.MaxInt32),
		grpc.MaxSendMsgSize(math.MaxInt32),
		grpc.UnaryInterceptor(
			grpc_middleware.ChainUnaryServer(
				workerReqInterceptor,
				auditRequestInterceptor(c.baseContext),  // before we get started, audit the request
				auditResponseInterceptor(c.baseContext), // as we finish, audit the response
			),
		),
	)

	workerService := workers.NewWorkerServiceServer(c.ServersRepoFn, c.SessionRepoFn, c.ConnectionRepoFn,
		c.workerStatusUpdateTimes, c.kms)
	pbs.RegisterServerCoordinationServiceServer(workerServer, workerService)
	pbs.RegisterSessionServiceServer(workerServer, workerService)

	interceptor := newInterceptingListener(c, l)
	ln.ALPNListener = interceptor
	ln.GrpcServer = workerServer

	return func() { go ln.GrpcServer.Serve(ln.ALPNListener) }, nil
}

func (c *Controller) stopServersAndListeners() error {
	var mg multierror.Group
	mg.Go(c.stopClusterGrpcServerAndListener)
	mg.Go(c.stopHttpServersAndListeners)
	mg.Go(c.stopApiGrpcServerAndListener)

	stopErrors := mg.Wait()

	err := c.stopAnyListeners()
	if err != nil {
		stopErrors = multierror.Append(stopErrors, err)
	}

	return stopErrors.ErrorOrNil()
}

func (c *Controller) stopClusterGrpcServerAndListener() error {
	if c.clusterListener == nil {
>>>>>>> 59a7a67c
		return nil
	}
	if c.clusterListener.GrpcServer == nil {
		return fmt.Errorf("no cluster grpc server")
	}
	if c.clusterListener.Mux == nil {
		return fmt.Errorf("no cluster listener mux")
	}

	c.clusterListener.GrpcServer.GracefulStop()
	err := c.clusterListener.Mux.Close()
	return listenerCloseErrorCheck(c.clusterListener.Config.Type, err)
}

func (c *Controller) stopHttpServersAndListeners() error {
	var closeErrors *multierror.Error
	for i := range c.apiListeners {
		ln := c.apiListeners[i]
		if ln.HTTPServer == nil {
			continue
		}

		ctx, cancel := context.WithTimeout(c.baseContext, ln.Config.MaxRequestDuration)
		ln.HTTPServer.Shutdown(ctx)
		cancel()

		err := ln.Mux.Close() // The HTTP Shutdown call should close this, but just in case.
		err = listenerCloseErrorCheck(ln.Config.Type, err)
		if err != nil {
			multierror.Append(closeErrors, err)
		}
	}

	return closeErrors.ErrorOrNil()
}

func (c *Controller) stopApiGrpcServerAndListener() error {
	if c.apiGrpcServer == nil {
		return nil
	}

	c.apiGrpcServer.GracefulStop()
	err := c.apiGrpcServerListener.Close()
	return listenerCloseErrorCheck("ch", err) // apiGrpcServerListener is just a channel, so the type here is not important.
}

// stopAnyListeners does a final once over the known
// listeners to make sure we didn't miss any;
// expected to run at the end of stopServersAndListeners.
func (c *Controller) stopAnyListeners() error {
	var closeErrors *multierror.Error
	for i := range c.apiListeners {
		ln := c.apiListeners[i]
		if ln == nil || ln.Mux == nil {
			continue
		}

		err := ln.Mux.Close()
		err = listenerCloseErrorCheck(ln.Config.Type, err)
		if err != nil {
			multierror.Append(closeErrors, err)
		}
	}

	return closeErrors.ErrorOrNil()
}

// listenerCloseErrorCheck does some validation on an error returned
// by a net.Listener's Close function, and ignores a few cases
// where we don't actually want an error to be returned.
func listenerCloseErrorCheck(lnType string, err error) error {
	if errors.Is(err, net.ErrClosed) {
		// Ignore net.ErrClosed - The listener was already closed,
		// so there's nothing else to do.
		return nil
	}
	if _, ok := err.(*os.PathError); ok && lnType == "unix" {
		// The underlying rmListener probably tried to remove
		// the file but it didn't exist, ignore the error;
		// this is a conflict between rmListener and the
		// default Go behavior of removing auto-vivified
		// Unix domain sockets.
		return nil
	}

	return err
}<|MERGE_RESOLUTION|>--- conflicted
+++ resolved
@@ -16,7 +16,6 @@
 	pbs "github.com/hashicorp/boundary/internal/gen/controller/servers/services"
 	"github.com/hashicorp/boundary/internal/libs/alpnmux"
 	"github.com/hashicorp/boundary/internal/servers/controller/handlers/workers"
-	"github.com/hashicorp/boundary/internal/servers/controller/internal/metrics"
 	"github.com/hashicorp/go-multierror"
 	"google.golang.org/grpc"
 )
@@ -137,37 +136,6 @@
 		return nil, fmt.Errorf("error getting sub-listener for worker proto: %w", err)
 	}
 
-<<<<<<< HEAD
-		workerReqInterceptor, err := workerRequestInfoInterceptor(ctx, c.conf.Eventer)
-		if err != nil {
-			return fmt.Errorf("error getting sub-listener for worker proto: %w", err)
-		}
-		workerServer := grpc.NewServer(
-			grpc.MaxRecvMsgSize(math.MaxInt32),
-			grpc.MaxSendMsgSize(math.MaxInt32),
-			grpc.UnaryInterceptor(
-				grpc_middleware.ChainUnaryServer(
-					metrics.ClusterInterceptor(),
-					workerReqInterceptor,
-					auditRequestInterceptor(ctx),  // before we get started, audit the request
-					auditResponseInterceptor(ctx), // as we finish, audit the response
-				),
-			),
-		)
-		workerService := workers.NewWorkerServiceServer(c.ServersRepoFn, c.SessionRepoFn, c.ConnectionRepoFn,
-			c.workerStatusUpdateTimes, c.kms)
-		pbs.RegisterServerCoordinationServiceServer(workerServer, workerService)
-		pbs.RegisterSessionServiceServer(workerServer, workerService)
-		metrics.InitializeClusterMetrics(workerServer)
-
-		interceptor := newInterceptingListener(c, l)
-		ln.ALPNListener = interceptor
-		ln.GrpcServer = workerServer
-
-		servers = append(servers, func() {
-			go workerServer.Serve(interceptor)
-		})
-=======
 	workerServer := grpc.NewServer(
 		grpc.MaxRecvMsgSize(math.MaxInt32),
 		grpc.MaxSendMsgSize(math.MaxInt32),
@@ -210,7 +178,6 @@
 
 func (c *Controller) stopClusterGrpcServerAndListener() error {
 	if c.clusterListener == nil {
->>>>>>> 59a7a67c
 		return nil
 	}
 	if c.clusterListener.GrpcServer == nil {
