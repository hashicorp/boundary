--- conflicted
+++ resolved
@@ -23,6 +23,7 @@
 	pbs "github.com/hashicorp/boundary/internal/gen/controller/servers/services"
 	"github.com/hashicorp/boundary/internal/observability/event"
 	"github.com/hashicorp/go-secure-stdlib/base62"
+	"github.com/hashicorp/nodeenrollment"
 	"github.com/hashicorp/nodeenrollment/multihop"
 	"github.com/hashicorp/nodeenrollment/protocol"
 	"google.golang.org/grpc"
@@ -73,16 +74,7 @@
 		case w.conf.WorkerAuthKms != nil:
 			conn, err = w.v1KmsAuthDialFn(ctx, addr)
 		default:
-<<<<<<< HEAD
-			conn, err = nodeauth.AuthDialFn(
-				nodeauth.MakeCurrentParametersFactory(
-					ctx,
-					nodee.NopTransactionStorage(w.NodeeFileStorage),
-					nodee.WithWrapper(w.conf.WorkerStorageKms),
-				))(ctx, addr)
-=======
-			conn, err = protocol.Dial(ctx, w.NodeeFileStorage, addr)
->>>>>>> 46e97a2b
+			conn, err = protocol.Dial(ctx, w.NodeeFileStorage, addr, nodeenrollment.WithWrapper(w.conf.WorkerStorageKms))
 		}
 
 		if !w.everAuthenticated.Load() && err == nil && conn != nil {
