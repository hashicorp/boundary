--- conflicted
+++ resolved
@@ -5,10 +5,7 @@
 
 import (
 	"bytes"
-<<<<<<< HEAD
-=======
 	"context"
->>>>>>> 92f7d8cf
 	"sync/atomic"
 	"testing"
 	"time"
@@ -114,8 +111,6 @@
 
 	// Now we wait and check that we see new values in the DB and different
 	// creds on the worker after each rotation period
-<<<<<<< HEAD
-=======
 
 	// Make sure we have a failsafe in case the below loop never finds what it's
 	// looking for; at expiration the List will fail and we'll hit the Require,
@@ -123,7 +118,6 @@
 	deadlineCtx, deadlineCtxCancel := context.WithTimeout(c.Context(), 10*time.Minute)
 	defer deadlineCtxCancel()
 
->>>>>>> 92f7d8cf
 	rotationCount := 2
 	for {
 		if rotationCount > 5 {
