--- conflicted
+++ resolved
@@ -184,7 +184,6 @@
 	controllerResolver := manual.NewBuilderWithScheme(scheme)
 	w.controllerResolver.Store(controllerResolver)
 
-<<<<<<< HEAD
 	var err error
 	w.NodeeFileStorage, err = nodeefile.NewFileStorage(w.baseContext,
 		nodeefile.WithBaseDirectory(w.conf.RawConfig.Worker.AuthStoragePath))
@@ -192,8 +191,6 @@
 		return err
 	}
 
-=======
->>>>>>> 1830605a
 	if err := w.startListeners(); err != nil {
 		return fmt.Errorf("error starting worker listeners: %w", err)
 	}
