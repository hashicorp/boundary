--- conflicted
+++ resolved
@@ -16,11 +16,8 @@
 	"github.com/hashicorp/boundary/globals"
 	"github.com/hashicorp/boundary/internal/cmd/base"
 	"github.com/hashicorp/boundary/internal/cmd/config"
-<<<<<<< HEAD
+	"github.com/hashicorp/boundary/internal/daemon/cluster"
 	"github.com/hashicorp/boundary/internal/daemon/worker/common"
-=======
-	"github.com/hashicorp/boundary/internal/daemon/cluster"
->>>>>>> 34aeacdd
 	"github.com/hashicorp/boundary/internal/daemon/worker/internal/metric"
 	"github.com/hashicorp/boundary/internal/daemon/worker/session"
 	"github.com/hashicorp/boundary/internal/errors"
@@ -144,7 +141,6 @@
 	metric.InitializeClusterClientCollectors(conf.PrometheusRegisterer)
 
 	w := &Worker{
-<<<<<<< HEAD
 		conf:                        conf,
 		logger:                      conf.Logger.Named("worker"),
 		started:                     ua.NewBool(false),
@@ -157,23 +153,9 @@
 		nonceFn:                     base62.Random,
 		WorkerAuthCurrentKeyId:      new(ua.String),
 		operationalState:            new(atomic.Value),
+		pkiConnManager:              cluster.NewDownstreamManager(),
 		successfulStatusGracePeriod: new(atomic.Int64),
 		statusCallTimeoutDuration:   new(atomic.Int64),
-=======
-		conf:                   conf,
-		logger:                 conf.Logger.Named("worker"),
-		started:                ua.NewBool(false),
-		controllerStatusConn:   new(atomic.Value),
-		everAuthenticated:      ua.NewUint32(authenticationStatusNeverAuthenticated),
-		lastStatusSuccess:      new(atomic.Value),
-		controllerMultihopConn: new(atomic.Value),
-		tags:                   new(atomic.Value),
-		updateTags:             ua.NewBool(false),
-		nonceFn:                base62.Random,
-		WorkerAuthCurrentKeyId: new(ua.String),
-		operationalState:       new(atomic.Value),
-		pkiConnManager:         cluster.NewDownstreamManager(),
->>>>>>> 34aeacdd
 	}
 
 	if downstreamRouterFactory != nil {
