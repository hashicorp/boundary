package worker

import (
	"context"
	"crypto/ed25519"
	"crypto/rand"
	"crypto/tls"
	"crypto/x509"
	"errors"
	"fmt"
	"strconv"
	"strings"
	"sync"
	"sync/atomic"
	"time"

	"github.com/hashicorp/boundary/internal/servers"

	"github.com/hashicorp/boundary/globals"
	"github.com/hashicorp/boundary/internal/cmd/base"
	"github.com/hashicorp/boundary/internal/cmd/config"
	"github.com/hashicorp/boundary/internal/daemon/worker/internal/metric"
	"github.com/hashicorp/boundary/internal/daemon/worker/session"
	pbs "github.com/hashicorp/boundary/internal/gen/controller/servers/services"
	"github.com/hashicorp/boundary/internal/observability/event"
	"github.com/hashicorp/go-hclog"
	"github.com/hashicorp/go-secure-stdlib/base62"
	"github.com/hashicorp/go-secure-stdlib/mlock"
	nodee "github.com/hashicorp/nodeenrollment"
	"github.com/hashicorp/nodeenrollment/nodeauth"
	nodeefile "github.com/hashicorp/nodeenrollment/storage/file"
	"github.com/hashicorp/nodeenrollment/types"
	ua "go.uber.org/atomic"
	"google.golang.org/grpc/resolver"
	"google.golang.org/grpc/resolver/manual"
)

type randFn func(length int) (string, error)

type Worker struct {
	conf   *Config
	logger hclog.Logger

	baseContext context.Context
	baseCancel  context.CancelFunc
	started     *ua.Bool

	tickerWg sync.WaitGroup

	controllerStatusConn *atomic.Value
	everAuthenticated    *ua.Bool
	lastStatusSuccess    *atomic.Value
	workerStartTime      time.Time

	controllerResolver *atomic.Value

	controllerSessionConn *atomic.Value
	sessionInfoMap        *sync.Map

	controllerMultihopConn *atomic.Value

	proxyListener *base.ServerListener

	// Used to generate a random nonce for Controller connections
	nonceFn randFn

	// We store the current set in an atomic value so that we can add
	// reload-on-sighup behavior later
	tags *atomic.Value
	// This stores whether or not to send updated tags on the next status
	// request. It can be set via startup in New below, or (eventually) via
	// SIGHUP.
	updateTags *ua.Bool

	// PoC: Testing bits for BYOW
	NodeeFileStorage *nodeefile.FileStorage
	NodeeKeyId       string
	nodeeTeeListener *nodeauth.TeeListener

	// Test-specific options
	TestOverrideX509VerifyDnsName  string
	TestOverrideX509VerifyCertPool *x509.CertPool
}

func New(conf *Config) (*Worker, error) {
	metric.InitializeHttpCollectors(conf.PrometheusRegisterer)
	metric.InitializeWebsocketCollectors(conf.PrometheusRegisterer)
	metric.InitializeClusterClientCollectors(conf.PrometheusRegisterer)

	w := &Worker{
		conf:                   conf,
		logger:                 conf.Logger.Named("worker"),
		started:                ua.NewBool(false),
		controllerStatusConn:   new(atomic.Value),
		everAuthenticated:      ua.NewBool(false),
		lastStatusSuccess:      new(atomic.Value),
		controllerResolver:     new(atomic.Value),
		controllerSessionConn:  new(atomic.Value),
		sessionInfoMap:         new(sync.Map),
		controllerMultihopConn: new(atomic.Value),
		tags:                   new(atomic.Value),
		updateTags:             ua.NewBool(false),
		nonceFn:                base62.Random,
	}

	w.lastStatusSuccess.Store((*LastStatusInformation)(nil))
	w.controllerResolver.Store((*manual.Resolver)(nil))

	if conf.RawConfig.Worker == nil {
		conf.RawConfig.Worker = new(config.Worker)
	}

	w.ParseAndStoreTags(conf.RawConfig.Worker.Tags)

	if conf.SecureRandomReader == nil {
		conf.SecureRandomReader = rand.Reader
	}

	var err error
	if conf.RawConfig.Worker.Name, err = w.conf.RawConfig.Worker.InitNameIfEmpty(); err != nil {
		return nil, fmt.Errorf("error auto-generating worker name: %w", err)
	}

	if !conf.RawConfig.DisableMlock {
		// Ensure our memory usage is locked into physical RAM
		if err := mlock.LockMemory(); err != nil {
			return nil, fmt.Errorf(
				"Failed to lock memory: %v\n\n"+
					"This usually means that the mlock syscall is not available.\n"+
					"Boundary uses mlock to prevent memory from being swapped to\n"+
					"disk. This requires root privileges as well as a machine\n"+
					"that supports mlock. Please enable mlock on your system or\n"+
					"disable Boundary from using it. To disable Boundary from using it,\n"+
					"set the `disable_mlock` configuration option in your configuration\n"+
					"file.",
				err)
		}
	}

	var listenerCount int
	for i := range conf.Listeners {
		l := conf.Listeners[i]
		if l == nil || l.Config == nil || l.Config.Purpose == nil {
			continue
		}
		if len(l.Config.Purpose) != 1 {
			return nil, fmt.Errorf("found listener with multiple purposes %q", strings.Join(l.Config.Purpose, ","))
		}
		switch l.Config.Purpose[0] {
		case "proxy":
			if w.proxyListener == nil {
				w.proxyListener = l
			}
			listenerCount++
		}
	}
	if listenerCount != 1 {
		return nil, fmt.Errorf("exactly one proxy listener is required")
	}

	return w, nil
}

func (w *Worker) Start() error {
	const op = "worker.(Worker).Start"

	w.baseContext, w.baseCancel = context.WithCancel(context.Background())

	if w.started.Load() {
		event.WriteSysEvent(w.baseContext, op, "already started, skipping")
		return nil
	}

	scheme := strconv.FormatInt(time.Now().UnixNano(), 36)
	controllerResolver := manual.NewBuilderWithScheme(scheme)
	w.controllerResolver.Store(controllerResolver)

	if err := w.startListeners(); err != nil {
		return fmt.Errorf("error starting worker listeners: %w", err)
	}

	var err error
	w.NodeeFileStorage, err = nodeefile.NewFileStorage(w.baseContext,
		nodeefile.WithBaseDirectory(w.conf.RawConfig.Worker.StoragePath))
	if err != nil {
		return err
	}

<<<<<<< HEAD
	var nodeCreds nodetypes.NodeCredentials
	if err := nodeCreds.GenerateRegistrationParameters(w.baseContext, w.NodeeFileStorage,
		nodee.WithWrapper(w.conf.WorkerStorage)); err != nil {
		return err
=======
	nodeCreds, err := types.NewNodeCredentials(w.baseContext, w.NodeeFileStorage)
	if err != nil {
		return fmt.Errorf("error generating new node creds: %w", err)
	}
	w.NodeeKeyId, err = nodee.KeyIdFromPkix(nodeCreds.CertificatePublicKeyPkix)
	if err != nil {
		return fmt.Errorf("error deriving key id: %w", err)
>>>>>>> a281d102
	}

	if err := w.startControllerConnections(); err != nil {
		return fmt.Errorf("error making controller connections: %w", err)
	}

	w.tickerWg.Add(1)
	go func() {
		defer w.tickerWg.Done()
		w.startStatusTicking(w.baseContext)
	}()

	w.workerStartTime = time.Now()
	w.started.Store(true)

	return nil
}

// Shutdown shuts down the workers. skipListeners can be used to not stop
// listeners, useful for tests if we want to stop and start a worker. In order
// to create new listeners we'd have to migrate listener setup logic here --
// doable, but work for later.
func (w *Worker) Shutdown() error {
	const op = "worker.(Worker).Shutdown"
	if !w.started.Load() {
		event.WriteSysEvent(w.baseContext, op, "already shut down, skipping")
		return nil
	}

	// Stop listeners first to prevent new connections to the
	// controller.
	defer w.started.Store(false)
	w.Resolver().UpdateState(resolver.State{Addresses: []resolver.Address{}})
	w.baseCancel()

	if err := w.stopServersAndListeners(); err != nil {
		return fmt.Errorf("error stopping worker servers and listeners: %w", err)
	}

	// Shut down all connections.
	w.cleanupConnections(w.baseContext, true)

	// Wait for next status request to succeed. Don't wait too long;
	// wrap the base context in a timeout equal to our status grace
	// period.
	waitStatusStart := time.Now()
	nextStatusCtx, nextStatusCancel := context.WithTimeout(w.baseContext, w.conf.StatusGracePeriodDuration)
	defer nextStatusCancel()
	for {
		if err := nextStatusCtx.Err(); err != nil {
			event.WriteError(w.baseContext, op, err, event.WithInfoMsg("error waiting for next status report to controller"))
			break
		}

		if w.lastSuccessfulStatusTime().Sub(waitStatusStart) > 0 {
			break
		}

		time.Sleep(time.Second)
	}

	// Proceed with remainder of shutdown.
	w.baseCancel()
	w.Resolver().UpdateState(resolver.State{Addresses: []resolver.Address{}})

	w.started.Store(false)
	w.tickerWg.Wait()
	if w.conf.Eventer != nil {
		if err := w.conf.Eventer.FlushNodes(context.Background()); err != nil {
			return fmt.Errorf("error flushing worker eventer nodes: %w", err)
		}
	}

	return nil
}

func (w *Worker) Resolver() *manual.Resolver {
	raw := w.controllerResolver.Load()
	if raw == nil {
		panic("nil resolver")
	}
	return raw.(*manual.Resolver)
}

func (w *Worker) ParseAndStoreTags(incoming map[string][]string) {
	if len(incoming) == 0 {
		w.tags.Store(map[string]*servers.TagValues{})
		return
	}
	tags := make(map[string]*servers.TagValues, len(incoming))
	for k, v := range incoming {
		tags[k] = &servers.TagValues{
			Values: append(make([]string, 0, len(v)), v...),
		}
	}
	w.tags.Store(tags)
	w.updateTags.Store(true)
}

func (w *Worker) ControllerSessionConn() (pbs.SessionServiceClient, error) {
	rawConn := w.controllerSessionConn.Load()
	if rawConn == nil {
		return nil, errors.New("unable to load controller session service connection")
	}
	sessClient, ok := rawConn.(pbs.SessionServiceClient)
	if !ok {
		return nil, fmt.Errorf("invalid session client %T", rawConn)
	}
	if sessClient == nil {
		return nil, fmt.Errorf("session client is nil")
	}

	return sessClient, nil
}

func (w *Worker) getSessionTls(hello *tls.ClientHelloInfo) (*tls.Config, error) {
	const op = "worker.(Worker).getSessionTls"
	ctx := w.baseContext
	var sessionId string
	switch {
	case strings.HasPrefix(hello.ServerName, globals.SessionPrefix):
		sessionId = hello.ServerName
	default:
		for _, proto := range hello.SupportedProtos {
			if strings.HasPrefix(proto, globals.SessionPrefix) {
				sessionId = proto
				break
			}
		}
	}

	if sessionId == "" {
		event.WriteSysEvent(ctx, op, "session_id not found in either SNI or ALPN protos", "server_name", hello.ServerName, "alpn_protos", hello.SupportedProtos)
		return nil, fmt.Errorf("could not find session ID in SNI or ALPN protos")
	}

	conn, err := w.ControllerSessionConn()
	if err != nil {
		event.WriteError(ctx, op, err, event.WithInfo("failed to create controller session client"))
	}

	timeoutContext, cancel := context.WithTimeout(w.baseContext, session.ValidateSessionTimeout)
	defer cancel()

	resp, err := conn.LookupSession(timeoutContext, &pbs.LookupSessionRequest{
		ServerId:  w.conf.RawConfig.Worker.Name,
		SessionId: sessionId,
	})
	if err != nil {
		return nil, fmt.Errorf("error validating session: %w", err)
	}

	if resp.GetExpiration().AsTime().Before(time.Now()) {
		return nil, fmt.Errorf("session is expired")
	}

	parsedCert, err := x509.ParseCertificate(resp.GetAuthorization().Certificate)
	if err != nil {
		return nil, fmt.Errorf("error parsing session certificate: %w", err)
	}

	certPool := x509.NewCertPool()
	certPool.AddCert(parsedCert)

	tlsConf := &tls.Config{
		Certificates: []tls.Certificate{
			{
				Certificate: [][]byte{resp.GetAuthorization().Certificate},
				PrivateKey:  ed25519.PrivateKey(resp.GetAuthorization().PrivateKey),
				Leaf:        parsedCert,
			},
		},
		NextProtos: []string{"http/1.1"},
		MinVersion: tls.VersionTLS13,

		// These two are set this way so we can make use of VerifyConnection,
		// which we set on this TLS config below. We are not skipping
		// verification!
		ClientAuth:         tls.RequireAnyClientCert,
		InsecureSkipVerify: true,
	}

	// We disable normal DNS SAN behavior as we don't rely on DNS or IP
	// addresses for security and want to avoid issues with including localhost
	// etc.
	verifyOpts := x509.VerifyOptions{
		DNSName: sessionId,
		Roots:   certPool,
		KeyUsages: []x509.ExtKeyUsage{
			x509.ExtKeyUsageClientAuth,
			x509.ExtKeyUsageServerAuth,
		},
	}
	if w.TestOverrideX509VerifyCertPool != nil {
		verifyOpts.Roots = w.TestOverrideX509VerifyCertPool
	}
	if w.TestOverrideX509VerifyDnsName != "" {
		verifyOpts.DNSName = w.TestOverrideX509VerifyDnsName
	}
	tlsConf.VerifyConnection = func(cs tls.ConnectionState) error {
		// Go will not run this without at least one peer certificate, but
		// doesn't hurt to check
		if len(cs.PeerCertificates) == 0 {
			return errors.New("no peer certificates provided")
		}
		_, err := cs.PeerCertificates[0].Verify(verifyOpts)
		return err
	}

	si := &session.Info{
		Id:                    resp.GetAuthorization().GetSessionId(),
		SessionTls:            tlsConf,
		LookupSessionResponse: resp,
		Status:                resp.GetStatus(),
		ConnInfoMap:           make(map[string]*session.ConnInfo),
	}
	// TODO: Periodically clean this up. We can't rely on things in here but
	// not in cancellation because they could be on the way to being
	// established. However, since cert lifetimes are short, we can simply range
	// through and remove values that are expired.
	actualSiRaw, loaded := w.sessionInfoMap.LoadOrStore(sessionId, si)
	if loaded {
		// Update the response to the latest
		actualSi := actualSiRaw.(*session.Info)
		actualSi.Lock()
		actualSi.LookupSessionResponse = resp
		actualSi.Unlock()
	}

	return tlsConf, nil
}<|MERGE_RESOLUTION|>--- conflicted
+++ resolved
@@ -186,20 +186,14 @@
 		return err
 	}
 
-<<<<<<< HEAD
-	var nodeCreds nodetypes.NodeCredentials
-	if err := nodeCreds.GenerateRegistrationParameters(w.baseContext, w.NodeeFileStorage,
+	nodeCreds, err := types.NewNodeCredentials(w.baseContext, w.NodeeFileStorage)
+	if  err := nodeCreds.GenerateRegistrationParameters(w.baseContext, w.NodeeFileStorage,
 		nodee.WithWrapper(w.conf.WorkerStorage)); err != nil {
 		return err
-=======
-	nodeCreds, err := types.NewNodeCredentials(w.baseContext, w.NodeeFileStorage)
-	if err != nil {
-		return fmt.Errorf("error generating new node creds: %w", err)
 	}
 	w.NodeeKeyId, err = nodee.KeyIdFromPkix(nodeCreds.CertificatePublicKeyPkix)
 	if err != nil {
 		return fmt.Errorf("error deriving key id: %w", err)
->>>>>>> a281d102
 	}
 
 	if err := w.startControllerConnections(); err != nil {
