--- conflicted
+++ resolved
@@ -20,13 +20,8 @@
 	if len(endpoint) == 0 {
 		return nil, errors.New(ctx, errors.InvalidParameter, op, "endpoint is empty")
 	}
-<<<<<<< HEAD
-	d, err := NewProxyDialer(ctx, func(...Option) (net.Conn, error) {
-		remoteConn, err := net.Dial("tcp", endpoint.Host)
-=======
 	d, err := NewProxyDialer(ctx, func() (net.Conn, error) {
 		remoteConn, err := net.Dial("tcp", endpoint)
->>>>>>> a403b390
 		if err != nil {
 			return nil, errors.Wrap(ctx, err, op)
 		}
