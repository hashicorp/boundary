package handlers_test

import (
	"context"
	"sync"
	"testing"

	"github.com/google/go-cmp/cmp"
	"github.com/google/go-cmp/cmp/cmpopts"
	"github.com/hashicorp/boundary/internal/authtoken"
	"github.com/hashicorp/boundary/internal/daemon/cluster/handlers"
	"github.com/hashicorp/boundary/internal/db"
	pbs "github.com/hashicorp/boundary/internal/gen/controller/servers/services"
	"github.com/hashicorp/boundary/internal/host/static"
	"github.com/hashicorp/boundary/internal/iam"
	"github.com/hashicorp/boundary/internal/kms"
	"github.com/hashicorp/boundary/internal/servers"
	"github.com/hashicorp/boundary/internal/servers/store"
	"github.com/hashicorp/boundary/internal/session"
	"github.com/hashicorp/boundary/internal/target"
	"github.com/hashicorp/boundary/internal/target/tcp"
	"github.com/stretchr/testify/assert"
	"github.com/stretchr/testify/require"
	"google.golang.org/grpc/codes"
	"google.golang.org/grpc/status"
)

func TestStatus(t *testing.T) {
	ctx := context.Background()
	conn, _ := db.TestSetup(t, "postgres")
	rw := db.New(conn)
	wrapper := db.TestWrapper(t)
	kms := kms.TestKms(t, conn, wrapper)
	org, prj := iam.TestScopes(t, iam.TestRepo(t, conn, wrapper))

	serverRepo, _ := servers.NewRepository(rw, rw, kms)
	serverRepo.UpsertController(ctx, &store.Controller{
		PrivateId: "test_controller1",
		Address:   "127.0.0.1",
	})
	serversRepoFn := func() (*servers.Repository, error) {
		return serverRepo, nil
	}
	sessionRepoFn := func() (*session.Repository, error) {
		return session.NewRepository(rw, rw, kms)
	}
	connRepoFn := func() (*session.ConnectionRepository, error) {
		return session.NewConnectionRepository(ctx, rw, rw, kms)
	}

	repo, err := sessionRepoFn()
	require.NoError(t, err)
	connRepo, err := connRepoFn()
	require.NoError(t, err)

	at := authtoken.TestAuthToken(t, conn, kms, org.GetPublicId())
	uId := at.GetIamUserId()
	hc := static.TestCatalogs(t, conn, prj.GetPublicId(), 1)[0]
	hs := static.TestSets(t, conn, hc.GetPublicId(), 1)[0]
	h := static.TestHosts(t, conn, hc.GetPublicId(), 1)[0]
	static.TestSetMembers(t, conn, hs.GetPublicId(), []*static.Host{h})
	tar := tcp.TestTarget(
		ctx,
		t, conn, prj.GetPublicId(), "test",
		target.WithHostSources([]string{hs.GetPublicId()}),
		target.WithSessionConnectionLimit(-1),
	)

	worker1 := servers.TestWorker(t, conn, wrapper)

	sess := session.TestSession(t, conn, wrapper, session.ComposedOf{
		UserId:          uId,
		HostId:          h.GetPublicId(),
		TargetId:        tar.GetPublicId(),
		HostSetId:       hs.GetPublicId(),
		AuthTokenId:     at.GetPublicId(),
		ScopeId:         prj.GetPublicId(),
		Endpoint:        "tcp://127.0.0.1:22",
		ConnectionLimit: 10,
	})
	tofu := session.TestTofu(t)
	sess, _, err = repo.ActivateSession(ctx, sess.PublicId, sess.Version, tofu)
	require.NoError(t, err)
	require.NoError(t, err)

	s := handlers.NewWorkerServiceServer(serversRepoFn, sessionRepoFn, connRepoFn, new(sync.Map), kms)
	require.NotNil(t, s)

	connection, _, err := connRepo.AuthorizeConnection(ctx, sess.PublicId, worker1.PublicId)
	require.NoError(t, err)

	cases := []struct {
		name       string
		wantErr    bool
		wantErrMsg string
		req        *pbs.StatusRequest
		want       *pbs.StatusResponse
	}{
		{
			name:    "No Sessions",
			wantErr: false,
			req: &pbs.StatusRequest{
<<<<<<< HEAD
				WorkerStatus: &servers.ServerWorkerStatus{
					PublicId: worker1.PublicId,
					Name:     worker1.Name,
					Address:  worker1.CanonicalAddress(),
=======
				Worker: &servers.Server{
					PrivateId:  worker1.GetWorkerReportedName(),
					Address:    worker1.CanonicalAddress(),
					CreateTime: worker1.CreateTime,
					UpdateTime: worker1.UpdateTime,
>>>>>>> 587c6372
				},
			},
			want: &pbs.StatusResponse{
				CalculatedUpstreams: []*pbs.UpstreamServer{
					{
						Type:    pbs.UpstreamServer_TYPE_CONTROLLER,
						Address: "127.0.0.1",
					},
				},
				WorkerId: worker1.PublicId,
			},
		},
		{
			name:    "Still Active",
			wantErr: false,
			req: &pbs.StatusRequest{
<<<<<<< HEAD
				WorkerStatus: &servers.ServerWorkerStatus{
					PublicId: worker1.PublicId,
					Name:     worker1.Name,
					Address:  worker1.CanonicalAddress(),
=======
				Worker: &servers.Server{
					PrivateId:  worker1.GetWorkerReportedName(),
					Address:    worker1.CanonicalAddress(),
					CreateTime: worker1.CreateTime,
					UpdateTime: worker1.UpdateTime,
>>>>>>> 587c6372
				},
				Jobs: []*pbs.JobStatus{
					{
						Job: &pbs.Job{
							Type: pbs.JOBTYPE_JOBTYPE_SESSION,
							JobInfo: &pbs.Job_SessionInfo{
								SessionInfo: &pbs.SessionJobInfo{
									SessionId: sess.PublicId,
									Status:    pbs.SESSIONSTATUS_SESSIONSTATUS_ACTIVE,
									Connections: []*pbs.Connection{
										{
											ConnectionId: connection.PublicId,
											Status:       pbs.CONNECTIONSTATUS_CONNECTIONSTATUS_CONNECTED,
										},
									},
								},
							},
						},
					},
				},
			},
			want: &pbs.StatusResponse{
				CalculatedUpstreams: []*pbs.UpstreamServer{
					{
						Type:    pbs.UpstreamServer_TYPE_CONTROLLER,
						Address: "127.0.0.1",
					},
				},
				WorkerId: worker1.PublicId,
			},
		},
		{
			name:    "No Name or Id",
			wantErr: true,
			req: &pbs.StatusRequest{
				WorkerStatus: &servers.ServerWorkerStatus{
					Address: worker1.CanonicalAddress(),
				},
			},
			wantErrMsg: status.Error(codes.Internal, "Neither the public id nor name are set in the request. At least one is required.").Error(),
		},
		{
			name:    "No Address",
			wantErr: true,
			req: &pbs.StatusRequest{
				WorkerStatus: &servers.ServerWorkerStatus{
					PublicId: worker1.PublicId,
					Name:     worker1.Name,
				},
			},
			wantErrMsg: status.Error(codes.Internal, "Address is not set but is required.").Error(),
		},
	}

	for _, tc := range cases {
		t.Run(tc.name, func(t *testing.T) {
			assert, require := assert.New(t), require.New(t)

			got, err := s.Status(ctx, tc.req)
			if tc.wantErr {
				require.Error(err)
				assert.Equal(got, &pbs.StatusResponse{})
				assert.Equal(tc.wantErrMsg, err.Error())
				return
			}
			assert.Empty(
				cmp.Diff(
					tc.want,
					got,
					cmpopts.IgnoreUnexported(
						pbs.StatusResponse{},
						servers.ServerWorkerStatus{},
						pbs.UpstreamServer{},
						pbs.JobChangeRequest{},
						pbs.Job{},
						pbs.Job_SessionInfo{},
						pbs.SessionJobInfo{},
						pbs.Connection{},
					),
					cmpopts.IgnoreFields(servers.ServerWorkerStatus{}, "Tags"),
				),
			)
		})
	}
}

func TestStatusSessionClosed(t *testing.T) {
	ctx := context.Background()
	conn, _ := db.TestSetup(t, "postgres")
	rw := db.New(conn)
	wrapper := db.TestWrapper(t)
	kms := kms.TestKms(t, conn, wrapper)
	org, prj := iam.TestScopes(t, iam.TestRepo(t, conn, wrapper))

	serverRepo, _ := servers.NewRepository(rw, rw, kms)
	serverRepo.UpsertController(ctx, &store.Controller{
		PrivateId: "test_controller1",
		Address:   "127.0.0.1",
	})
	serversRepoFn := func() (*servers.Repository, error) {
		return serverRepo, nil
	}
	sessionRepoFn := func() (*session.Repository, error) {
		return session.NewRepository(rw, rw, kms)
	}
	connRepoFn := func() (*session.ConnectionRepository, error) {
		return session.NewConnectionRepository(ctx, rw, rw, kms)
	}

	repo, err := sessionRepoFn()
	require.NoError(t, err)
	connRepo, err := connRepoFn()
	require.NoError(t, err)

	at := authtoken.TestAuthToken(t, conn, kms, org.GetPublicId())
	uId := at.GetIamUserId()
	hc := static.TestCatalogs(t, conn, prj.GetPublicId(), 1)[0]
	hs := static.TestSets(t, conn, hc.GetPublicId(), 1)[0]
	h := static.TestHosts(t, conn, hc.GetPublicId(), 1)[0]
	static.TestSetMembers(t, conn, hs.GetPublicId(), []*static.Host{h})
	tar := tcp.TestTarget(
		ctx,
		t, conn, prj.GetPublicId(), "test",
		target.WithHostSources([]string{hs.GetPublicId()}),
		target.WithSessionConnectionLimit(-1),
	)

	worker1 := servers.TestWorker(t, conn, wrapper)

	sess := session.TestSession(t, conn, wrapper, session.ComposedOf{
		UserId:          uId,
		HostId:          h.GetPublicId(),
		TargetId:        tar.GetPublicId(),
		HostSetId:       hs.GetPublicId(),
		AuthTokenId:     at.GetPublicId(),
		ScopeId:         prj.GetPublicId(),
		Endpoint:        "tcp://127.0.0.1:22",
		ConnectionLimit: 10,
	})
	tofu := session.TestTofu(t)
	sess, _, err = repo.ActivateSession(ctx, sess.PublicId, sess.Version, tofu)
	require.NoError(t, err)
	sess2 := session.TestSession(t, conn, wrapper, session.ComposedOf{
		UserId:          uId,
		HostId:          h.GetPublicId(),
		TargetId:        tar.GetPublicId(),
		HostSetId:       hs.GetPublicId(),
		AuthTokenId:     at.GetPublicId(),
		ScopeId:         prj.GetPublicId(),
		Endpoint:        "tcp://127.0.0.1:22",
		ConnectionLimit: 10,
	})
	tofu2 := session.TestTofu(t)
	sess2, _, err = repo.ActivateSession(ctx, sess2.PublicId, sess2.Version, tofu2)
	require.NoError(t, err)

	s := handlers.NewWorkerServiceServer(serversRepoFn, sessionRepoFn, connRepoFn, new(sync.Map), kms)
	require.NotNil(t, s)

	connection, _, err := connRepo.AuthorizeConnection(ctx, sess.PublicId, worker1.PublicId)
	require.NoError(t, err)

	cases := []struct {
		name       string
		wantErr    bool
		wantErrMsg string
		setupFn    func(t *testing.T)
		req        *pbs.StatusRequest
		want       *pbs.StatusResponse
	}{
		{
			name:    "Connection Canceled",
			wantErr: false,
			setupFn: func(t *testing.T) {
				_, err := repo.CancelSession(ctx, sess2.PublicId, sess.Version)
				require.NoError(t, err)
			},
			req: &pbs.StatusRequest{
<<<<<<< HEAD
				WorkerStatus: &servers.ServerWorkerStatus{
					PublicId: worker1.PublicId,
					Name:     worker1.Name,
					Address:  worker1.CanonicalAddress(),
=======
				Worker: &servers.Server{
					PrivateId:  worker1.GetWorkerReportedName(),
					Address:    worker1.CanonicalAddress(),
					CreateTime: worker1.CreateTime,
					UpdateTime: worker1.UpdateTime,
>>>>>>> 587c6372
				},
				Jobs: []*pbs.JobStatus{
					{
						Job: &pbs.Job{
							Type: pbs.JOBTYPE_JOBTYPE_SESSION,
							JobInfo: &pbs.Job_SessionInfo{
								SessionInfo: &pbs.SessionJobInfo{
									SessionId: sess2.PublicId,
									Status:    pbs.SESSIONSTATUS_SESSIONSTATUS_ACTIVE,
									Connections: []*pbs.Connection{
										{
											ConnectionId: connection.PublicId,
											Status:       pbs.CONNECTIONSTATUS_CONNECTIONSTATUS_CONNECTED,
										},
									},
								},
							},
						},
					},
				},
			},
			want: &pbs.StatusResponse{
				CalculatedUpstreams: []*pbs.UpstreamServer{
					{
						Type:    pbs.UpstreamServer_TYPE_CONTROLLER,
						Address: "127.0.0.1",
					},
				},
				JobsRequests: []*pbs.JobChangeRequest{
					{
						Job: &pbs.Job{
							Type: pbs.JOBTYPE_JOBTYPE_SESSION,
							JobInfo: &pbs.Job_SessionInfo{
								SessionInfo: &pbs.SessionJobInfo{
									SessionId: sess2.PublicId,
									Status:    pbs.SESSIONSTATUS_SESSIONSTATUS_CANCELING,
								},
							},
						},
						RequestType: pbs.CHANGETYPE_CHANGETYPE_UPDATE_STATE,
					},
				},
				WorkerId: worker1.PublicId,
			},
		},
	}

	for _, tc := range cases {
		t.Run(tc.name, func(t *testing.T) {
			assert, require := assert.New(t), require.New(t)

			if tc.setupFn != nil {
				tc.setupFn(t)
			}
			got, err := s.Status(ctx, tc.req)
			if tc.wantErr {
				require.Error(err)
				assert.Nil(got)
				assert.Equal(tc.wantErrMsg, err.Error())
				return
			}
			assert.Empty(
				cmp.Diff(
					tc.want,
					got,
					cmpopts.IgnoreUnexported(
						pbs.StatusResponse{},
						servers.ServerWorkerStatus{},
						pbs.UpstreamServer{},
						pbs.JobChangeRequest{},
						pbs.Job{},
						pbs.Job_SessionInfo{},
						pbs.SessionJobInfo{},
						pbs.Connection{},
					),
					cmpopts.IgnoreFields(servers.ServerWorkerStatus{}, "Tags"),
				),
			)
		})
	}
}

func TestStatusDeadConnection(t *testing.T) {
	ctx := context.Background()
	conn, _ := db.TestSetup(t, "postgres")
	rw := db.New(conn)
	wrapper := db.TestWrapper(t)
	kms := kms.TestKms(t, conn, wrapper)
	org, prj := iam.TestScopes(t, iam.TestRepo(t, conn, wrapper))

	serverRepo, _ := servers.NewRepository(rw, rw, kms)
	serverRepo.UpsertController(ctx, &store.Controller{
		PrivateId: "test_controller1",
		Address:   "127.0.0.1",
	})

	worker1 := servers.TestWorker(t, conn, wrapper)

	serversRepoFn := func() (*servers.Repository, error) {
		return serverRepo, nil
	}
	sessionRepoFn := func() (*session.Repository, error) {
		return session.NewRepository(rw, rw, kms)
	}
	connRepoFn := func() (*session.ConnectionRepository, error) {
		return session.NewConnectionRepository(ctx, rw, rw, kms, session.WithWorkerStateDelay(0))
	}

	repo, err := sessionRepoFn()
	require.NoError(t, err)
	connRepo, err := connRepoFn()
	require.NoError(t, err)

	at := authtoken.TestAuthToken(t, conn, kms, org.GetPublicId())
	uId := at.GetIamUserId()
	hc := static.TestCatalogs(t, conn, prj.GetPublicId(), 1)[0]
	hs := static.TestSets(t, conn, hc.GetPublicId(), 1)[0]
	h := static.TestHosts(t, conn, hc.GetPublicId(), 1)[0]
	static.TestSetMembers(t, conn, hs.GetPublicId(), []*static.Host{h})
	tar := tcp.TestTarget(
		ctx,
		t, conn, prj.GetPublicId(), "test",
		target.WithHostSources([]string{hs.GetPublicId()}),
		target.WithSessionConnectionLimit(-1),
	)

	sess := session.TestSession(t, conn, wrapper, session.ComposedOf{
		UserId:          uId,
		HostId:          h.GetPublicId(),
		TargetId:        tar.GetPublicId(),
		HostSetId:       hs.GetPublicId(),
		AuthTokenId:     at.GetPublicId(),
		ScopeId:         prj.GetPublicId(),
		Endpoint:        "tcp://127.0.0.1:22",
		ConnectionLimit: 10,
	})
	tofu := session.TestTofu(t)
	sess, _, err = repo.ActivateSession(ctx, sess.PublicId, sess.Version, tofu)
	require.NoError(t, err)
	sess2 := session.TestSession(t, conn, wrapper, session.ComposedOf{
		UserId:          uId,
		HostId:          h.GetPublicId(),
		TargetId:        tar.GetPublicId(),
		HostSetId:       hs.GetPublicId(),
		AuthTokenId:     at.GetPublicId(),
		ScopeId:         prj.GetPublicId(),
		Endpoint:        "tcp://127.0.0.1:22",
		ConnectionLimit: 10,
	})
	tofu2 := session.TestTofu(t)
	sess2, _, err = repo.ActivateSession(ctx, sess2.PublicId, sess2.Version, tofu2)
	require.NoError(t, err)

	s := handlers.NewWorkerServiceServer(serversRepoFn, sessionRepoFn, connRepoFn, new(sync.Map), kms)
	require.NotNil(t, s)

	connection, _, err := connRepo.AuthorizeConnection(ctx, sess.PublicId, worker1.PublicId)
	require.NoError(t, err)
	deadConn, _, err := connRepo.AuthorizeConnection(ctx, sess2.PublicId, worker1.PublicId)
	require.NoError(t, err)
	require.NotEqual(t, deadConn.PublicId, connection.PublicId)

	req := &pbs.StatusRequest{
<<<<<<< HEAD
		WorkerStatus: &servers.ServerWorkerStatus{
			PublicId: worker1.PublicId,
			Name:     worker1.Name,
			Address:  worker1.CanonicalAddress(),
=======
		Worker: &servers.Server{
			PrivateId: worker1.GetWorkerReportedName(),
			Address:   worker1.GetWorkerReportedAddress(),
>>>>>>> 587c6372
		},
		Jobs: []*pbs.JobStatus{
			{
				Job: &pbs.Job{
					Type: pbs.JOBTYPE_JOBTYPE_SESSION,
					JobInfo: &pbs.Job_SessionInfo{
						SessionInfo: &pbs.SessionJobInfo{
							SessionId: sess.PublicId,
							Status:    pbs.SESSIONSTATUS_SESSIONSTATUS_ACTIVE,
							Connections: []*pbs.Connection{
								{
									ConnectionId: connection.PublicId,
									Status:       pbs.CONNECTIONSTATUS_CONNECTIONSTATUS_CONNECTED,
								},
							},
						},
					},
				},
			},
		},
	}
	want := &pbs.StatusResponse{
		CalculatedUpstreams: []*pbs.UpstreamServer{
			{
				Type:    pbs.UpstreamServer_TYPE_CONTROLLER,
				Address: "127.0.0.1",
			},
		},
		WorkerId: worker1.PublicId,
	}

	got, err := s.Status(ctx, req)
	assert.Empty(t,
		cmp.Diff(
			want,
			got,
			cmpopts.IgnoreUnexported(
				pbs.StatusResponse{},
				servers.ServerWorkerStatus{},
				pbs.UpstreamServer{},
				pbs.JobChangeRequest{},
				pbs.Job{},
				pbs.Job_SessionInfo{},
				pbs.SessionJobInfo{},
				pbs.Connection{},
			),
			cmpopts.IgnoreFields(servers.ServerWorkerStatus{}, "Tags"),
		),
	)

	gotConn, states, err := connRepo.LookupConnection(ctx, deadConn.PublicId)
	require.NoError(t, err)
	assert.Equal(t, session.ConnectionSystemError, session.ClosedReason(gotConn.ClosedReason))
	assert.Equal(t, 2, len(states))
	assert.Nil(t, states[0].EndTime)
	assert.Equal(t, session.StatusClosed, states[0].Status)
}<|MERGE_RESOLUTION|>--- conflicted
+++ resolved
@@ -100,18 +100,10 @@
 			name:    "No Sessions",
 			wantErr: false,
 			req: &pbs.StatusRequest{
-<<<<<<< HEAD
 				WorkerStatus: &servers.ServerWorkerStatus{
-					PublicId: worker1.PublicId,
-					Name:     worker1.Name,
+					PublicId: worker1.GetWorkerReportedName(),
+					Name:     worker1.GetWorkerReportedName,
 					Address:  worker1.CanonicalAddress(),
-=======
-				Worker: &servers.Server{
-					PrivateId:  worker1.GetWorkerReportedName(),
-					Address:    worker1.CanonicalAddress(),
-					CreateTime: worker1.CreateTime,
-					UpdateTime: worker1.UpdateTime,
->>>>>>> 587c6372
 				},
 			},
 			want: &pbs.StatusResponse{
@@ -128,18 +120,10 @@
 			name:    "Still Active",
 			wantErr: false,
 			req: &pbs.StatusRequest{
-<<<<<<< HEAD
 				WorkerStatus: &servers.ServerWorkerStatus{
 					PublicId: worker1.PublicId,
-					Name:     worker1.Name,
+					Name:     worker1.GetWorkerReportedName(),
 					Address:  worker1.CanonicalAddress(),
-=======
-				Worker: &servers.Server{
-					PrivateId:  worker1.GetWorkerReportedName(),
-					Address:    worker1.CanonicalAddress(),
-					CreateTime: worker1.CreateTime,
-					UpdateTime: worker1.UpdateTime,
->>>>>>> 587c6372
 				},
 				Jobs: []*pbs.JobStatus{
 					{
@@ -187,7 +171,7 @@
 			req: &pbs.StatusRequest{
 				WorkerStatus: &servers.ServerWorkerStatus{
 					PublicId: worker1.PublicId,
-					Name:     worker1.Name,
+					Name:     worker1.GetWorkerReportedName(),
 				},
 			},
 			wantErrMsg: status.Error(codes.Internal, "Address is not set but is required.").Error(),
@@ -318,18 +302,10 @@
 				require.NoError(t, err)
 			},
 			req: &pbs.StatusRequest{
-<<<<<<< HEAD
 				WorkerStatus: &servers.ServerWorkerStatus{
 					PublicId: worker1.PublicId,
-					Name:     worker1.Name,
+					Name:     worker1.GetWorkerReportedName(),
 					Address:  worker1.CanonicalAddress(),
-=======
-				Worker: &servers.Server{
-					PrivateId:  worker1.GetWorkerReportedName(),
-					Address:    worker1.CanonicalAddress(),
-					CreateTime: worker1.CreateTime,
-					UpdateTime: worker1.UpdateTime,
->>>>>>> 587c6372
 				},
 				Jobs: []*pbs.JobStatus{
 					{
@@ -493,16 +469,10 @@
 	require.NotEqual(t, deadConn.PublicId, connection.PublicId)
 
 	req := &pbs.StatusRequest{
-<<<<<<< HEAD
 		WorkerStatus: &servers.ServerWorkerStatus{
 			PublicId: worker1.PublicId,
-			Name:     worker1.Name,
+			Name:     worker1.GetWorkerReportedName(),
 			Address:  worker1.CanonicalAddress(),
-=======
-		Worker: &servers.Server{
-			PrivateId: worker1.GetWorkerReportedName(),
-			Address:   worker1.GetWorkerReportedAddress(),
->>>>>>> 587c6372
 		},
 		Jobs: []*pbs.JobStatus{
 			{
