package health

import (
	"context"
	"fmt"
<<<<<<< HEAD
	"net/http"
=======
>>>>>>> e6e5994f
	"sync"

	pbs "github.com/hashicorp/boundary/internal/gen/controller/ops/services"
	pbhealth "github.com/hashicorp/boundary/internal/gen/worker/health"
)

type Service struct {
	pbs.UnsafeHealthServiceServer
<<<<<<< HEAD
	replyWithServiceUnavailable bool

	workerCountLock sync.RWMutex
=======

	workerCountLock sync.Mutex
>>>>>>> e6e5994f
	workerCountOnce sync.Once
	workerInfo      func() *pbhealth.HealthInfo
}

var _ pbs.HealthServiceServer = (*Service)(nil)

func NewService() *Service {
	s := Service{}
	return &s
}

func (s *Service) GetHealth(ctx context.Context, req *pbs.GetHealthRequest) (*pbs.GetHealthResponse, error) {
	resp := &pbs.GetHealthResponse{}

	if req.GetWorkerInfo() {
		func() {
<<<<<<< HEAD
			s.workerCountLock.RLock()
			defer s.workerCountLock.RUnlock()
=======
			s.workerCountLock.Lock()
			defer s.workerCountLock.Unlock()
>>>>>>> e6e5994f
			if s.workerInfo != nil {
				resp.WorkerProcessInfo = s.workerInfo()
			}
		}()
<<<<<<< HEAD
	}
	if s.replyWithServiceUnavailable {
		err := handlers.SetStatusCode(ctx, http.StatusServiceUnavailable)
		if err != nil {
			return nil, err
		}
=======
>>>>>>> e6e5994f
	}

	return resp, nil
}

<<<<<<< HEAD
// StartServiceUnavailableReplies gets returned to the caller of NewService.
// When invoked, we start responding to any health queries with a 503.
func (s *Service) StartServiceUnavailableReplies() {
	s.replyWithServiceUnavailable = true
}

=======
>>>>>>> e6e5994f
// ReportCurrentWorkerConnections sets the gauge function that can be used
// to get the current number of active proxy connections the worker is handling.
func (s *Service) ReportCurrentWorkerConnections(fn func() *pbhealth.HealthInfo) error {
	if fn == nil {
		return fmt.Errorf("CurrentWorkerConnection function was nil")
	}
<<<<<<< HEAD
	s.workerCountLock.Lock()
	defer s.workerCountLock.Unlock()
=======
>>>>>>> e6e5994f
	s.workerCountOnce.Do(func() {
		s.workerInfo = fn
	})
	return nil
}<|MERGE_RESOLUTION|>--- conflicted
+++ resolved
@@ -1,28 +1,20 @@
 package health
 
 import (
-	"context"
 	"fmt"
-<<<<<<< HEAD
 	"net/http"
-=======
->>>>>>> e6e5994f
 	"sync"
 
+	"github.com/hashicorp/boundary/internal/daemon/controller/handlers"
 	pbs "github.com/hashicorp/boundary/internal/gen/controller/ops/services"
 	pbhealth "github.com/hashicorp/boundary/internal/gen/worker/health"
 )
 
 type Service struct {
 	pbs.UnsafeHealthServiceServer
-<<<<<<< HEAD
 	replyWithServiceUnavailable bool
 
 	workerCountLock sync.RWMutex
-=======
-
-	workerCountLock sync.Mutex
->>>>>>> e6e5994f
 	workerCountOnce sync.Once
 	workerInfo      func() *pbhealth.HealthInfo
 }
@@ -39,51 +31,37 @@
 
 	if req.GetWorkerInfo() {
 		func() {
-<<<<<<< HEAD
 			s.workerCountLock.RLock()
 			defer s.workerCountLock.RUnlock()
-=======
-			s.workerCountLock.Lock()
-			defer s.workerCountLock.Unlock()
->>>>>>> e6e5994f
 			if s.workerInfo != nil {
 				resp.WorkerProcessInfo = s.workerInfo()
 			}
 		}()
-<<<<<<< HEAD
 	}
 	if s.replyWithServiceUnavailable {
 		err := handlers.SetStatusCode(ctx, http.StatusServiceUnavailable)
 		if err != nil {
 			return nil, err
 		}
-=======
->>>>>>> e6e5994f
 	}
 
 	return resp, nil
 }
 
-<<<<<<< HEAD
 // StartServiceUnavailableReplies gets returned to the caller of NewService.
 // When invoked, we start responding to any health queries with a 503.
 func (s *Service) StartServiceUnavailableReplies() {
 	s.replyWithServiceUnavailable = true
 }
 
-=======
->>>>>>> e6e5994f
 // ReportCurrentWorkerConnections sets the gauge function that can be used
 // to get the current number of active proxy connections the worker is handling.
 func (s *Service) ReportCurrentWorkerConnections(fn func() *pbhealth.HealthInfo) error {
 	if fn == nil {
 		return fmt.Errorf("CurrentWorkerConnection function was nil")
 	}
-<<<<<<< HEAD
 	s.workerCountLock.Lock()
 	defer s.workerCountLock.Unlock()
-=======
->>>>>>> e6e5994f
 	s.workerCountOnce.Do(func() {
 		s.workerInfo = fn
 	})
