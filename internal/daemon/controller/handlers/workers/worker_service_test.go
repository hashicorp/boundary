package workers

import (
	"context"
	"fmt"
	"sort"
	"testing"

	"github.com/google/go-cmp/cmp"
	"github.com/hashicorp/boundary/globals"
	"github.com/hashicorp/boundary/internal/daemon/controller/auth"
	"github.com/hashicorp/boundary/internal/daemon/controller/handlers"
	"github.com/hashicorp/boundary/internal/db"
	"github.com/hashicorp/boundary/internal/errors"
	pbs "github.com/hashicorp/boundary/internal/gen/controller/api/services"
	"github.com/hashicorp/boundary/internal/iam"
	"github.com/hashicorp/boundary/internal/kms"
	"github.com/hashicorp/boundary/internal/servers"
	"github.com/hashicorp/boundary/internal/types/action"
	"github.com/hashicorp/boundary/internal/types/scope"
	"github.com/hashicorp/boundary/sdk/pbs/controller/api/resources/scopes"
	"github.com/hashicorp/boundary/sdk/pbs/controller/api/resources/workers"
	pb "github.com/hashicorp/boundary/sdk/pbs/controller/api/resources/workers"
	"github.com/hashicorp/go-secure-stdlib/strutil"
	"github.com/hashicorp/nodeenrollment/rotation"
	"github.com/hashicorp/nodeenrollment/storage/file"
	"github.com/hashicorp/nodeenrollment/types"
	"github.com/mr-tron/base58"
	"github.com/stretchr/testify/assert"
	"github.com/stretchr/testify/require"
	"google.golang.org/genproto/protobuf/field_mask"
	"google.golang.org/grpc/codes"
	"google.golang.org/protobuf/proto"
	"google.golang.org/protobuf/testing/protocmp"
	"google.golang.org/protobuf/types/known/structpb"
	"google.golang.org/protobuf/types/known/timestamppb"
	"google.golang.org/protobuf/types/known/wrapperspb"
)

var testAuthorizedActions = []string{"no-op", "read", "update", "delete"}

func structListValue(t *testing.T, ss ...string) *structpb.ListValue {
	t.Helper()
	var val []interface{}
	for _, s := range ss {
		val = append(val, s)
	}
	lv, err := structpb.NewList(val)
	require.NoError(t, err)
	return lv
}

func TestGet(t *testing.T) {
	conn, _ := db.TestSetup(t, "postgres")
	wrap := db.TestWrapper(t)
	iamRepo := iam.TestRepo(t, conn, wrap)
	iamRepoFn := func() (*iam.Repository, error) {
		return iamRepo, nil
	}
	rw := db.New(conn)
	kms := kms.TestKms(t, conn, wrap)
	repo, err := servers.NewRepository(rw, rw, kms)
	require.NoError(t, err)
	repoFn := func() (*servers.Repository, error) {
		return repo, nil
	}

	kmsWorker := servers.TestKmsWorker(t, conn, wrap,
		servers.WithName("test kms worker names"),
		servers.WithDescription("test kms worker description"),
		servers.WithAddress("test kms worker address"),
		servers.WithWorkerTags(&servers.Tag{Key: "key", Value: "val"}))

	kmsAuthzActions := make([]string, len(testAuthorizedActions))
	copy(kmsAuthzActions, testAuthorizedActions)

	wantKmsWorker := &pb.Worker{
		Id:                    kmsWorker.GetPublicId(),
		ScopeId:               kmsWorker.GetScopeId(),
		Scope:                 &scopes.ScopeInfo{Id: kmsWorker.GetScopeId(), Type: scope.Global.String(), Name: scope.Global.String(), Description: "Global Scope"},
		CreatedTime:           kmsWorker.CreateTime.GetTimestamp(),
		UpdatedTime:           kmsWorker.UpdateTime.GetTimestamp(),
		Version:               kmsWorker.GetVersion(),
		Name:                  wrapperspb.String(kmsWorker.GetName()),
		Description:           wrapperspb.String(kmsWorker.GetDescription()),
		Address:               kmsWorker.GetAddress(),
		ActiveConnectionCount: &wrapperspb.UInt32Value{Value: 0},
		AuthorizedActions:     strutil.StrListDelete(kmsAuthzActions, action.Update.String()),
		LastStatusTime:        kmsWorker.GetLastStatusTime().GetTimestamp(),
		CanonicalTags: map[string]*structpb.ListValue{
			"key": structListValue(t, "val"),
		},
		ConfigTags: map[string]*structpb.ListValue{
			"key": structListValue(t, "val"),
		},
		Type: KmsWorkerType,
	}

	var pkiWorkerKeyId string
	pkiWorker := servers.TestPkiWorker(t, conn, wrap,
		servers.WithName("test pki worker names"),
		servers.WithDescription("test pki worker description"),
		servers.WithTestPkiWorkerAuthorizedKeyId(&pkiWorkerKeyId))
	// Add config tags to the created worker
	pkiWorker, err = repo.UpsertWorkerStatus(context.Background(),
		servers.NewWorker(pkiWorker.GetScopeId(),
			servers.WithAddress("test kms worker address"),
			servers.WithWorkerTags(&servers.Tag{
				Key:   "config",
				Value: "test",
			})),
		servers.WithUpdateTags(true),
		servers.WithPublicId(pkiWorker.GetPublicId()),
		servers.WithKeyId(pkiWorkerKeyId))
	require.NoError(t, err)

	wantPkiWorker := &pb.Worker{
		Id:                    pkiWorker.GetPublicId(),
		ScopeId:               pkiWorker.GetScopeId(),
		Scope:                 &scopes.ScopeInfo{Id: pkiWorker.GetScopeId(), Type: scope.Global.String(), Name: scope.Global.String(), Description: "Global Scope"},
		CreatedTime:           pkiWorker.CreateTime.GetTimestamp(),
		UpdatedTime:           pkiWorker.UpdateTime.GetTimestamp(),
		Version:               pkiWorker.GetVersion(),
		Name:                  wrapperspb.String(pkiWorker.GetName()),
		Description:           wrapperspb.String(pkiWorker.GetDescription()),
		Address:               pkiWorker.GetAddress(),
		AuthorizedActions:     testAuthorizedActions,
		ActiveConnectionCount: &wrapperspb.UInt32Value{Value: 0},
		LastStatusTime:        pkiWorker.GetLastStatusTime().GetTimestamp(),
		CanonicalTags: map[string]*structpb.ListValue{
			"config": structListValue(t, "test"),
		},
		ConfigTags: map[string]*structpb.ListValue{
			"config": structListValue(t, "test"),
		},
		Type: PkiWorkerType,
	}

	cases := []struct {
		name    string
		scopeId string
		req     *pbs.GetWorkerRequest
		res     *pbs.GetWorkerResponse
		err     error
	}{
		{
			name:    "Get an Existing KMS Worker",
			scopeId: kmsWorker.GetScopeId(),
			req:     &pbs.GetWorkerRequest{Id: kmsWorker.GetPublicId()},
			res:     &pbs.GetWorkerResponse{Item: wantKmsWorker},
		},
		{
			name:    "Get an Existing PKI Worker",
			scopeId: pkiWorker.GetScopeId(),
			req:     &pbs.GetWorkerRequest{Id: pkiWorker.GetPublicId()},
			res:     &pbs.GetWorkerResponse{Item: wantPkiWorker},
		},
		{
			name: "Get a non-existent Worker",
			req:  &pbs.GetWorkerRequest{Id: servers.WorkerPrefix + "_DoesntExis"},
			res:  nil,
			err:  handlers.ApiErrorWithCode(codes.NotFound),
		},
		{
			name: "Wrong id prefix",
			req:  &pbs.GetWorkerRequest{Id: "j_1234567890"},
			res:  nil,
			err:  handlers.ApiErrorWithCode(codes.InvalidArgument),
		},
		{
			name: "Space in id",
			req:  &pbs.GetWorkerRequest{Id: servers.WorkerPrefix + "_1 23456789"},
			res:  nil,
			err:  handlers.ApiErrorWithCode(codes.InvalidArgument),
		},
	}
	for _, tc := range cases {
		t.Run(tc.name, func(t *testing.T) {
			s, err := NewService(context.Background(), repoFn, iamRepoFn)
			require.NoError(t, err, "Couldn't create new worker service.")

			got, err := s.GetWorker(auth.DisabledAuthTestContext(iamRepoFn, tc.scopeId), tc.req)
			if tc.err != nil {
				require.Error(t, err)
				assert.True(t, errors.Is(err, tc.err), "GetWorker(%+v) got error %v, wanted %v", tc.req, err, tc.err)
			} else {
				require.NoError(t, err)
			}
			assert.Empty(t, cmp.Diff(got, tc.res, protocmp.Transform()), "GetWorker(%q) got response\n%q, wanted\n%q", tc.req, got, tc.res)
		})
	}
}

func TestList(t *testing.T) {
	conn, _ := db.TestSetup(t, "postgres")
	wrap := db.TestWrapper(t)
	iamRepo := iam.TestRepo(t, conn, wrap)
	iamRepoFn := func() (*iam.Repository, error) {
		return iamRepo, nil
	}
	rw := db.New(conn)
	kms := kms.TestKms(t, conn, wrap)
	repoFn := func() (*servers.Repository, error) {
		return servers.NewRepository(rw, rw, kms)
	}

	var wantKmsWorkers []*pb.Worker
	for i := 0; i < 10; i++ {
		w := servers.TestKmsWorker(t, conn, wrap, servers.WithName(fmt.Sprintf("kms-worker%d", i)))
		kmsAuthzActions := make([]string, len(testAuthorizedActions))
		copy(kmsAuthzActions, testAuthorizedActions)
		wantKmsWorkers = append(wantKmsWorkers, &pb.Worker{
			Id:                    w.GetPublicId(),
			ScopeId:               w.GetScopeId(),
			Scope:                 &scopes.ScopeInfo{Id: w.GetScopeId(), Type: scope.Global.String(), Name: scope.Global.String(), Description: "Global Scope"},
			CreatedTime:           w.CreateTime.GetTimestamp(),
			UpdatedTime:           w.UpdateTime.GetTimestamp(),
			Version:               w.GetVersion(),
			Name:                  wrapperspb.String(w.GetName()),
			AuthorizedActions:     strutil.StrListDelete(kmsAuthzActions, action.Update.String()),
			ActiveConnectionCount: &wrapperspb.UInt32Value{Value: 0},
			Address:               w.GetAddress(),
			Type:                  KmsWorkerType,
			LastStatusTime:        w.GetLastStatusTime().GetTimestamp(),
		})
	}

	var wantPkiWorkers []*pb.Worker
	for i := 0; i < 10; i++ {
		w := servers.TestPkiWorker(t, conn, wrap, servers.WithName(fmt.Sprintf("pki-worker%d", i)))
		wantPkiWorkers = append(wantPkiWorkers, &pb.Worker{
			Id:                    w.GetPublicId(),
			ScopeId:               w.GetScopeId(),
			Scope:                 &scopes.ScopeInfo{Id: w.GetScopeId(), Type: scope.Global.String(), Name: scope.Global.String(), Description: "Global Scope"},
			CreatedTime:           w.CreateTime.GetTimestamp(),
			UpdatedTime:           w.UpdateTime.GetTimestamp(),
			Version:               w.GetVersion(),
			Name:                  wrapperspb.String(w.GetName()),
			ActiveConnectionCount: &wrapperspb.UInt32Value{Value: 0},
			AuthorizedActions:     testAuthorizedActions,
			Address:               w.GetAddress(),
			Type:                  PkiWorkerType,
			LastStatusTime:        w.GetLastStatusTime().GetTimestamp(),
		})
	}

	cases := []struct {
		name string
		req  *pbs.ListWorkersRequest
		res  *pbs.ListWorkersResponse
		err  error
	}{
		{
			name: "List All Workers",
			req:  &pbs.ListWorkersRequest{ScopeId: scope.Global.String()},
			res:  &pbs.ListWorkersResponse{Items: append(wantKmsWorkers, wantPkiWorkers...)},
		},
		{
			name: "List global workers recursively",
			req:  &pbs.ListWorkersRequest{ScopeId: "global", Recursive: true},
			res: &pbs.ListWorkersResponse{
				Items: append(wantKmsWorkers, wantPkiWorkers...),
			},
		},
		{
			name: "Filter to a single worker of each type",
			req:  &pbs.ListWorkersRequest{ScopeId: "global", Recursive: true, Filter: `"/item/name"=="kms-worker2" or "/item/name"=="pki-worker2"`},
			res: &pbs.ListWorkersResponse{
				Items: []*pb.Worker{wantKmsWorkers[2], wantPkiWorkers[2]},
			},
		},
		{
			name: "Filter to 2 workers of each type",
			req:  &pbs.ListWorkersRequest{ScopeId: "global", Recursive: true, Filter: `"/item/name" matches "kms-worker[23]" or "/item/name" matches "pki-worker[23]"`},
			res: &pbs.ListWorkersResponse{
				Items: []*pb.Worker{wantKmsWorkers[2], wantKmsWorkers[3], wantPkiWorkers[2], wantPkiWorkers[3]},
			},
		},
		{
			name: "Filter to no workers",
			req:  &pbs.ListWorkersRequest{ScopeId: "global", Recursive: true, Filter: `"/item/id"=="doesntmatch"`},
			res:  &pbs.ListWorkersResponse{},
		},
		{
			name: "Filter Bad Format",
			req:  &pbs.ListWorkersRequest{ScopeId: "global", Filter: `"//id/"=="bad"`},
			err:  handlers.InvalidArgumentErrorf("bad format", nil),
		},
	}
	for _, tc := range cases {
		t.Run(tc.name, func(t *testing.T) {
			assert, require := assert.New(t), require.New(t)
			s, err := NewService(context.Background(), repoFn, iamRepoFn)
			require.NoError(err, "Couldn't create new worker service.")

			// Test with a non-anon user
			got, gErr := s.ListWorkers(auth.DisabledAuthTestContext(iamRepoFn, tc.req.GetScopeId()), tc.req)
			if tc.err != nil {
				require.Error(gErr)
				assert.True(errors.Is(gErr, tc.err), "ListWorkers(%q) got error %v, wanted %v", tc.req.GetScopeId(), gErr, tc.err)
				return
			}
			require.NoError(gErr)
			sort.Slice(got.Items, func(i, j int) bool {
				return got.Items[i].GetName().GetValue() < got.Items[j].GetName().GetValue()
			})
			require.NoError(gErr)
			sort.Slice(tc.res.Items, func(i, j int) bool {
				return tc.res.Items[i].GetName().GetValue() < tc.res.Items[j].GetName().GetValue()
			})
			assert.Empty(cmp.Diff(got, tc.res, protocmp.Transform()), "ListWorkers(%q) got response %q, wanted %q", tc.req.GetScopeId(), got, tc.res)

			// Test the anon case
			got, gErr = s.ListWorkers(auth.DisabledAuthTestContext(iamRepoFn, tc.req.GetScopeId(), auth.WithUserId(auth.AnonymousUserId)), tc.req)
			require.NoError(gErr)
			assert.Len(got.Items, len(tc.res.Items))
			for _, item := range got.GetItems() {
				require.Nil(item.CreatedTime)
				require.Nil(item.UpdatedTime)
				require.Zero(item.Version)
			}
		})
	}
}

func TestDelete(t *testing.T) {
	conn, _ := db.TestSetup(t, "postgres")
	wrap := db.TestWrapper(t)
	iamRepo := iam.TestRepo(t, conn, wrap)
	iamRepoFn := func() (*iam.Repository, error) {
		return iamRepo, nil
	}
	rw := db.New(conn)
	kms := kms.TestKms(t, conn, wrap)
	repoFn := func() (*servers.Repository, error) {
		return servers.NewRepository(rw, rw, kms)
	}
	ctx := context.Background()

	s, err := NewService(ctx, repoFn, iamRepoFn)
	require.NoError(t, err, "Error when getting new worker service.")

	w := servers.TestKmsWorker(t, conn, wrap)

	cases := []struct {
		name    string
		scopeId string
		req     *pbs.DeleteWorkerRequest
		res     *pbs.DeleteWorkerResponse
		err     error
	}{
		{
			name:    "Delete an Existing Worker",
			scopeId: w.GetScopeId(),
			req: &pbs.DeleteWorkerRequest{
				Id: w.GetPublicId(),
			},
		},
		{
			name:    "Delete bad worker id",
			scopeId: w.GetScopeId(),
			req: &pbs.DeleteWorkerRequest{
				Id: servers.WorkerPrefix + "_doesntexis",
			},
			err: handlers.ApiErrorWithCode(codes.NotFound),
		},
		{
			name:    "Bad Worker Id formatting",
			scopeId: w.GetScopeId(),
			req: &pbs.DeleteWorkerRequest{
				Id: "bad_format",
			},
			err: handlers.ApiErrorWithCode(codes.InvalidArgument),
		},
	}
	for _, tc := range cases {
		t.Run(tc.name, func(t *testing.T) {
			assert, require := assert.New(t), require.New(t)
			got, gErr := s.DeleteWorker(auth.DisabledAuthTestContext(iamRepoFn, tc.scopeId), tc.req)
			if tc.err != nil {
				require.Error(gErr)
				assert.True(errors.Is(gErr, tc.err), "DeleteWorker(%+v) got error %v, wanted %v", tc.req, gErr, tc.err)
			}
			assert.EqualValuesf(tc.res, got, "DeleteWorker(%+v) got response %q, wanted %q", tc.req, got, tc.res)
		})
	}
}

func TestUpdate(t *testing.T) {
	t.Parallel()
	conn, _ := db.TestSetup(t, "postgres")
	wrapper := db.TestWrapper(t)
	kms := kms.TestKms(t, conn, wrapper)
	ctx := context.Background()
	rw := db.New(conn)

	iamRepo := iam.TestRepo(t, conn, wrapper)
	iamRepoFn := func() (*iam.Repository, error) {
		return iamRepo, nil
	}
	repo, err := servers.NewRepository(rw, rw, kms)
	require.NoError(t, err)
	repoFn := func() (*servers.Repository, error) {
		return repo, nil
	}

	wkr := servers.TestPkiWorker(t, conn, wrapper,
		servers.WithName("default"),
		servers.WithDescription("default"))

	version := wkr.GetVersion()

	resetWorker := func() {
		version++
		_, _, err = repo.UpdateWorker(context.Background(), wkr, version, []string{"Name", "Description"})
		require.NoError(t, err, "Failed to reset worker.")
		version++
	}

	wCreated := wkr.GetCreateTime().GetTimestamp().AsTime()
	toMerge := &pbs.UpdateWorkerRequest{
		Id: wkr.GetPublicId(),
	}
	workerService, err := NewService(ctx, repoFn, iamRepoFn)
	require.NoError(t, err)
	expectedScope := &scopes.ScopeInfo{Id: scope.Global.String(), Type: scope.Global.String(), Name: scope.Global.String(), Description: "Global Scope"}

	cases := []struct {
		name string
		req  *pbs.UpdateWorkerRequest
		res  *pbs.UpdateWorkerResponse
		err  error
	}{
		{
			name: "Update an Existing Worker",
			req: &pbs.UpdateWorkerRequest{
				UpdateMask: &field_mask.FieldMask{
					Paths: []string{"name", "description"},
				},
				Item: &pb.Worker{
					Name:        wrapperspb.String("name"),
					Description: wrapperspb.String("desc"),
				},
			},
			res: &pbs.UpdateWorkerResponse{
				Item: &pb.Worker{
					Id:                    wkr.GetPublicId(),
					ScopeId:               wkr.GetScopeId(),
					Scope:                 expectedScope,
					Name:                  wrapperspb.String("name"),
					Description:           wrapperspb.String("desc"),
					CreatedTime:           wkr.GetCreateTime().GetTimestamp(),
					ActiveConnectionCount: &wrapperspb.UInt32Value{Value: 0},
					LastStatusTime:        wkr.GetLastStatusTime().GetTimestamp(),
					AuthorizedActions:     testAuthorizedActions,
					Type:                  PkiWorkerType,
				},
			},
		},
		{
			name: "Multiple Paths in single string",
			req: &pbs.UpdateWorkerRequest{
				UpdateMask: &field_mask.FieldMask{
					Paths: []string{"name,description,type"},
				},
				Item: &pb.Worker{
					Name:        wrapperspb.String("name"),
					Description: wrapperspb.String("desc"),
				},
			},
			res: &pbs.UpdateWorkerResponse{
				Item: &pb.Worker{
					Id:                    wkr.GetPublicId(),
					ScopeId:               wkr.GetScopeId(),
					Scope:                 expectedScope,
					Name:                  wrapperspb.String("name"),
					Description:           wrapperspb.String("desc"),
					ActiveConnectionCount: &wrapperspb.UInt32Value{Value: 0},
					CreatedTime:           wkr.GetCreateTime().GetTimestamp(),
					LastStatusTime:        wkr.GetLastStatusTime().GetTimestamp(),
					AuthorizedActions:     testAuthorizedActions,
					Type:                  PkiWorkerType,
				},
			},
		},
		{
			name: "cant update address",
			req: &pbs.UpdateWorkerRequest{
				UpdateMask: &field_mask.FieldMask{
					Paths: []string{"address"},
				},
				Item: &pb.Worker{
					Address: "updated",
				},
			},
			err: handlers.ApiErrorWithCode(codes.InvalidArgument),
		},
		{
			name: "No Update Mask",
			req: &pbs.UpdateWorkerRequest{
				Item: &pb.Worker{
					Name:        wrapperspb.String("updated name"),
					Description: wrapperspb.String("updated desc"),
				},
			},
			err: handlers.ApiErrorWithCode(codes.InvalidArgument),
		},
		{
			name: "Empty Path",
			req: &pbs.UpdateWorkerRequest{
				UpdateMask: &field_mask.FieldMask{Paths: []string{}},
				Item: &pb.Worker{
					Name:        wrapperspb.String("updated name"),
					Description: wrapperspb.String("updated desc"),
				},
			},
			err: handlers.ApiErrorWithCode(codes.InvalidArgument),
		},
		{
			name: "Only non-existant paths in Mask",
			req: &pbs.UpdateWorkerRequest{
				UpdateMask: &field_mask.FieldMask{Paths: []string{"nonexistant_field"}},
				Item: &pb.Worker{
					Name:        wrapperspb.String("updated name"),
					Description: wrapperspb.String("updated desc"),
				},
			},
			err: handlers.ApiErrorWithCode(codes.InvalidArgument),
		},
		{
			name: "Unset Name",
			req: &pbs.UpdateWorkerRequest{
				UpdateMask: &field_mask.FieldMask{
					Paths: []string{"name"},
				},
				Item: &pb.Worker{
					Description: wrapperspb.String("ignored"),
				},
			},
			res: &pbs.UpdateWorkerResponse{
				Item: &pb.Worker{
					Id:                    wkr.GetPublicId(),
					ScopeId:               wkr.GetScopeId(),
					Scope:                 expectedScope,
					Description:           wrapperspb.String("default"),
					ActiveConnectionCount: &wrapperspb.UInt32Value{Value: 0},
					CreatedTime:           wkr.GetCreateTime().GetTimestamp(),
					LastStatusTime:        wkr.GetLastStatusTime().GetTimestamp(),
					AuthorizedActions:     testAuthorizedActions,
					Type:                  PkiWorkerType,
				},
			},
		},
		{
			name: "Unset Description",
			req: &pbs.UpdateWorkerRequest{
				UpdateMask: &field_mask.FieldMask{
					Paths: []string{"description"},
				},
				Item: &pb.Worker{
					Name: wrapperspb.String("ignored"),
				},
			},
			res: &pbs.UpdateWorkerResponse{
				Item: &pb.Worker{
					Id:                    wkr.GetPublicId(),
					ScopeId:               wkr.GetScopeId(),
					Scope:                 expectedScope,
					Name:                  wrapperspb.String("default"),
					CreatedTime:           wkr.GetCreateTime().GetTimestamp(),
					ActiveConnectionCount: &wrapperspb.UInt32Value{Value: 0},
					LastStatusTime:        wkr.GetLastStatusTime().GetTimestamp(),
					AuthorizedActions:     testAuthorizedActions,
					Type:                  PkiWorkerType,
				},
			},
		},
		{
			name: "Update Only Name",
			req: &pbs.UpdateWorkerRequest{
				UpdateMask: &field_mask.FieldMask{
					Paths: []string{"name"},
				},
				Item: &pb.Worker{
					Name:        wrapperspb.String("updated"),
					Description: wrapperspb.String("ignored"),
				},
			},
			res: &pbs.UpdateWorkerResponse{
				Item: &pb.Worker{
					Id:                    wkr.GetPublicId(),
					ScopeId:               wkr.GetScopeId(),
					Scope:                 expectedScope,
					Name:                  wrapperspb.String("updated"),
					Description:           wrapperspb.String("default"),
					CreatedTime:           wkr.GetCreateTime().GetTimestamp(),
					ActiveConnectionCount: &wrapperspb.UInt32Value{Value: 0},
					LastStatusTime:        wkr.GetLastStatusTime().GetTimestamp(),
					AuthorizedActions:     testAuthorizedActions,
					Type:                  PkiWorkerType,
				},
			},
		},
		{
			name: "Update Only Description",
			req: &pbs.UpdateWorkerRequest{
				UpdateMask: &field_mask.FieldMask{
					Paths: []string{"description"},
				},
				Item: &pb.Worker{
					Name:        wrapperspb.String("ignored"),
					Description: wrapperspb.String("notignored"),
				},
			},
			res: &pbs.UpdateWorkerResponse{
				Item: &pb.Worker{
					Id:                    wkr.GetPublicId(),
					ScopeId:               wkr.GetScopeId(),
					Scope:                 expectedScope,
					Name:                  wrapperspb.String("default"),
					ActiveConnectionCount: &wrapperspb.UInt32Value{Value: 0},
					Description:           wrapperspb.String("notignored"),
					CreatedTime:           wkr.GetCreateTime().GetTimestamp(),
					LastStatusTime:        wkr.GetLastStatusTime().GetTimestamp(),
					AuthorizedActions:     testAuthorizedActions,
					Type:                  PkiWorkerType,
				},
			},
		},
		{
			name: "Update a Non Existing Worker",
			req: &pbs.UpdateWorkerRequest{
				Id: servers.WorkerPrefix + "_DoesntExis",
				UpdateMask: &field_mask.FieldMask{
					Paths: []string{"description"},
				},
				Item: &pb.Worker{
					Description: wrapperspb.String("desc"),
				},
			},
			err: handlers.ApiErrorWithCode(codes.NotFound),
		},
		{
			name: "Cant change Id",
			req: &pbs.UpdateWorkerRequest{
				Id: wkr.GetPublicId(),
				UpdateMask: &field_mask.FieldMask{
					Paths: []string{"id"},
				},
				Item: &pb.Worker{
					Id: "w_somethinge",
				},
			},
			res: nil,
			err: handlers.ApiErrorWithCode(codes.InvalidArgument),
		},
		{
			name: "Cant specify Created Time",
			req: &pbs.UpdateWorkerRequest{
				UpdateMask: &field_mask.FieldMask{
					Paths: []string{"created_time"},
				},
				Item: &pb.Worker{
					CreatedTime: timestamppb.Now(),
				},
			},
			res: nil,
			err: handlers.ApiErrorWithCode(codes.InvalidArgument),
		},
		{
			name: "Cant specify Updated Time",
			req: &pbs.UpdateWorkerRequest{
				UpdateMask: &field_mask.FieldMask{
					Paths: []string{"updated_time"},
				},
				Item: &pb.Worker{
					UpdatedTime: timestamppb.Now(),
				},
			},
			res: nil,
			err: handlers.ApiErrorWithCode(codes.InvalidArgument),
		},
		{
<<<<<<< HEAD
			Credential: &pbs.Credential_UsernamePassword{
				UsernamePassword: &pbs.UsernamePassword{
					Username: "username",
					Password: "password",
=======
			name: "Cant specify tags",
			req: &pbs.UpdateWorkerRequest{
				UpdateMask: &field_mask.FieldMask{
					Paths: []string{"tags"},
				},
				Item: &pb.Worker{
					ConfigTags: map[string]*structpb.ListValue{
						"foo": structListValue(t, "bar"),
					},
>>>>>>> 60332b18
				},
			},
			res: nil,
			err: handlers.ApiErrorWithCode(codes.InvalidArgument),
		},
		{
<<<<<<< HEAD
			Credential: &pbs.Credential_UsernamePassword{
				UsernamePassword: &pbs.UsernamePassword{
					Username: "another-username",
					Password: "a different password",
=======
			name: "Cant specify canonical tags",
			req: &pbs.UpdateWorkerRequest{
				UpdateMask: &field_mask.FieldMask{
					Paths: []string{"canonical_tags"},
				},
				Item: &pb.Worker{
					CanonicalTags: map[string]*structpb.ListValue{
						"foo": structListValue(t, "bar"),
					},
>>>>>>> 60332b18
				},
			},
			res: nil,
			err: handlers.ApiErrorWithCode(codes.InvalidArgument),
		},
		{
			name: "Cant specify address",
			req: &pbs.UpdateWorkerRequest{
				UpdateMask: &field_mask.FieldMask{
					Paths: []string{globals.AddressField},
				},
				Item: &pb.Worker{
					Address: "should_fail",
				},
			},
			res: nil,
			err: handlers.ApiErrorWithCode(codes.InvalidArgument),
		},
		{
			name: "Invalid name- uppercase",
			req: &pbs.UpdateWorkerRequest{
				UpdateMask: &field_mask.FieldMask{
					Paths: []string{"name", "description", "address"},
				},
				Item: &pb.Worker{
					Name: wrapperspb.String("BADNAME"),
				},
			},
			res: nil,
			err: handlers.ApiErrorWithCode(codes.InvalidArgument),
		},
		{
			name: "Invalid name- non-printable",
			req: &pbs.UpdateWorkerRequest{
				UpdateMask: &field_mask.FieldMask{
					Paths: []string{"name", "description", "address"},
				},
				Item: &pb.Worker{
					Name: wrapperspb.String("\x00"),
				},
			},
			res: nil,
			err: handlers.ApiErrorWithCode(codes.InvalidArgument),
		},
		{
			name: "Invalid description- nonprintable",
			req: &pbs.UpdateWorkerRequest{
				UpdateMask: &field_mask.FieldMask{
					Paths: []string{"name", "description", "address"},
				},
				Item: &pb.Worker{
					Description: wrapperspb.String("\x00"),
				},
			},
			res: nil,
			err: handlers.ApiErrorWithCode(codes.InvalidArgument),
		},
	}
	for _, tc := range cases {
		t.Run(tc.name, func(t *testing.T) {
			tc.req.Item.Version = version

			req := proto.Clone(toMerge).(*pbs.UpdateWorkerRequest)
			proto.Merge(req, tc.req)

			got, gErr := workerService.UpdateWorker(auth.DisabledAuthTestContext(iamRepoFn, scope.Global.String()), req)
			if tc.err != nil {
				require.Error(t, gErr)
				assert.True(t, errors.Is(gErr, tc.err), "UpdateWorker(%+v) got error %v, wanted %v", req, gErr, tc.err)
			}

			if tc.err == nil {
				defer resetWorker()
			}

			if got != nil {
				assert.NotNilf(t, tc.res, "Expected UpdateWorker response to be nil, but was %v", got)
				gotUpdateTime := got.GetItem().GetUpdatedTime().AsTime()
				// Verify updated set after it was created
				assert.True(t, gotUpdateTime.After(wCreated), "Updated resource should have been updated after its creation. Was updated %v, which is after %v", gotUpdateTime, wCreated)

				// Clear all values which are hard to compare against.
				got.Item.UpdatedTime, tc.res.Item.UpdatedTime = nil, nil
			}
			if tc.res != nil {
				tc.res.Item.Version = version + 1
			}
			assert.Empty(t, cmp.Diff(got, tc.res, protocmp.Transform()), "UpdateWorker(%q) got response %q, wanted %q", req, got, tc.res)
		})
	}
}

func TestUpdate_KMS(t *testing.T) {
	t.Parallel()
	conn, _ := db.TestSetup(t, "postgres")
	wrapper := db.TestWrapper(t)
	kms := kms.TestKms(t, conn, wrapper)
	ctx := context.Background()
	rw := db.New(conn)

	iamRepo := iam.TestRepo(t, conn, wrapper)
	iamRepoFn := func() (*iam.Repository, error) {
		return iamRepo, nil
	}
	repo, err := servers.NewRepository(rw, rw, kms)
	require.NoError(t, err)
	repoFn := func() (*servers.Repository, error) {
		return repo, nil
	}

	wkr := servers.TestKmsWorker(t, conn, wrapper,
		servers.WithName("default"),
		servers.WithDescription("default"))

	toMerge := &pbs.UpdateWorkerRequest{
		Id: wkr.GetPublicId(),
	}
	workerService, err := NewService(ctx, repoFn, iamRepoFn)
	require.NoError(t, err)

	cases := []struct {
		name string
		req  *pbs.UpdateWorkerRequest
		res  *pbs.UpdateWorkerResponse
		err  error
	}{
		{
			name: "Cant set name",
			req: &pbs.UpdateWorkerRequest{
				UpdateMask: &field_mask.FieldMask{
					Paths: []string{"name"},
				},
				Item: &pb.Worker{
					Name: wrapperspb.String("name"),
				},
			},
		},
		{
			name: "Cant set description",
			req: &pbs.UpdateWorkerRequest{
				UpdateMask: &field_mask.FieldMask{
					Paths: []string{"description"},
				},
				Item: &pb.Worker{
					Description: wrapperspb.String("description"),
				},
			},
		},
		{
			name: "Cant set address",
			req: &pbs.UpdateWorkerRequest{
				UpdateMask: &field_mask.FieldMask{
					Paths: []string{"address"},
				},
				Item: &pb.Worker{
					Address: "address",
				},
			},
		},
	}
	for _, tc := range cases {
		t.Run(tc.name, func(t *testing.T) {
			req := proto.Clone(toMerge).(*pbs.UpdateWorkerRequest)
			proto.Merge(req, tc.req)
			got, gErr := workerService.UpdateWorker(auth.DisabledAuthTestContext(iamRepoFn, scope.Global.String()), req)
			assert.Error(t, gErr)
			assert.Nil(t, got)
		})
	}
}

func TestUpdate_BadVersion(t *testing.T) {
	t.Parallel()
	conn, _ := db.TestSetup(t, "postgres")
	wrapper := db.TestWrapper(t)
	kms := kms.TestKms(t, conn, wrapper)

	iamRepo := iam.TestRepo(t, conn, wrapper)
	iamRepoFn := func() (*iam.Repository, error) {
		return iamRepo, nil
	}

	_, proj := iam.TestScopes(t, iamRepo)

	rw := db.New(conn)
	repo, err := servers.NewRepository(rw, rw, kms)
	require.NoError(t, err, "Couldn't create new worker repo.")
	repoFn := func() (*servers.Repository, error) {
		return repo, nil
	}
	ctx := context.Background()

	workerService, err := NewService(ctx, repoFn, iamRepoFn)
	require.NoError(t, err, "Failed to create a new host set service.")

	wkr := servers.TestKmsWorker(t, conn, wrapper)

	upTar, err := workerService.UpdateWorker(auth.DisabledAuthTestContext(iamRepoFn, proj.GetPublicId()), &pbs.UpdateWorkerRequest{
		Id: wkr.GetPublicId(),
		Item: &pb.Worker{
			Description: wrapperspb.String("updated"),
			Version:     72,
		},
		UpdateMask: &field_mask.FieldMask{Paths: []string{"description"}},
	})
	assert.Nil(t, upTar)
	assert.Error(t, err)
	assert.True(t, errors.Is(err, handlers.NotFoundError()), "Got %v, wanted not found error.", err)
}

func TestCreateWorkerLed(t *testing.T) {
	t.Parallel()
	conn, _ := db.TestSetup(t, "postgres")
	testRootWrapper := db.TestWrapper(t)
	iamRepo := iam.TestRepo(t, conn, testRootWrapper)
	iamRepoFn := func() (*iam.Repository, error) {
		return iamRepo, nil
	}
	rw := db.New(conn)
	testKms := kms.TestKms(t, conn, testRootWrapper)
	repoFn := func() (*servers.Repository, error) {
		return servers.NewRepository(rw, rw, testKms)
	}
	testCtx := context.Background()

	testSrv, err := NewService(testCtx, repoFn, iamRepoFn)
	require.NoError(t, err, "Error when getting new worker service.")

	// Get an initial set of authorized node credentials
	rootStorage, err := servers.NewRepositoryStorage(testCtx, rw, rw, testKms)
	require.NoError(t, err)
	_, err = rotation.RotateRootCertificates(testCtx, rootStorage)
	require.NoError(t, err)

	fetchReqFn := func() string {
		// This happens on the worker
		fileStorage, err := file.New(testCtx)
		require.NoError(t, err)
		defer fileStorage.Cleanup()

		nodeCreds, err := types.NewNodeCredentials(testCtx, fileStorage)
		require.NoError(t, err)
		// Create request using worker id
		fetchReq, err := nodeCreds.CreateFetchNodeCredentialsRequest(testCtx)
		require.NoError(t, err)

		fetchEncoded, err := proto.Marshal(fetchReq)
		require.NoError(t, err)

		return base58.Encode(fetchEncoded)
	}

	tests := []struct {
		name            string
		scopeId         string
		service         Service
		req             *pbs.CreateWorkerLedRequest
		res             *pbs.CreateWorkerLedResponse
		wantErr         bool
		wantErrIs       error
		wantErrContains string
	}{
		{
			name:    "invalid-scope",
			service: testSrv,
			scopeId: scope.Global.String(),
			req: &pbs.CreateWorkerLedRequest{
				Item: &workers.Worker{
					ScopeId:                  "invalid-scope",
					WorkerGeneratedAuthToken: &wrapperspb.StringValue{Value: fetchReqFn()},
				},
			},
			wantErr:         true,
			wantErrIs:       handlers.ApiErrorWithCode(codes.InvalidArgument),
			wantErrContains: "Must be 'global'",
		},
		{
			name:    "missing-node-credentials-token",
			service: testSrv,
			scopeId: scope.Global.String(),
			req: &pbs.CreateWorkerLedRequest{
				Item: &workers.Worker{
					ScopeId: scope.Global.String(),
				},
			},
			wantErr:         true,
			wantErrIs:       handlers.ApiErrorWithCode(codes.InvalidArgument),
			wantErrContains: globals.WorkerGeneratedAuthTokenField,
		},
		{
			name:    "invalid-id",
			service: testSrv,
			scopeId: scope.Global.String(),
			req: &pbs.CreateWorkerLedRequest{
				Item: &workers.Worker{
					ScopeId:                  scope.Global.String(),
					WorkerGeneratedAuthToken: &wrapperspb.StringValue{Value: fetchReqFn()},
					Id:                       "invalid-id",
				},
			},
			wantErr:         true,
			wantErrIs:       handlers.ApiErrorWithCode(codes.InvalidArgument),
			wantErrContains: globals.IdField,
		},
		{
			name:    "invalid-address",
			service: testSrv,
			scopeId: scope.Global.String(),
			req: &pbs.CreateWorkerLedRequest{
				Item: &workers.Worker{
					ScopeId:                  scope.Global.String(),
					WorkerGeneratedAuthToken: &wrapperspb.StringValue{Value: fetchReqFn()},
					Address:                  "invalid-address",
				},
			},
			wantErr:         true,
			wantErrIs:       handlers.ApiErrorWithCode(codes.InvalidArgument),
			wantErrContains: globals.AddressField,
		},
		{
			name:    "invalid-config-tags",
			service: testSrv,
			scopeId: scope.Global.String(),
			req: &pbs.CreateWorkerLedRequest{
				Item: &workers.Worker{
					ScopeId:                  scope.Global.String(),
					WorkerGeneratedAuthToken: &wrapperspb.StringValue{Value: fetchReqFn()},
					ConfigTags: map[string]*structpb.ListValue{
						"invalid": {Values: []*structpb.Value{
							structpb.NewStringValue("invalid-tags"),
						}},
					},
				},
			},
			wantErr:         true,
			wantErrIs:       handlers.ApiErrorWithCode(codes.InvalidArgument),
			wantErrContains: globals.ConfigTagsField,
		},
		{
			name:    "invalid-canonical-tags",
			service: testSrv,
			scopeId: scope.Global.String(),
			req: &pbs.CreateWorkerLedRequest{
				Item: &workers.Worker{
					ScopeId:                  scope.Global.String(),
					WorkerGeneratedAuthToken: &wrapperspb.StringValue{Value: fetchReqFn()},
					CanonicalTags: map[string]*structpb.ListValue{
						"invalid": {Values: []*structpb.Value{
							structpb.NewStringValue("invalid-canonical-tags"),
						}},
					},
				},
			},
			wantErr:         true,
			wantErrIs:       handlers.ApiErrorWithCode(codes.InvalidArgument),
			wantErrContains: globals.CanonicalTagsField,
		},
		{
			name:    "invalid-last-status-time",
			service: testSrv,
			scopeId: scope.Global.String(),
			req: &pbs.CreateWorkerLedRequest{
				Item: &workers.Worker{
					ScopeId:                  scope.Global.String(),
					WorkerGeneratedAuthToken: &wrapperspb.StringValue{Value: fetchReqFn()},
					LastStatusTime:           timestamppb.Now(),
				},
			},
			wantErr:         true,
			wantErrIs:       handlers.ApiErrorWithCode(codes.InvalidArgument),
			wantErrContains: globals.LastStatusTimeField,
		},
		{
			name:    "invalid-authorized-actions",
			service: testSrv,
			scopeId: scope.Global.String(),
			req: &pbs.CreateWorkerLedRequest{
				Item: &workers.Worker{
					ScopeId:                  scope.Global.String(),
					WorkerGeneratedAuthToken: &wrapperspb.StringValue{Value: fetchReqFn()},
					AuthorizedActions:        []string{"invalid-authorized-actions"},
				},
			},
			wantErr:         true,
			wantErrIs:       handlers.ApiErrorWithCode(codes.InvalidArgument),
			wantErrContains: globals.AuthorizedActionsField,
		},
		{
			name:    "invalid-create-time",
			service: testSrv,
			scopeId: scope.Global.String(),
			req: &pbs.CreateWorkerLedRequest{
				Item: &workers.Worker{
					ScopeId:                  scope.Global.String(),
					WorkerGeneratedAuthToken: &wrapperspb.StringValue{Value: fetchReqFn()},
					CreatedTime:              timestamppb.Now(),
				},
			},
			wantErr:         true,
			wantErrIs:       handlers.ApiErrorWithCode(codes.InvalidArgument),
			wantErrContains: globals.CreatedTimeField,
		},
		{
			name:    "invalid-update-time",
			service: testSrv,
			scopeId: scope.Global.String(),
			req: &pbs.CreateWorkerLedRequest{
				Item: &workers.Worker{
					ScopeId:                  scope.Global.String(),
					WorkerGeneratedAuthToken: &wrapperspb.StringValue{Value: fetchReqFn()},
					UpdatedTime:              timestamppb.Now(),
				},
			},
			wantErr:         true,
			wantErrIs:       handlers.ApiErrorWithCode(codes.InvalidArgument),
			wantErrContains: globals.UpdatedTimeField,
		},
		{
			name:    "invalid-version",
			service: testSrv,
			scopeId: scope.Global.String(),
			req: &pbs.CreateWorkerLedRequest{
				Item: &workers.Worker{
					ScopeId:                  scope.Global.String(),
					WorkerGeneratedAuthToken: &wrapperspb.StringValue{Value: fetchReqFn()},
					Version:                  1,
				},
			},
			wantErr:         true,
			wantErrIs:       handlers.ApiErrorWithCode(codes.InvalidArgument),
			wantErrContains: globals.VersionField,
		},
		{
			name:    "invalid-auth",
			service: testSrv,
			scopeId: "splat-auth-scope",
			req: &pbs.CreateWorkerLedRequest{
				Item: &workers.Worker{
					ScopeId:                  scope.Global.String(),
					WorkerGeneratedAuthToken: &wrapperspb.StringValue{Value: fetchReqFn()},
				},
			},
			wantErr:         true,
			wantErrContains: "non-existent scope \"splat-auth-scope\"",
		},
		{
			name:    "invalid-base58-encoding",
			service: testSrv,
			scopeId: scope.Global.String(),
			req: &pbs.CreateWorkerLedRequest{
				Item: &workers.Worker{
					ScopeId:                  scope.Global.String(),
					WorkerGeneratedAuthToken: &wrapperspb.StringValue{Value: "invalid;semicolon"},
				},
			},
			wantErr:         true,
			wantErrContains: "error decoding node_credentials_token",
		},
		{
			name:    "invalid-marshal",
			service: testSrv,
			scopeId: scope.Global.String(),
			req: &pbs.CreateWorkerLedRequest{
				Item: &workers.Worker{
					ScopeId:                  scope.Global.String(),
					WorkerGeneratedAuthToken: &wrapperspb.StringValue{Value: "notNodeCreds"},
				},
			},
			wantErr:         true,
			wantErrContains: "error unmarshaling node_credentials_token",
		},
		{
			name: "create-error",
			service: func() Service {
				repoFn := func() (*servers.Repository, error) {
					return servers.NewRepository(rw, &db.Db{}, testKms)
				}
				testSrv, err := NewService(testCtx, repoFn, iamRepoFn)
				require.NoError(t, err, "Error when getting new worker service.")
				return testSrv
			}(),
			scopeId: scope.Global.String(),
			req: &pbs.CreateWorkerLedRequest{
				Item: &workers.Worker{
					ScopeId:                  scope.Global.String(),
					Name:                     &wrapperspb.StringValue{Value: "success"},
					Description:              &wrapperspb.StringValue{Value: "success-description"},
					WorkerGeneratedAuthToken: &wrapperspb.StringValue{Value: fetchReqFn()},
				},
			},
			wantErr:         true,
			wantErrContains: "error creating worker",
		},
		{
			name: "bad-repo-function-in-create",
			service: func() Service {
				// var cnt gives us a way for the repoFn to fail the 2nd time
				// it's called so we can get past the AuthRequest check in
				// CreateWorker(...) and test the createInRepo(...) failure
				// path if the repoFn returns and err.
				cnt := 0
				repoFn := func() (*servers.Repository, error) {
					cnt = cnt + 1
					switch {
					case cnt > 1:
						return nil, errors.New(testCtx, errors.Internal, "bad-repo-function", "error creating repo")
					default:
						return servers.NewRepository(rw, rw, testKms)
					}
				}
				testSrv, err := NewService(testCtx, repoFn, iamRepoFn)
				require.NoError(t, err, "Error when getting new worker service.")
				return testSrv
			}(),
			scopeId: scope.Global.String(),
			req: &pbs.CreateWorkerLedRequest{
				Item: &workers.Worker{
					ScopeId:                  scope.Global.String(),
					Name:                     &wrapperspb.StringValue{Value: "success"},
					Description:              &wrapperspb.StringValue{Value: "success-description"},
					WorkerGeneratedAuthToken: &wrapperspb.StringValue{Value: fetchReqFn()},
				},
			},
			wantErr:         true,
			wantErrContains: "error creating worker: bad-repo-function: error creating repo",
		},
		{
			name:    "success",
			service: testSrv,
			scopeId: scope.Global.String(),
			req: &pbs.CreateWorkerLedRequest{
				Item: &workers.Worker{
					ScopeId:                  scope.Global.String(),
					Name:                     &wrapperspb.StringValue{Value: "success"},
					Description:              &wrapperspb.StringValue{Value: "success-description"},
					WorkerGeneratedAuthToken: &wrapperspb.StringValue{Value: fetchReqFn()},
				},
			},
			res: &pbs.CreateWorkerLedResponse{
				Item: &workers.Worker{
					ScopeId:               scope.Global.String(),
					Name:                  &wrapperspb.StringValue{Value: "success"},
					Description:           &wrapperspb.StringValue{Value: "success-description"},
					ActiveConnectionCount: &wrapperspb.UInt32Value{Value: 0},
					Version:               1,
					Type:                  PkiWorkerType,
				},
			},
		},
	}
	for _, tc := range tests {
		t.Run(tc.name, func(t *testing.T) {
			assert, require := assert.New(t), require.New(t)
			got, err := tc.service.CreateWorkerLed(auth.DisabledAuthTestContext(iamRepoFn, tc.scopeId), tc.req)
			if tc.wantErr {
				require.Error(err)
				assert.Nil(got)
				if tc.wantErrIs != nil {
					assert.ErrorIs(err, tc.wantErrIs)
				}
				if tc.wantErrContains != "" {
					assert.Contains(err.Error(), tc.wantErrContains)
				}
				return
			}
<<<<<<< HEAD
			assert.Empty(
				cmp.Diff(
					tc.want,
					got,
					cmpopts.IgnoreUnexported(pbs.LookupSessionResponse{}, pbs.Credential{}, pbs.UsernamePassword{}),
					cmpopts.IgnoreFields(pbs.LookupSessionResponse{}, "Expiration", "Authorization"),
				),
			)
=======
			require.NoError(err)
			require.NotNil(got)
			{
				// we only need to check that these "read-only" fields were set
				// outbound. Other portions of the domain is responsible for
				// testing that these values are correct and there's no reason
				// to repeat those tests here.
				assert.NotEmpty(got.GetItem().GetId())
				assert.NotEmpty(got.GetItem().CreatedTime)
				assert.NotEmpty(got.GetItem().UpdatedTime)
				assert.NotEmpty(got.GetItem().Scope)
				assert.NotEmpty(got.GetItem().AuthorizedActions)
				{
					tc.res.Item.Id = got.GetItem().GetId()
					tc.res.Item.CreatedTime = got.GetItem().GetCreatedTime()
					tc.res.Item.UpdatedTime = got.GetItem().GetUpdatedTime()
					tc.res.Item.Scope = got.GetItem().Scope
					tc.res.Item.AuthorizedActions = got.GetItem().GetAuthorizedActions()
				}
			}
			assert.Equal(tc.res, got)
>>>>>>> 60332b18
		})
	}
}<|MERGE_RESOLUTION|>--- conflicted
+++ resolved
@@ -681,12 +681,6 @@
 			err: handlers.ApiErrorWithCode(codes.InvalidArgument),
 		},
 		{
-<<<<<<< HEAD
-			Credential: &pbs.Credential_UsernamePassword{
-				UsernamePassword: &pbs.UsernamePassword{
-					Username: "username",
-					Password: "password",
-=======
 			name: "Cant specify tags",
 			req: &pbs.UpdateWorkerRequest{
 				UpdateMask: &field_mask.FieldMask{
@@ -696,19 +690,12 @@
 					ConfigTags: map[string]*structpb.ListValue{
 						"foo": structListValue(t, "bar"),
 					},
->>>>>>> 60332b18
 				},
 			},
 			res: nil,
 			err: handlers.ApiErrorWithCode(codes.InvalidArgument),
 		},
 		{
-<<<<<<< HEAD
-			Credential: &pbs.Credential_UsernamePassword{
-				UsernamePassword: &pbs.UsernamePassword{
-					Username: "another-username",
-					Password: "a different password",
-=======
 			name: "Cant specify canonical tags",
 			req: &pbs.UpdateWorkerRequest{
 				UpdateMask: &field_mask.FieldMask{
@@ -718,7 +705,6 @@
 					CanonicalTags: map[string]*structpb.ListValue{
 						"foo": structListValue(t, "bar"),
 					},
->>>>>>> 60332b18
 				},
 			},
 			res: nil,
@@ -1284,16 +1270,6 @@
 				}
 				return
 			}
-<<<<<<< HEAD
-			assert.Empty(
-				cmp.Diff(
-					tc.want,
-					got,
-					cmpopts.IgnoreUnexported(pbs.LookupSessionResponse{}, pbs.Credential{}, pbs.UsernamePassword{}),
-					cmpopts.IgnoreFields(pbs.LookupSessionResponse{}, "Expiration", "Authorization"),
-				),
-			)
-=======
 			require.NoError(err)
 			require.NotNil(got)
 			{
@@ -1315,7 +1291,6 @@
 				}
 			}
 			assert.Equal(tc.res, got)
->>>>>>> 60332b18
 		})
 	}
 }