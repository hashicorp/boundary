--- conflicted
+++ resolved
@@ -155,14 +155,6 @@
 			input: &pbs.ListAccountsRequest{
 				AuthMethodId: orgAM.PublicId,
 			},
-<<<<<<< HEAD
-			roleRequest: []authtoken.TestRoleGrantsForToken{
-				{
-					RoleScopeId:  globals.GlobalPrefix,
-					GrantStrings: []string{"ids=*;type=*;actions=list,read"},
-					GrantScopes:  []string{globals.GrantScopeChildren},
-				},
-=======
 			userAcountFunc: func(t *testing.T) func() (*iam.User, authdomain.Account) {
 				return iam.TestUserDirectGrantsFunc(t, conn, kms, globals.GlobalPrefix, password.TestAuthMethodWithAccount, []iam.TestRoleGrantsRequest{
 					{
@@ -171,7 +163,6 @@
 						GrantScopes: []string{globals.GrantScopeThis},
 					},
 				})
->>>>>>> b0acee19
 			},
 			wantAccountIDs: []string{orgPWAccounts[0].PublicId, orgPWAccounts[1].PublicId, orgPWAccounts[2].PublicId},
 			wantErr:        nil,
@@ -181,14 +172,6 @@
 			input: &pbs.ListAccountsRequest{
 				AuthMethodId: orgAM.PublicId,
 			},
-<<<<<<< HEAD
-			roleRequest: []authtoken.TestRoleGrantsForToken{
-				{
-					RoleScopeId:  org.GetPublicId(),
-					GrantStrings: []string{"ids=*;type=*;actions=list,read"},
-					GrantScopes:  []string{globals.GrantScopeChildren},
-				},
-=======
 			userAcountFunc: func(t *testing.T) func() (*iam.User, authdomain.Account) {
 				return iam.TestUserDirectGrantsFunc(t, conn, kms, globals.GlobalPrefix, password.TestAuthMethodWithAccount, []iam.TestRoleGrantsRequest{
 					{
@@ -197,7 +180,6 @@
 						GrantScopes: []string{globals.GrantScopeDescendants},
 					},
 				})
->>>>>>> b0acee19
 			},
 			wantAccountIDs: []string{orgPWAccounts[0].PublicId, orgPWAccounts[1].PublicId, orgPWAccounts[2].PublicId},
 			wantErr:        nil,
