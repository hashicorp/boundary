--- conflicted
+++ resolved
@@ -3143,21 +3143,12 @@
 	defaultUserPass := v.CreateKVSecret(t, "default-userpass", []byte(`{"data": {"username": "my-user", "password": "my-pass"}}`))
 	require.NotNil(t, defaultUserPass)
 
-<<<<<<< HEAD
-	clsRespUsernamePassword, err := credService.CreateCredentialLibrary(ctx, &pbs.CreateCredentialLibraryRequest{Item: &credpb.CredentialLibrary{
-		CredentialStoreId: store.GetPublicId(),
-		Name:              wrapperspb.String("UsernamePassword Library"),
-		Description:       wrapperspb.String("UsernamePassword Library Description"),
-		Attrs: &credpb.CredentialLibrary_VaultCredentialLibraryAttributes{
-			VaultCredentialLibraryAttributes: &credpb.VaultCredentialLibraryAttributes{
-=======
-	clsRespUserPassword, err := credLibService.CreateCredentialLibrary(ctx, &pbs.CreateCredentialLibraryRequest{Item: &credlibpb.CredentialLibrary{
+	clsRespUsernamePassword, err := credLibService.CreateCredentialLibrary(ctx, &pbs.CreateCredentialLibraryRequest{Item: &credlibpb.CredentialLibrary{
 		CredentialStoreId: vaultStore.GetPublicId(),
-		Name:              wrapperspb.String("Userpassword Library"),
-		Description:       wrapperspb.String("Userpassword Library Description"),
+		Name:              wrapperspb.String("Usernamepassword Library"),
+		Description:       wrapperspb.String("Usernamepassword Library Description"),
 		Attrs: &credlibpb.CredentialLibrary_VaultCredentialLibraryAttributes{
 			VaultCredentialLibraryAttributes: &credlibpb.VaultCredentialLibraryAttributes{
->>>>>>> b5a4dd0b
 				Path:       wrapperspb.String(path.Join("secret", "data", "default-userpass")),
 				HttpMethod: wrapperspb.String("GET"),
 			},
@@ -3183,21 +3174,12 @@
 	nonDefaultUserPass := v.CreateKVSecret(t, "non-default-userpass", []byte(`{"data": {"non-default-user": "my-user", "non-default-pass": "my-pass"}}`))
 	require.NotNil(t, nonDefaultUserPass)
 
-<<<<<<< HEAD
-	clsRespUsernamePasswordWithMapping, err := credService.CreateCredentialLibrary(ctx, &pbs.CreateCredentialLibraryRequest{Item: &credpb.CredentialLibrary{
-		CredentialStoreId: store.GetPublicId(),
-		Name:              wrapperspb.String("UsernamePassword Mapping Library"),
-		Description:       wrapperspb.String("UsernamePassword Mapping Library Description"),
-		Attrs: &credpb.CredentialLibrary_VaultCredentialLibraryAttributes{
-			VaultCredentialLibraryAttributes: &credpb.VaultCredentialLibraryAttributes{
-=======
-	clsRespUserPasswordWithMapping, err := credLibService.CreateCredentialLibrary(ctx, &pbs.CreateCredentialLibraryRequest{Item: &credlibpb.CredentialLibrary{
+	clsRespUsernamePasswordWithMapping, err := credLibService.CreateCredentialLibrary(ctx, &pbs.CreateCredentialLibraryRequest{Item: &credlibpb.CredentialLibrary{
 		CredentialStoreId: vaultStore.GetPublicId(),
-		Name:              wrapperspb.String("Userpassword Mapping Library"),
-		Description:       wrapperspb.String("Userpassword Mapping Library Description"),
+		Name:              wrapperspb.String("Usernamepassword Mapping Library"),
+		Description:       wrapperspb.String("Usernamepassword Mapping Library Description"),
 		Attrs: &credlibpb.CredentialLibrary_VaultCredentialLibraryAttributes{
 			VaultCredentialLibraryAttributes: &credlibpb.VaultCredentialLibraryAttributes{
->>>>>>> b5a4dd0b
 				Path:       wrapperspb.String(path.Join("secret", "data", "non-default-userpass")),
 				HttpMethod: wrapperspb.String("GET"),
 			},
@@ -3260,23 +3242,23 @@
 			},
 		},
 		{
-			name:           "vault-userpassword",
+			name:           "vault-usernamepassword",
 			hostSourceId:   shs.GetPublicId(),
-			credSourceId:   clsRespUserPassword.GetItem().GetId(),
+			credSourceId:   clsRespUsernamePassword.GetItem().GetId(),
 			wantedHostId:   h.GetPublicId(),
 			wantedEndpoint: h.GetAddress(),
 			wantedCred: &pb.SessionCredential{
 				CredentialLibrary: &pb.CredentialLibrary{
-					Id:                clsRespUserPassword.GetItem().GetId(),
-					Name:              clsRespUserPassword.GetItem().GetName().GetValue(),
-					Description:       clsRespUserPassword.GetItem().GetDescription().GetValue(),
+					Id:                clsRespUsernamePassword.GetItem().GetId(),
+					Name:              clsRespUsernamePassword.GetItem().GetName().GetValue(),
+					Description:       clsRespUsernamePassword.GetItem().GetDescription().GetValue(),
 					CredentialStoreId: vaultStore.GetPublicId(),
 					Type:              vault.Subtype.String(),
 				},
 				CredentialSource: &pb.CredentialSource{
-					Id:                clsRespUserPassword.GetItem().GetId(),
-					Name:              clsRespUserPassword.GetItem().GetName().GetValue(),
-					Description:       clsRespUserPassword.GetItem().GetDescription().GetValue(),
+					Id:                clsRespUsernamePassword.GetItem().GetId(),
+					Name:              clsRespUsernamePassword.GetItem().GetName().GetValue(),
+					Description:       clsRespUsernamePassword.GetItem().GetDescription().GetValue(),
 					CredentialStoreId: vaultStore.GetPublicId(),
 					Type:              vault.Subtype.String(),
 					CredentialType:    string(credential.UsernamePasswordType),
@@ -3293,43 +3275,23 @@
 			},
 		},
 		{
-<<<<<<< HEAD
-			name:           "UsernamePassword",
-=======
-			name:           "vault-userpassword-with-mapping",
->>>>>>> b5a4dd0b
+			name:           "vault-UsernamePassword-with-mapping",
 			hostSourceId:   shs.GetPublicId(),
-			credSourceId:   clsRespUserPasswordWithMapping.GetItem().GetId(),
+			credSourceId:   clsRespUsernamePasswordWithMapping.GetItem().GetId(),
 			wantedHostId:   h.GetPublicId(),
 			wantedEndpoint: h.GetAddress(),
-<<<<<<< HEAD
-			credLib:        clsRespUsernamePassword.GetItem(),
-			wantedCred: func() *structpb.Struct {
-				data := map[string]interface{}{
-					"username": "my-user",
-					"password": "my-pass",
-				}
-				st, err := structpb.NewStruct(data)
-				require.NoError(t, err)
-				return st
-			}(),
-			wantedCredType: string(credential.UsernamePasswordType),
-		},
-		{
-			name:           "UsernamePassword-with-mapping",
-=======
 			wantedCred: &pb.SessionCredential{
 				CredentialLibrary: &pb.CredentialLibrary{
-					Id:                clsRespUserPasswordWithMapping.GetItem().GetId(),
-					Name:              clsRespUserPasswordWithMapping.GetItem().GetName().GetValue(),
-					Description:       clsRespUserPasswordWithMapping.GetItem().GetDescription().GetValue(),
+					Id:                clsRespUsernamePasswordWithMapping.GetItem().GetId(),
+					Name:              clsRespUsernamePasswordWithMapping.GetItem().GetName().GetValue(),
+					Description:       clsRespUsernamePasswordWithMapping.GetItem().GetDescription().GetValue(),
 					CredentialStoreId: vaultStore.GetPublicId(),
 					Type:              vault.Subtype.String(),
 				},
 				CredentialSource: &pb.CredentialSource{
-					Id:                clsRespUserPasswordWithMapping.GetItem().GetId(),
-					Name:              clsRespUserPasswordWithMapping.GetItem().GetName().GetValue(),
-					Description:       clsRespUserPasswordWithMapping.GetItem().GetDescription().GetValue(),
+					Id:                clsRespUsernamePasswordWithMapping.GetItem().GetId(),
+					Name:              clsRespUsernamePasswordWithMapping.GetItem().GetName().GetValue(),
+					Description:       clsRespUsernamePasswordWithMapping.GetItem().GetDescription().GetValue(),
 					CredentialStoreId: vaultStore.GetPublicId(),
 					Type:              vault.Subtype.String(),
 					CredentialType:    string(credential.UsernamePasswordType),
@@ -3346,25 +3308,11 @@
 			},
 		},
 		{
-			name:           "static-userpassword",
->>>>>>> b5a4dd0b
+			name:           "static-UsernamePassword",
 			hostSourceId:   shs.GetPublicId(),
 			credSourceId:   credResp.GetItem().GetId(),
 			wantedHostId:   h.GetPublicId(),
 			wantedEndpoint: h.GetAddress(),
-<<<<<<< HEAD
-			credLib:        clsRespUsernamePasswordWithMapping.GetItem(),
-			wantedCred: func() *structpb.Struct {
-				data := map[string]interface{}{
-					"password": "my-pass",
-					"username": "my-user",
-				}
-				st, err := structpb.NewStruct(data)
-				require.NoError(t, err)
-				return st
-			}(),
-			wantedCredType: string(credential.UsernamePasswordType),
-=======
 			wantedCred: &pb.SessionCredential{
 				CredentialSource: &pb.CredentialSource{
 					Id:                credResp.GetItem().GetId(),
@@ -3384,7 +3332,6 @@
 					return st
 				}(),
 			},
->>>>>>> b5a4dd0b
 		},
 	}
 
