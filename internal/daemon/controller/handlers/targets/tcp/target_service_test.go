package tcp_test

import (
	"context"
	"encoding/base64"
	"encoding/json"
	"errors"
	"fmt"
	"path"
	"strings"
	"testing"

	"github.com/google/go-cmp/cmp"
	"github.com/hashicorp/boundary/internal/authtoken"
	"github.com/hashicorp/boundary/internal/credential"
	credstatic "github.com/hashicorp/boundary/internal/credential/static"
	"github.com/hashicorp/boundary/internal/credential/vault"
	"github.com/hashicorp/boundary/internal/daemon/controller/auth"
	"github.com/hashicorp/boundary/internal/daemon/controller/handlers"
	"github.com/hashicorp/boundary/internal/daemon/controller/handlers/credentiallibraries"
	"github.com/hashicorp/boundary/internal/daemon/controller/handlers/credentials"
	"github.com/hashicorp/boundary/internal/daemon/controller/handlers/targets"
	"github.com/hashicorp/boundary/internal/db"
	pbs "github.com/hashicorp/boundary/internal/gen/controller/api/services"
	authpb "github.com/hashicorp/boundary/internal/gen/controller/auth"
	"github.com/hashicorp/boundary/internal/host/plugin"
	"github.com/hashicorp/boundary/internal/host/static"
	"github.com/hashicorp/boundary/internal/iam"
	"github.com/hashicorp/boundary/internal/kms"
	"github.com/hashicorp/boundary/internal/plugin/host"
	"github.com/hashicorp/boundary/internal/requests"
	"github.com/hashicorp/boundary/internal/scheduler"
	"github.com/hashicorp/boundary/internal/server"
	"github.com/hashicorp/boundary/internal/session"
	"github.com/hashicorp/boundary/internal/target"
	"github.com/hashicorp/boundary/internal/target/tcp"
	"github.com/hashicorp/boundary/internal/types/scope"
	credlibpb "github.com/hashicorp/boundary/sdk/pbs/controller/api/resources/credentiallibraries"
	credpb "github.com/hashicorp/boundary/sdk/pbs/controller/api/resources/credentials"
	"github.com/hashicorp/boundary/sdk/pbs/controller/api/resources/scopes"
	pb "github.com/hashicorp/boundary/sdk/pbs/controller/api/resources/targets"
	plgpb "github.com/hashicorp/boundary/sdk/pbs/plugin"
	wrapping "github.com/hashicorp/go-kms-wrapping/v2"
	"github.com/stretchr/testify/assert"
	"github.com/stretchr/testify/require"
	"golang.org/x/crypto/ssh/testdata"
	"google.golang.org/genproto/protobuf/field_mask"
	"google.golang.org/grpc/codes"
	"google.golang.org/grpc/status"
	"google.golang.org/protobuf/proto"
	"google.golang.org/protobuf/testing/protocmp"
	"google.golang.org/protobuf/types/known/structpb"
	"google.golang.org/protobuf/types/known/timestamppb"
	"google.golang.org/protobuf/types/known/wrapperspb"

	_ "github.com/hashicorp/boundary/internal/daemon/controller/handlers/targets/tcp"
)

var testAuthorizedActions = []string{
	"no-op",
	"read",
	"update",
	"delete",
	"add-host-sources",
	"set-host-sources",
	"remove-host-sources",
	"add-credential-sources",
	"set-credential-sources",
	"remove-credential-sources",
	"authorize-session",
}

func testService(t *testing.T, ctx context.Context, conn *db.DB, kms *kms.Kms, wrapper wrapping.Wrapper) (targets.Service, error) {
	rw := db.New(conn)
	sche := scheduler.TestScheduler(t, conn, wrapper)
	repoFn := func(o ...target.Option) (*target.Repository, error) {
		return target.NewRepository(ctx, rw, rw, kms, o...)
	}
	iamRepoFn := func() (*iam.Repository, error) {
		return iam.TestRepo(t, conn, wrapper), nil
	}
	serversRepoFn := func() (*server.Repository, error) {
		return server.NewRepository(rw, rw, kms)
	}
	sessionRepoFn := func(opts ...session.Option) (*session.Repository, error) {
		return session.NewRepository(ctx, rw, rw, kms, opts...)
	}
	staticHostRepoFn := func() (*static.Repository, error) {
		return static.NewRepository(rw, rw, kms)
	}
	pluginHostRepoFn := func() (*plugin.Repository, error) {
		return plugin.NewRepository(rw, rw, kms, sche, map[string]plgpb.HostPluginServiceClient{})
	}
	vaultCredRepoFn := func() (*vault.Repository, error) {
		return vault.NewRepository(rw, rw, kms, sche)
	}
	staticCredRepoFn := func() (*credstatic.Repository, error) {
		return credstatic.NewRepository(context.Background(), rw, rw, kms)
	}
	return targets.NewService(ctx, kms, repoFn, iamRepoFn, serversRepoFn, sessionRepoFn, pluginHostRepoFn, staticHostRepoFn, vaultCredRepoFn, staticCredRepoFn)
}

func TestGet(t *testing.T) {
	t.Parallel()
	conn, _ := db.TestSetup(t, "postgres")
	wrapper := db.TestWrapper(t)
	kms := kms.TestKms(t, conn, wrapper)

	rw := db.New(conn)

	iamRepo := iam.TestRepo(t, conn, wrapper)
	iamRepoFn := func() (*iam.Repository, error) {
		return iamRepo, nil
	}
	tokenRepoFn := func() (*authtoken.Repository, error) {
		return authtoken.NewRepository(rw, rw, kms)
	}
	serversRepoFn := func() (*server.Repository, error) {
		return server.NewRepository(rw, rw, kms)
	}

	o, proj := iam.TestScopes(t, iamRepo)
	at := authtoken.TestAuthToken(t, conn, kms, o.GetPublicId())
	r := iam.TestRole(t, conn, proj.GetPublicId())
	_ = iam.TestUserRole(t, conn, r.GetPublicId(), at.GetIamUserId())
	_ = iam.TestRoleGrant(t, conn, r.GetPublicId(), "id=*;type=*;actions=*")

	hc := static.TestCatalogs(t, conn, proj.GetPublicId(), 1)[0]
	hs := static.TestSets(t, conn, hc.GetPublicId(), 2)

	ctx := context.Background()
	tar := tcp.TestTarget(ctx, t, conn, proj.GetPublicId(), "test", target.WithHostSources([]string{hs[0].GetPublicId(), hs[1].GetPublicId()}))

	pTar := &pb.Target{
		Id:                     tar.GetPublicId(),
		ScopeId:                proj.GetPublicId(),
		Name:                   wrapperspb.String("test"),
		CreatedTime:            tar.GetCreateTime().GetTimestamp(),
		UpdatedTime:            tar.GetUpdateTime().GetTimestamp(),
		Scope:                  &scopes.ScopeInfo{Id: proj.GetPublicId(), Type: scope.Project.String(), ParentScopeId: o.GetPublicId()},
		Type:                   tcp.Subtype.String(),
		HostSourceIds:          []string{hs[0].GetPublicId(), hs[1].GetPublicId()},
		Attrs:                  &pb.Target_TcpTargetAttributes{},
		SessionMaxSeconds:      wrapperspb.UInt32(28800),
		SessionConnectionLimit: wrapperspb.Int32(-1),
		AuthorizedActions:      testAuthorizedActions,
	}
	for _, ihs := range hs {
		pTar.HostSources = append(pTar.HostSources, &pb.HostSource{Id: ihs.GetPublicId(), HostCatalogId: ihs.GetCatalogId()})
	}

	cases := []struct {
		name string
		req  *pbs.GetTargetRequest
		res  *pbs.GetTargetResponse
		err  error
	}{
		{
			name: "Get an Existing Target",
			req:  &pbs.GetTargetRequest{Id: tar.GetPublicId()},
			res:  &pbs.GetTargetResponse{Item: pTar},
		},
		{
			name: "Get a non existing Target",
			req:  &pbs.GetTargetRequest{Id: tcp.TargetPrefix + "_DoesntExis"},
			res:  nil,
			err:  handlers.ApiErrorWithCode(codes.NotFound),
		},
		{
			name: "Wrong id prefix",
			req:  &pbs.GetTargetRequest{Id: "j_1234567890"},
			res:  nil,
			err:  handlers.ApiErrorWithCode(codes.InvalidArgument),
		},
		{
			name: "space in id",
			req:  &pbs.GetTargetRequest{Id: tcp.TargetPrefix + "_1 23456789"},
			res:  nil,
			err:  handlers.ApiErrorWithCode(codes.InvalidArgument),
		},
	}
	for _, tc := range cases {
		t.Run(tc.name, func(t *testing.T) {
			assert, require := assert.New(t), require.New(t)

			s, err := testService(t, context.Background(), conn, kms, wrapper)
			require.NoError(err, "Couldn't create a new host set service.")

			requestInfo := authpb.RequestInfo{
				TokenFormat: uint32(auth.AuthTokenTypeBearer),
				PublicId:    at.GetPublicId(),
				Token:       at.GetToken(),
			}
			requestContext := context.WithValue(context.Background(), requests.ContextRequestInformationKey, &requests.RequestContext{})
			ctx := auth.NewVerifierContext(requestContext, iamRepoFn, tokenRepoFn, serversRepoFn, kms, &requestInfo)
			got, gErr := s.GetTarget(ctx, tc.req)
			if tc.err != nil {
				require.Error(gErr)
				assert.True(errors.Is(gErr, tc.err), "GetTarget(%+v) got error %v, wanted %v", tc.req, gErr, tc.err)
			}

			if tc.res != nil {
				tc.res.Item.Version = 1
			}
			assert.Empty(cmp.Diff(got, tc.res, protocmp.Transform()), "GetTarget(%q) got response %q, wanted %q", tc.req, got, tc.res)
		})
	}
}

func TestList(t *testing.T) {
	conn, _ := db.TestSetup(t, "postgres")
	wrapper := db.TestWrapper(t)
	kms := kms.TestKms(t, conn, wrapper)

	rw := db.New(conn)

	iamRepo := iam.TestRepo(t, conn, wrapper)
	iamRepoFn := func() (*iam.Repository, error) {
		return iamRepo, nil
	}
	tokenRepoFn := func() (*authtoken.Repository, error) {
		return authtoken.NewRepository(rw, rw, kms)
	}
	serversRepoFn := func() (*server.Repository, error) {
		return server.NewRepository(rw, rw, kms)
	}

	_, projNoTar := iam.TestScopes(t, iamRepo)
	org, proj := iam.TestScopes(t, iamRepo)
	at := authtoken.TestAuthToken(t, conn, kms, org.GetPublicId())
	r := iam.TestRole(t, conn, proj.GetPublicId())
	_ = iam.TestUserRole(t, conn, r.GetPublicId(), at.GetIamUserId())
	_ = iam.TestRoleGrant(t, conn, r.GetPublicId(), "id=*;type=*;actions=*")

	ar := iam.TestRole(t, conn, proj.GetPublicId())
	_ = iam.TestUserRole(t, conn, ar.GetPublicId(), auth.AnonymousUserId)
	_ = iam.TestRoleGrant(t, conn, ar.GetPublicId(), "id=*;type=target;actions=*")

	otherOrg, otherProj := iam.TestScopes(t, iamRepo)
	r = iam.TestRole(t, conn, otherProj.GetPublicId())
	_ = iam.TestUserRole(t, conn, r.GetPublicId(), at.GetIamUserId())
	_ = iam.TestRoleGrant(t, conn, r.GetPublicId(), "id=*;type=*;actions=*")
	hc := static.TestCatalogs(t, conn, proj.GetPublicId(), 1)[0]
	otherHc := static.TestCatalogs(t, conn, otherProj.GetPublicId(), 1)[0]
	hss := static.TestSets(t, conn, hc.GetPublicId(), 2)
	otherHss := static.TestSets(t, conn, otherHc.GetPublicId(), 2)
	ctx := context.Background()

	var wantTars []*pb.Target
	var totalTars []*pb.Target
	for i := 0; i < 5; i++ {
		name := fmt.Sprintf("tar%d", i)
		tar := tcp.TestTarget(ctx, t, conn, proj.GetPublicId(), name, target.WithHostSources([]string{hss[0].GetPublicId(), hss[1].GetPublicId()}))
		wantTars = append(wantTars, &pb.Target{
			Id:                     tar.GetPublicId(),
			ScopeId:                proj.GetPublicId(),
			Name:                   wrapperspb.String(name),
			Scope:                  &scopes.ScopeInfo{Id: proj.GetPublicId(), Type: scope.Project.String(), ParentScopeId: org.GetPublicId()},
			CreatedTime:            tar.GetCreateTime().GetTimestamp(),
			UpdatedTime:            tar.GetUpdateTime().GetTimestamp(),
			Version:                tar.GetVersion(),
			Type:                   tcp.Subtype.String(),
			Attrs:                  &pb.Target_TcpTargetAttributes{},
			SessionMaxSeconds:      wrapperspb.UInt32(28800),
			SessionConnectionLimit: wrapperspb.Int32(-1),
			AuthorizedActions:      testAuthorizedActions,
		})
		totalTars = append(totalTars, wantTars[i])
		tar = tcp.TestTarget(ctx, t, conn, otherProj.GetPublicId(), name, target.WithHostSources([]string{otherHss[0].GetPublicId(), otherHss[1].GetPublicId()}))
		totalTars = append(totalTars, &pb.Target{
			Id:                     tar.GetPublicId(),
			ScopeId:                otherProj.GetPublicId(),
			Name:                   wrapperspb.String(name),
			Scope:                  &scopes.ScopeInfo{Id: otherProj.GetPublicId(), Type: scope.Project.String(), ParentScopeId: otherOrg.GetPublicId()},
			CreatedTime:            tar.GetCreateTime().GetTimestamp(),
			UpdatedTime:            tar.GetUpdateTime().GetTimestamp(),
			Version:                tar.GetVersion(),
			Type:                   tcp.Subtype.String(),
			Attrs:                  &pb.Target_TcpTargetAttributes{},
			SessionMaxSeconds:      wrapperspb.UInt32(28800),
			SessionConnectionLimit: wrapperspb.Int32(-1),
			AuthorizedActions:      testAuthorizedActions,
		})
	}

	cases := []struct {
		name string
		req  *pbs.ListTargetsRequest
		res  *pbs.ListTargetsResponse
		err  error
	}{
		{
			name: "List Many Targets",
			req:  &pbs.ListTargetsRequest{ScopeId: proj.GetPublicId()},
			res:  &pbs.ListTargetsResponse{Items: wantTars},
		},
		{
			name: "List No Targets",
			req:  &pbs.ListTargetsRequest{ScopeId: projNoTar.GetPublicId()},
			res:  &pbs.ListTargetsResponse{},
		},
		{
			name: "List Targets Recursively",
			req:  &pbs.ListTargetsRequest{ScopeId: scope.Global.String(), Recursive: true},
			res:  &pbs.ListTargetsResponse{Items: totalTars},
		},
		{
			name: "Filter To Many Targets",
			req:  &pbs.ListTargetsRequest{ScopeId: scope.Global.String(), Recursive: true, Filter: fmt.Sprintf(`"/item/scope/id"==%q`, proj.GetPublicId())},
			res:  &pbs.ListTargetsResponse{Items: wantTars},
		},
		{
			name: "Filter To No Targets",
			req:  &pbs.ListTargetsRequest{ScopeId: proj.GetPublicId(), Filter: `"/item/id"=="doesnt match"`},
			res:  &pbs.ListTargetsResponse{},
		},
		{
			name: "Filter Bad Format",
			req:  &pbs.ListTargetsRequest{ScopeId: proj.GetPublicId(), Filter: `"/badformat/"`},
			err:  handlers.InvalidArgumentErrorf("bad format", nil),
		},
	}
	for _, tc := range cases {
		t.Run(tc.name, func(t *testing.T) {
			assert, require := assert.New(t), require.New(t)
			s, err := testService(t, context.Background(), conn, kms, wrapper)
			require.NoError(err, "Couldn't create new host set service.")

			requestInfo := authpb.RequestInfo{
				TokenFormat: uint32(auth.AuthTokenTypeBearer),
				PublicId:    at.GetPublicId(),
				Token:       at.GetToken(),
			}
			requestContext := context.WithValue(context.Background(), requests.ContextRequestInformationKey, &requests.RequestContext{})
			ctx := auth.NewVerifierContext(requestContext, iamRepoFn, tokenRepoFn, serversRepoFn, kms, &requestInfo)
			got, gErr := s.ListTargets(ctx, tc.req)
			if tc.err != nil {
				require.Error(gErr)
				assert.True(errors.Is(gErr, tc.err), "ListTargets(%q) got error %v, wanted %v", tc.req.GetScopeId(), gErr, tc.err)
				return
			}
			require.NoError(gErr)
			assert.Equal(len(tc.res.Items), len(got.Items))
			wantById := make(map[string]*pb.Target, len(tc.res.Items))
			for _, t := range tc.res.Items {
				wantById[t.Id] = t
			}
			for _, t := range got.Items {
				want, ok := wantById[t.Id]
				assert.True(ok, "Got unexpected target with id: %s", t.Id)
				assert.Empty(cmp.Diff(t, want, protocmp.Transform()), "got %v, wanted %v", t, want)
			}

			// Test with anon user
			requestInfo = authpb.RequestInfo{
				TokenFormat: uint32(auth.AuthTokenTypeUnknown),
			}
			requestContext = context.WithValue(context.Background(), requests.ContextRequestInformationKey, &requests.RequestContext{})
			ctx = auth.NewVerifierContext(requestContext, iamRepoFn, tokenRepoFn, serversRepoFn, kms, &requestInfo)
			_, gErr = s.ListTargets(ctx, tc.req)
			require.Error(gErr)

			// For now, due to how recursive checks the additional scopes,
			// it gets a 403 while a non-recursive expects a 401
			if tc.req.GetRecursive() {
				assert.ErrorIs(gErr, handlers.ForbiddenError())
			} else {
				assert.ErrorIs(gErr, handlers.UnauthenticatedError())
			}
		})
	}
}

func TestDelete(t *testing.T) {
	t.Parallel()
	conn, _ := db.TestSetup(t, "postgres")
	wrapper := db.TestWrapper(t)
	kms := kms.TestKms(t, conn, wrapper)

	rw := db.New(conn)

	iamRepo := iam.TestRepo(t, conn, wrapper)
	iamRepoFn := func() (*iam.Repository, error) {
		return iamRepo, nil
	}
	tokenRepoFn := func() (*authtoken.Repository, error) {
		return authtoken.NewRepository(rw, rw, kms)
	}
	serversRepoFn := func() (*server.Repository, error) {
		return server.NewRepository(rw, rw, kms)
	}

	ctx := context.Background()
	org, proj := iam.TestScopes(t, iamRepo)
	at := authtoken.TestAuthToken(t, conn, kms, org.GetPublicId())
	r := iam.TestRole(t, conn, proj.GetPublicId())
	_ = iam.TestUserRole(t, conn, r.GetPublicId(), at.GetIamUserId())
	_ = iam.TestRoleGrant(t, conn, r.GetPublicId(), "id=*;type=*;actions=*")

	tar := tcp.TestTarget(ctx, t, conn, proj.GetPublicId(), "test")

	s, err := testService(t, context.Background(), conn, kms, wrapper)
	require.NoError(t, err, "Couldn't create a new target service.")

	cases := []struct {
		name    string
		scopeId string
		req     *pbs.DeleteTargetRequest
		res     *pbs.DeleteTargetResponse
		err     error
	}{
		{
			name:    "Delete an Existing Target",
			scopeId: proj.GetPublicId(),
			req: &pbs.DeleteTargetRequest{
				Id: tar.GetPublicId(),
			},
		},
		{
			name:    "Delete Not Existing Target",
			scopeId: proj.GetPublicId(),
			req: &pbs.DeleteTargetRequest{
				Id: tcp.TargetPrefix + "_doesntexis",
			},
			err: handlers.ApiErrorWithCode(codes.NotFound),
		},
		{
			name:    "Bad target id formatting",
			scopeId: proj.GetPublicId(),
			req: &pbs.DeleteTargetRequest{
				Id: tcp.TargetPrefix + "_bad_format",
			},
			err: handlers.ApiErrorWithCode(codes.InvalidArgument),
		},
	}
	for _, tc := range cases {
		t.Run(tc.name, func(t *testing.T) {
			assert, require := assert.New(t), require.New(t)
			requestInfo := authpb.RequestInfo{
				TokenFormat: uint32(auth.AuthTokenTypeBearer),
				PublicId:    at.GetPublicId(),
				Token:       at.GetToken(),
			}
			requestContext := context.WithValue(context.Background(), requests.ContextRequestInformationKey, &requests.RequestContext{})
			ctx := auth.NewVerifierContext(requestContext, iamRepoFn, tokenRepoFn, serversRepoFn, kms, &requestInfo)
			got, gErr := s.DeleteTarget(ctx, tc.req)
			if tc.err != nil {
				require.Error(gErr)
				assert.True(errors.Is(gErr, tc.err), "DeleteTarget(%+v) got error %v, wanted %v", tc.req, gErr, tc.err)
			}
			assert.Empty(cmp.Diff(tc.res, got, protocmp.Transform()), "DeleteTarget(%q) got response %q, wanted %q", tc.req, got, tc.res)
		})
	}
}

func TestDelete_twice(t *testing.T) {
	t.Parallel()
	assert, require := assert.New(t), require.New(t)
	conn, _ := db.TestSetup(t, "postgres")
	wrapper := db.TestWrapper(t)
	kms := kms.TestKms(t, conn, wrapper)

	rw := db.New(conn)

	ctx := context.Background()
	iamRepo := iam.TestRepo(t, conn, wrapper)
	iamRepoFn := func() (*iam.Repository, error) {
		return iamRepo, nil
	}
	tokenRepoFn := func() (*authtoken.Repository, error) {
		return authtoken.NewRepository(rw, rw, kms)
	}
	serversRepoFn := func() (*server.Repository, error) {
		return server.NewRepository(rw, rw, kms)
	}

	org, proj := iam.TestScopes(t, iamRepo)
	at := authtoken.TestAuthToken(t, conn, kms, org.GetPublicId())
	r := iam.TestRole(t, conn, proj.GetPublicId())
	_ = iam.TestUserRole(t, conn, r.GetPublicId(), at.GetIamUserId())
	_ = iam.TestRoleGrant(t, conn, r.GetPublicId(), "id=*;type=*;actions=*")

	tar := tcp.TestTarget(ctx, t, conn, proj.GetPublicId(), "test")

	s, err := testService(t, context.Background(), conn, kms, wrapper)
	require.NoError(err, "Couldn't create a new target service.")
	req := &pbs.DeleteTargetRequest{
		Id: tar.GetPublicId(),
	}
	requestInfo := authpb.RequestInfo{
		TokenFormat: uint32(auth.AuthTokenTypeBearer),
		PublicId:    at.GetPublicId(),
		Token:       at.GetToken(),
	}
	requestContext := context.WithValue(context.Background(), requests.ContextRequestInformationKey, &requests.RequestContext{})
	ctx = auth.NewVerifierContext(requestContext, iamRepoFn, tokenRepoFn, serversRepoFn, kms, &requestInfo)
	_, gErr := s.DeleteTarget(ctx, req)
	assert.NoError(gErr, "First attempt")
	_, gErr = s.DeleteTarget(ctx, req)
	assert.Error(gErr, "Second attempt")
	assert.True(errors.Is(gErr, handlers.ApiErrorWithCode(codes.NotFound)), "Expected permission denied for the second delete.")
}

func TestCreate(t *testing.T) {
	t.Parallel()
	conn, _ := db.TestSetup(t, "postgres")
	wrapper := db.TestWrapper(t)
	kms := kms.TestKms(t, conn, wrapper)

	rw := db.New(conn)

	iamRepo := iam.TestRepo(t, conn, wrapper)
	iamRepoFn := func() (*iam.Repository, error) {
		return iamRepo, nil
	}
	tokenRepoFn := func() (*authtoken.Repository, error) {
		return authtoken.NewRepository(rw, rw, kms)
	}
	serversRepoFn := func() (*server.Repository, error) {
		return server.NewRepository(rw, rw, kms)
	}

	org, proj := iam.TestScopes(t, iamRepo)
	at := authtoken.TestAuthToken(t, conn, kms, org.GetPublicId())
	r := iam.TestRole(t, conn, proj.GetPublicId())
	_ = iam.TestUserRole(t, conn, r.GetPublicId(), at.GetIamUserId())
	_ = iam.TestRoleGrant(t, conn, r.GetPublicId(), "id=*;type=*;actions=*")

	cases := []struct {
		name string
		req  *pbs.CreateTargetRequest
		res  *pbs.CreateTargetResponse
		err  error
	}{
		{
			name: "Create a valid target",
			req: &pbs.CreateTargetRequest{Item: &pb.Target{
				ScopeId:     proj.GetPublicId(),
				Name:        wrapperspb.String("name"),
				Description: wrapperspb.String("desc"),
				Type:        tcp.Subtype.String(),
				Attrs: &pb.Target_TcpTargetAttributes{
					TcpTargetAttributes: &pb.TcpTargetAttributes{
						DefaultPort: wrapperspb.UInt32(2),
					},
				},
				WorkerFilter: wrapperspb.String(`type == "bar"`),
			}},
			res: &pbs.CreateTargetResponse{
				Uri: fmt.Sprintf("targets/%s_", tcp.TargetPrefix),
				Item: &pb.Target{
					ScopeId:     proj.GetPublicId(),
					Scope:       &scopes.ScopeInfo{Id: proj.GetPublicId(), Type: scope.Project.String(), ParentScopeId: org.GetPublicId()},
					Name:        wrapperspb.String("name"),
					Description: wrapperspb.String("desc"),
					Type:        tcp.Subtype.String(),
					Attrs: &pb.Target_TcpTargetAttributes{
						TcpTargetAttributes: &pb.TcpTargetAttributes{
							DefaultPort: wrapperspb.UInt32(2),
						},
					},
					SessionMaxSeconds:      wrapperspb.UInt32(28800),
					SessionConnectionLimit: wrapperspb.Int32(-1),
					AuthorizedActions:      testAuthorizedActions,
					WorkerFilter:           wrapperspb.String(`type == "bar"`),
				},
			},
		},
		{
			name: "Create a target with no port",
			req: &pbs.CreateTargetRequest{Item: &pb.Target{
				ScopeId:      proj.GetPublicId(),
				Name:         wrapperspb.String("name"),
				Description:  wrapperspb.String("desc"),
				Type:         tcp.Subtype.String(),
				WorkerFilter: wrapperspb.String(`type == "bar"`),
			}},
			err: handlers.ApiErrorWithCode(codes.InvalidArgument),
		},
		{
			name: "Create with default port 0",
			req: &pbs.CreateTargetRequest{Item: &pb.Target{
				Name:        wrapperspb.String("name"),
				Description: wrapperspb.String("desc"),
				Type:        tcp.Subtype.String(),
				Attrs: &pb.Target_TcpTargetAttributes{
					TcpTargetAttributes: &pb.TcpTargetAttributes{
						DefaultPort: wrapperspb.UInt32(2),
					},
				},
			}},
			err: handlers.ApiErrorWithCode(codes.InvalidArgument),
		},
		{
			name: "Create with unknown type",
			req: &pbs.CreateTargetRequest{Item: &pb.Target{
				Name:        wrapperspb.String("name"),
				Description: wrapperspb.String("desc"),
				Type:        "ThisIsMadeUp",
			}},
			err: handlers.ApiErrorWithCode(codes.InvalidArgument),
		},
		{
			name: "Create with no type",
			req: &pbs.CreateTargetRequest{Item: &pb.Target{
				Name:        wrapperspb.String("name"),
				Description: wrapperspb.String("desc"),
			}},
			err: handlers.ApiErrorWithCode(codes.InvalidArgument),
		},
		{
			name: "Can't specify Id",
			req: &pbs.CreateTargetRequest{Item: &pb.Target{
				Id: "not allowed to be set",
			}},
			res: nil,
			err: handlers.ApiErrorWithCode(codes.InvalidArgument),
		},
		{
			name: "Can't specify Created Time",
			req: &pbs.CreateTargetRequest{Item: &pb.Target{
				CreatedTime: timestamppb.Now(),
			}},
			res: nil,
			err: handlers.ApiErrorWithCode(codes.InvalidArgument),
		},
		{
			name: "Can't specify Update Time",
			req: &pbs.CreateTargetRequest{Item: &pb.Target{
				UpdatedTime: timestamppb.Now(),
			}},
			res: nil,
			err: handlers.ApiErrorWithCode(codes.InvalidArgument),
		},
		{
			name: "Invalid worker filter expression",
			req: &pbs.CreateTargetRequest{Item: &pb.Target{
				WorkerFilter: wrapperspb.String("bad expression"),
			}},
			res: nil,
			err: handlers.ApiErrorWithCode(codes.InvalidArgument),
		},
	}
	for _, tc := range cases {
		t.Run(tc.name, func(t *testing.T) {
			assert, require := assert.New(t), require.New(t)

			s, err := testService(t, context.Background(), conn, kms, wrapper)
			require.NoError(err, "Failed to create a new host set service.")

			requestInfo := authpb.RequestInfo{
				TokenFormat: uint32(auth.AuthTokenTypeBearer),
				PublicId:    at.GetPublicId(),
				Token:       at.GetToken(),
			}
			requestContext := context.WithValue(context.Background(), requests.ContextRequestInformationKey, &requests.RequestContext{})
			ctx := auth.NewVerifierContext(requestContext, iamRepoFn, tokenRepoFn, serversRepoFn, kms, &requestInfo)

			got, gErr := s.CreateTarget(ctx, tc.req)
			if tc.err != nil {
				require.Error(gErr)
				assert.True(errors.Is(gErr, tc.err), "CreateTarget(%+v) got error %v, wanted %v", tc.req, gErr, tc.err)
			} else {
				assert.Nil(gErr, "Unexpected err: %v", gErr)
			}

			if got != nil {
				assert.Contains(got.GetUri(), tc.res.GetUri())
				assert.True(strings.HasPrefix(got.GetItem().GetId(), tcp.TargetPrefix), got.GetItem().GetId())

				// Clear all values which are hard to compare against.
				got.Uri, tc.res.Uri = "", ""
				got.Item.Id, tc.res.Item.Id = "", ""
				got.Item.CreatedTime, got.Item.UpdatedTime, tc.res.Item.CreatedTime, tc.res.Item.UpdatedTime = nil, nil, nil, nil
			}
			if tc.res != nil {
				tc.res.Item.Version = 1
			}
			assert.Empty(cmp.Diff(got, tc.res, protocmp.Transform()), "CreateTarget(%q)\n got response %q\n, wanted %q\n", tc.req, got, tc.res)
		})
	}
}

func TestUpdate(t *testing.T) {
	t.Parallel()
	conn, _ := db.TestSetup(t, "postgres")
	wrapper := db.TestWrapper(t)
	kms := kms.TestKms(t, conn, wrapper)

	rw := db.New(conn)
	iamRepo := iam.TestRepo(t, conn, wrapper)
	iamRepoFn := func() (*iam.Repository, error) {
		return iamRepo, nil
	}
	tokenRepoFn := func() (*authtoken.Repository, error) {
		return authtoken.NewRepository(rw, rw, kms)
	}
	serversRepoFn := func() (*server.Repository, error) {
		return server.NewRepository(rw, rw, kms)
	}

	org, proj := iam.TestScopes(t, iamRepo)
	at := authtoken.TestAuthToken(t, conn, kms, org.GetPublicId())
	r := iam.TestRole(t, conn, proj.GetPublicId())
	_ = iam.TestUserRole(t, conn, r.GetPublicId(), at.GetIamUserId())
	_ = iam.TestRoleGrant(t, conn, r.GetPublicId(), "id=*;type=*;actions=*")

	ctx := context.Background()
	repoFn := func(o ...target.Option) (*target.Repository, error) {
		return target.NewRepository(ctx, rw, rw, kms)
	}
	repo, err := repoFn()
	require.NoError(t, err, "Couldn't create new target repo.")

	hc := static.TestCatalogs(t, conn, proj.GetPublicId(), 1)[0]
	hs := static.TestSets(t, conn, hc.GetPublicId(), 2)
	hostSourceIds := []string{hs[0].GetPublicId(), hs[1].GetPublicId()}
	hostSources := []*pb.HostSource{
		{Id: hs[0].GetPublicId(), HostCatalogId: hs[0].GetCatalogId()},
		{Id: hs[1].GetPublicId(), HostCatalogId: hs[1].GetCatalogId()},
	}

	ttar, err := target.New(ctx, tcp.Subtype, proj.GetPublicId(),
		target.WithName("default"),
		target.WithDescription("default"),
		target.WithSessionMaxSeconds(1),
		target.WithSessionConnectionLimit(1),
		target.WithDefaultPort(2))
	require.NoError(t, err)
	tar, _, _, err := repo.CreateTarget(context.Background(), ttar)
	require.NoError(t, err)
	tar, _, _, err = repo.AddTargetHostSources(context.Background(), tar.GetPublicId(), tar.GetVersion(), []string{hs[0].GetPublicId(), hs[1].GetPublicId()})
	require.NoError(t, err)

	resetTarget := func() {
		itar, _, _, err := repo.LookupTarget(context.Background(), tar.GetPublicId())
		require.NoError(t, err)

		tar, _, _, _, err = repo.UpdateTarget(context.Background(), tar, itar.GetVersion(),
			[]string{"Name", "Description", "SessionMaxSeconds", "SessionConnectionLimit", "DefaultPort"})
		require.NoError(t, err, "Failed to reset target.")
	}

	hCreated := tar.GetCreateTime().GetTimestamp().AsTime()
	toMerge := &pbs.UpdateTargetRequest{
		Id: tar.GetPublicId(),
	}

	tested, err := testService(t, context.Background(), conn, kms, wrapper)
	require.NoError(t, err, "Failed to create a new host set service.")

	cases := []struct {
		name string
		req  *pbs.UpdateTargetRequest
		res  *pbs.UpdateTargetResponse
		err  error
	}{
		{
			name: "Update an Existing Target",
			req: &pbs.UpdateTargetRequest{
				UpdateMask: &field_mask.FieldMask{
					Paths: []string{"name", "description", "session_max_seconds", "session_connection_limit", "type"},
				},
				Item: &pb.Target{
					Name:                   wrapperspb.String("name"),
					Description:            wrapperspb.String("desc"),
					SessionMaxSeconds:      wrapperspb.UInt32(3600),
					SessionConnectionLimit: wrapperspb.Int32(5),
					Type:                   tcp.Subtype.String(),
				},
			},
			res: &pbs.UpdateTargetResponse{
				Item: &pb.Target{
					Id:          tar.GetPublicId(),
					ScopeId:     tar.GetProjectId(),
					Scope:       &scopes.ScopeInfo{Id: proj.GetPublicId(), Type: scope.Project.String(), ParentScopeId: org.GetPublicId()},
					Name:        wrapperspb.String("name"),
					Description: wrapperspb.String("desc"),
					Type:        tcp.Subtype.String(),
					Attrs: &pb.Target_TcpTargetAttributes{
						TcpTargetAttributes: &pb.TcpTargetAttributes{
							DefaultPort: wrapperspb.UInt32(2),
						},
					},
					CreatedTime:            tar.GetCreateTime().GetTimestamp(),
					HostSourceIds:          hostSourceIds,
					HostSources:            hostSources,
					SessionMaxSeconds:      wrapperspb.UInt32(3600),
					SessionConnectionLimit: wrapperspb.Int32(5),
					AuthorizedActions:      testAuthorizedActions,
				},
			},
		},
		{
			name: "Multiple Paths in single string",
			req: &pbs.UpdateTargetRequest{
				UpdateMask: &field_mask.FieldMask{
					Paths: []string{"name,description,type"},
				},
				Item: &pb.Target{
					Name:        wrapperspb.String("name"),
					Description: wrapperspb.String("desc"),
					Type:        tcp.Subtype.String(),
				},
			},
			res: &pbs.UpdateTargetResponse{
				Item: &pb.Target{
					Id:          tar.GetPublicId(),
					ScopeId:     tar.GetProjectId(),
					Scope:       &scopes.ScopeInfo{Id: proj.GetPublicId(), Type: scope.Project.String(), ParentScopeId: org.GetPublicId()},
					Name:        wrapperspb.String("name"),
					Description: wrapperspb.String("desc"),
					CreatedTime: tar.GetCreateTime().GetTimestamp(),
					Type:        tcp.Subtype.String(),
					Attrs: &pb.Target_TcpTargetAttributes{
						TcpTargetAttributes: &pb.TcpTargetAttributes{
							DefaultPort: wrapperspb.UInt32(2),
						},
					},
					HostSourceIds:          hostSourceIds,
					HostSources:            hostSources,
					SessionMaxSeconds:      wrapperspb.UInt32(tar.GetSessionMaxSeconds()),
					SessionConnectionLimit: wrapperspb.Int32(tar.GetSessionConnectionLimit()),
					AuthorizedActions:      testAuthorizedActions,
				},
			},
		},
		{
			name: "No Update Mask",
			req: &pbs.UpdateTargetRequest{
				Item: &pb.Target{
					Name:        wrapperspb.String("updated name"),
					Description: wrapperspb.String("updated desc"),
				},
			},
			err: handlers.ApiErrorWithCode(codes.InvalidArgument),
		},
		{
			name: "Empty Path",
			req: &pbs.UpdateTargetRequest{
				UpdateMask: &field_mask.FieldMask{Paths: []string{}},
				Item: &pb.Target{
					Name:        wrapperspb.String("updated name"),
					Description: wrapperspb.String("updated desc"),
				},
			},
			err: handlers.ApiErrorWithCode(codes.InvalidArgument),
		},
		{
			name: "Update port to 0",
			req: &pbs.UpdateTargetRequest{
				UpdateMask: &field_mask.FieldMask{Paths: []string{"attributes.default_port"}},
				Item: &pb.Target{
					Attrs: &pb.Target_TcpTargetAttributes{
						TcpTargetAttributes: &pb.TcpTargetAttributes{
							DefaultPort: wrapperspb.UInt32(0),
						},
					},
				},
			},
			err: handlers.ApiErrorWithCode(codes.InvalidArgument),
		},
		{
			name: "Clear port",
			req: &pbs.UpdateTargetRequest{
				UpdateMask: &field_mask.FieldMask{Paths: []string{"attributes.default_port"}},
				Item:       &pb.Target{},
			},
			err: handlers.ApiErrorWithCode(codes.InvalidArgument),
		},
		{
			name: "Only non-existant paths in Mask",
			req: &pbs.UpdateTargetRequest{
				UpdateMask: &field_mask.FieldMask{Paths: []string{"nonexistant_field"}},
				Item: &pb.Target{
					Name:        wrapperspb.String("updated name"),
					Description: wrapperspb.String("updated desc"),
				},
			},
			err: handlers.ApiErrorWithCode(codes.InvalidArgument),
		},
		{
			name: "Unset Name",
			req: &pbs.UpdateTargetRequest{
				UpdateMask: &field_mask.FieldMask{
					Paths: []string{"name"},
				},
				Item: &pb.Target{
					Description: wrapperspb.String("ignored"),
				},
			},
			err: handlers.ApiErrorWithCode(codes.InvalidArgument),
		},
		{
			name: "Unset Description",
			req: &pbs.UpdateTargetRequest{
				UpdateMask: &field_mask.FieldMask{
					Paths: []string{"description"},
				},
				Item: &pb.Target{
					Name: wrapperspb.String("ignored"),
				},
			},
			res: &pbs.UpdateTargetResponse{
				Item: &pb.Target{
					Id:          tar.GetPublicId(),
					ScopeId:     tar.GetProjectId(),
					Scope:       &scopes.ScopeInfo{Id: proj.GetPublicId(), Type: scope.Project.String(), ParentScopeId: org.GetPublicId()},
					Name:        wrapperspb.String("default"),
					CreatedTime: tar.GetCreateTime().GetTimestamp(),
					Type:        tcp.Subtype.String(),
					Attrs: &pb.Target_TcpTargetAttributes{
						TcpTargetAttributes: &pb.TcpTargetAttributes{
							DefaultPort: wrapperspb.UInt32(2),
						},
					},
					HostSourceIds:          hostSourceIds,
					HostSources:            hostSources,
					SessionMaxSeconds:      wrapperspb.UInt32(tar.GetSessionMaxSeconds()),
					SessionConnectionLimit: wrapperspb.Int32(tar.GetSessionConnectionLimit()),
					AuthorizedActions:      testAuthorizedActions,
				},
			},
		},
		{
			name: "Update Only Name",
			req: &pbs.UpdateTargetRequest{
				UpdateMask: &field_mask.FieldMask{
					Paths: []string{"name"},
				},
				Item: &pb.Target{
					Name:        wrapperspb.String("updated"),
					Description: wrapperspb.String("ignored"),
				},
			},
			res: &pbs.UpdateTargetResponse{
				Item: &pb.Target{
					Id:          tar.GetPublicId(),
					ScopeId:     tar.GetProjectId(),
					Scope:       &scopes.ScopeInfo{Id: proj.GetPublicId(), Type: scope.Project.String(), ParentScopeId: org.GetPublicId()},
					Name:        wrapperspb.String("updated"),
					Description: wrapperspb.String("default"),
					CreatedTime: tar.GetCreateTime().GetTimestamp(),
					Type:        tcp.Subtype.String(),
					Attrs: &pb.Target_TcpTargetAttributes{
						TcpTargetAttributes: &pb.TcpTargetAttributes{
							DefaultPort: wrapperspb.UInt32(2),
						},
					},
					HostSourceIds:          hostSourceIds,
					HostSources:            hostSources,
					SessionMaxSeconds:      wrapperspb.UInt32(tar.GetSessionMaxSeconds()),
					SessionConnectionLimit: wrapperspb.Int32(tar.GetSessionConnectionLimit()),
					AuthorizedActions:      testAuthorizedActions,
				},
			},
		},
		{
			name: "Update Only Description",
			req: &pbs.UpdateTargetRequest{
				UpdateMask: &field_mask.FieldMask{
					Paths: []string{"description"},
				},
				Item: &pb.Target{
					Name:        wrapperspb.String("ignored"),
					Description: wrapperspb.String("notignored"),
				},
			},
			res: &pbs.UpdateTargetResponse{
				Item: &pb.Target{
					Id:          tar.GetPublicId(),
					ScopeId:     tar.GetProjectId(),
					Scope:       &scopes.ScopeInfo{Id: proj.GetPublicId(), Type: scope.Project.String(), ParentScopeId: org.GetPublicId()},
					Name:        wrapperspb.String("default"),
					Description: wrapperspb.String("notignored"),
					CreatedTime: tar.GetCreateTime().GetTimestamp(),
					Attrs: &pb.Target_TcpTargetAttributes{
						TcpTargetAttributes: &pb.TcpTargetAttributes{
							DefaultPort: wrapperspb.UInt32(2),
						},
					},
					Type:                   tcp.Subtype.String(),
					HostSourceIds:          hostSourceIds,
					HostSources:            hostSources,
					SessionMaxSeconds:      wrapperspb.UInt32(tar.GetSessionMaxSeconds()),
					SessionConnectionLimit: wrapperspb.Int32(tar.GetSessionConnectionLimit()),
					AuthorizedActions:      testAuthorizedActions,
				},
			},
		},
		{
			name: "Update a Non Existing Target",
			req: &pbs.UpdateTargetRequest{
				Id: tcp.TargetPrefix + "_DoesntExis",
				UpdateMask: &field_mask.FieldMask{
					Paths: []string{"description"},
				},
				Item: &pb.Target{
					Name:        wrapperspb.String("new"),
					Scope:       &scopes.ScopeInfo{Id: proj.GetPublicId(), Type: scope.Project.String(), ParentScopeId: org.GetPublicId()},
					Description: wrapperspb.String("desc"),
				},
			},
			err: handlers.ApiErrorWithCode(codes.NotFound),
		},
		{
			name: "Cant change Id",
			req: &pbs.UpdateTargetRequest{
				Id: hc.GetPublicId(),
				UpdateMask: &field_mask.FieldMask{
					Paths: []string{"id"},
				},
				Item: &pb.Target{
					Id:          "p_somethinge",
					Scope:       &scopes.ScopeInfo{Id: proj.GetPublicId(), Type: scope.Project.String(), ParentScopeId: org.GetPublicId()},
					Name:        wrapperspb.String("new"),
					Description: wrapperspb.String("new desc"),
				},
			},
			res: nil,
			err: handlers.ApiErrorWithCode(codes.InvalidArgument),
		},
		{
			name: "Cant specify Created Time",
			req: &pbs.UpdateTargetRequest{
				UpdateMask: &field_mask.FieldMask{
					Paths: []string{"created_time"},
				},
				Item: &pb.Target{
					CreatedTime: timestamppb.Now(),
				},
			},
			res: nil,
			err: handlers.ApiErrorWithCode(codes.InvalidArgument),
		},
		{
			name: "Cant specify Updated Time",
			req: &pbs.UpdateTargetRequest{
				UpdateMask: &field_mask.FieldMask{
					Paths: []string{"updated_time"},
				},
				Item: &pb.Target{
					UpdatedTime: timestamppb.Now(),
				},
			},
			res: nil,
			err: handlers.ApiErrorWithCode(codes.InvalidArgument),
		},
	}
	for _, tc := range cases {
		t.Run(tc.name, func(t *testing.T) {
			defer resetTarget()
			assert, require := assert.New(t), require.New(t)
			tc.req.Item.Version = tar.GetVersion()

			req := proto.Clone(toMerge).(*pbs.UpdateTargetRequest)
			proto.Merge(req, tc.req)

			requestInfo := authpb.RequestInfo{
				TokenFormat: uint32(auth.AuthTokenTypeBearer),
				PublicId:    at.GetPublicId(),
				Token:       at.GetToken(),
			}
			requestContext := context.WithValue(context.Background(), requests.ContextRequestInformationKey, &requests.RequestContext{})
			ctx := auth.NewVerifierContext(requestContext, iamRepoFn, tokenRepoFn, serversRepoFn, kms, &requestInfo)
			got, gErr := tested.UpdateTarget(ctx, req)
			if tc.err != nil {
				require.Error(gErr)
				assert.True(errors.Is(gErr, tc.err), "UpdateTarget(%+v) got error %v, wanted %v", req, gErr, tc.err)
				return
			}
			require.NoError(gErr)

			if got != nil {
				assert.NotNilf(tc.res, "Expected UpdateHost response to be nil, but was %v", got)
				gotUpdateTime := got.GetItem().GetUpdatedTime().AsTime()
				// Verify it is a set updated after it was created
				// TODO: This is currently failing.
				assert.True(gotUpdateTime.After(hCreated), "Updated target should have been updated after it's creation. Was updated %v, which is after %v", gotUpdateTime, hCreated)

				// Clear all values which are hard to compare against.
				got.Item.UpdatedTime, tc.res.Item.UpdatedTime = nil, nil
			}
			if tc.res != nil {
				tc.res.Item.Version = tc.req.Item.Version + 1
			}
			assert.Empty(cmp.Diff(got, tc.res, protocmp.Transform()), "UpdateTarget(%q) got response %q, wanted %q", req, got, tc.res)
		})
	}
}

func TestUpdate_BadVersion(t *testing.T) {
	t.Parallel()
	conn, _ := db.TestSetup(t, "postgres")
	wrapper := db.TestWrapper(t)
	kms := kms.TestKms(t, conn, wrapper)

	rw := db.New(conn)

	iamRepo := iam.TestRepo(t, conn, wrapper)
	iamRepoFn := func() (*iam.Repository, error) {
		return iamRepo, nil
	}
	tokenRepoFn := func() (*authtoken.Repository, error) {
		return authtoken.NewRepository(rw, rw, kms)
	}
	serversRepoFn := func() (*server.Repository, error) {
		return server.NewRepository(rw, rw, kms)
	}

	org, proj := iam.TestScopes(t, iamRepo)
	at := authtoken.TestAuthToken(t, conn, kms, org.GetPublicId())
	r := iam.TestRole(t, conn, proj.GetPublicId())
	_ = iam.TestUserRole(t, conn, r.GetPublicId(), at.GetIamUserId())
	_ = iam.TestRoleGrant(t, conn, r.GetPublicId(), "id=*;type=*;actions=*")

	ctx := context.Background()
	repoFn := func(o ...target.Option) (*target.Repository, error) {
		return target.NewRepository(ctx, rw, rw, kms)
	}
	repo, err := repoFn()
	require.NoError(t, err, "Couldn't create new target repo.")

	ttar, err := target.New(ctx, tcp.Subtype, proj.GetPublicId(), target.WithName("default"), target.WithDescription("default"))
	tar := ttar.(*tcp.Target)
	tar.DefaultPort = 2
	require.NoError(t, err)
	gtar, _, _, err := repo.CreateTarget(context.Background(), tar)
	require.NoError(t, err)

	tested, err := testService(t, context.Background(), conn, kms, wrapper)
	require.NoError(t, err, "Failed to create a new host set service.")

	requestInfo := authpb.RequestInfo{
		TokenFormat: uint32(auth.AuthTokenTypeBearer),
		PublicId:    at.GetPublicId(),
		Token:       at.GetToken(),
	}
	requestContext := context.WithValue(context.Background(), requests.ContextRequestInformationKey, &requests.RequestContext{})
	ctx = auth.NewVerifierContext(requestContext, iamRepoFn, tokenRepoFn, serversRepoFn, kms, &requestInfo)
	upTar, err := tested.UpdateTarget(ctx, &pbs.UpdateTargetRequest{
		Id: gtar.GetPublicId(),
		Item: &pb.Target{
			Description: wrapperspb.String("updated"),
			Version:     72,
		},
		UpdateMask: &field_mask.FieldMask{Paths: []string{"description"}},
	})
	assert.Nil(t, upTar)
	assert.Error(t, err)
	assert.True(t, errors.Is(err, handlers.NotFoundError()), "Got %v, wanted not found error.", err)
}

<<<<<<< HEAD
=======
func TestAddTargetHostSets(t *testing.T) {
	conn, _ := db.TestSetup(t, "postgres")
	wrapper := db.TestWrapper(t)
	kms := kms.TestKms(t, conn, wrapper)
	sche := scheduler.TestScheduler(t, conn, wrapper)

	rw := db.New(conn)

	iamRepo := iam.TestRepo(t, conn, wrapper)
	iamRepoFn := func() (*iam.Repository, error) {
		return iamRepo, nil
	}
	tokenRepoFn := func() (*authtoken.Repository, error) {
		return authtoken.NewRepository(rw, rw, kms)
	}
	serversRepoFn := func() (*server.Repository, error) {
		return server.NewRepository(rw, rw, kms)
	}

	org, proj := iam.TestScopes(t, iamRepo)
	at := authtoken.TestAuthToken(t, conn, kms, org.GetPublicId())
	r := iam.TestRole(t, conn, proj.GetPublicId())
	_ = iam.TestUserRole(t, conn, r.GetPublicId(), at.GetIamUserId())
	_ = iam.TestRoleGrant(t, conn, r.GetPublicId(), "id=*;type=*;actions=*")

	s, err := testService(t, context.Background(), conn, kms, wrapper)
	require.NoError(t, err, "Error when getting new target service.")

	hc := static.TestCatalogs(t, conn, proj.GetPublicId(), 1)[0]
	hs := static.TestSets(t, conn, hc.GetPublicId(), 2)

	plg := host.TestPlugin(t, conn, "test")
	pluginHc := plugin.TestCatalog(t, conn, proj.GetPublicId(), plg.GetPublicId())
	pluginHs := plugin.TestSet(t, conn, kms, sche, pluginHc, map[string]plgpb.HostPluginServiceClient{
		plg.GetPublicId(): plugin.NewWrappingPluginClient(&plugin.TestPluginServer{}),
	})
	ctx := context.Background()

	addCases := []struct {
		name           string
		tar            target.Target
		addHostSets    []string
		resultHostSets []string
	}{
		{
			name:           "Add set on empty target",
			tar:            tcp.TestTarget(ctx, t, conn, proj.GetPublicId(), "empty"),
			addHostSets:    []string{hs[1].GetPublicId()},
			resultHostSets: []string{hs[1].GetPublicId()},
		},
		{
			name:           "Add set on populated target",
			tar:            tcp.TestTarget(ctx, t, conn, proj.GetPublicId(), "populated", target.WithHostSources([]string{hs[0].GetPublicId()})),
			addHostSets:    []string{hs[1].GetPublicId()},
			resultHostSets: []string{hs[0].GetPublicId(), hs[1].GetPublicId()},
		},
		{
			name:           "Add duplicated sets on populated target",
			tar:            tcp.TestTarget(ctx, t, conn, proj.GetPublicId(), "duplicated", target.WithHostSources([]string{hs[0].GetPublicId()})),
			addHostSets:    []string{hs[1].GetPublicId(), hs[1].GetPublicId()},
			resultHostSets: []string{hs[0].GetPublicId(), hs[1].GetPublicId()},
		},
		{
			name:           "Add plugin set on empty target",
			tar:            tcp.TestTarget(ctx, t, conn, proj.GetPublicId(), "plugin empty"),
			addHostSets:    []string{pluginHs.GetPublicId()},
			resultHostSets: []string{pluginHs.GetPublicId()},
		},
		{
			name:           "Add plugin set on populated target",
			tar:            tcp.TestTarget(ctx, t, conn, proj.GetPublicId(), "plugin populated", target.WithHostSources([]string{hs[0].GetPublicId()})),
			addHostSets:    []string{pluginHs.GetPublicId()},
			resultHostSets: []string{hs[0].GetPublicId(), pluginHs.GetPublicId()},
		},
	}

	for _, tc := range addCases {
		t.Run(tc.name, func(t *testing.T) {
			req := &pbs.AddTargetHostSetsRequest{
				Id:         tc.tar.GetPublicId(),
				Version:    tc.tar.GetVersion(),
				HostSetIds: tc.addHostSets,
			}

			requestInfo := authpb.RequestInfo{
				TokenFormat: uint32(auth.AuthTokenTypeBearer),
				PublicId:    at.GetPublicId(),
				Token:       at.GetToken(),
			}
			requestContext := context.WithValue(context.Background(), requests.ContextRequestInformationKey, &requests.RequestContext{})
			ctx := auth.NewVerifierContext(requestContext, iamRepoFn, tokenRepoFn, serversRepoFn, kms, &requestInfo)
			got, err := s.AddTargetHostSets(ctx, req)
			s, ok := status.FromError(err)
			require.True(t, ok)
			require.NoError(t, err, "Got error: %v", s)

			assert.ElementsMatch(t, tc.resultHostSets, got.GetItem().GetHostSetIds())
		})
	}

	tar := tcp.TestTarget(ctx, t, conn, proj.GetPublicId(), "test")

	failCases := []struct {
		name string
		req  *pbs.AddTargetHostSetsRequest
		err  error
	}{
		{
			name: "Bad Set Id",
			req: &pbs.AddTargetHostSetsRequest{
				Id:         "bad id",
				Version:    tar.GetVersion(),
				HostSetIds: []string{hs[0].GetPublicId()},
			},
			err: handlers.ApiErrorWithCode(codes.InvalidArgument),
		},
		{
			name: "Bad version",
			req: &pbs.AddTargetHostSetsRequest{
				Id:         tar.GetPublicId(),
				Version:    tar.GetVersion() + 2,
				HostSetIds: []string{hs[0].GetPublicId()},
			},
			err: handlers.ApiErrorWithCode(codes.Internal),
		},
		{
			name: "Empty host set list",
			req: &pbs.AddTargetHostSetsRequest{
				Id:      tar.GetPublicId(),
				Version: tar.GetVersion(),
			},
			err: handlers.ApiErrorWithCode(codes.InvalidArgument),
		},
		{
			name: "Incorrect host set ids",
			req: &pbs.AddTargetHostSetsRequest{
				Id:         tar.GetPublicId(),
				Version:    tar.GetVersion(),
				HostSetIds: []string{"incorrect"},
			},
			err: handlers.ApiErrorWithCode(codes.InvalidArgument),
		},
	}
	for _, tc := range failCases {
		t.Run(tc.name, func(t *testing.T) {
			assert, require := assert.New(t), require.New(t)
			requestInfo := authpb.RequestInfo{
				TokenFormat: uint32(auth.AuthTokenTypeBearer),
				PublicId:    at.GetPublicId(),
				Token:       at.GetToken(),
			}
			requestContext := context.WithValue(context.Background(), requests.ContextRequestInformationKey, &requests.RequestContext{})
			ctx := auth.NewVerifierContext(requestContext, iamRepoFn, tokenRepoFn, serversRepoFn, kms, &requestInfo)
			_, gErr := s.AddTargetHostSets(ctx, tc.req)
			if tc.err != nil {
				require.Error(gErr)
				assert.True(errors.Is(gErr, tc.err), "AddTargetHostSets(%+v) got error %v, wanted %v", tc.req, gErr, tc.err)
			}
		})
	}
}

func TestSetTargetHostSets(t *testing.T) {
	conn, _ := db.TestSetup(t, "postgres")
	wrapper := db.TestWrapper(t)
	kms := kms.TestKms(t, conn, wrapper)
	sche := scheduler.TestScheduler(t, conn, wrapper)

	rw := db.New(conn)

	iamRepo := iam.TestRepo(t, conn, wrapper)
	iamRepoFn := func() (*iam.Repository, error) {
		return iamRepo, nil
	}
	tokenRepoFn := func() (*authtoken.Repository, error) {
		return authtoken.NewRepository(rw, rw, kms)
	}
	serversRepoFn := func() (*server.Repository, error) {
		return server.NewRepository(rw, rw, kms)
	}

	org, proj := iam.TestScopes(t, iamRepo)
	at := authtoken.TestAuthToken(t, conn, kms, org.GetPublicId())
	r := iam.TestRole(t, conn, proj.GetPublicId())
	_ = iam.TestUserRole(t, conn, r.GetPublicId(), at.GetIamUserId())
	_ = iam.TestRoleGrant(t, conn, r.GetPublicId(), "id=*;type=*;actions=*")

	s, err := testService(t, context.Background(), conn, kms, wrapper)
	require.NoError(t, err, "Error when getting new host set service.")

	hc := static.TestCatalogs(t, conn, proj.GetPublicId(), 1)[0]
	hs := static.TestSets(t, conn, hc.GetPublicId(), 2)

	plg := host.TestPlugin(t, conn, "test")
	pluginHc := plugin.TestCatalog(t, conn, proj.GetPublicId(), plg.GetPublicId())
	pluginHs := plugin.TestSet(t, conn, kms, sche, pluginHc, map[string]plgpb.HostPluginServiceClient{
		plg.GetPublicId(): plugin.NewWrappingPluginClient(&plugin.TestPluginServer{}),
	})

	ctx := context.Background()
	setCases := []struct {
		name           string
		tar            target.Target
		setHostSets    []string
		resultHostSets []string
	}{
		{
			name:           "Set on empty target",
			tar:            tcp.TestTarget(ctx, t, conn, proj.GetPublicId(), "empty"),
			setHostSets:    []string{hs[1].GetPublicId()},
			resultHostSets: []string{hs[1].GetPublicId()},
		},
		{
			name:           "Set on populated target",
			tar:            tcp.TestTarget(ctx, t, conn, proj.GetPublicId(), "populated", target.WithHostSources([]string{hs[0].GetPublicId()})),
			setHostSets:    []string{hs[1].GetPublicId()},
			resultHostSets: []string{hs[1].GetPublicId()},
		},
		{
			name:           "Set duplicate host set on populated target",
			tar:            tcp.TestTarget(ctx, t, conn, proj.GetPublicId(), "duplicate", target.WithHostSources([]string{hs[0].GetPublicId()})),
			setHostSets:    []string{hs[1].GetPublicId(), hs[1].GetPublicId()},
			resultHostSets: []string{hs[1].GetPublicId()},
		},
		{
			name:           "Set empty on populated target",
			tar:            tcp.TestTarget(ctx, t, conn, proj.GetPublicId(), "another populated", target.WithHostSources([]string{hs[0].GetPublicId()})),
			setHostSets:    []string{},
			resultHostSets: nil,
		},
		{
			name:           "Set plugin set on empty target",
			tar:            tcp.TestTarget(ctx, t, conn, proj.GetPublicId(), "plugin empty"),
			setHostSets:    []string{pluginHs.GetPublicId()},
			resultHostSets: []string{pluginHs.GetPublicId()},
		},
		{
			name:           "Set plugin set on populated target",
			tar:            tcp.TestTarget(ctx, t, conn, proj.GetPublicId(), "plugin populated", target.WithHostSources([]string{hs[0].GetPublicId()})),
			setHostSets:    []string{pluginHs.GetPublicId()},
			resultHostSets: []string{pluginHs.GetPublicId()},
		},
	}
	for _, tc := range setCases {
		t.Run(tc.name, func(t *testing.T) {
			req := &pbs.SetTargetHostSetsRequest{
				Id:         tc.tar.GetPublicId(),
				Version:    tc.tar.GetVersion(),
				HostSetIds: tc.setHostSets,
			}

			requestInfo := authpb.RequestInfo{
				TokenFormat: uint32(auth.AuthTokenTypeBearer),
				PublicId:    at.GetPublicId(),
				Token:       at.GetToken(),
			}
			requestContext := context.WithValue(context.Background(), requests.ContextRequestInformationKey, &requests.RequestContext{})
			ctx := auth.NewVerifierContext(requestContext, iamRepoFn, tokenRepoFn, serversRepoFn, kms, &requestInfo)
			got, err := s.SetTargetHostSets(ctx, req)
			require.NoError(t, err, "Got error: %v", s)
			assert.ElementsMatch(t, tc.resultHostSets, got.GetItem().GetHostSetIds())
		})
	}

	tar := tcp.TestTarget(ctx, t, conn, proj.GetPublicId(), "test name")

	failCases := []struct {
		name string
		req  *pbs.SetTargetHostSetsRequest
		err  error
	}{
		{
			name: "Bad target Id",
			req: &pbs.SetTargetHostSetsRequest{
				Id:         "bad id",
				Version:    tar.GetVersion(),
				HostSetIds: []string{hs[0].GetPublicId()},
			},
			err: handlers.ApiErrorWithCode(codes.InvalidArgument),
		},
		{
			name: "Bad version",
			req: &pbs.SetTargetHostSetsRequest{
				Id:         tar.GetPublicId(),
				Version:    tar.GetVersion() + 3,
				HostSetIds: []string{hs[0].GetPublicId()},
			},
			err: handlers.ApiErrorWithCode(codes.Internal),
		},
		{
			name: "Bad host set id",
			req: &pbs.SetTargetHostSetsRequest{
				Id:         tar.GetPublicId(),
				Version:    tar.GetVersion(),
				HostSetIds: []string{"invalid"},
			},
			err: handlers.ApiErrorWithCode(codes.InvalidArgument),
		},
	}
	for _, tc := range failCases {
		t.Run(tc.name, func(t *testing.T) {
			assert, require := assert.New(t), require.New(t)
			requestInfo := authpb.RequestInfo{
				TokenFormat: uint32(auth.AuthTokenTypeBearer),
				PublicId:    at.GetPublicId(),
				Token:       at.GetToken(),
			}
			requestContext := context.WithValue(context.Background(), requests.ContextRequestInformationKey, &requests.RequestContext{})
			ctx := auth.NewVerifierContext(requestContext, iamRepoFn, tokenRepoFn, serversRepoFn, kms, &requestInfo)
			_, gErr := s.SetTargetHostSets(ctx, tc.req)
			if tc.err != nil {
				require.Error(gErr)
				assert.True(errors.Is(gErr, tc.err), "SetTargetHostSets(%+v) got error %v, wanted %v", tc.req, gErr, tc.err)
			}
		})
	}
}

func TestRemoveTargetHostSets(t *testing.T) {
	conn, _ := db.TestSetup(t, "postgres")
	wrapper := db.TestWrapper(t)
	kms := kms.TestKms(t, conn, wrapper)
	sche := scheduler.TestScheduler(t, conn, wrapper)

	rw := db.New(conn)

	iamRepo := iam.TestRepo(t, conn, wrapper)
	iamRepoFn := func() (*iam.Repository, error) {
		return iamRepo, nil
	}
	tokenRepoFn := func() (*authtoken.Repository, error) {
		return authtoken.NewRepository(rw, rw, kms)
	}
	serversRepoFn := func() (*server.Repository, error) {
		return server.NewRepository(rw, rw, kms)
	}

	org, proj := iam.TestScopes(t, iamRepo)
	at := authtoken.TestAuthToken(t, conn, kms, org.GetPublicId())
	r := iam.TestRole(t, conn, proj.GetPublicId())
	_ = iam.TestUserRole(t, conn, r.GetPublicId(), at.GetIamUserId())
	_ = iam.TestRoleGrant(t, conn, r.GetPublicId(), "id=*;type=*;actions=*")

	s, err := testService(t, context.Background(), conn, kms, wrapper)
	require.NoError(t, err, "Error when getting new host set service.")

	hc := static.TestCatalogs(t, conn, proj.GetPublicId(), 1)[0]
	hs := static.TestSets(t, conn, hc.GetPublicId(), 2)

	plg := host.TestPlugin(t, conn, "test")
	pluginHc := plugin.TestCatalog(t, conn, proj.GetPublicId(), plg.GetPublicId())
	pluginHs := plugin.TestSet(t, conn, kms, sche, pluginHc, map[string]plgpb.HostPluginServiceClient{
		plg.GetPublicId(): plugin.NewWrappingPluginClient(&plugin.TestPluginServer{}),
	})

	ctx := context.Background()
	removeCases := []struct {
		name        string
		tar         target.Target
		removeHosts []string
		resultHosts []string
		wantErr     bool
	}{
		{
			name:        "Remove from empty",
			tar:         tcp.TestTarget(ctx, t, conn, proj.GetPublicId(), "empty"),
			removeHosts: []string{hs[1].GetPublicId()},
			wantErr:     true,
		},
		{
			name:        "Remove 1 of 2 sets",
			tar:         tcp.TestTarget(ctx, t, conn, proj.GetPublicId(), "remove partial", target.WithHostSources([]string{hs[0].GetPublicId(), hs[1].GetPublicId()})),
			removeHosts: []string{hs[1].GetPublicId()},
			resultHosts: []string{hs[0].GetPublicId()},
		},
		{
			name:        "Remove 1 duplicate set of 2 sets",
			tar:         tcp.TestTarget(ctx, t, conn, proj.GetPublicId(), "remove duplicate", target.WithHostSources([]string{hs[0].GetPublicId(), hs[1].GetPublicId()})),
			removeHosts: []string{hs[1].GetPublicId(), hs[1].GetPublicId()},
			resultHosts: []string{hs[0].GetPublicId()},
		},
		{
			name:        "Remove all hosts from set",
			tar:         tcp.TestTarget(ctx, t, conn, proj.GetPublicId(), "remove all", target.WithHostSources([]string{hs[0].GetPublicId(), hs[1].GetPublicId()})),
			removeHosts: []string{hs[0].GetPublicId(), hs[1].GetPublicId()},
			resultHosts: []string{},
		},
		{
			name:        "Remove 1 plugin of 2 sets",
			tar:         tcp.TestTarget(ctx, t, conn, proj.GetPublicId(), "remove plugin partial", target.WithHostSources([]string{hs[0].GetPublicId(), pluginHs.GetPublicId()})),
			removeHosts: []string{pluginHs.GetPublicId()},
			resultHosts: []string{hs[0].GetPublicId()},
		},
	}

	for _, tc := range removeCases {
		t.Run(tc.name, func(t *testing.T) {
			req := &pbs.RemoveTargetHostSetsRequest{
				Id:         tc.tar.GetPublicId(),
				Version:    tc.tar.GetVersion(),
				HostSetIds: tc.removeHosts,
			}

			requestInfo := authpb.RequestInfo{
				TokenFormat: uint32(auth.AuthTokenTypeBearer),
				PublicId:    at.GetPublicId(),
				Token:       at.GetToken(),
			}
			requestContext := context.WithValue(context.Background(), requests.ContextRequestInformationKey, &requests.RequestContext{})
			ctx := auth.NewVerifierContext(requestContext, iamRepoFn, tokenRepoFn, serversRepoFn, kms, &requestInfo)
			got, err := s.RemoveTargetHostSets(ctx, req)
			if tc.wantErr {
				assert.Error(t, err)
				return
			}
			s, ok := status.FromError(err)
			require.True(t, ok)
			require.NoError(t, err, "Got error: %v", s)

			assert.ElementsMatch(t, tc.resultHosts, got.GetItem().GetHostSetIds())
		})
	}

	tar := tcp.TestTarget(ctx, t, conn, proj.GetPublicId(), "testing")

	failCases := []struct {
		name string
		req  *pbs.RemoveTargetHostSetsRequest
		err  error
	}{
		{
			name: "Bad version",
			req: &pbs.RemoveTargetHostSetsRequest{
				Id:         tar.GetPublicId(),
				Version:    tar.GetVersion() + 3,
				HostSetIds: []string{hs[0].GetPublicId()},
			},
			err: handlers.ApiErrorWithCode(codes.Internal),
		},
		{
			name: "Bad target Id",
			req: &pbs.RemoveTargetHostSetsRequest{
				Id:         "bad id",
				Version:    tar.GetVersion(),
				HostSetIds: []string{hs[0].GetPublicId()},
			},
			err: handlers.ApiErrorWithCode(codes.InvalidArgument),
		},
		{
			name: "empty sets",
			req: &pbs.RemoveTargetHostSetsRequest{
				Id:         tar.GetPublicId(),
				Version:    tar.GetVersion(),
				HostSetIds: []string{},
			},
			err: handlers.ApiErrorWithCode(codes.InvalidArgument),
		},
		{
			name: "Invalid set ids",
			req: &pbs.RemoveTargetHostSetsRequest{
				Id:         tar.GetPublicId(),
				Version:    tar.GetVersion(),
				HostSetIds: []string{"invalid"},
			},
			err: handlers.ApiErrorWithCode(codes.InvalidArgument),
		},
	}
	for _, tc := range failCases {
		t.Run(tc.name, func(t *testing.T) {
			assert, require := assert.New(t), require.New(t)
			requestInfo := authpb.RequestInfo{
				TokenFormat: uint32(auth.AuthTokenTypeBearer),
				PublicId:    at.GetPublicId(),
				Token:       at.GetToken(),
			}
			requestContext := context.WithValue(context.Background(), requests.ContextRequestInformationKey, &requests.RequestContext{})
			ctx := auth.NewVerifierContext(requestContext, iamRepoFn, tokenRepoFn, serversRepoFn, kms, &requestInfo)
			_, gErr := s.RemoveTargetHostSets(ctx, tc.req)
			if tc.err != nil {
				require.Error(gErr)
				assert.True(errors.Is(gErr, tc.err), "RemoveTargetHostSets(%+v) got error %v, wanted %v", tc.req, gErr, tc.err)
			}
		})
	}
}

>>>>>>> f3f0c55d
func TestAddTargetHostSources(t *testing.T) {
	conn, _ := db.TestSetup(t, "postgres")
	wrapper := db.TestWrapper(t)
	kms := kms.TestKms(t, conn, wrapper)
	sche := scheduler.TestScheduler(t, conn, wrapper)

	rw := db.New(conn)

	iamRepo := iam.TestRepo(t, conn, wrapper)
	iamRepoFn := func() (*iam.Repository, error) {
		return iamRepo, nil
	}
	tokenRepoFn := func() (*authtoken.Repository, error) {
		return authtoken.NewRepository(rw, rw, kms)
	}
	serversRepoFn := func() (*server.Repository, error) {
		return server.NewRepository(rw, rw, kms)
	}

	org, proj := iam.TestScopes(t, iamRepo)
	at := authtoken.TestAuthToken(t, conn, kms, org.GetPublicId())
	r := iam.TestRole(t, conn, proj.GetPublicId())
	_ = iam.TestUserRole(t, conn, r.GetPublicId(), at.GetIamUserId())
	_ = iam.TestRoleGrant(t, conn, r.GetPublicId(), "id=*;type=*;actions=*")

	s, err := testService(t, context.Background(), conn, kms, wrapper)
	require.NoError(t, err, "Error when getting new target service.")

	hc := static.TestCatalogs(t, conn, proj.GetPublicId(), 1)[0]
	hs := static.TestSets(t, conn, hc.GetPublicId(), 2)

	plg := host.TestPlugin(t, conn, "test")
	pluginHc := plugin.TestCatalog(t, conn, proj.GetPublicId(), plg.GetPublicId())
	pluginHs := plugin.TestSet(t, conn, kms, sche, pluginHc, map[string]plgpb.HostPluginServiceClient{
		plg.GetPublicId(): plugin.NewWrappingPluginClient(&plugin.TestPluginServer{}),
	})

	ctx := context.Background()
	addCases := []struct {
		name              string
		tar               target.Target
		addHostSources    []string
		resultHostSources []string
	}{
		{
			name:              "Add set on empty target",
			tar:               tcp.TestTarget(ctx, t, conn, proj.GetPublicId(), "empty"),
			addHostSources:    []string{hs[1].GetPublicId()},
			resultHostSources: []string{hs[1].GetPublicId()},
		},
		{
			name:              "Add set on populated target",
			tar:               tcp.TestTarget(ctx, t, conn, proj.GetPublicId(), "populated", target.WithHostSources([]string{hs[0].GetPublicId()})),
			addHostSources:    []string{hs[1].GetPublicId()},
			resultHostSources: []string{hs[0].GetPublicId(), hs[1].GetPublicId()},
		},
		{
			name:              "Add duplicated sets on populated target",
			tar:               tcp.TestTarget(ctx, t, conn, proj.GetPublicId(), "duplicated", target.WithHostSources([]string{hs[0].GetPublicId()})),
			addHostSources:    []string{hs[1].GetPublicId(), hs[1].GetPublicId()},
			resultHostSources: []string{hs[0].GetPublicId(), hs[1].GetPublicId()},
		},
		{
			name:              "Add plugin set on empty target",
			tar:               tcp.TestTarget(ctx, t, conn, proj.GetPublicId(), "plugin empty"),
			addHostSources:    []string{pluginHs.GetPublicId()},
			resultHostSources: []string{pluginHs.GetPublicId()},
		},
		{
			name:              "Add plugin set on populated target",
			tar:               tcp.TestTarget(ctx, t, conn, proj.GetPublicId(), "plugin populated", target.WithHostSources([]string{hs[0].GetPublicId()})),
			addHostSources:    []string{pluginHs.GetPublicId()},
			resultHostSources: []string{hs[0].GetPublicId(), pluginHs.GetPublicId()},
		},
	}

	for _, tc := range addCases {
		t.Run(tc.name, func(t *testing.T) {
			req := &pbs.AddTargetHostSourcesRequest{
				Id:            tc.tar.GetPublicId(),
				Version:       tc.tar.GetVersion(),
				HostSourceIds: tc.addHostSources,
			}

			requestInfo := authpb.RequestInfo{
				TokenFormat: uint32(auth.AuthTokenTypeBearer),
				PublicId:    at.GetPublicId(),
				Token:       at.GetToken(),
			}
			requestContext := context.WithValue(context.Background(), requests.ContextRequestInformationKey, &requests.RequestContext{})
			ctx = auth.NewVerifierContext(requestContext, iamRepoFn, tokenRepoFn, serversRepoFn, kms, &requestInfo)
			got, err := s.AddTargetHostSources(ctx, req)
			s, ok := status.FromError(err)
			require.True(t, ok)
			require.NoError(t, err, "Got error: %v", s)

			assert.ElementsMatch(t, tc.resultHostSources, got.GetItem().GetHostSourceIds())
		})
	}

	tar := tcp.TestTarget(ctx, t, conn, proj.GetPublicId(), "test")

	failCases := []struct {
		name string
		req  *pbs.AddTargetHostSourcesRequest
		err  error
	}{
		{
			name: "Bad Set Id",
			req: &pbs.AddTargetHostSourcesRequest{
				Id:            "bad id",
				Version:       tar.GetVersion(),
				HostSourceIds: []string{hs[0].GetPublicId()},
			},
			err: handlers.ApiErrorWithCode(codes.InvalidArgument),
		},
		{
			name: "Bad version",
			req: &pbs.AddTargetHostSourcesRequest{
				Id:            tar.GetPublicId(),
				Version:       tar.GetVersion() + 2,
				HostSourceIds: []string{hs[0].GetPublicId()},
			},
			err: handlers.ApiErrorWithCode(codes.Internal),
		},
		{
			name: "Empty host set list",
			req: &pbs.AddTargetHostSourcesRequest{
				Id:      tar.GetPublicId(),
				Version: tar.GetVersion(),
			},
			err: handlers.ApiErrorWithCode(codes.InvalidArgument),
		},
		{
			name: "Incorrect host set ids",
			req: &pbs.AddTargetHostSourcesRequest{
				Id:            tar.GetPublicId(),
				Version:       tar.GetVersion(),
				HostSourceIds: []string{"incorrect"},
			},
			err: handlers.ApiErrorWithCode(codes.InvalidArgument),
		},
	}
	for _, tc := range failCases {
		t.Run(tc.name, func(t *testing.T) {
			assert, require := assert.New(t), require.New(t)
			requestInfo := authpb.RequestInfo{
				TokenFormat: uint32(auth.AuthTokenTypeBearer),
				PublicId:    at.GetPublicId(),
				Token:       at.GetToken(),
			}
			requestContext := context.WithValue(context.Background(), requests.ContextRequestInformationKey, &requests.RequestContext{})
			ctx = auth.NewVerifierContext(requestContext, iamRepoFn, tokenRepoFn, serversRepoFn, kms, &requestInfo)
			_, gErr := s.AddTargetHostSources(ctx, tc.req)
			if tc.err != nil {
				require.Error(gErr)
				assert.True(errors.Is(gErr, tc.err), "AddTargetHostSources(%+v) got error %v, wanted %v", tc.req, gErr, tc.err)
			}
		})
	}
}

func TestSetTargetHostSources(t *testing.T) {
	conn, _ := db.TestSetup(t, "postgres")
	wrapper := db.TestWrapper(t)
	kms := kms.TestKms(t, conn, wrapper)
	sche := scheduler.TestScheduler(t, conn, wrapper)

	rw := db.New(conn)

	iamRepo := iam.TestRepo(t, conn, wrapper)
	iamRepoFn := func() (*iam.Repository, error) {
		return iamRepo, nil
	}
	tokenRepoFn := func() (*authtoken.Repository, error) {
		return authtoken.NewRepository(rw, rw, kms)
	}
	serversRepoFn := func() (*server.Repository, error) {
		return server.NewRepository(rw, rw, kms)
	}

	org, proj := iam.TestScopes(t, iamRepo)
	at := authtoken.TestAuthToken(t, conn, kms, org.GetPublicId())
	r := iam.TestRole(t, conn, proj.GetPublicId())
	_ = iam.TestUserRole(t, conn, r.GetPublicId(), at.GetIamUserId())
	_ = iam.TestRoleGrant(t, conn, r.GetPublicId(), "id=*;type=*;actions=*")

	s, err := testService(t, context.Background(), conn, kms, wrapper)
	require.NoError(t, err, "Error when getting new host set service.")

	hc := static.TestCatalogs(t, conn, proj.GetPublicId(), 1)[0]
	hs := static.TestSets(t, conn, hc.GetPublicId(), 2)

	plg := host.TestPlugin(t, conn, "test")
	pluginHc := plugin.TestCatalog(t, conn, proj.GetPublicId(), plg.GetPublicId())
	pluginHs := plugin.TestSet(t, conn, kms, sche, pluginHc, map[string]plgpb.HostPluginServiceClient{
		plg.GetPublicId(): plugin.NewWrappingPluginClient(&plugin.TestPluginServer{}),
	})

	ctx := context.Background()
	setCases := []struct {
		name              string
		tar               target.Target
		setHostSources    []string
		resultHostSources []string
	}{
		{
			name:              "Set on empty target",
			tar:               tcp.TestTarget(ctx, t, conn, proj.GetPublicId(), "empty"),
			setHostSources:    []string{hs[1].GetPublicId()},
			resultHostSources: []string{hs[1].GetPublicId()},
		},
		{
			name:              "Set on populated target",
			tar:               tcp.TestTarget(ctx, t, conn, proj.GetPublicId(), "populated", target.WithHostSources([]string{hs[0].GetPublicId()})),
			setHostSources:    []string{hs[1].GetPublicId()},
			resultHostSources: []string{hs[1].GetPublicId()},
		},
		{
			name:              "Set plugin set on populated target",
			tar:               tcp.TestTarget(ctx, t, conn, proj.GetPublicId(), "plugin populated", target.WithHostSources([]string{hs[0].GetPublicId()})),
			setHostSources:    []string{pluginHs.GetPublicId()},
			resultHostSources: []string{pluginHs.GetPublicId()},
		},
		{
			name:              "Set duplicate host set on populated target",
			tar:               tcp.TestTarget(ctx, t, conn, proj.GetPublicId(), "duplicate", target.WithHostSources([]string{hs[0].GetPublicId()})),
			setHostSources:    []string{hs[1].GetPublicId(), hs[1].GetPublicId()},
			resultHostSources: []string{hs[1].GetPublicId()},
		},
		{
			name:              "Set empty on populated target",
			tar:               tcp.TestTarget(ctx, t, conn, proj.GetPublicId(), "another populated", target.WithHostSources([]string{hs[0].GetPublicId()})),
			setHostSources:    []string{},
			resultHostSources: nil,
		},
	}
	for _, tc := range setCases {
		t.Run(tc.name, func(t *testing.T) {
			req := &pbs.SetTargetHostSourcesRequest{
				Id:            tc.tar.GetPublicId(),
				Version:       tc.tar.GetVersion(),
				HostSourceIds: tc.setHostSources,
			}

			requestInfo := authpb.RequestInfo{
				TokenFormat: uint32(auth.AuthTokenTypeBearer),
				PublicId:    at.GetPublicId(),
				Token:       at.GetToken(),
			}
			requestContext := context.WithValue(context.Background(), requests.ContextRequestInformationKey, &requests.RequestContext{})
			ctx = auth.NewVerifierContext(requestContext, iamRepoFn, tokenRepoFn, serversRepoFn, kms, &requestInfo)
			got, err := s.SetTargetHostSources(ctx, req)
			require.NoError(t, err, "Got error: %v", s)
			assert.ElementsMatch(t, tc.resultHostSources, got.GetItem().GetHostSourceIds())
		})
	}

	tar := tcp.TestTarget(ctx, t, conn, proj.GetPublicId(), "test name")

	failCases := []struct {
		name string
		req  *pbs.SetTargetHostSourcesRequest
		err  error
	}{
		{
			name: "Bad target Id",
			req: &pbs.SetTargetHostSourcesRequest{
				Id:            "bad id",
				Version:       tar.GetVersion(),
				HostSourceIds: []string{hs[0].GetPublicId()},
			},
			err: handlers.ApiErrorWithCode(codes.InvalidArgument),
		},
		{
			name: "Bad version",
			req: &pbs.SetTargetHostSourcesRequest{
				Id:            tar.GetPublicId(),
				Version:       tar.GetVersion() + 3,
				HostSourceIds: []string{hs[0].GetPublicId()},
			},
			err: handlers.ApiErrorWithCode(codes.Internal),
		},
		{
			name: "Bad host set id",
			req: &pbs.SetTargetHostSourcesRequest{
				Id:            tar.GetPublicId(),
				Version:       tar.GetVersion(),
				HostSourceIds: []string{"invalid"},
			},
			err: handlers.ApiErrorWithCode(codes.InvalidArgument),
		},
	}
	for _, tc := range failCases {
		t.Run(tc.name, func(t *testing.T) {
			assert, require := assert.New(t), require.New(t)
			requestInfo := authpb.RequestInfo{
				TokenFormat: uint32(auth.AuthTokenTypeBearer),
				PublicId:    at.GetPublicId(),
				Token:       at.GetToken(),
			}
			requestContext := context.WithValue(context.Background(), requests.ContextRequestInformationKey, &requests.RequestContext{})
			ctx = auth.NewVerifierContext(requestContext, iamRepoFn, tokenRepoFn, serversRepoFn, kms, &requestInfo)
			_, gErr := s.SetTargetHostSources(ctx, tc.req)
			if tc.err != nil {
				require.Error(gErr)
				assert.True(errors.Is(gErr, tc.err), "SetTargetHostSources(%+v) got error %v, wanted %v", tc.req, gErr, tc.err)
			}
		})
	}
}

func TestRemoveTargetHostSources(t *testing.T) {
	conn, _ := db.TestSetup(t, "postgres")
	wrapper := db.TestWrapper(t)
	kms := kms.TestKms(t, conn, wrapper)
	sche := scheduler.TestScheduler(t, conn, wrapper)

	rw := db.New(conn)

	iamRepo := iam.TestRepo(t, conn, wrapper)
	iamRepoFn := func() (*iam.Repository, error) {
		return iamRepo, nil
	}
	tokenRepoFn := func() (*authtoken.Repository, error) {
		return authtoken.NewRepository(rw, rw, kms)
	}
	serversRepoFn := func() (*server.Repository, error) {
		return server.NewRepository(rw, rw, kms)
	}

	org, proj := iam.TestScopes(t, iamRepo)
	at := authtoken.TestAuthToken(t, conn, kms, org.GetPublicId())
	r := iam.TestRole(t, conn, proj.GetPublicId())
	_ = iam.TestUserRole(t, conn, r.GetPublicId(), at.GetIamUserId())
	_ = iam.TestRoleGrant(t, conn, r.GetPublicId(), "id=*;type=*;actions=*")

	s, err := testService(t, context.Background(), conn, kms, wrapper)
	require.NoError(t, err, "Error when getting new host set service.")

	hc := static.TestCatalogs(t, conn, proj.GetPublicId(), 1)[0]
	hs := static.TestSets(t, conn, hc.GetPublicId(), 2)

	plg := host.TestPlugin(t, conn, "test")
	pluginHc := plugin.TestCatalog(t, conn, proj.GetPublicId(), plg.GetPublicId())
	pluginHs := plugin.TestSet(t, conn, kms, sche, pluginHc, map[string]plgpb.HostPluginServiceClient{
		plg.GetPublicId(): plugin.NewWrappingPluginClient(&plugin.TestPluginServer{}),
	})

	ctx := context.Background()
	removeCases := []struct {
		name              string
		tar               target.Target
		removeHostSources []string
		resultHostSources []string
		wantErr           bool
	}{
		{
			name:              "Remove from empty",
			tar:               tcp.TestTarget(ctx, t, conn, proj.GetPublicId(), "empty"),
			removeHostSources: []string{hs[1].GetPublicId()},
			wantErr:           true,
		},
		{
			name:              "Remove 1 of 2 sets",
			tar:               tcp.TestTarget(ctx, t, conn, proj.GetPublicId(), "remove partial", target.WithHostSources([]string{hs[0].GetPublicId(), hs[1].GetPublicId()})),
			removeHostSources: []string{hs[1].GetPublicId()},
			resultHostSources: []string{hs[0].GetPublicId()},
		},
		{
			name:              "Remove 1 plugin set of 2 sets",
			tar:               tcp.TestTarget(ctx, t, conn, proj.GetPublicId(), "remove plugin partial", target.WithHostSources([]string{hs[0].GetPublicId(), pluginHs.GetPublicId()})),
			removeHostSources: []string{pluginHs.GetPublicId()},
			resultHostSources: []string{hs[0].GetPublicId()},
		},
		{
			name:              "Remove 1 duplicate set of 2 sets",
			tar:               tcp.TestTarget(ctx, t, conn, proj.GetPublicId(), "remove duplicate", target.WithHostSources([]string{hs[0].GetPublicId(), hs[1].GetPublicId()})),
			removeHostSources: []string{hs[1].GetPublicId(), hs[1].GetPublicId()},
			resultHostSources: []string{hs[0].GetPublicId()},
		},
		{
			name:              "Remove all hosts from set",
			tar:               tcp.TestTarget(ctx, t, conn, proj.GetPublicId(), "remove all", target.WithHostSources([]string{hs[0].GetPublicId(), hs[1].GetPublicId()})),
			removeHostSources: []string{hs[0].GetPublicId(), hs[1].GetPublicId()},
			resultHostSources: []string{},
		},
	}

	for _, tc := range removeCases {
		t.Run(tc.name, func(t *testing.T) {
			req := &pbs.RemoveTargetHostSourcesRequest{
				Id:            tc.tar.GetPublicId(),
				Version:       tc.tar.GetVersion(),
				HostSourceIds: tc.removeHostSources,
			}

			requestInfo := authpb.RequestInfo{
				TokenFormat: uint32(auth.AuthTokenTypeBearer),
				PublicId:    at.GetPublicId(),
				Token:       at.GetToken(),
			}
			requestContext := context.WithValue(context.Background(), requests.ContextRequestInformationKey, &requests.RequestContext{})
			ctx = auth.NewVerifierContext(requestContext, iamRepoFn, tokenRepoFn, serversRepoFn, kms, &requestInfo)
			got, err := s.RemoveTargetHostSources(ctx, req)
			if tc.wantErr {
				assert.Error(t, err)
				return
			}
			s, ok := status.FromError(err)
			require.True(t, ok)
			require.NoError(t, err, "Got error: %v", s)

			assert.ElementsMatch(t, tc.resultHostSources, got.GetItem().GetHostSourceIds())
		})
	}

	tar := tcp.TestTarget(ctx, t, conn, proj.GetPublicId(), "testing")

	failCases := []struct {
		name string
		req  *pbs.RemoveTargetHostSourcesRequest
		err  error
	}{
		{
			name: "Bad version",
			req: &pbs.RemoveTargetHostSourcesRequest{
				Id:            tar.GetPublicId(),
				Version:       tar.GetVersion() + 3,
				HostSourceIds: []string{hs[0].GetPublicId()},
			},
			err: handlers.ApiErrorWithCode(codes.Internal),
		},
		{
			name: "Bad target Id",
			req: &pbs.RemoveTargetHostSourcesRequest{
				Id:            "bad id",
				Version:       tar.GetVersion(),
				HostSourceIds: []string{hs[0].GetPublicId()},
			},
			err: handlers.ApiErrorWithCode(codes.InvalidArgument),
		},
		{
			name: "empty sets",
			req: &pbs.RemoveTargetHostSourcesRequest{
				Id:            tar.GetPublicId(),
				Version:       tar.GetVersion(),
				HostSourceIds: []string{},
			},
			err: handlers.ApiErrorWithCode(codes.InvalidArgument),
		},
		{
			name: "Invalid set ids",
			req: &pbs.RemoveTargetHostSourcesRequest{
				Id:            tar.GetPublicId(),
				Version:       tar.GetVersion(),
				HostSourceIds: []string{"invalid"},
			},
			err: handlers.ApiErrorWithCode(codes.InvalidArgument),
		},
	}
	for _, tc := range failCases {
		t.Run(tc.name, func(t *testing.T) {
			assert, require := assert.New(t), require.New(t)
			requestInfo := authpb.RequestInfo{
				TokenFormat: uint32(auth.AuthTokenTypeBearer),
				PublicId:    at.GetPublicId(),
				Token:       at.GetToken(),
			}
			requestContext := context.WithValue(context.Background(), requests.ContextRequestInformationKey, &requests.RequestContext{})
			ctx = auth.NewVerifierContext(requestContext, iamRepoFn, tokenRepoFn, serversRepoFn, kms, &requestInfo)
			_, gErr := s.RemoveTargetHostSources(ctx, tc.req)
			if tc.err != nil {
				require.Error(gErr)
				assert.True(errors.Is(gErr, tc.err), "RemoveTargetHostSets(%+v) got error %v, wanted %v", tc.req, gErr, tc.err)
			}
		})
	}
}

func TestAddTargetCredentialSources(t *testing.T) {
	conn, _ := db.TestSetup(t, "postgres")
	wrapper := db.TestWrapper(t)
	kms := kms.TestKms(t, conn, wrapper)

	rw := db.New(conn)

	iamRepo := iam.TestRepo(t, conn, wrapper)
	iamRepoFn := func() (*iam.Repository, error) {
		return iamRepo, nil
	}
	tokenRepoFn := func() (*authtoken.Repository, error) {
		return authtoken.NewRepository(rw, rw, kms)
	}
	serversRepoFn := func() (*server.Repository, error) {
		return server.NewRepository(rw, rw, kms)
	}

	org, proj := iam.TestScopes(t, iamRepo)
	at := authtoken.TestAuthToken(t, conn, kms, org.GetPublicId())
	r := iam.TestRole(t, conn, proj.GetPublicId())
	_ = iam.TestUserRole(t, conn, r.GetPublicId(), at.GetIamUserId())
	_ = iam.TestRoleGrant(t, conn, r.GetPublicId(), "id=*;type=*;actions=*")

	s, err := testService(t, context.Background(), conn, kms, wrapper)
	require.NoError(t, err, "Error when getting new target service.")

	storeVault := vault.TestCredentialStores(t, conn, wrapper, proj.GetPublicId(), 1)[0]
	cls := vault.TestCredentialLibraries(t, conn, wrapper, storeVault.GetPublicId(), 2)

	storeStatic := credstatic.TestCredentialStore(t, conn, wrapper, proj.GetPublicId())
	creds := credstatic.TestUsernamePasswordCredentials(t, conn, wrapper, "user", "pass", storeStatic.GetPublicId(), proj.GetPublicId(), 2)

	ctx := context.Background()
	addCases := []struct {
		name            string
		tar             target.Target
		addSources      []string
		resultSourceIds []string
	}{
		{
			name:            "Add library on empty target",
			tar:             tcp.TestTarget(ctx, t, conn, proj.GetPublicId(), "empty for lib sources"),
			addSources:      []string{cls[1].GetPublicId()},
			resultSourceIds: []string{cls[1].GetPublicId()},
		},
		{
			name:            "Add static cred on empty target",
			tar:             tcp.TestTarget(ctx, t, conn, proj.GetPublicId(), "empty for static sources"),
			addSources:      []string{creds[1].GetPublicId()},
			resultSourceIds: []string{creds[1].GetPublicId()},
		},
		{
			name:            "Add library on library populated target",
			tar:             tcp.TestTarget(ctx, t, conn, proj.GetPublicId(), "populated for lib-lib sources", target.WithCredentialLibraries([]*target.CredentialLibrary{target.TestNewCredentialLibrary("", cls[0].GetPublicId(), credential.BrokeredPurpose)})),
			addSources:      []string{cls[1].GetPublicId()},
			resultSourceIds: []string{cls[0].GetPublicId(), cls[1].GetPublicId()},
		},
		{
			name:            "Add library on static cred populated target",
			tar:             tcp.TestTarget(ctx, t, conn, proj.GetPublicId(), "populated for lib-static sources", target.WithStaticCredentials([]*target.StaticCredential{target.TestNewStaticCredential("", creds[0].GetPublicId(), credential.BrokeredPurpose)})),
			addSources:      []string{cls[1].GetPublicId()},
			resultSourceIds: []string{creds[0].GetPublicId(), cls[1].GetPublicId()},
		},
		{
			name:            "Add static cred on library populated target",
			tar:             tcp.TestTarget(ctx, t, conn, proj.GetPublicId(), "populated for static-lib sources", target.WithCredentialLibraries([]*target.CredentialLibrary{target.TestNewCredentialLibrary("", cls[0].GetPublicId(), credential.BrokeredPurpose)})),
			addSources:      []string{creds[1].GetPublicId()},
			resultSourceIds: []string{cls[0].GetPublicId(), creds[1].GetPublicId()},
		},
		{
			name:            "Add static cred on static cred populated target",
			tar:             tcp.TestTarget(ctx, t, conn, proj.GetPublicId(), "populated for static-static sources", target.WithStaticCredentials([]*target.StaticCredential{target.TestNewStaticCredential("", creds[0].GetPublicId(), credential.BrokeredPurpose)})),
			addSources:      []string{creds[1].GetPublicId()},
			resultSourceIds: []string{creds[0].GetPublicId(), creds[1].GetPublicId()},
		},
		{
			name:            "Add duplicated sources on library populated target",
			tar:             tcp.TestTarget(ctx, t, conn, proj.GetPublicId(), "duplicated for lib sources", target.WithCredentialLibraries([]*target.CredentialLibrary{target.TestNewCredentialLibrary("", cls[0].GetPublicId(), credential.BrokeredPurpose)})),
			addSources:      []string{cls[1].GetPublicId(), cls[1].GetPublicId(), creds[1].GetPublicId(), creds[1].GetPublicId()},
			resultSourceIds: []string{cls[0].GetPublicId(), cls[1].GetPublicId(), creds[1].GetPublicId()},
		},
		{
			name:            "Add duplicated sources on static cred populated target",
			tar:             tcp.TestTarget(ctx, t, conn, proj.GetPublicId(), "duplicated for static sources", target.WithStaticCredentials([]*target.StaticCredential{target.TestNewStaticCredential("", creds[0].GetPublicId(), credential.BrokeredPurpose)})),
			addSources:      []string{cls[1].GetPublicId(), cls[1].GetPublicId(), creds[1].GetPublicId(), creds[1].GetPublicId()},
			resultSourceIds: []string{creds[0].GetPublicId(), cls[1].GetPublicId(), creds[1].GetPublicId()},
		},
	}

	for _, tc := range addCases {
		t.Run(tc.name, func(t *testing.T) {
			req := &pbs.AddTargetCredentialSourcesRequest{
				Id:                          tc.tar.GetPublicId(),
				Version:                     tc.tar.GetVersion(),
				BrokeredCredentialSourceIds: tc.addSources,
			}

			requestInfo := authpb.RequestInfo{
				TokenFormat: uint32(auth.AuthTokenTypeBearer),
				PublicId:    at.GetPublicId(),
				Token:       at.GetToken(),
			}
			requestContext := context.WithValue(context.Background(), requests.ContextRequestInformationKey, &requests.RequestContext{})
			ctx := auth.NewVerifierContext(requestContext, iamRepoFn, tokenRepoFn, serversRepoFn, kms, &requestInfo)
			got, err := s.AddTargetCredentialSources(ctx, req)
			require.NoError(t, err, "Got error: %v", s)

			assert.ElementsMatch(t, tc.resultSourceIds, got.GetItem().GetBrokeredCredentialSourceIds())
			assert.Equal(t, len(tc.resultSourceIds), len(got.GetItem().GetBrokeredCredentialSources()))

			assert.ElementsMatch(t, tc.resultSourceIds, got.GetItem().GetApplicationCredentialSourceIds())
			assert.Equal(t, len(tc.resultSourceIds), len(got.GetItem().GetApplicationCredentialSources()))
		})
	}

	tar := tcp.TestTarget(ctx, t, conn, proj.GetPublicId(), "test")

	failCases := []struct {
		name string
		req  *pbs.AddTargetCredentialSourcesRequest
		err  error
	}{
		{
			name: "Bad target id",
			req: &pbs.AddTargetCredentialSourcesRequest{
				Id:      "bad id",
				Version: tar.GetVersion(),
				BrokeredCredentialSourceIds: []string{
					cls[0].GetPublicId(),
				},
			},
			err: handlers.ApiErrorWithCode(codes.InvalidArgument),
		},
		{
			name: "Bad version",
			req: &pbs.AddTargetCredentialSourcesRequest{
				Id:      tar.GetPublicId(),
				Version: tar.GetVersion() + 2,
				BrokeredCredentialSourceIds: []string{
					cls[0].GetPublicId(),
				},
			},
			err: handlers.ApiErrorWithCode(codes.Internal),
		},
		{
			name: "Empty source list",
			req: &pbs.AddTargetCredentialSourcesRequest{
				Id:      tar.GetPublicId(),
				Version: tar.GetVersion(),
			},
			err: handlers.ApiErrorWithCode(codes.InvalidArgument),
		},
		{
			name: "Incorrect source id",
			req: &pbs.AddTargetCredentialSourcesRequest{
				Id:                          tar.GetPublicId(),
				Version:                     tar.GetVersion(),
				BrokeredCredentialSourceIds: []string{"incorrect"},
			},
			err: handlers.ApiErrorWithCode(codes.InvalidArgument),
		},
	}
	for _, tc := range failCases {
		t.Run(tc.name, func(t *testing.T) {
			assert, require := assert.New(t), require.New(t)
			requestInfo := authpb.RequestInfo{
				TokenFormat: uint32(auth.AuthTokenTypeBearer),
				PublicId:    at.GetPublicId(),
				Token:       at.GetToken(),
			}
			requestContext := context.WithValue(context.Background(), requests.ContextRequestInformationKey, &requests.RequestContext{})
			ctx := auth.NewVerifierContext(requestContext, iamRepoFn, tokenRepoFn, serversRepoFn, kms, &requestInfo)
			_, gErr := s.AddTargetCredentialSources(ctx, tc.req)
			if tc.err != nil {
				require.Error(gErr)
				assert.True(errors.Is(gErr, tc.err), "AddTargetCredentialSources(%+v) got error %v, wanted %v", tc.req, gErr, tc.err)
			}
		})
	}
}

func TestSetTargetCredentialSources(t *testing.T) {
	conn, _ := db.TestSetup(t, "postgres")
	wrapper := db.TestWrapper(t)
	kms := kms.TestKms(t, conn, wrapper)

	rw := db.New(conn)

	iamRepo := iam.TestRepo(t, conn, wrapper)
	iamRepoFn := func() (*iam.Repository, error) {
		return iamRepo, nil
	}
	tokenRepoFn := func() (*authtoken.Repository, error) {
		return authtoken.NewRepository(rw, rw, kms)
	}
	serversRepoFn := func() (*server.Repository, error) {
		return server.NewRepository(rw, rw, kms)
	}

	org, proj := iam.TestScopes(t, iamRepo)
	at := authtoken.TestAuthToken(t, conn, kms, org.GetPublicId())
	r := iam.TestRole(t, conn, proj.GetPublicId())
	_ = iam.TestUserRole(t, conn, r.GetPublicId(), at.GetIamUserId())
	_ = iam.TestRoleGrant(t, conn, r.GetPublicId(), "id=*;type=*;actions=*")

	s, err := testService(t, context.Background(), conn, kms, wrapper)
	require.NoError(t, err, "Error when getting new target service.")

	storeVault := vault.TestCredentialStores(t, conn, wrapper, proj.GetPublicId(), 1)[0]
	cls := vault.TestCredentialLibraries(t, conn, wrapper, storeVault.GetPublicId(), 2)

	storeStatic := credstatic.TestCredentialStore(t, conn, wrapper, proj.GetPublicId())
	creds := credstatic.TestUsernamePasswordCredentials(t, conn, wrapper, "user", "pass", storeStatic.GetPublicId(), proj.GetPublicId(), 2)

	ctx := context.Background()
	setCases := []struct {
		name                      string
		tar                       target.Target
		setCredentialSources      []string
		resultCredentialSourceIds []string
	}{
		{
			name:                      "Set library on empty target",
			tar:                       tcp.TestTarget(ctx, t, conn, proj.GetPublicId(), "empty library"),
			setCredentialSources:      []string{cls[1].GetPublicId()},
			resultCredentialSourceIds: []string{cls[1].GetPublicId()},
		},
		{
			name:                      "Set static on empty target",
			tar:                       tcp.TestTarget(ctx, t, conn, proj.GetPublicId(), "empty static"),
			setCredentialSources:      []string{creds[1].GetPublicId()},
			resultCredentialSourceIds: []string{creds[1].GetPublicId()},
		},
		{
			name:                      "Set library on library populated target",
			tar:                       tcp.TestTarget(ctx, t, conn, proj.GetPublicId(), "populated library-library", target.WithCredentialLibraries([]*target.CredentialLibrary{target.TestNewCredentialLibrary("", cls[0].GetPublicId(), credential.BrokeredPurpose)})),
			setCredentialSources:      []string{cls[1].GetPublicId()},
			resultCredentialSourceIds: []string{cls[1].GetPublicId()},
		},
		{
			name:                      "Set static on library populated target",
			tar:                       tcp.TestTarget(ctx, t, conn, proj.GetPublicId(), "populated static-library", target.WithCredentialLibraries([]*target.CredentialLibrary{target.TestNewCredentialLibrary("", cls[0].GetPublicId(), credential.BrokeredPurpose)})),
			setCredentialSources:      []string{creds[1].GetPublicId()},
			resultCredentialSourceIds: []string{creds[1].GetPublicId()},
		},
		{
			name:                      "Set library on static populated target",
			tar:                       tcp.TestTarget(ctx, t, conn, proj.GetPublicId(), "populated library-static", target.WithStaticCredentials([]*target.StaticCredential{target.TestNewStaticCredential("", creds[0].GetPublicId(), credential.BrokeredPurpose)})),
			setCredentialSources:      []string{cls[1].GetPublicId()},
			resultCredentialSourceIds: []string{cls[1].GetPublicId()},
		},
		{
			name:                      "Set static on static populated target",
			tar:                       tcp.TestTarget(ctx, t, conn, proj.GetPublicId(), "populated static-static", target.WithStaticCredentials([]*target.StaticCredential{target.TestNewStaticCredential("", creds[0].GetPublicId(), credential.BrokeredPurpose)})),
			setCredentialSources:      []string{creds[1].GetPublicId()},
			resultCredentialSourceIds: []string{creds[1].GetPublicId()},
		},
		{
			name:                      "Set duplicate library on populated target",
			tar:                       tcp.TestTarget(ctx, t, conn, proj.GetPublicId(), "duplicate library", target.WithCredentialLibraries([]*target.CredentialLibrary{target.TestNewCredentialLibrary("", cls[0].GetPublicId(), credential.BrokeredPurpose)})),
			setCredentialSources:      []string{cls[1].GetPublicId(), cls[1].GetPublicId()},
			resultCredentialSourceIds: []string{cls[1].GetPublicId()},
		},
		{
			name:                      "Set duplicate static on populated target",
			tar:                       tcp.TestTarget(ctx, t, conn, proj.GetPublicId(), "duplicate static", target.WithStaticCredentials([]*target.StaticCredential{target.TestNewStaticCredential("", creds[0].GetPublicId(), credential.BrokeredPurpose)})),
			setCredentialSources:      []string{creds[1].GetPublicId(), creds[1].GetPublicId()},
			resultCredentialSourceIds: []string{creds[1].GetPublicId()},
		},
		{
			name: "Set empty on populated target",
			tar: tcp.TestTarget(ctx, t, conn, proj.GetPublicId(), "another populated",
				target.WithCredentialLibraries([]*target.CredentialLibrary{target.TestNewCredentialLibrary("", cls[0].GetPublicId(), credential.BrokeredPurpose)}),
				target.WithStaticCredentials([]*target.StaticCredential{target.TestNewStaticCredential("", creds[0].GetPublicId(), credential.BrokeredPurpose)})),
			setCredentialSources:      []string{},
			resultCredentialSourceIds: nil,
		},
	}
	for _, tc := range setCases {
		t.Run(tc.name, func(t *testing.T) {
			req := &pbs.SetTargetCredentialSourcesRequest{
				Id:                          tc.tar.GetPublicId(),
				Version:                     tc.tar.GetVersion(),
				BrokeredCredentialSourceIds: tc.setCredentialSources,
			}

			requestInfo := authpb.RequestInfo{
				TokenFormat: uint32(auth.AuthTokenTypeBearer),
				PublicId:    at.GetPublicId(),
				Token:       at.GetToken(),
			}
			requestContext := context.WithValue(context.Background(), requests.ContextRequestInformationKey, &requests.RequestContext{})
			ctx := auth.NewVerifierContext(requestContext, iamRepoFn, tokenRepoFn, serversRepoFn, kms, &requestInfo)
			got, err := s.SetTargetCredentialSources(ctx, req)
			require.NoError(t, err, "Got error: %v", s)
			assert.ElementsMatch(t, tc.resultCredentialSourceIds, got.GetItem().GetBrokeredCredentialSourceIds())
			assert.Equal(t, len(tc.resultCredentialSourceIds), len(got.GetItem().GetBrokeredCredentialSources()))

			assert.ElementsMatch(t, tc.resultCredentialSourceIds, got.GetItem().GetApplicationCredentialSourceIds())
			assert.Equal(t, len(tc.resultCredentialSourceIds), len(got.GetItem().GetApplicationCredentialSources()))
		})
	}

	tar := tcp.TestTarget(ctx, t, conn, proj.GetPublicId(), "test name")

	failCases := []struct {
		name string
		req  *pbs.SetTargetCredentialSourcesRequest
		err  error
	}{
		{
			name: "Bad target Id",
			req: &pbs.SetTargetCredentialSourcesRequest{
				Id:                          "bad id",
				Version:                     tar.GetVersion(),
				BrokeredCredentialSourceIds: []string{cls[0].GetPublicId()},
			},
			err: handlers.ApiErrorWithCode(codes.InvalidArgument),
		},
		{
			name: "Bad version",
			req: &pbs.SetTargetCredentialSourcesRequest{
				Id:                          tar.GetPublicId(),
				Version:                     tar.GetVersion() + 3,
				BrokeredCredentialSourceIds: []string{cls[0].GetPublicId()},
			},
			err: handlers.ApiErrorWithCode(codes.Internal),
		},
		{
			name: "Bad source id",
			req: &pbs.SetTargetCredentialSourcesRequest{
				Id:                          tar.GetPublicId(),
				Version:                     tar.GetVersion(),
				BrokeredCredentialSourceIds: []string{"invalid"},
			},
			err: handlers.ApiErrorWithCode(codes.InvalidArgument),
		},
	}
	for _, tc := range failCases {
		t.Run(tc.name, func(t *testing.T) {
			assert, require := assert.New(t), require.New(t)
			requestInfo := authpb.RequestInfo{
				TokenFormat: uint32(auth.AuthTokenTypeBearer),
				PublicId:    at.GetPublicId(),
				Token:       at.GetToken(),
			}
			requestContext := context.WithValue(context.Background(), requests.ContextRequestInformationKey, &requests.RequestContext{})
			ctx := auth.NewVerifierContext(requestContext, iamRepoFn, tokenRepoFn, serversRepoFn, kms, &requestInfo)
			_, gErr := s.SetTargetCredentialSources(ctx, tc.req)
			if tc.err != nil {
				require.Error(gErr)
				assert.True(errors.Is(gErr, tc.err), "SetTargetCredentialSources(%+v) got error %v, wanted %v", tc.req, gErr, tc.err)
			}
		})
	}
}

func TestRemoveTargetCredentialSources(t *testing.T) {
	conn, _ := db.TestSetup(t, "postgres")
	wrapper := db.TestWrapper(t)
	kms := kms.TestKms(t, conn, wrapper)

	rw := db.New(conn)

	iamRepo := iam.TestRepo(t, conn, wrapper)
	iamRepoFn := func() (*iam.Repository, error) {
		return iamRepo, nil
	}
	tokenRepoFn := func() (*authtoken.Repository, error) {
		return authtoken.NewRepository(rw, rw, kms)
	}
	serversRepoFn := func() (*server.Repository, error) {
		return server.NewRepository(rw, rw, kms)
	}

	org, proj := iam.TestScopes(t, iamRepo)
	at := authtoken.TestAuthToken(t, conn, kms, org.GetPublicId())
	r := iam.TestRole(t, conn, proj.GetPublicId())
	_ = iam.TestUserRole(t, conn, r.GetPublicId(), at.GetIamUserId())
	_ = iam.TestRoleGrant(t, conn, r.GetPublicId(), "id=*;type=*;actions=*")

	s, err := testService(t, context.Background(), conn, kms, wrapper)
	require.NoError(t, err, "Error when getting new target service.")

	csVault := vault.TestCredentialStores(t, conn, wrapper, proj.GetPublicId(), 1)[0]
	cls := vault.TestCredentialLibraries(t, conn, wrapper, csVault.GetPublicId(), 2)

	csStatic := credstatic.TestCredentialStores(t, conn, wrapper, proj.GetPublicId(), 1)[0]
	creds := credstatic.TestUsernamePasswordCredentials(t, conn, wrapper, "u", "p", csStatic.GetPublicId(), proj.GetPublicId(), 2)

	ctx := context.Background()
	removeCases := []struct {
		name                      string
		tar                       target.Target
		removeCredentialSources   []string
		resultCredentialSourceIds []string
		wantErr                   bool
	}{
		{
			name:                    "Remove library from empty",
			tar:                     tcp.TestTarget(ctx, t, conn, proj.GetPublicId(), "empty lib"),
			removeCredentialSources: []string{cls[1].GetPublicId()},
			wantErr:                 true,
		},
		{
			name:                    "Remove static from empty",
			tar:                     tcp.TestTarget(ctx, t, conn, proj.GetPublicId(), "empty static"),
			removeCredentialSources: []string{creds[1].GetPublicId()},
			wantErr:                 true,
		},
		{
			name: "Remove 1 of 2 libraries",
			tar: tcp.TestTarget(ctx, t, conn, proj.GetPublicId(), "remove partial lib",
				target.WithCredentialLibraries([]*target.CredentialLibrary{
					target.TestNewCredentialLibrary("", cls[0].GetPublicId(), credential.BrokeredPurpose),
					target.TestNewCredentialLibrary("", cls[1].GetPublicId(), credential.BrokeredPurpose),
				})),
			removeCredentialSources:   []string{cls[1].GetPublicId()},
			resultCredentialSourceIds: []string{cls[0].GetPublicId()},
		},
		{
			name: "Remove 1 of 2 static credentials",
			tar: tcp.TestTarget(ctx, t, conn, proj.GetPublicId(), "remove partial static",
				target.WithStaticCredentials([]*target.StaticCredential{
					target.TestNewStaticCredential("", creds[0].GetPublicId(), credential.BrokeredPurpose),
					target.TestNewStaticCredential("", creds[1].GetPublicId(), credential.BrokeredPurpose),
				})),
			removeCredentialSources:   []string{creds[1].GetPublicId()},
			resultCredentialSourceIds: []string{creds[0].GetPublicId()},
		},
		{
			name: "Remove 1 duplicate set of 2 libraries",
			tar: tcp.TestTarget(ctx, t, conn, proj.GetPublicId(), "remove duplicate lib",
				target.WithCredentialLibraries([]*target.CredentialLibrary{
					target.TestNewCredentialLibrary("", cls[0].GetPublicId(), credential.BrokeredPurpose),
					target.TestNewCredentialLibrary("", cls[1].GetPublicId(), credential.BrokeredPurpose),
				})),
			removeCredentialSources: []string{
				cls[1].GetPublicId(), cls[1].GetPublicId(),
			},
			resultCredentialSourceIds: []string{cls[0].GetPublicId()},
		},
		{
			name: "Remove 1 duplicate set of 2 static credentials",
			tar: tcp.TestTarget(ctx, t, conn, proj.GetPublicId(), "remove duplicate static",
				target.WithStaticCredentials([]*target.StaticCredential{
					target.TestNewStaticCredential("", creds[0].GetPublicId(), credential.BrokeredPurpose),
					target.TestNewStaticCredential("", creds[1].GetPublicId(), credential.BrokeredPurpose),
				})),
			removeCredentialSources: []string{
				creds[1].GetPublicId(), creds[1].GetPublicId(),
			},
			resultCredentialSourceIds: []string{creds[0].GetPublicId()},
		},
		{
			name: "Remove mixed sources from target",
			tar: tcp.TestTarget(ctx, t, conn, proj.GetPublicId(), "remove mixed",
				target.WithCredentialLibraries([]*target.CredentialLibrary{
					target.TestNewCredentialLibrary("", cls[0].GetPublicId(), credential.BrokeredPurpose),
					target.TestNewCredentialLibrary("", cls[1].GetPublicId(), credential.BrokeredPurpose),
				}),
				target.WithStaticCredentials([]*target.StaticCredential{
					target.TestNewStaticCredential("", creds[0].GetPublicId(), credential.BrokeredPurpose),
					target.TestNewStaticCredential("", creds[1].GetPublicId(), credential.BrokeredPurpose),
				})),
			removeCredentialSources: []string{
				cls[1].GetPublicId(), creds[0].GetPublicId(),
			},
			resultCredentialSourceIds: []string{
				cls[0].GetPublicId(), creds[1].GetPublicId(),
			},
		},
		{
			name: "Remove all sources from target",
			tar: tcp.TestTarget(ctx, t, conn, proj.GetPublicId(), "remove all",
				target.WithCredentialLibraries([]*target.CredentialLibrary{
					target.TestNewCredentialLibrary("", cls[0].GetPublicId(), credential.BrokeredPurpose),
					target.TestNewCredentialLibrary("", cls[1].GetPublicId(), credential.BrokeredPurpose),
				}),
				target.WithStaticCredentials([]*target.StaticCredential{
					target.TestNewStaticCredential("", creds[0].GetPublicId(), credential.BrokeredPurpose),
					target.TestNewStaticCredential("", creds[1].GetPublicId(), credential.BrokeredPurpose),
				})),
			removeCredentialSources: []string{
				cls[0].GetPublicId(), cls[1].GetPublicId(),
				creds[0].GetPublicId(), creds[1].GetPublicId(),
			},
			resultCredentialSourceIds: []string{},
		},
	}

	for _, tc := range removeCases {
		t.Run(tc.name, func(t *testing.T) {
			req := &pbs.RemoveTargetCredentialSourcesRequest{
				Id:                          tc.tar.GetPublicId(),
				Version:                     tc.tar.GetVersion(),
				BrokeredCredentialSourceIds: tc.removeCredentialSources,
			}

			requestInfo := authpb.RequestInfo{
				TokenFormat: uint32(auth.AuthTokenTypeBearer),
				PublicId:    at.GetPublicId(),
				Token:       at.GetToken(),
			}
			requestContext := context.WithValue(context.Background(), requests.ContextRequestInformationKey, &requests.RequestContext{})
			ctx := auth.NewVerifierContext(requestContext, iamRepoFn, tokenRepoFn, serversRepoFn, kms, &requestInfo)
			got, err := s.RemoveTargetCredentialSources(ctx, req)
			if tc.wantErr {
				assert.Error(t, err)
				return
			}
			require.NoError(t, err, "Got error: %v", s)

			assert.ElementsMatch(t, tc.resultCredentialSourceIds, got.GetItem().GetBrokeredCredentialSourceIds())
			assert.Equal(t, len(tc.resultCredentialSourceIds), len(got.GetItem().GetBrokeredCredentialSources()))

			assert.ElementsMatch(t, tc.resultCredentialSourceIds, got.GetItem().GetApplicationCredentialSourceIds())
			assert.Equal(t, len(tc.resultCredentialSourceIds), len(got.GetItem().GetApplicationCredentialSources()))
		})
	}

	tar := tcp.TestTarget(ctx, t, conn, proj.GetPublicId(), "testing")

	failCases := []struct {
		name string
		req  *pbs.RemoveTargetCredentialSourcesRequest
		err  error
	}{
		{
			name: "Bad version",
			req: &pbs.RemoveTargetCredentialSourcesRequest{
				Id:      tar.GetPublicId(),
				Version: tar.GetVersion() + 3,
				BrokeredCredentialSourceIds: []string{
					cls[0].GetPublicId(),
				},
			},
			err: handlers.ApiErrorWithCode(codes.Internal),
		},
		{
			name: "Bad target Id",
			req: &pbs.RemoveTargetCredentialSourcesRequest{
				Id:      "bad id",
				Version: tar.GetVersion(),
				BrokeredCredentialSourceIds: []string{
					cls[0].GetPublicId(),
				},
			},
			err: handlers.ApiErrorWithCode(codes.InvalidArgument),
		},
		{
			name: "Empty sources",
			req: &pbs.RemoveTargetCredentialSourcesRequest{
				Id:                          tar.GetPublicId(),
				Version:                     tar.GetVersion(),
				BrokeredCredentialSourceIds: []string{},
			},
			err: handlers.ApiErrorWithCode(codes.InvalidArgument),
		},
		{
			name: "Invalid source ids",
			req: &pbs.RemoveTargetCredentialSourcesRequest{
				Id:      tar.GetPublicId(),
				Version: tar.GetVersion(),
				BrokeredCredentialSourceIds: []string{
					"invalid",
				},
			},
			err: handlers.ApiErrorWithCode(codes.InvalidArgument),
		},
	}
	for _, tc := range failCases {
		t.Run(tc.name, func(t *testing.T) {
			assert, require := assert.New(t), require.New(t)
			requestInfo := authpb.RequestInfo{
				TokenFormat: uint32(auth.AuthTokenTypeBearer),
				PublicId:    at.GetPublicId(),
				Token:       at.GetToken(),
			}
			requestContext := context.WithValue(context.Background(), requests.ContextRequestInformationKey, &requests.RequestContext{})
			ctx := auth.NewVerifierContext(requestContext, iamRepoFn, tokenRepoFn, serversRepoFn, kms, &requestInfo)
			_, gErr := s.RemoveTargetCredentialSources(ctx, tc.req)
			if tc.err != nil {
				require.Error(gErr)
				assert.True(errors.Is(gErr, tc.err), "RemoveTargetCredentialSources(%+v) got error %v, wanted %v", tc.req, gErr, tc.err)
			}
		})
	}
}

func TestAuthorizeSession(t *testing.T) {
	ctx := context.Background()
	conn, _ := db.TestSetup(t, "postgres")
	rw := db.New(conn)
	wrapper := db.TestWrapper(t)
	kms := kms.TestKms(t, conn, wrapper)

	sche := scheduler.TestScheduler(t, conn, wrapper)
	err := vault.RegisterJobs(context.Background(), sche, rw, rw, kms)
	require.NoError(t, err)

	repoFn := func(o ...target.Option) (*target.Repository, error) {
		return target.NewRepository(ctx, rw, rw, kms)
	}
	iamRepo := iam.TestRepo(t, conn, wrapper)
	iamRepoFn := func() (*iam.Repository, error) {
		return iamRepo, nil
	}
	serversRepoFn := func() (*server.Repository, error) {
		return server.NewRepository(rw, rw, kms)
	}
	sessionRepoFn := func(opts ...session.Option) (*session.Repository, error) {
		return session.NewRepository(ctx, rw, rw, kms, opts...)
	}
	staticRepo, err := static.NewRepository(rw, rw, kms)
	require.NoError(t, err)
	staticHostRepoFn := func() (*static.Repository, error) {
		return staticRepo, nil
	}
	vaultCredRepoFn := func() (*vault.Repository, error) {
		return vault.NewRepository(rw, rw, kms, sche)
	}
	staticCredRepoFn := func() (*credstatic.Repository, error) {
		return credstatic.NewRepository(ctx, rw, rw, kms)
	}
	atRepoFn := func() (*authtoken.Repository, error) {
		return authtoken.NewRepository(rw, rw, kms)
	}

	plg := host.TestPlugin(t, conn, "test")
	plgm := map[string]plgpb.HostPluginServiceClient{
		plg.GetPublicId(): plugin.NewWrappingPluginClient(plugin.TestPluginServer{
			ListHostsFn: func(_ context.Context, req *plgpb.ListHostsRequest) (*plgpb.ListHostsResponse, error) {
				var setIds []string
				for _, set := range req.GetSets() {
					setIds = append(setIds, set.GetId())
				}
				return &plgpb.ListHostsResponse{Hosts: []*plgpb.ListHostsResponseHost{
					{
						SetIds:      setIds,
						ExternalId:  "test",
						IpAddresses: []string{"10.0.0.1", "192.168.0.1"},
						DnsNames:    []string{"example.com"},
					},
					{
						SetIds:      setIds,
						ExternalId:  "test2",
						IpAddresses: []string{"10.1.1.1", "192.168.1.1"},
						DnsNames:    []string{"another-example.com"},
					},
				}}, nil
			},
		}),
	}
	pluginHostRepoFn := func() (*plugin.Repository, error) {
		return plugin.NewRepository(rw, rw, kms, sche, plgm)
	}

	org, proj := iam.TestScopes(t, iamRepo)
	at := authtoken.TestAuthToken(t, conn, kms, org.GetPublicId())
	ctx = auth.NewVerifierContext(requests.NewRequestContext(ctx),
		iamRepoFn,
		atRepoFn,
		serversRepoFn,
		kms,
		&authpb.RequestInfo{
			Token:       at.GetToken(),
			TokenFormat: uint32(auth.AuthTokenTypeBearer),
			PublicId:    at.GetPublicId(),
		})

	r := iam.TestRole(t, conn, proj.GetPublicId())
	_ = iam.TestUserRole(t, conn, r.GetPublicId(), at.GetIamUserId())
	_ = iam.TestRoleGrant(t, conn, r.GetPublicId(), "id=*;type=*;actions=*")

	hc := static.TestCatalogs(t, conn, proj.GetPublicId(), 1)[0]
	h := static.TestHosts(t, conn, hc.GetPublicId(), 1)[0]
	shs := static.TestSets(t, conn, hc.GetPublicId(), 1)[0]
	_ = static.TestSetMembers(t, conn, shs.GetPublicId(), []*static.Host{h})

	hcWithPort := static.TestCatalogs(t, conn, proj.GetPublicId(), 1)[0]
	hWithPort := static.TestHosts(t, conn, hcWithPort.GetPublicId(), 1)[0]
	shsWithPort := static.TestSets(t, conn, hcWithPort.GetPublicId(), 1)[0]
	_ = static.TestSetMembers(t, conn, shsWithPort.GetPublicId(), []*static.Host{hWithPort})
	hWithPort.Address = fmt.Sprintf("%s:54321", hWithPort.GetAddress())
	hWithPort, _, err = staticRepo.UpdateHost(ctx, hcWithPort.GetProjectId(), hWithPort, hWithPort.GetVersion(), []string{"address"})
	require.NoError(t, err)

	phc := plugin.TestCatalog(t, conn, proj.GetPublicId(), plg.GetPublicId())
	phs := plugin.TestSet(t, conn, kms, sche, phc, plgm, plugin.WithPreferredEndpoints([]string{"cidr:10.0.0.0/24"}))

	// Sync the boundary db from the plugins
	plugin.TestRunSetSync(t, conn, kms, plgm)

	v := vault.NewTestVaultServer(t)
	v.MountPKI(t)
	sec, tok := v.CreateToken(t, vault.WithPolicies([]string{"default", "boundary-controller", "pki"}))

	vaultStore := vault.TestCredentialStore(t, conn, wrapper, proj.GetPublicId(), v.Addr, tok, sec.Auth.Accessor)
	credService, err := credentiallibraries.NewService(vaultCredRepoFn, iamRepoFn)
	require.NoError(t, err)
	clsResp, err := credService.CreateCredentialLibrary(ctx, &pbs.CreateCredentialLibraryRequest{Item: &credlibpb.CredentialLibrary{
		CredentialStoreId: vaultStore.GetPublicId(),
		Name:              wrapperspb.String("Library Name"),
		Description:       wrapperspb.String("Library Description"),
		Attrs: &credlibpb.CredentialLibrary_VaultCredentialLibraryAttributes{
			VaultCredentialLibraryAttributes: &credlibpb.VaultCredentialLibraryAttributes{
				Path: &wrapperspb.StringValue{
					Value: path.Join("pki", "issue", "boundary"),
				},
				HttpMethod: &wrapperspb.StringValue{
					Value: "POST",
				},
				HttpRequestBody: &wrapperspb.StringValue{
					Value: `{"common_name":"boundary.com"}`,
				},
			},
		},
	}})
	require.NoError(t, err)

	const defaultPort = 2
	cases := []struct {
		name           string
		hostSourceId   string
		credSourceId   string
		wantedHostId   string
		wantedEndpoint string
	}{
		{
			name:           "static host",
			hostSourceId:   shs.GetPublicId(),
			credSourceId:   clsResp.GetItem().GetId(),
			wantedHostId:   h.GetPublicId(),
			wantedEndpoint: fmt.Sprintf("%s:%d", h.GetAddress(), defaultPort),
		},
		{
			name:           "static host with port defined",
			hostSourceId:   shsWithPort.GetPublicId(),
			credSourceId:   clsResp.GetItem().GetId(),
			wantedHostId:   hWithPort.GetPublicId(),
			wantedEndpoint: hWithPort.GetAddress(),
		},
		{
			name:           "plugin host",
			hostSourceId:   phs.GetPublicId(),
			credSourceId:   clsResp.GetItem().GetId(),
			wantedHostId:   "?",
			wantedEndpoint: fmt.Sprintf("10.0.0.1:%d", defaultPort),
		},
	}

	s, err := targets.NewService(ctx, kms, repoFn, iamRepoFn, serversRepoFn, sessionRepoFn, pluginHostRepoFn, staticHostRepoFn, vaultCredRepoFn, staticCredRepoFn)
	require.NoError(t, err)
	for _, tc := range cases {
		t.Run(tc.name, func(t *testing.T) {
			tar := tcp.TestTarget(ctx, t, conn, proj.GetPublicId(), tc.name, target.WithDefaultPort(defaultPort))
			apiTar, err := s.AddTargetHostSources(ctx, &pbs.AddTargetHostSourcesRequest{
				Id:            tar.GetPublicId(),
				Version:       tar.GetVersion(),
				HostSourceIds: []string{tc.hostSourceId},
			})
			require.NoError(t, err)
			_, err = s.AddTargetCredentialSources(ctx,
				&pbs.AddTargetCredentialSourcesRequest{
					Id:                          tar.GetPublicId(),
					BrokeredCredentialSourceIds: []string{clsResp.GetItem().GetId()},
					Version:                     apiTar.GetItem().GetVersion(),
				})
			require.NoError(t, err)

			// Tell our DB that there is a worker ready to serve the data
			server.TestKmsWorker(t, conn, wrapper)

			asRes1, err := s.AuthorizeSession(ctx, &pbs.AuthorizeSessionRequest{
				Id: tar.GetPublicId(),
			})
			require.NoError(t, err)
			asRes2, err := s.AuthorizeSession(ctx, &pbs.AuthorizeSessionRequest{
				Id: tar.GetPublicId(),
			})
			require.NoError(t, err)
			assert.NotEmpty(t, cmp.Diff(asRes1.GetItem().GetCredentials(), asRes2.GetItem().GetCredentials(), protocmp.Transform()),
				"the credentials aren't unique per request authorized session")

			_, err = s.AuthorizeSession(ctx, &pbs.AuthorizeSessionRequest{
				Id:     tar.GetPublicId(),
				HostId: asRes2.GetItem().GetHostId(),
			})
			require.NoError(t, err, "session must authorize with explicit host ID")

			wantedHostId := tc.wantedHostId
			if tc.wantedHostId == "?" {
				wantedHostId = asRes2.GetItem().GetHostId()
			}

			want := &pb.SessionAuthorization{
				Scope: &scopes.ScopeInfo{
					Id:            proj.GetPublicId(),
					Type:          proj.GetType(),
					Name:          proj.GetName(),
					Description:   proj.GetDescription(),
					ParentScopeId: proj.GetParentId(),
				},
				TargetId:  tar.GetPublicId(),
				UserId:    at.GetIamUserId(),
				HostSetId: tc.hostSourceId,
				HostId:    wantedHostId,
				Type:      "tcp",
				Endpoint:  fmt.Sprintf("tcp://%s", tc.wantedEndpoint),
				Credentials: []*pb.SessionCredential{{
					CredentialSource: &pb.CredentialSource{
						Id:                clsResp.GetItem().GetId(),
						Name:              clsResp.GetItem().GetName().GetValue(),
						Description:       clsResp.GetItem().GetDescription().GetValue(),
						CredentialStoreId: vaultStore.GetPublicId(),
						Type:              vault.Subtype.String(),
					},
				}},
				// TODO: validate the contents of the authorization token is what is expected
			}
			wantSecret := map[string]interface{}{
				"certificate":      "-----BEGIN CERTIFICATE-----\n",
				"issuing_ca":       "-----BEGIN CERTIFICATE-----\n",
				"private_key":      "-----BEGIN RSA PRIVATE KEY-----\n",
				"private_key_type": "rsa",
			}
			got := asRes1.GetItem()

			require.Len(t, got.GetCredentials(), 1)

			gotCred := got.Credentials[0]
			require.NotNil(t, gotCred.Secret)
			assert.NotEmpty(t, gotCred.Secret.Raw)
			dSec := decodeJsonSecret(t, gotCred.Secret.Raw)
			require.NoError(t, err)
			require.Equal(t, dSec, gotCred.Secret.Decoded.AsMap())
			for k, v := range wantSecret {
				gotV, ok := dSec[k]
				require.True(t, ok)
				assert.Truef(t, strings.HasPrefix(gotV.(string), v.(string)), "%q:%q doesn't have prefix %q", k, gotV, v)
			}
			gotCred.Secret = nil

			got.AuthorizationToken, got.SessionId, got.CreatedTime = "", "", nil
			assert.Empty(t, cmp.Diff(got, want, protocmp.Transform()))
		})
	}
}

func TestAuthorizeSessionTypedCredentials(t *testing.T) {
	ctx := context.Background()
	conn, _ := db.TestSetup(t, "postgres")
	rw := db.New(conn)
	wrapper := db.TestWrapper(t)
	kms := kms.TestKms(t, conn, wrapper)

	sche := scheduler.TestScheduler(t, conn, wrapper)
	err := vault.RegisterJobs(context.Background(), sche, rw, rw, kms)
	require.NoError(t, err)

	repoFn := func(o ...target.Option) (*target.Repository, error) {
		return target.NewRepository(ctx, rw, rw, kms)
	}
	iamRepo := iam.TestRepo(t, conn, wrapper)
	iamRepoFn := func() (*iam.Repository, error) {
		return iamRepo, nil
	}
	serversRepoFn := func() (*server.Repository, error) {
		return server.NewRepository(rw, rw, kms)
	}
	sessionRepoFn := func(opts ...session.Option) (*session.Repository, error) {
		return session.NewRepository(ctx, rw, rw, kms, opts...)
	}
	staticHostRepoFn := func() (*static.Repository, error) {
		return static.NewRepository(rw, rw, kms)
	}
	vaultCredRepoFn := func() (*vault.Repository, error) {
		return vault.NewRepository(rw, rw, kms, sche)
	}
	staticCredRepoFn := func() (*credstatic.Repository, error) {
		return credstatic.NewRepository(ctx, rw, rw, kms)
	}
	atRepoFn := func() (*authtoken.Repository, error) {
		return authtoken.NewRepository(rw, rw, kms)
	}
	pluginHostRepoFn := func() (*plugin.Repository, error) {
		return plugin.NewRepository(rw, rw, kms, sche, map[string]plgpb.HostPluginServiceClient{})
	}

	org, proj := iam.TestScopes(t, iamRepo)
	at := authtoken.TestAuthToken(t, conn, kms, org.GetPublicId())
	ctx = auth.NewVerifierContext(requests.NewRequestContext(ctx),
		iamRepoFn,
		atRepoFn,
		serversRepoFn,
		kms,
		&authpb.RequestInfo{
			Token:       at.GetToken(),
			TokenFormat: uint32(auth.AuthTokenTypeBearer),
			PublicId:    at.GetPublicId(),
		})

	r := iam.TestRole(t, conn, proj.GetPublicId())
	_ = iam.TestUserRole(t, conn, r.GetPublicId(), at.GetIamUserId())
	_ = iam.TestRoleGrant(t, conn, r.GetPublicId(), "id=*;type=*;actions=*")

	s, err := targets.NewService(ctx, kms, repoFn, iamRepoFn, serversRepoFn, sessionRepoFn, pluginHostRepoFn, staticHostRepoFn, vaultCredRepoFn, staticCredRepoFn)
	require.NoError(t, err)

	hc := static.TestCatalogs(t, conn, proj.GetPublicId(), 1)[0]
	h := static.TestHosts(t, conn, hc.GetPublicId(), 1)[0]
	shs := static.TestSets(t, conn, hc.GetPublicId(), 1)[0]
	_ = static.TestSetMembers(t, conn, shs.GetPublicId(), []*static.Host{h})

	v := vault.NewTestVaultServer(t)
	v.AddKVPolicy(t)
	sec, tok := v.CreateToken(t, vault.WithPolicies([]string{"default", "boundary-controller", "secret"}))

	vaultStore := vault.TestCredentialStore(t, conn, wrapper, proj.GetPublicId(), v.Addr, tok, sec.Auth.Accessor)
	credLibService, err := credentiallibraries.NewService(vaultCredRepoFn, iamRepoFn)
	require.NoError(t, err)

	// Create secret in vault with default username and password fields
	defaultUserPass := v.CreateKVSecret(t, "default-userpass", []byte(`{"data": {"username": "my-user", "password": "my-pass"}}`))
	require.NotNil(t, defaultUserPass)

	clsRespUsernamePassword, err := credLibService.CreateCredentialLibrary(ctx, &pbs.CreateCredentialLibraryRequest{Item: &credlibpb.CredentialLibrary{
		CredentialStoreId: vaultStore.GetPublicId(),
		Name:              wrapperspb.String("Usernamepassword Library"),
		Description:       wrapperspb.String("Usernamepassword Library Description"),
		Attrs: &credlibpb.CredentialLibrary_VaultCredentialLibraryAttributes{
			VaultCredentialLibraryAttributes: &credlibpb.VaultCredentialLibraryAttributes{
				Path:       wrapperspb.String(path.Join("secret", "data", "default-userpass")),
				HttpMethod: wrapperspb.String("GET"),
			},
		},
		CredentialType: "username_password",
	}})
	require.NoError(t, err)

	clsRespUnspecified, err := credLibService.CreateCredentialLibrary(ctx, &pbs.CreateCredentialLibraryRequest{Item: &credlibpb.CredentialLibrary{
		CredentialStoreId: vaultStore.GetPublicId(),
		Name:              wrapperspb.String("Unspecified Library"),
		Description:       wrapperspb.String("Unspecified Library Description"),
		Attrs: &credlibpb.CredentialLibrary_VaultCredentialLibraryAttributes{
			VaultCredentialLibraryAttributes: &credlibpb.VaultCredentialLibraryAttributes{
				Path:       wrapperspb.String(path.Join("secret", "data", "default-userpass")),
				HttpMethod: wrapperspb.String("GET"),
			},
		},
	}})
	require.NoError(t, err)

	// Create secret in vault with non default username and password fields
	nonDefaultUserPass := v.CreateKVSecret(t, "non-default-userpass", []byte(`{"data": {"non-default-user": "my-user", "non-default-pass": "my-pass"}}`))
	require.NotNil(t, nonDefaultUserPass)

	clsRespUsernamePasswordWithMapping, err := credLibService.CreateCredentialLibrary(ctx, &pbs.CreateCredentialLibraryRequest{Item: &credlibpb.CredentialLibrary{
		CredentialStoreId: vaultStore.GetPublicId(),
		Name:              wrapperspb.String("Usernamepassword Mapping Library"),
		Description:       wrapperspb.String("Usernamepassword Mapping Library Description"),
		Attrs: &credlibpb.CredentialLibrary_VaultCredentialLibraryAttributes{
			VaultCredentialLibraryAttributes: &credlibpb.VaultCredentialLibraryAttributes{
				Path:       wrapperspb.String(path.Join("secret", "data", "non-default-userpass")),
				HttpMethod: wrapperspb.String("GET"),
			},
		},
		CredentialType: "username_password",
		CredentialMappingOverrides: &structpb.Struct{Fields: map[string]*structpb.Value{
			"username_attribute": structpb.NewStringValue("non-default-user"),
			"password_attribute": structpb.NewStringValue("non-default-pass"),
		}},
	}})
	require.NoError(t, err)

	staticStore := credstatic.TestCredentialStore(t, conn, wrapper, proj.GetPublicId())
	credService, err := credentials.NewService(staticCredRepoFn, iamRepoFn)
	require.NoError(t, err)
	upCredResp, err := credService.CreateCredential(ctx, &pbs.CreateCredentialRequest{Item: &credpb.Credential{
		CredentialStoreId: staticStore.GetPublicId(),
		Type:              credential.UsernamePasswordSubtype.String(),
		Name:              wrapperspb.String("Cred Name"),
		Description:       wrapperspb.String("Cred Description"),
		Attrs: &credpb.Credential_UsernamePasswordAttributes{
			UsernamePasswordAttributes: &credpb.UsernamePasswordAttributes{
				Username: wrapperspb.String("static-username"),
				Password: wrapperspb.String("static-password"),
			},
		},
	}})
	require.NoError(t, err)
	require.NotNil(t, upCredResp)

	sshPkCredResp, err := credService.CreateCredential(ctx, &pbs.CreateCredentialRequest{Item: &credpb.Credential{
		CredentialStoreId: staticStore.GetPublicId(),
		Type:              credential.SshPrivateKeySubtype.String(),
		Name:              wrapperspb.String("Cred SSH Name"),
		Description:       wrapperspb.String("Cred SSH Description"),
		Attrs: &credpb.Credential_SshPrivateKeyAttributes{
			SshPrivateKeyAttributes: &credpb.SshPrivateKeyAttributes{
				Username:   wrapperspb.String("static-username"),
				PrivateKey: wrapperspb.String(string(testdata.PEMBytes["ed25519"])),
			},
		},
	}})
	require.NoError(t, err)
	require.NotNil(t, sshPkCredResp)

	sshPkWithPassCredResp, err := credService.CreateCredential(ctx, &pbs.CreateCredentialRequest{Item: &credpb.Credential{
		CredentialStoreId: staticStore.GetPublicId(),
		Type:              credential.SshPrivateKeySubtype.String(),
		Name:              wrapperspb.String("Cred SSH With Pass Name"),
		Description:       wrapperspb.String("Cred SSH Description"),
		Attrs: &credpb.Credential_SshPrivateKeyAttributes{
			SshPrivateKeyAttributes: &credpb.SshPrivateKeyAttributes{
				Username:             wrapperspb.String("static-username"),
				PrivateKey:           wrapperspb.String(string(testdata.PEMEncryptedKeys[0].PEMBytes)),
				PrivateKeyPassphrase: wrapperspb.String(testdata.PEMEncryptedKeys[0].EncryptionKey),
			},
		},
	}})
	require.NoError(t, err)
	require.NotNil(t, sshPkWithPassCredResp)

	// Create secret in vault with default username and private key fields
	defaultSshPrivateKey := v.CreateKVSecret(t, "default-sshpk", []byte(`{"data": {"username": "my-user", "private_key": "my-pk"}}`))
	require.NotNil(t, defaultSshPrivateKey)

	clsRespSshPrivateKey, err := credLibService.CreateCredentialLibrary(ctx, &pbs.CreateCredentialLibraryRequest{Item: &credlibpb.CredentialLibrary{
		CredentialStoreId: vaultStore.GetPublicId(),
		Name:              wrapperspb.String("SSH Private Key Library"),
		Description:       wrapperspb.String("SSH Private Key Library Description"),
		Attrs: &credlibpb.CredentialLibrary_VaultCredentialLibraryAttributes{
			VaultCredentialLibraryAttributes: &credlibpb.VaultCredentialLibraryAttributes{
				Path:       wrapperspb.String(path.Join("secret", "data", "default-sshpk")),
				HttpMethod: wrapperspb.String("GET"),
			},
		},
		CredentialType: "ssh_private_key",
	}})
	require.NoError(t, err)

	// Create secret in vault with non default username and private key fields
	nonDefaultSshPrivateKey := v.CreateKVSecret(t, "non-default-sshpk", []byte(`{"data": {"non-default-user": "my-user", "non-default-pk": "my-special-pk"}}`))
	require.NotNil(t, nonDefaultSshPrivateKey)

	clsRespSshPrivateKeyWithMapping, err := credLibService.CreateCredentialLibrary(ctx, &pbs.CreateCredentialLibraryRequest{Item: &credlibpb.CredentialLibrary{
		CredentialStoreId: vaultStore.GetPublicId(),
		Name:              wrapperspb.String("SSH Private Key Mapping Library"),
		Description:       wrapperspb.String("SSH Private Key Mapping Library Description"),
		Attrs: &credlibpb.CredentialLibrary_VaultCredentialLibraryAttributes{
			VaultCredentialLibraryAttributes: &credlibpb.VaultCredentialLibraryAttributes{
				Path:       wrapperspb.String(path.Join("secret", "data", "non-default-sshpk")),
				HttpMethod: wrapperspb.String("GET"),
			},
		},
		CredentialType: "ssh_private_key",
		CredentialMappingOverrides: &structpb.Struct{Fields: map[string]*structpb.Value{
			"username_attribute":    structpb.NewStringValue("non-default-user"),
			"private_key_attribute": structpb.NewStringValue("non-default-pk"),
		}},
	}})
	require.NoError(t, err)

	// Create secret in vault with default username, private key and passphrase fields
	defaultSshPrivateKeyWithPass := v.CreateKVSecret(t, "default-sshpk-with-pass", []byte(`{"data": {"username": "my-user", "private_key": "my-pk", "private_key_passphrase": "my-pass"}}`))
	require.NotNil(t, defaultSshPrivateKeyWithPass)

	clsRespSshPrivateKeyWithPass, err := credLibService.CreateCredentialLibrary(ctx, &pbs.CreateCredentialLibraryRequest{Item: &credlibpb.CredentialLibrary{
		CredentialStoreId: vaultStore.GetPublicId(),
		Name:              wrapperspb.String("SSH Private Key With Passphrase Library"),
		Description:       wrapperspb.String("SSH Private Key Library Description"),
		Attrs: &credlibpb.CredentialLibrary_VaultCredentialLibraryAttributes{
			VaultCredentialLibraryAttributes: &credlibpb.VaultCredentialLibraryAttributes{
				Path:       wrapperspb.String(path.Join("secret", "data", "default-sshpk-with-pass")),
				HttpMethod: wrapperspb.String("GET"),
			},
		},
		CredentialType: "ssh_private_key",
	}})
	require.NoError(t, err)
	require.NotNil(t, clsRespSshPrivateKeyWithPass)

	// Create secret in vault with non default username, private key and private key passphrase fields
	nonDefaultSshPrivateKeyWithPass := v.CreateKVSecret(t, "non-default-sshpk-with-pass", []byte(`{"data": {"non-default-user": "my-user", "non-default-pk": "my-special-pk", "embedded": {"secret-pass": "my-special-pass"}}}}`))
	require.NotNil(t, nonDefaultSshPrivateKeyWithPass)

	clsRespSshPrivateKeyWithPassWithMapping, err := credLibService.CreateCredentialLibrary(ctx, &pbs.CreateCredentialLibraryRequest{Item: &credlibpb.CredentialLibrary{
		CredentialStoreId: vaultStore.GetPublicId(),
		Name:              wrapperspb.String("SSH Private Key With Passphrase Mapping Library"),
		Description:       wrapperspb.String("SSH Private Key Mapping Library Description"),
		Attrs: &credlibpb.CredentialLibrary_VaultCredentialLibraryAttributes{
			VaultCredentialLibraryAttributes: &credlibpb.VaultCredentialLibraryAttributes{
				Path:       wrapperspb.String(path.Join("secret", "data", "non-default-sshpk-with-pass")),
				HttpMethod: wrapperspb.String("GET"),
			},
		},
		CredentialType: "ssh_private_key",
		CredentialMappingOverrides: &structpb.Struct{Fields: map[string]*structpb.Value{
			"username_attribute":               structpb.NewStringValue("/data/non-default-user"),
			"private_key_attribute":            structpb.NewStringValue("/data/non-default-pk"),
			"private_key_passphrase_attribute": structpb.NewStringValue("/data/embedded/secret-pass"),
		}},
	}})
	require.NoError(t, err)
	require.NotNil(t, clsRespSshPrivateKeyWithPassWithMapping)

	cases := []struct {
		name           string
		hostSourceId   string
		credSourceId   string
		wantedHostId   string
		wantedEndpoint string
		wantedCred     *pb.SessionCredential
	}{
		{
			name:           "vault-unspecified",
			hostSourceId:   shs.GetPublicId(),
			credSourceId:   clsRespUnspecified.GetItem().GetId(),
			wantedHostId:   h.GetPublicId(),
			wantedEndpoint: h.GetAddress(),
			wantedCred: &pb.SessionCredential{
				CredentialSource: &pb.CredentialSource{
					Id:                clsRespUnspecified.GetItem().GetId(),
					Name:              clsRespUnspecified.GetItem().GetName().GetValue(),
					Description:       clsRespUnspecified.GetItem().GetDescription().GetValue(),
					CredentialStoreId: vaultStore.GetPublicId(),
					Type:              vault.Subtype.String(),
				},
			},
		},
		{
			name:           "vault-usernamepassword",
			hostSourceId:   shs.GetPublicId(),
			credSourceId:   clsRespUsernamePassword.GetItem().GetId(),
			wantedHostId:   h.GetPublicId(),
			wantedEndpoint: h.GetAddress(),
			wantedCred: &pb.SessionCredential{
				CredentialSource: &pb.CredentialSource{
					Id:                clsRespUsernamePassword.GetItem().GetId(),
					Name:              clsRespUsernamePassword.GetItem().GetName().GetValue(),
					Description:       clsRespUsernamePassword.GetItem().GetDescription().GetValue(),
					CredentialStoreId: vaultStore.GetPublicId(),
					Type:              vault.Subtype.String(),
					CredentialType:    string(credential.UsernamePasswordType),
				},
				Credential: func() *structpb.Struct {
					data := map[string]interface{}{
						"password": "my-pass",
						"username": "my-user",
					}
					st, err := structpb.NewStruct(data)
					require.NoError(t, err)
					return st
				}(),
			},
		},
		{
			name:           "vault-UsernamePassword-with-mapping",
			hostSourceId:   shs.GetPublicId(),
			credSourceId:   clsRespUsernamePasswordWithMapping.GetItem().GetId(),
			wantedHostId:   h.GetPublicId(),
			wantedEndpoint: h.GetAddress(),
			wantedCred: &pb.SessionCredential{
				CredentialSource: &pb.CredentialSource{
					Id:                clsRespUsernamePasswordWithMapping.GetItem().GetId(),
					Name:              clsRespUsernamePasswordWithMapping.GetItem().GetName().GetValue(),
					Description:       clsRespUsernamePasswordWithMapping.GetItem().GetDescription().GetValue(),
					CredentialStoreId: vaultStore.GetPublicId(),
					Type:              vault.Subtype.String(),
					CredentialType:    string(credential.UsernamePasswordType),
				},
				Credential: func() *structpb.Struct {
					data := map[string]interface{}{
						"password": "my-pass",
						"username": "my-user",
					}
					st, err := structpb.NewStruct(data)
					require.NoError(t, err)
					return st
				}(),
			},
		},
		{
			name:           "static-UsernamePassword",
			hostSourceId:   shs.GetPublicId(),
			credSourceId:   upCredResp.GetItem().GetId(),
			wantedHostId:   h.GetPublicId(),
			wantedEndpoint: h.GetAddress(),
			wantedCred: &pb.SessionCredential{
				CredentialSource: &pb.CredentialSource{
					Id:                upCredResp.GetItem().GetId(),
					Name:              upCredResp.GetItem().GetName().GetValue(),
					Description:       upCredResp.GetItem().GetDescription().GetValue(),
					CredentialStoreId: staticStore.GetPublicId(),
					Type:              credstatic.Subtype.String(),
					CredentialType:    string(credential.UsernamePasswordType),
				},
				Credential: func() *structpb.Struct {
					data := map[string]interface{}{
						"password": "static-password",
						"username": "static-username",
					}
					st, err := structpb.NewStruct(data)
					require.NoError(t, err)
					return st
				}(),
			},
		},
		{
			name:           "static-ssh-private-key",
			hostSourceId:   shs.GetPublicId(),
			credSourceId:   sshPkCredResp.GetItem().GetId(),
			wantedHostId:   h.GetPublicId(),
			wantedEndpoint: h.GetAddress(),
			wantedCred: &pb.SessionCredential{
				CredentialSource: &pb.CredentialSource{
					Id:                sshPkCredResp.GetItem().GetId(),
					Name:              sshPkCredResp.GetItem().GetName().GetValue(),
					Description:       sshPkCredResp.GetItem().GetDescription().GetValue(),
					CredentialStoreId: staticStore.GetPublicId(),
					Type:              credstatic.Subtype.String(),
					CredentialType:    string(credential.SshPrivateKeyType),
				},
				Credential: func() *structpb.Struct {
					data := map[string]interface{}{
						"private_key": string(testdata.PEMBytes["ed25519"]),
						"username":    "static-username",
					}
					st, err := structpb.NewStruct(data)
					require.NoError(t, err)
					return st
				}(),
			},
		},
		{
			name:           "vault-ssh-private-key",
			hostSourceId:   shs.GetPublicId(),
			credSourceId:   clsRespSshPrivateKey.GetItem().GetId(),
			wantedHostId:   h.GetPublicId(),
			wantedEndpoint: h.GetAddress(),
			wantedCred: &pb.SessionCredential{
				CredentialSource: &pb.CredentialSource{
					Id:                clsRespSshPrivateKey.GetItem().GetId(),
					Name:              clsRespSshPrivateKey.GetItem().GetName().GetValue(),
					Description:       clsRespSshPrivateKey.GetItem().GetDescription().GetValue(),
					CredentialStoreId: vaultStore.GetPublicId(),
					Type:              vault.Subtype.String(),
					CredentialType:    string(credential.SshPrivateKeyType),
				},
				Credential: func() *structpb.Struct {
					data := map[string]interface{}{
						"private_key": "my-pk",
						"username":    "my-user",
					}
					st, err := structpb.NewStruct(data)
					require.NoError(t, err)
					return st
				}(),
			},
		},
		{
			name:           "vault-ssh-private-key-with-mapping",
			hostSourceId:   shs.GetPublicId(),
			credSourceId:   clsRespSshPrivateKeyWithMapping.GetItem().GetId(),
			wantedHostId:   h.GetPublicId(),
			wantedEndpoint: h.GetAddress(),
			wantedCred: &pb.SessionCredential{
				CredentialSource: &pb.CredentialSource{
					Id:                clsRespSshPrivateKeyWithMapping.GetItem().GetId(),
					Name:              clsRespSshPrivateKeyWithMapping.GetItem().GetName().GetValue(),
					Description:       clsRespSshPrivateKeyWithMapping.GetItem().GetDescription().GetValue(),
					CredentialStoreId: vaultStore.GetPublicId(),
					Type:              vault.Subtype.String(),
					CredentialType:    string(credential.SshPrivateKeyType),
				},
				Credential: func() *structpb.Struct {
					data := map[string]interface{}{
						"username":    "my-user",
						"private_key": "my-special-pk",
					}
					st, err := structpb.NewStruct(data)
					require.NoError(t, err)
					return st
				}(),
			},
		},
		{
			name:           "static-ssh-private-key-with-pass",
			hostSourceId:   shs.GetPublicId(),
			credSourceId:   sshPkWithPassCredResp.GetItem().GetId(),
			wantedHostId:   h.GetPublicId(),
			wantedEndpoint: h.GetAddress(),
			wantedCred: &pb.SessionCredential{
				CredentialSource: &pb.CredentialSource{
					Id:                sshPkWithPassCredResp.GetItem().GetId(),
					Name:              sshPkWithPassCredResp.GetItem().GetName().GetValue(),
					Description:       sshPkWithPassCredResp.GetItem().GetDescription().GetValue(),
					CredentialStoreId: staticStore.GetPublicId(),
					Type:              credstatic.Subtype.String(),
					CredentialType:    string(credential.SshPrivateKeyType),
				},
				Credential: func() *structpb.Struct {
					data := map[string]interface{}{
						"private_key_passphrase": testdata.PEMEncryptedKeys[0].EncryptionKey,
						"private_key":            string(testdata.PEMEncryptedKeys[0].PEMBytes),
						"username":               "static-username",
					}
					st, err := structpb.NewStruct(data)
					require.NoError(t, err)
					return st
				}(),
			},
		},
		{
			name:           "vault-ssh-private-key-with-pass",
			hostSourceId:   shs.GetPublicId(),
			credSourceId:   clsRespSshPrivateKeyWithPass.GetItem().GetId(),
			wantedHostId:   h.GetPublicId(),
			wantedEndpoint: h.GetAddress(),
			wantedCred: &pb.SessionCredential{
				CredentialSource: &pb.CredentialSource{
					Id:                clsRespSshPrivateKeyWithPass.GetItem().GetId(),
					Name:              clsRespSshPrivateKeyWithPass.GetItem().GetName().GetValue(),
					Description:       clsRespSshPrivateKeyWithPass.GetItem().GetDescription().GetValue(),
					CredentialStoreId: vaultStore.GetPublicId(),
					Type:              vault.Subtype.String(),
					CredentialType:    string(credential.SshPrivateKeyType),
				},
				Credential: func() *structpb.Struct {
					data := map[string]interface{}{
						"username":               "my-user",
						"private_key":            "my-pk",
						"private_key_passphrase": "my-pass",
					}
					st, err := structpb.NewStruct(data)
					require.NoError(t, err)
					return st
				}(),
			},
		},
		{
			name:           "vault-ssh-private-key-with-pass-with-mapping",
			hostSourceId:   shs.GetPublicId(),
			credSourceId:   clsRespSshPrivateKeyWithPassWithMapping.GetItem().GetId(),
			wantedHostId:   h.GetPublicId(),
			wantedEndpoint: h.GetAddress(),
			wantedCred: &pb.SessionCredential{
				CredentialSource: &pb.CredentialSource{
					Id:                clsRespSshPrivateKeyWithPassWithMapping.GetItem().GetId(),
					Name:              clsRespSshPrivateKeyWithPassWithMapping.GetItem().GetName().GetValue(),
					Description:       clsRespSshPrivateKeyWithPassWithMapping.GetItem().GetDescription().GetValue(),
					CredentialStoreId: vaultStore.GetPublicId(),
					Type:              vault.Subtype.String(),
					CredentialType:    string(credential.SshPrivateKeyType),
				},
				Credential: func() *structpb.Struct {
					data := map[string]interface{}{
						"username":               "my-user",
						"private_key":            "my-special-pk",
						"private_key_passphrase": "my-special-pass",
					}
					st, err := structpb.NewStruct(data)
					require.NoError(t, err)
					return st
				}(),
			},
		},
	}

	for _, tc := range cases {
		t.Run(tc.name, func(t *testing.T) {
			const defaultPort = 2
			tar := tcp.TestTarget(ctx, t, conn, proj.GetPublicId(), tc.name, target.WithDefaultPort(defaultPort))
			apiTar, err := s.AddTargetHostSources(ctx, &pbs.AddTargetHostSourcesRequest{
				Id:            tar.GetPublicId(),
				Version:       tar.GetVersion(),
				HostSourceIds: []string{tc.hostSourceId},
			})
			require.NoError(t, err)
			_, err = s.AddTargetCredentialSources(ctx,
				&pbs.AddTargetCredentialSourcesRequest{
					Id:                          tar.GetPublicId(),
					BrokeredCredentialSourceIds: []string{tc.credSourceId},
					Version:                     apiTar.GetItem().GetVersion(),
				})
			require.NoError(t, err)

			// Tell our DB that there is a worker ready to serve the data
			server.TestKmsWorker(t, conn, wrapper)

			asRes, err := s.AuthorizeSession(ctx, &pbs.AuthorizeSessionRequest{
				Id: tar.GetPublicId(),
			})
			require.NoError(t, err)

			want := &pb.SessionAuthorization{
				Scope: &scopes.ScopeInfo{
					Id:            proj.GetPublicId(),
					Type:          proj.GetType(),
					Name:          proj.GetName(),
					Description:   proj.GetDescription(),
					ParentScopeId: proj.GetParentId(),
				},
				TargetId:    tar.GetPublicId(),
				UserId:      at.GetIamUserId(),
				HostSetId:   tc.hostSourceId,
				HostId:      tc.wantedHostId,
				Type:        "tcp",
				Endpoint:    fmt.Sprintf("tcp://%s:%d", tc.wantedEndpoint, defaultPort),
				Credentials: []*pb.SessionCredential{tc.wantedCred},
				// TODO: validate the contents of the authorization token is what is expected
			}
			got := asRes.GetItem()

			require.Len(t, got.GetCredentials(), 1)

			gotCred := got.Credentials[0]
			require.NotNil(t, gotCred.Secret)
			assert.NotEmpty(t, gotCred.Secret.Raw)

			gotCred.Secret = nil
			got.AuthorizationToken, got.SessionId, got.CreatedTime = "", "", nil
			assert.Empty(t, cmp.Diff(got, want, protocmp.Transform()))
		})
	}
}

func TestAuthorizeSession_Errors(t *testing.T) {
	ctx := context.Background()
	conn, _ := db.TestSetup(t, "postgres")
	rw := db.New(conn)
	wrapper := db.TestWrapper(t)
	kms := kms.TestKms(t, conn, wrapper)

	sche := scheduler.TestScheduler(t, conn, wrapper)
	err := vault.RegisterJobs(context.Background(), sche, rw, rw, kms)
	require.NoError(t, err)

	repoFn := func(o ...target.Option) (*target.Repository, error) {
		return target.NewRepository(ctx, rw, rw, kms)
	}
	iamRepo := iam.TestRepo(t, conn, wrapper)
	iamRepoFn := func() (*iam.Repository, error) {
		return iamRepo, nil
	}
	serversRepoFn := func() (*server.Repository, error) {
		return server.NewRepository(rw, rw, kms)
	}
	sessionRepoFn := func(opts ...session.Option) (*session.Repository, error) {
		return session.NewRepository(ctx, rw, rw, kms, opts...)
	}
	staticHostRepoFn := func() (*static.Repository, error) {
		return static.NewRepository(rw, rw, kms)
	}
	pluginHostRepoFn := func() (*plugin.Repository, error) {
		return plugin.NewRepository(rw, rw, kms, sche, map[string]plgpb.HostPluginServiceClient{})
	}
	vaultCredRepoFn := func() (*vault.Repository, error) {
		return vault.NewRepository(rw, rw, kms, sche)
	}
	staticCredRepoFn := func() (*credstatic.Repository, error) {
		return credstatic.NewRepository(ctx, rw, rw, kms)
	}
	atRepoFn := func() (*authtoken.Repository, error) {
		return authtoken.NewRepository(rw, rw, kms)
	}
	org, proj := iam.TestScopes(t, iamRepo)

	s, err := targets.NewService(ctx, kms, repoFn, iamRepoFn, serversRepoFn, sessionRepoFn, pluginHostRepoFn, staticHostRepoFn, vaultCredRepoFn, staticCredRepoFn)
	require.NoError(t, err)

	// Authorized user gets full permissions
	at := authtoken.TestAuthToken(t, conn, kms, org.GetPublicId())
	ctx = auth.NewVerifierContext(requests.NewRequestContext(context.Background()),
		iamRepoFn,
		atRepoFn,
		serversRepoFn,
		kms,
		&authpb.RequestInfo{
			Token:       at.GetToken(),
			TokenFormat: uint32(auth.AuthTokenTypeBearer),
			PublicId:    at.GetPublicId(),
		})
	r := iam.TestRole(t, conn, proj.GetPublicId())
	_ = iam.TestUserRole(t, conn, r.GetPublicId(), at.GetIamUserId())
	_ = iam.TestRoleGrant(t, conn, r.GetPublicId(), "id=*;type=*;actions=*")

	v := vault.NewTestVaultServer(t, vault.WithDockerNetwork(true))
	v.MountDatabase(t)
	sec, tok := v.CreateToken(t, vault.WithPolicies([]string{"default", "database"}))
	store := vault.TestCredentialStore(t, conn, wrapper, proj.GetPublicId(), v.Addr, tok, sec.Auth.Accessor)

	sec1, tok1 := v.CreateToken(t, vault.WithPolicies([]string{"default", "database"}))
	expiredStore := vault.TestCredentialStore(t, conn, wrapper, proj.GetPublicId(), v.Addr, tok1, sec1.Auth.Accessor)

	// Set previous token to expired in the database and revoke in Vault to validate a
	// credential store with an expired token is correctly returned over the API
	num, err := rw.Exec(context.Background(), "update credential_vault_token set status = ? where store_id = ?",
		[]interface{}{vault.ExpiredToken, expiredStore.PublicId})
	require.NoError(t, err)
	assert.Equal(t, 1, num)
	v.RevokeToken(t, tok1)

	workerExists := func(tar target.Target) (version uint32) {
		server.TestKmsWorker(t, conn, wrapper)
		return tar.GetVersion()
	}

	hostSetNoHostExists := func(tar target.Target) (version uint32) {
		hc := static.TestCatalogs(t, conn, proj.GetPublicId(), 1)[0]
		hs := static.TestSets(t, conn, hc.GetPublicId(), 1)[0]

		tr, err := s.AddTargetHostSources(ctx, &pbs.AddTargetHostSourcesRequest{
			Id:            tar.GetPublicId(),
			Version:       tar.GetVersion(),
			HostSourceIds: []string{hs.GetPublicId()},
		})
		require.NoError(t, err)
		return tr.GetItem().GetVersion()
	}

	hostExists := func(tar target.Target) (version uint32) {
		hc := static.TestCatalogs(t, conn, proj.GetPublicId(), 1)[0]
		h := static.TestHosts(t, conn, hc.GetPublicId(), 1)[0]
		hs := static.TestSets(t, conn, hc.GetPublicId(), 1)[0]
		_ = static.TestSetMembers(t, conn, hs.GetPublicId(), []*static.Host{h})
		apiTar, err := s.AddTargetHostSources(ctx, &pbs.AddTargetHostSourcesRequest{
			Id:            tar.GetPublicId(),
			Version:       tar.GetVersion(),
			HostSourceIds: []string{hs.GetPublicId()},
		})
		require.NoError(t, err)
		h.Address = fmt.Sprintf("%s:54321", h.GetAddress())
		repo, err := staticHostRepoFn()
		require.NoError(t, err)
		h, _, err = repo.UpdateHost(ctx, hc.GetProjectId(), h, h.GetVersion(), []string{"address"})
		require.NoError(t, err)
		return apiTar.GetItem().GetVersion()
	}

	hostWithoutPort := func(tar target.Target) (version uint32) {
		hc := static.TestCatalogs(t, conn, proj.GetPublicId(), 1)[0]
		h := static.TestHosts(t, conn, hc.GetPublicId(), 1)[0]
		hs := static.TestSets(t, conn, hc.GetPublicId(), 1)[0]
		_ = static.TestSetMembers(t, conn, hs.GetPublicId(), []*static.Host{h})
		apiTar, err := s.AddTargetHostSources(ctx, &pbs.AddTargetHostSourcesRequest{
			Id:            tar.GetPublicId(),
			Version:       tar.GetVersion(),
			HostSourceIds: []string{hs.GetPublicId()},
		})
		require.NoError(t, err)
		return apiTar.GetItem().GetVersion()
	}

	libraryExists := func(tar target.Target) (version uint32) {
		credService, err := credentiallibraries.NewService(vaultCredRepoFn, iamRepoFn)
		require.NoError(t, err)
		clsResp, err := credService.CreateCredentialLibrary(ctx, &pbs.CreateCredentialLibraryRequest{Item: &credlibpb.CredentialLibrary{
			CredentialStoreId: store.GetPublicId(),
			Description:       wrapperspb.String(fmt.Sprintf("Library Description for target %q", tar.GetName())),
			Attrs: &credlibpb.CredentialLibrary_VaultCredentialLibraryAttributes{
				VaultCredentialLibraryAttributes: &credlibpb.VaultCredentialLibraryAttributes{
					Path: wrapperspb.String(path.Join("database", "creds", "opened")),
				},
			},
		}})
		require.NoError(t, err)

		tr, err := s.AddTargetCredentialSources(ctx,
			&pbs.AddTargetCredentialSourcesRequest{
				Id:                          tar.GetPublicId(),
				BrokeredCredentialSourceIds: []string{clsResp.GetItem().GetId()},
				Version:                     tar.GetVersion(),
			})
		require.NoError(t, err)
		return tr.GetItem().GetVersion()
	}

	misConfiguredlibraryExists := func(tar target.Target) (version uint32) {
		credService, err := credentiallibraries.NewService(vaultCredRepoFn, iamRepoFn)
		require.NoError(t, err)
		clsResp, err := credService.CreateCredentialLibrary(ctx, &pbs.CreateCredentialLibraryRequest{Item: &credlibpb.CredentialLibrary{
			CredentialStoreId: store.GetPublicId(),
			Description:       wrapperspb.String(fmt.Sprintf("Library Description for target %q", tar.GetName())),
			Attrs: &credlibpb.CredentialLibrary_VaultCredentialLibraryAttributes{
				VaultCredentialLibraryAttributes: &credlibpb.VaultCredentialLibraryAttributes{
					Path: wrapperspb.String("bad path"),
				},
			},
		}})
		require.NoError(t, err)

		tr, err := s.AddTargetCredentialSources(ctx,
			&pbs.AddTargetCredentialSourcesRequest{
				Id:                          tar.GetPublicId(),
				BrokeredCredentialSourceIds: []string{clsResp.GetItem().GetId()},
				Version:                     tar.GetVersion(),
			})
		require.NoError(t, err)
		return tr.GetItem().GetVersion()
	}

	expiredTokenLibrary := func(tar target.Target) (version uint32) {
		credService, err := credentiallibraries.NewService(vaultCredRepoFn, iamRepoFn)
		require.NoError(t, err)
		clsResp, err := credService.CreateCredentialLibrary(ctx, &pbs.CreateCredentialLibraryRequest{Item: &credlibpb.CredentialLibrary{
			CredentialStoreId: expiredStore.GetPublicId(),
			Description:       wrapperspb.String(fmt.Sprintf("Library Description for target %q", tar.GetName())),
			Attrs: &credlibpb.CredentialLibrary_VaultCredentialLibraryAttributes{
				VaultCredentialLibraryAttributes: &credlibpb.VaultCredentialLibraryAttributes{
					Path: wrapperspb.String(path.Join("database", "creds", "opened")),
				},
			},
		}})
		require.NoError(t, err)

		tr, err := s.AddTargetCredentialSources(ctx,
			&pbs.AddTargetCredentialSourcesRequest{
				Id:                          tar.GetPublicId(),
				BrokeredCredentialSourceIds: []string{clsResp.GetItem().GetId()},
				Version:                     tar.GetVersion(),
			})
		require.NoError(t, err)
		return tr.GetItem().GetVersion()
	}

	cases := []struct {
		name  string
		setup []func(target.Target) uint32
		err   bool
	}{
		{
			// This one must be run first since it relies on the DB not having any worker details
			name:  "no worker",
			setup: []func(tcpTarget target.Target) uint32{hostExists, libraryExists},
			err:   true,
		},
		{
			name:  "success",
			setup: []func(tcpTarget target.Target) uint32{workerExists, hostExists, libraryExists},
		},
		{
			name:  "no port",
			setup: []func(tcpTarget target.Target) uint32{workerExists, hostWithoutPort, libraryExists},
			err:   true,
		},
		{
			name:  "no hosts",
			setup: []func(tcpTarget target.Target) uint32{workerExists, hostSetNoHostExists, libraryExists},
			err:   true,
		},
		{
			name:  "bad library configuration",
			setup: []func(tcpTarget target.Target) uint32{workerExists, hostExists, misConfiguredlibraryExists},
			err:   true,
		},
		{
			name:  "expired token library",
			setup: []func(tcpTarget target.Target) uint32{workerExists, hostExists, expiredTokenLibrary},
			err:   true,
		},
	}
	for i, tc := range cases {
		t.Run(tc.name, func(t *testing.T) {
			tar := tcp.TestTarget(ctx, t, conn, proj.GetPublicId(), fmt.Sprintf("test-%d", i))

			for _, fn := range tc.setup {
				ver := fn(tar)
				tar.SetVersion(ver)
			}

			res, err := s.AuthorizeSession(ctx, &pbs.AuthorizeSessionRequest{
				Id: tar.GetPublicId(),
			})
			if tc.err {
				require.Error(t, err)
				require.Nil(t, res)
				return
			}
			require.NoError(t, err)
			require.NotNil(t, res)
		})
	}
}

func decodeJsonSecret(t *testing.T, in string) map[string]interface{} {
	t.Helper()
	ret := make(map[string]interface{})
	dec := json.NewDecoder(base64.NewDecoder(base64.StdEncoding, strings.NewReader(in)))
	require.NoError(t, dec.Decode(&ret))
	return ret
}<|MERGE_RESOLUTION|>--- conflicted
+++ resolved
@@ -1151,495 +1151,6 @@
 	assert.True(t, errors.Is(err, handlers.NotFoundError()), "Got %v, wanted not found error.", err)
 }
 
-<<<<<<< HEAD
-=======
-func TestAddTargetHostSets(t *testing.T) {
-	conn, _ := db.TestSetup(t, "postgres")
-	wrapper := db.TestWrapper(t)
-	kms := kms.TestKms(t, conn, wrapper)
-	sche := scheduler.TestScheduler(t, conn, wrapper)
-
-	rw := db.New(conn)
-
-	iamRepo := iam.TestRepo(t, conn, wrapper)
-	iamRepoFn := func() (*iam.Repository, error) {
-		return iamRepo, nil
-	}
-	tokenRepoFn := func() (*authtoken.Repository, error) {
-		return authtoken.NewRepository(rw, rw, kms)
-	}
-	serversRepoFn := func() (*server.Repository, error) {
-		return server.NewRepository(rw, rw, kms)
-	}
-
-	org, proj := iam.TestScopes(t, iamRepo)
-	at := authtoken.TestAuthToken(t, conn, kms, org.GetPublicId())
-	r := iam.TestRole(t, conn, proj.GetPublicId())
-	_ = iam.TestUserRole(t, conn, r.GetPublicId(), at.GetIamUserId())
-	_ = iam.TestRoleGrant(t, conn, r.GetPublicId(), "id=*;type=*;actions=*")
-
-	s, err := testService(t, context.Background(), conn, kms, wrapper)
-	require.NoError(t, err, "Error when getting new target service.")
-
-	hc := static.TestCatalogs(t, conn, proj.GetPublicId(), 1)[0]
-	hs := static.TestSets(t, conn, hc.GetPublicId(), 2)
-
-	plg := host.TestPlugin(t, conn, "test")
-	pluginHc := plugin.TestCatalog(t, conn, proj.GetPublicId(), plg.GetPublicId())
-	pluginHs := plugin.TestSet(t, conn, kms, sche, pluginHc, map[string]plgpb.HostPluginServiceClient{
-		plg.GetPublicId(): plugin.NewWrappingPluginClient(&plugin.TestPluginServer{}),
-	})
-	ctx := context.Background()
-
-	addCases := []struct {
-		name           string
-		tar            target.Target
-		addHostSets    []string
-		resultHostSets []string
-	}{
-		{
-			name:           "Add set on empty target",
-			tar:            tcp.TestTarget(ctx, t, conn, proj.GetPublicId(), "empty"),
-			addHostSets:    []string{hs[1].GetPublicId()},
-			resultHostSets: []string{hs[1].GetPublicId()},
-		},
-		{
-			name:           "Add set on populated target",
-			tar:            tcp.TestTarget(ctx, t, conn, proj.GetPublicId(), "populated", target.WithHostSources([]string{hs[0].GetPublicId()})),
-			addHostSets:    []string{hs[1].GetPublicId()},
-			resultHostSets: []string{hs[0].GetPublicId(), hs[1].GetPublicId()},
-		},
-		{
-			name:           "Add duplicated sets on populated target",
-			tar:            tcp.TestTarget(ctx, t, conn, proj.GetPublicId(), "duplicated", target.WithHostSources([]string{hs[0].GetPublicId()})),
-			addHostSets:    []string{hs[1].GetPublicId(), hs[1].GetPublicId()},
-			resultHostSets: []string{hs[0].GetPublicId(), hs[1].GetPublicId()},
-		},
-		{
-			name:           "Add plugin set on empty target",
-			tar:            tcp.TestTarget(ctx, t, conn, proj.GetPublicId(), "plugin empty"),
-			addHostSets:    []string{pluginHs.GetPublicId()},
-			resultHostSets: []string{pluginHs.GetPublicId()},
-		},
-		{
-			name:           "Add plugin set on populated target",
-			tar:            tcp.TestTarget(ctx, t, conn, proj.GetPublicId(), "plugin populated", target.WithHostSources([]string{hs[0].GetPublicId()})),
-			addHostSets:    []string{pluginHs.GetPublicId()},
-			resultHostSets: []string{hs[0].GetPublicId(), pluginHs.GetPublicId()},
-		},
-	}
-
-	for _, tc := range addCases {
-		t.Run(tc.name, func(t *testing.T) {
-			req := &pbs.AddTargetHostSetsRequest{
-				Id:         tc.tar.GetPublicId(),
-				Version:    tc.tar.GetVersion(),
-				HostSetIds: tc.addHostSets,
-			}
-
-			requestInfo := authpb.RequestInfo{
-				TokenFormat: uint32(auth.AuthTokenTypeBearer),
-				PublicId:    at.GetPublicId(),
-				Token:       at.GetToken(),
-			}
-			requestContext := context.WithValue(context.Background(), requests.ContextRequestInformationKey, &requests.RequestContext{})
-			ctx := auth.NewVerifierContext(requestContext, iamRepoFn, tokenRepoFn, serversRepoFn, kms, &requestInfo)
-			got, err := s.AddTargetHostSets(ctx, req)
-			s, ok := status.FromError(err)
-			require.True(t, ok)
-			require.NoError(t, err, "Got error: %v", s)
-
-			assert.ElementsMatch(t, tc.resultHostSets, got.GetItem().GetHostSetIds())
-		})
-	}
-
-	tar := tcp.TestTarget(ctx, t, conn, proj.GetPublicId(), "test")
-
-	failCases := []struct {
-		name string
-		req  *pbs.AddTargetHostSetsRequest
-		err  error
-	}{
-		{
-			name: "Bad Set Id",
-			req: &pbs.AddTargetHostSetsRequest{
-				Id:         "bad id",
-				Version:    tar.GetVersion(),
-				HostSetIds: []string{hs[0].GetPublicId()},
-			},
-			err: handlers.ApiErrorWithCode(codes.InvalidArgument),
-		},
-		{
-			name: "Bad version",
-			req: &pbs.AddTargetHostSetsRequest{
-				Id:         tar.GetPublicId(),
-				Version:    tar.GetVersion() + 2,
-				HostSetIds: []string{hs[0].GetPublicId()},
-			},
-			err: handlers.ApiErrorWithCode(codes.Internal),
-		},
-		{
-			name: "Empty host set list",
-			req: &pbs.AddTargetHostSetsRequest{
-				Id:      tar.GetPublicId(),
-				Version: tar.GetVersion(),
-			},
-			err: handlers.ApiErrorWithCode(codes.InvalidArgument),
-		},
-		{
-			name: "Incorrect host set ids",
-			req: &pbs.AddTargetHostSetsRequest{
-				Id:         tar.GetPublicId(),
-				Version:    tar.GetVersion(),
-				HostSetIds: []string{"incorrect"},
-			},
-			err: handlers.ApiErrorWithCode(codes.InvalidArgument),
-		},
-	}
-	for _, tc := range failCases {
-		t.Run(tc.name, func(t *testing.T) {
-			assert, require := assert.New(t), require.New(t)
-			requestInfo := authpb.RequestInfo{
-				TokenFormat: uint32(auth.AuthTokenTypeBearer),
-				PublicId:    at.GetPublicId(),
-				Token:       at.GetToken(),
-			}
-			requestContext := context.WithValue(context.Background(), requests.ContextRequestInformationKey, &requests.RequestContext{})
-			ctx := auth.NewVerifierContext(requestContext, iamRepoFn, tokenRepoFn, serversRepoFn, kms, &requestInfo)
-			_, gErr := s.AddTargetHostSets(ctx, tc.req)
-			if tc.err != nil {
-				require.Error(gErr)
-				assert.True(errors.Is(gErr, tc.err), "AddTargetHostSets(%+v) got error %v, wanted %v", tc.req, gErr, tc.err)
-			}
-		})
-	}
-}
-
-func TestSetTargetHostSets(t *testing.T) {
-	conn, _ := db.TestSetup(t, "postgres")
-	wrapper := db.TestWrapper(t)
-	kms := kms.TestKms(t, conn, wrapper)
-	sche := scheduler.TestScheduler(t, conn, wrapper)
-
-	rw := db.New(conn)
-
-	iamRepo := iam.TestRepo(t, conn, wrapper)
-	iamRepoFn := func() (*iam.Repository, error) {
-		return iamRepo, nil
-	}
-	tokenRepoFn := func() (*authtoken.Repository, error) {
-		return authtoken.NewRepository(rw, rw, kms)
-	}
-	serversRepoFn := func() (*server.Repository, error) {
-		return server.NewRepository(rw, rw, kms)
-	}
-
-	org, proj := iam.TestScopes(t, iamRepo)
-	at := authtoken.TestAuthToken(t, conn, kms, org.GetPublicId())
-	r := iam.TestRole(t, conn, proj.GetPublicId())
-	_ = iam.TestUserRole(t, conn, r.GetPublicId(), at.GetIamUserId())
-	_ = iam.TestRoleGrant(t, conn, r.GetPublicId(), "id=*;type=*;actions=*")
-
-	s, err := testService(t, context.Background(), conn, kms, wrapper)
-	require.NoError(t, err, "Error when getting new host set service.")
-
-	hc := static.TestCatalogs(t, conn, proj.GetPublicId(), 1)[0]
-	hs := static.TestSets(t, conn, hc.GetPublicId(), 2)
-
-	plg := host.TestPlugin(t, conn, "test")
-	pluginHc := plugin.TestCatalog(t, conn, proj.GetPublicId(), plg.GetPublicId())
-	pluginHs := plugin.TestSet(t, conn, kms, sche, pluginHc, map[string]plgpb.HostPluginServiceClient{
-		plg.GetPublicId(): plugin.NewWrappingPluginClient(&plugin.TestPluginServer{}),
-	})
-
-	ctx := context.Background()
-	setCases := []struct {
-		name           string
-		tar            target.Target
-		setHostSets    []string
-		resultHostSets []string
-	}{
-		{
-			name:           "Set on empty target",
-			tar:            tcp.TestTarget(ctx, t, conn, proj.GetPublicId(), "empty"),
-			setHostSets:    []string{hs[1].GetPublicId()},
-			resultHostSets: []string{hs[1].GetPublicId()},
-		},
-		{
-			name:           "Set on populated target",
-			tar:            tcp.TestTarget(ctx, t, conn, proj.GetPublicId(), "populated", target.WithHostSources([]string{hs[0].GetPublicId()})),
-			setHostSets:    []string{hs[1].GetPublicId()},
-			resultHostSets: []string{hs[1].GetPublicId()},
-		},
-		{
-			name:           "Set duplicate host set on populated target",
-			tar:            tcp.TestTarget(ctx, t, conn, proj.GetPublicId(), "duplicate", target.WithHostSources([]string{hs[0].GetPublicId()})),
-			setHostSets:    []string{hs[1].GetPublicId(), hs[1].GetPublicId()},
-			resultHostSets: []string{hs[1].GetPublicId()},
-		},
-		{
-			name:           "Set empty on populated target",
-			tar:            tcp.TestTarget(ctx, t, conn, proj.GetPublicId(), "another populated", target.WithHostSources([]string{hs[0].GetPublicId()})),
-			setHostSets:    []string{},
-			resultHostSets: nil,
-		},
-		{
-			name:           "Set plugin set on empty target",
-			tar:            tcp.TestTarget(ctx, t, conn, proj.GetPublicId(), "plugin empty"),
-			setHostSets:    []string{pluginHs.GetPublicId()},
-			resultHostSets: []string{pluginHs.GetPublicId()},
-		},
-		{
-			name:           "Set plugin set on populated target",
-			tar:            tcp.TestTarget(ctx, t, conn, proj.GetPublicId(), "plugin populated", target.WithHostSources([]string{hs[0].GetPublicId()})),
-			setHostSets:    []string{pluginHs.GetPublicId()},
-			resultHostSets: []string{pluginHs.GetPublicId()},
-		},
-	}
-	for _, tc := range setCases {
-		t.Run(tc.name, func(t *testing.T) {
-			req := &pbs.SetTargetHostSetsRequest{
-				Id:         tc.tar.GetPublicId(),
-				Version:    tc.tar.GetVersion(),
-				HostSetIds: tc.setHostSets,
-			}
-
-			requestInfo := authpb.RequestInfo{
-				TokenFormat: uint32(auth.AuthTokenTypeBearer),
-				PublicId:    at.GetPublicId(),
-				Token:       at.GetToken(),
-			}
-			requestContext := context.WithValue(context.Background(), requests.ContextRequestInformationKey, &requests.RequestContext{})
-			ctx := auth.NewVerifierContext(requestContext, iamRepoFn, tokenRepoFn, serversRepoFn, kms, &requestInfo)
-			got, err := s.SetTargetHostSets(ctx, req)
-			require.NoError(t, err, "Got error: %v", s)
-			assert.ElementsMatch(t, tc.resultHostSets, got.GetItem().GetHostSetIds())
-		})
-	}
-
-	tar := tcp.TestTarget(ctx, t, conn, proj.GetPublicId(), "test name")
-
-	failCases := []struct {
-		name string
-		req  *pbs.SetTargetHostSetsRequest
-		err  error
-	}{
-		{
-			name: "Bad target Id",
-			req: &pbs.SetTargetHostSetsRequest{
-				Id:         "bad id",
-				Version:    tar.GetVersion(),
-				HostSetIds: []string{hs[0].GetPublicId()},
-			},
-			err: handlers.ApiErrorWithCode(codes.InvalidArgument),
-		},
-		{
-			name: "Bad version",
-			req: &pbs.SetTargetHostSetsRequest{
-				Id:         tar.GetPublicId(),
-				Version:    tar.GetVersion() + 3,
-				HostSetIds: []string{hs[0].GetPublicId()},
-			},
-			err: handlers.ApiErrorWithCode(codes.Internal),
-		},
-		{
-			name: "Bad host set id",
-			req: &pbs.SetTargetHostSetsRequest{
-				Id:         tar.GetPublicId(),
-				Version:    tar.GetVersion(),
-				HostSetIds: []string{"invalid"},
-			},
-			err: handlers.ApiErrorWithCode(codes.InvalidArgument),
-		},
-	}
-	for _, tc := range failCases {
-		t.Run(tc.name, func(t *testing.T) {
-			assert, require := assert.New(t), require.New(t)
-			requestInfo := authpb.RequestInfo{
-				TokenFormat: uint32(auth.AuthTokenTypeBearer),
-				PublicId:    at.GetPublicId(),
-				Token:       at.GetToken(),
-			}
-			requestContext := context.WithValue(context.Background(), requests.ContextRequestInformationKey, &requests.RequestContext{})
-			ctx := auth.NewVerifierContext(requestContext, iamRepoFn, tokenRepoFn, serversRepoFn, kms, &requestInfo)
-			_, gErr := s.SetTargetHostSets(ctx, tc.req)
-			if tc.err != nil {
-				require.Error(gErr)
-				assert.True(errors.Is(gErr, tc.err), "SetTargetHostSets(%+v) got error %v, wanted %v", tc.req, gErr, tc.err)
-			}
-		})
-	}
-}
-
-func TestRemoveTargetHostSets(t *testing.T) {
-	conn, _ := db.TestSetup(t, "postgres")
-	wrapper := db.TestWrapper(t)
-	kms := kms.TestKms(t, conn, wrapper)
-	sche := scheduler.TestScheduler(t, conn, wrapper)
-
-	rw := db.New(conn)
-
-	iamRepo := iam.TestRepo(t, conn, wrapper)
-	iamRepoFn := func() (*iam.Repository, error) {
-		return iamRepo, nil
-	}
-	tokenRepoFn := func() (*authtoken.Repository, error) {
-		return authtoken.NewRepository(rw, rw, kms)
-	}
-	serversRepoFn := func() (*server.Repository, error) {
-		return server.NewRepository(rw, rw, kms)
-	}
-
-	org, proj := iam.TestScopes(t, iamRepo)
-	at := authtoken.TestAuthToken(t, conn, kms, org.GetPublicId())
-	r := iam.TestRole(t, conn, proj.GetPublicId())
-	_ = iam.TestUserRole(t, conn, r.GetPublicId(), at.GetIamUserId())
-	_ = iam.TestRoleGrant(t, conn, r.GetPublicId(), "id=*;type=*;actions=*")
-
-	s, err := testService(t, context.Background(), conn, kms, wrapper)
-	require.NoError(t, err, "Error when getting new host set service.")
-
-	hc := static.TestCatalogs(t, conn, proj.GetPublicId(), 1)[0]
-	hs := static.TestSets(t, conn, hc.GetPublicId(), 2)
-
-	plg := host.TestPlugin(t, conn, "test")
-	pluginHc := plugin.TestCatalog(t, conn, proj.GetPublicId(), plg.GetPublicId())
-	pluginHs := plugin.TestSet(t, conn, kms, sche, pluginHc, map[string]plgpb.HostPluginServiceClient{
-		plg.GetPublicId(): plugin.NewWrappingPluginClient(&plugin.TestPluginServer{}),
-	})
-
-	ctx := context.Background()
-	removeCases := []struct {
-		name        string
-		tar         target.Target
-		removeHosts []string
-		resultHosts []string
-		wantErr     bool
-	}{
-		{
-			name:        "Remove from empty",
-			tar:         tcp.TestTarget(ctx, t, conn, proj.GetPublicId(), "empty"),
-			removeHosts: []string{hs[1].GetPublicId()},
-			wantErr:     true,
-		},
-		{
-			name:        "Remove 1 of 2 sets",
-			tar:         tcp.TestTarget(ctx, t, conn, proj.GetPublicId(), "remove partial", target.WithHostSources([]string{hs[0].GetPublicId(), hs[1].GetPublicId()})),
-			removeHosts: []string{hs[1].GetPublicId()},
-			resultHosts: []string{hs[0].GetPublicId()},
-		},
-		{
-			name:        "Remove 1 duplicate set of 2 sets",
-			tar:         tcp.TestTarget(ctx, t, conn, proj.GetPublicId(), "remove duplicate", target.WithHostSources([]string{hs[0].GetPublicId(), hs[1].GetPublicId()})),
-			removeHosts: []string{hs[1].GetPublicId(), hs[1].GetPublicId()},
-			resultHosts: []string{hs[0].GetPublicId()},
-		},
-		{
-			name:        "Remove all hosts from set",
-			tar:         tcp.TestTarget(ctx, t, conn, proj.GetPublicId(), "remove all", target.WithHostSources([]string{hs[0].GetPublicId(), hs[1].GetPublicId()})),
-			removeHosts: []string{hs[0].GetPublicId(), hs[1].GetPublicId()},
-			resultHosts: []string{},
-		},
-		{
-			name:        "Remove 1 plugin of 2 sets",
-			tar:         tcp.TestTarget(ctx, t, conn, proj.GetPublicId(), "remove plugin partial", target.WithHostSources([]string{hs[0].GetPublicId(), pluginHs.GetPublicId()})),
-			removeHosts: []string{pluginHs.GetPublicId()},
-			resultHosts: []string{hs[0].GetPublicId()},
-		},
-	}
-
-	for _, tc := range removeCases {
-		t.Run(tc.name, func(t *testing.T) {
-			req := &pbs.RemoveTargetHostSetsRequest{
-				Id:         tc.tar.GetPublicId(),
-				Version:    tc.tar.GetVersion(),
-				HostSetIds: tc.removeHosts,
-			}
-
-			requestInfo := authpb.RequestInfo{
-				TokenFormat: uint32(auth.AuthTokenTypeBearer),
-				PublicId:    at.GetPublicId(),
-				Token:       at.GetToken(),
-			}
-			requestContext := context.WithValue(context.Background(), requests.ContextRequestInformationKey, &requests.RequestContext{})
-			ctx := auth.NewVerifierContext(requestContext, iamRepoFn, tokenRepoFn, serversRepoFn, kms, &requestInfo)
-			got, err := s.RemoveTargetHostSets(ctx, req)
-			if tc.wantErr {
-				assert.Error(t, err)
-				return
-			}
-			s, ok := status.FromError(err)
-			require.True(t, ok)
-			require.NoError(t, err, "Got error: %v", s)
-
-			assert.ElementsMatch(t, tc.resultHosts, got.GetItem().GetHostSetIds())
-		})
-	}
-
-	tar := tcp.TestTarget(ctx, t, conn, proj.GetPublicId(), "testing")
-
-	failCases := []struct {
-		name string
-		req  *pbs.RemoveTargetHostSetsRequest
-		err  error
-	}{
-		{
-			name: "Bad version",
-			req: &pbs.RemoveTargetHostSetsRequest{
-				Id:         tar.GetPublicId(),
-				Version:    tar.GetVersion() + 3,
-				HostSetIds: []string{hs[0].GetPublicId()},
-			},
-			err: handlers.ApiErrorWithCode(codes.Internal),
-		},
-		{
-			name: "Bad target Id",
-			req: &pbs.RemoveTargetHostSetsRequest{
-				Id:         "bad id",
-				Version:    tar.GetVersion(),
-				HostSetIds: []string{hs[0].GetPublicId()},
-			},
-			err: handlers.ApiErrorWithCode(codes.InvalidArgument),
-		},
-		{
-			name: "empty sets",
-			req: &pbs.RemoveTargetHostSetsRequest{
-				Id:         tar.GetPublicId(),
-				Version:    tar.GetVersion(),
-				HostSetIds: []string{},
-			},
-			err: handlers.ApiErrorWithCode(codes.InvalidArgument),
-		},
-		{
-			name: "Invalid set ids",
-			req: &pbs.RemoveTargetHostSetsRequest{
-				Id:         tar.GetPublicId(),
-				Version:    tar.GetVersion(),
-				HostSetIds: []string{"invalid"},
-			},
-			err: handlers.ApiErrorWithCode(codes.InvalidArgument),
-		},
-	}
-	for _, tc := range failCases {
-		t.Run(tc.name, func(t *testing.T) {
-			assert, require := assert.New(t), require.New(t)
-			requestInfo := authpb.RequestInfo{
-				TokenFormat: uint32(auth.AuthTokenTypeBearer),
-				PublicId:    at.GetPublicId(),
-				Token:       at.GetToken(),
-			}
-			requestContext := context.WithValue(context.Background(), requests.ContextRequestInformationKey, &requests.RequestContext{})
-			ctx := auth.NewVerifierContext(requestContext, iamRepoFn, tokenRepoFn, serversRepoFn, kms, &requestInfo)
-			_, gErr := s.RemoveTargetHostSets(ctx, tc.req)
-			if tc.err != nil {
-				require.Error(gErr)
-				assert.True(errors.Is(gErr, tc.err), "RemoveTargetHostSets(%+v) got error %v, wanted %v", tc.req, gErr, tc.err)
-			}
-		})
-	}
-}
-
->>>>>>> f3f0c55d
 func TestAddTargetHostSources(t *testing.T) {
 	conn, _ := db.TestSetup(t, "postgres")
 	wrapper := db.TestWrapper(t)
