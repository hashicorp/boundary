--- conflicted
+++ resolved
@@ -632,7 +632,6 @@
 			err: handlers.ApiErrorWithCode(codes.InvalidArgument),
 		},
 		{
-<<<<<<< HEAD
 			name: "Invalid password mapping",
 			req: &pbs.CreateCredentialLibraryRequest{Item: &pb.CredentialLibrary{
 				CredentialStoreId: store.GetPublicId(),
@@ -653,7 +652,10 @@
 					return ret
 				}(),
 			}},
-=======
+			res: nil,
+			err: handlers.ApiErrorWithCode(codes.InvalidArgument),
+		},
+		{
 			name: "No Vault LDAP path",
 			req: &pbs.CreateCredentialLibraryRequest{
 				Item: &pb.CredentialLibrary{
@@ -695,7 +697,6 @@
 					CredentialType:    "bla-invalid",
 				},
 			},
->>>>>>> 4e78c681
 			res: nil,
 			err: handlers.ApiErrorWithCode(codes.InvalidArgument),
 		},
