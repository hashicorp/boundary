--- conflicted
+++ resolved
@@ -503,11 +503,7 @@
 	case uint32(AuthTokenTypeRecoveryKms):
 		// We validated the encrypted token in decryptToken and handled the
 		// nonces there, so just set the user
-<<<<<<< HEAD
-		userId = perms.RecoveryUserId
-=======
 		userData.User.Id = util.Pointer("u_recovery")
->>>>>>> 0cfedf08
 
 	case uint32(AuthTokenTypeBearer), uint32(AuthTokenTypeSplitCookie):
 		if v.requestInfo.Token == "" {
