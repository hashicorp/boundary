// Copyright (c) HashiCorp, Inc.
// SPDX-License-Identifier: BUSL-1.1

package controller

import (
	"context"
	"encoding/json"
	"fmt"
	"os"
	"path/filepath"
	"sync"
	"testing"
	"time"

	"github.com/google/go-cmp/cmp"
	"github.com/google/go-cmp/cmp/cmpopts"
	"github.com/hashicorp/boundary/internal/cmd/config"
	"github.com/hashicorp/boundary/internal/event"
	"github.com/hashicorp/boundary/internal/ratelimit"
	"github.com/hashicorp/eventlogger/formatter_filters/cloudevents"
	"github.com/hashicorp/go-hclog"
	"github.com/hashicorp/go-rate"
	"github.com/stretchr/testify/assert"
	"github.com/stretchr/testify/require"
)

func testLogger(t *testing.T, testLock hclog.Locker) hclog.Logger {
	t.Helper()
	return hclog.New(&hclog.LoggerOptions{
		Mutex:      testLock,
		Name:       "test",
		JSONFormat: true,
	})
}

func Test_newRateLimiterConfig(t *testing.T) {
	ctx := context.Background()

	var configs ratelimit.Configs
	defaultLimits, err := configs.Limits(ctx)
	require.NoError(t, err)

	cases := []struct {
		name     string
		configs  ratelimit.Configs
		maxSize  int
		disabled bool
		want     *rateLimiterConfig
		wantErr  error
	}{
		{
			"disabled",
			nil,
			0,
			true,
			&rateLimiterConfig{disabled: true},
			nil,
		},
		{
			"defaults",
			nil,
			ratelimit.DefaultLimiterMaxQuotas(),
			false,
			&rateLimiterConfig{
<<<<<<< HEAD
				maxSize:  302151,
=======
				maxSize:  316158,
>>>>>>> 55058337
				configs:  nil,
				disabled: false,
				limits:   defaultLimits,
			},
			nil,
		},
		{
			"disabledWithConfigs",
			ratelimit.Configs{
				{
					Resources: []string{"*"},
					Actions:   []string{"*"},
					Per:       "total",
					Limit:     100,
					Period:    time.Minute,
					Unlimited: false,
				},
			},
			ratelimit.DefaultLimiterMaxQuotas(),
			true,
			nil,
			fmt.Errorf("controller.newRateLimiterConfig: disabled rate limiter with rate limit configs: configuration issue: error #5000"),
		},
	}
	for _, tc := range cases {
		t.Run(tc.name, func(t *testing.T) {
			got, err := newRateLimiterConfig(ctx, tc.configs, tc.maxSize, tc.disabled)
			if tc.wantErr != nil {
				assert.EqualError(t, err, tc.wantErr.Error())
				return
			}
			require.NoError(t, err)
			assert.Empty(t, cmp.Diff(
				tc.want,
				got,
				cmp.AllowUnexported(rateLimiterConfig{}),
				cmpopts.IgnoreFields(rateLimiterConfig{}, "limits"),
			))
			assert.ElementsMatch(t, got.limits, tc.want.limits)
		})
	}
}

func TestController_initializeRateLimiter(t *testing.T) {
	// Disabling eventing so reduce noise.
	event.TestWithoutEventing(t)

	cases := []struct {
		name           string
		conf           *config.Config
		wantNopLimiter bool
		wantErr        error
	}{
		{
			"disabled",
			&config.Config{
				Controller: &config.Controller{
					ApiRateLimitDisable: true,
				},
			},
			true,
			nil,
		},
		{
			"defaults",
			&config.Config{
				Controller: &config.Controller{
					ApiRateLimiterMaxQuotas: ratelimit.DefaultLimiterMaxQuotas(),
				},
			},
			false,
			nil,
		},
		{
			"invalid",
			&config.Config{
				Controller: &config.Controller{
					ApiRateLimits: ratelimit.Configs{
						{
							Resources: []string{"*"},
							Actions:   []string{"*"},
							Per:       "total",
							Limit:     100,
							Period:    time.Minute,
							Unlimited: false,
						},
					},
					ApiRateLimiterMaxQuotas: ratelimit.DefaultLimiterMaxQuotas(),
					ApiRateLimitDisable:     true,
				},
			},
			false,
			fmt.Errorf("controller.newRateLimiterConfig: disabled rate limiter with rate limit configs: configuration issue: error #5000"),
		},
		{
			"nilConfig",
			nil,
			false,
			fmt.Errorf("controller.(Controller).initializeRateLimiter: nil config: parameter violation: error #100"),
		},
		{
			"nilConfigController",
			&config.Config{
				Controller: nil,
			},
			false,
			fmt.Errorf("controller.(Controller).initializeRateLimiter: nil config.Controller: parameter violation: error #100"),
		},
	}
	for _, tc := range cases {
		t.Run(tc.name, func(t *testing.T) {
			c := &Controller{
				baseContext: context.Background(),
				conf: &Config{
					RawConfig: tc.conf,
				},
			}
			err := c.initializeRateLimiter(tc.conf)
			if tc.wantErr != nil {
				assert.EqualError(t, err, tc.wantErr.Error())
				return
			}
			require.NoError(t, err)

			if tc.wantNopLimiter {
				assert.Equal(t, rate.NopLimiter, c.rateLimiter)
				return
			}

			_, ok := c.rateLimiter.(*rate.Limiter)
			assert.True(t, ok, "expected rate.Limiter")
			assert.NotNil(t, c.rateLimiter)
		})
	}
}

func TestControllerReloadRateLimiter(t *testing.T) {
	// Disabling eventing so reduce noise.
	event.TestWithoutEventing(t)

	cases := []struct {
		name           string
		c              *Controller
		conf           *config.Config
		wantNewLimiter bool
		wantErr        error
	}{
		{
			"newConfigs",
			func() *Controller {
				conf := &config.Config{
					Controller: &config.Controller{
						ApiRateLimiterMaxQuotas: ratelimit.DefaultLimiterMaxQuotas(),
					},
				}
				c := &Controller{
					baseContext: context.Background(),
					conf: &Config{
						RawConfig: conf,
					},
				}
				err := c.initializeRateLimiter(conf)
				require.NoError(t, err)
				return c
			}(),
			&config.Config{
				Controller: &config.Controller{
					ApiRateLimits: ratelimit.Configs{
						{
							Resources: []string{"*"},
							Actions:   []string{"*"},
							Per:       "total",
							Limit:     100,
							Period:    time.Minute,
							Unlimited: false,
						},
					},
					ApiRateLimiterMaxQuotas: ratelimit.DefaultLimiterMaxQuotas(),
				},
			},
			true,
			nil,
		},
		{
			"newMaxSize",
			func() *Controller {
				conf := &config.Config{
					Controller: &config.Controller{
						ApiRateLimiterMaxQuotas: ratelimit.DefaultLimiterMaxQuotas(),
					},
				}
				c := &Controller{
					baseContext: context.Background(),
					conf: &Config{
						RawConfig: conf,
					},
				}
				err := c.initializeRateLimiter(conf)
				require.NoError(t, err)
				return c
			}(),
			&config.Config{
				Controller: &config.Controller{
					ApiRateLimiterMaxQuotas: 3000,
				},
			},
			true,
			nil,
		},
		{
			"newDisabled",
			func() *Controller {
				conf := &config.Config{
					Controller: &config.Controller{
						ApiRateLimiterMaxQuotas: ratelimit.DefaultLimiterMaxQuotas(),
					},
				}
				c := &Controller{
					baseContext: context.Background(),
					conf: &Config{
						RawConfig: conf,
					},
				}
				err := c.initializeRateLimiter(conf)
				require.NoError(t, err)
				return c
			}(),
			&config.Config{
				Controller: &config.Controller{
					ApiRateLimitDisable: true,
				},
			},
			true,
			nil,
		},
		{
			"newEnabled",
			func() *Controller {
				conf := &config.Config{
					Controller: &config.Controller{
						ApiRateLimitDisable: true,
					},
				}
				c := &Controller{
					baseContext: context.Background(),
					conf: &Config{
						RawConfig: conf,
					},
				}
				err := c.initializeRateLimiter(conf)
				require.NoError(t, err)
				return c
			}(),
			&config.Config{
				Controller: &config.Controller{
					ApiRateLimiterMaxQuotas: ratelimit.DefaultLimiterMaxQuotas(),
				},
			},
			true,
			nil,
		},
		{
			"newInvalid",
			func() *Controller {
				conf := &config.Config{
					Controller: &config.Controller{
						ApiRateLimiterMaxQuotas: ratelimit.DefaultLimiterMaxQuotas(),
					},
				}
				c := &Controller{
					baseContext: context.Background(),
					conf: &Config{
						RawConfig: conf,
					},
				}
				err := c.initializeRateLimiter(conf)
				require.NoError(t, err)
				return c
			}(),
			&config.Config{
				Controller: &config.Controller{
					ApiRateLimiterMaxQuotas: ratelimit.DefaultLimiterMaxQuotas(),
					ApiRateLimits: ratelimit.Configs{
						{
							Resources: []string{"*"},
							Actions:   []string{"*"},
							Per:       "total",
							Limit:     100,
							Period:    time.Minute,
							Unlimited: false,
						},
					},
					ApiRateLimitDisable: true,
				},
			},
			false,
			fmt.Errorf("controller.newRateLimiterConfig: disabled rate limiter with rate limit configs: configuration issue: error #5000"),
		},
		{
			"newInvalidMaxSize",
			func() *Controller {
				conf := &config.Config{
					Controller: &config.Controller{
						ApiRateLimiterMaxQuotas: ratelimit.DefaultLimiterMaxQuotas(),
					},
				}
				c := &Controller{
					baseContext: context.Background(),
					conf: &Config{
						RawConfig: conf,
					},
				}
				err := c.initializeRateLimiter(conf)
				require.NoError(t, err)
				return c
			}(),
			&config.Config{
				Controller: &config.Controller{
					ApiRateLimiterMaxQuotas: 0,
					ApiRateLimits: ratelimit.Configs{
						{
							Resources: []string{"*"},
							Actions:   []string{"*"},
							Per:       "total",
							Limit:     100,
							Period:    time.Minute,
							Unlimited: false,
						},
					},
				},
			},
			false,
			fmt.Errorf("controller.(Controller).ReloadRateLimiter: unknown, unknown: error #0: rate.NewLimiter: rate.newExpirableStore: max size must be greater than zero: invalid max size"),
		},
		{
			"newConfigsNoChange",
			func() *Controller {
				conf := &config.Config{
					Controller: &config.Controller{
						ApiRateLimiterMaxQuotas: ratelimit.DefaultLimiterMaxQuotas(),
					},
				}
				c := &Controller{
					baseContext: context.Background(),
					conf: &Config{
						RawConfig: conf,
					},
				}
				err := c.initializeRateLimiter(conf)
				require.NoError(t, err)
				return c
			}(),
			&config.Config{
				Controller: &config.Controller{
					ApiRateLimiterMaxQuotas: ratelimit.DefaultLimiterMaxQuotas(),
				},
			},
			false,
			nil,
		},
		{
			"nilNewConfigController",
			func() *Controller {
				conf := &config.Config{
					Controller: &config.Controller{
						ApiRateLimiterMaxQuotas: ratelimit.DefaultLimiterMaxQuotas(),
					},
				}
				c := &Controller{
					baseContext: context.Background(),
					conf: &Config{
						RawConfig: conf,
					},
				}
				err := c.initializeRateLimiter(conf)
				require.NoError(t, err)
				return c
			}(),
			&config.Config{
				Controller: nil,
			},
			false,
			fmt.Errorf("controller.(Controller).ReloadRateLimiter: nil config.Controller: parameter violation: error #100"),
		},
		{
			"nilNewConfig",
			func() *Controller {
				conf := &config.Config{
					Controller: &config.Controller{
						ApiRateLimiterMaxQuotas: ratelimit.DefaultLimiterMaxQuotas(),
					},
				}
				c := &Controller{
					baseContext: context.Background(),
					conf: &Config{
						RawConfig: conf,
					},
				}
				err := c.initializeRateLimiter(conf)
				require.NoError(t, err)
				return c
			}(),
			nil,
			false,
			fmt.Errorf("controller.(Controller).ReloadRateLimiter: nil config: parameter violation: error #100"),
		},
	}

	for _, tc := range cases {
		t.Run(tc.name, func(t *testing.T) {
			prevLimiter := tc.c.getRateLimiter()
			err := tc.c.ReloadRateLimiter(tc.conf)
			if tc.wantErr != nil {
				assert.EqualError(t, err, tc.wantErr.Error())
			} else {
				require.NoError(t, err)
			}
			if tc.wantNewLimiter {
				assert.NotSame(t, prevLimiter, tc.c.getRateLimiter())
				return
			}
			assert.Same(t, prevLimiter, tc.c.getRateLimiter())
		})
	}
}

func Test_rateLimiterConfig_writeSysEvent(t *testing.T) {
	c := event.TestEventerConfig(t, t.Name())

	testLock := &sync.Mutex{}
	testLogger := testLogger(t, testLock)
	e, err := event.NewEventer(testLogger, testLock, t.Name(), c.EventerConfig)
	require.NoError(t, err)

	info := &event.RequestInfo{Id: "867-5309", EventId: "411"}

	testCtx, err := event.NewEventerContext(context.Background(), e)
	require.NoError(t, err)
	testCtx, err = event.NewRequestInfoContext(testCtx, info)
	require.NoError(t, err)

	cases := []struct {
		name         string
		setup        func(n string) error
		cleanup      func()
		sinkFileName string
		configs      ratelimit.Configs
		maxSize      int
		disabled     bool
	}{
		{
			"defaults",
			func(n string) error {
				return event.InitSysEventer(testLogger, testLock, n, event.WithEventerConfig(&c.EventerConfig))
			},
			func() { event.TestResetSystEventer(t) },
			c.AllEvents.Name(),
			nil,
			ratelimit.DefaultLimiterMaxQuotas(),
			false,
		},
		{
			"override",
			func(n string) error {
				return event.InitSysEventer(testLogger, testLock, n, event.WithEventerConfig(&c.EventerConfig))
			},
			func() { event.TestResetSystEventer(t) },
			c.AllEvents.Name(),
			ratelimit.Configs{
				{
					Resources: []string{"*"},
					Actions:   []string{"*"},
					Per:       rate.LimitPerTotal.String(),
					Limit:     100,
					Period:    time.Minute,
					Unlimited: false,
				},
				{
					Resources: []string{"*"},
					Actions:   []string{"*"},
					Per:       rate.LimitPerIPAddress.String(),
					Limit:     100,
					Period:    time.Minute,
					Unlimited: false,
				},
				{
					Resources: []string{"*"},
					Actions:   []string{"*"},
					Per:       rate.LimitPerAuthToken.String(),
					Limit:     100,
					Period:    time.Minute,
					Unlimited: false,
				},
			},
			ratelimit.DefaultLimiterMaxQuotas(),
			false,
		},
		{
			"max_size",
			func(n string) error {
				return event.InitSysEventer(testLogger, testLock, n, event.WithEventerConfig(&c.EventerConfig))
			},
			func() { event.TestResetSystEventer(t) },
			c.AllEvents.Name(),
			nil,
			3000,
			false,
		},
		{
			"disabled",
			func(n string) error {
				return event.InitSysEventer(testLogger, testLock, n, event.WithEventerConfig(&c.EventerConfig))
			},
			func() { event.TestResetSystEventer(t) },
			c.AllEvents.Name(),
			nil,
			0,
			true,
		},
	}

	for _, tc := range cases {
		t.Run(tc.name, func(t *testing.T) {
			if tc.setup != nil {
				require.NoError(t, tc.setup(t.Name()))
			}
			if tc.cleanup != nil {
				defer tc.cleanup()
			}

			wantFile, err := os.Open(filepath.Join("testdata", t.Name()+".json"))
			require.NoError(t, err)
			defer wantFile.Close()
			want := &cloudevents.Event{}
			wantDecoder := json.NewDecoder(wantFile)
			err = wantDecoder.Decode(want)
			require.NoError(t, err)

			rlc, err := newRateLimiterConfig(testCtx, tc.configs, tc.maxSize, tc.disabled)
			require.NoError(t, err)

			rlc.writeSysEvent(testCtx)

			defer func() { _ = os.WriteFile(tc.sinkFileName, nil, 0o666) }()
			b, err := os.ReadFile(tc.sinkFileName)
			require.NoError(t, err)

			got := &cloudevents.Event{}
			err = json.Unmarshal(b, got)
			require.NoErrorf(t, err, "json: %s", string(b))

			assert.Empty(t, cmp.Diff(
				got,
				want,
				cmpopts.IgnoreFields(cloudevents.Event{}, "ID", "Time", "Data"),
			))

			gotData := got.Data.(map[string]interface{})
			wantData := want.Data.(map[string]interface{})
			assert.Equal(t, len(gotData), len(wantData))

			for k, v := range wantData {
				switch k {
				case "data":
					wantDataData := v.(map[string]interface{})
					gotDataData := gotData[k].(map[string]interface{})
					assert.Equal(t, len(gotDataData), len(wantDataData))
					for k, v := range wantDataData {
						switch k {
						case "limits":
							wantResources := v.(map[string]interface{})
							gotResources := gotDataData[k].(map[string]interface{})
							for k, v := range wantResources {
								gotv, ok := gotResources[k]
								require.True(t, ok)

								wantResourceLimits := v.(map[string]interface{})
								gotResourceLimits := gotv.(map[string]interface{})
								require.Equal(t, len(wantResourceLimits), len(gotResourceLimits))

								for k, v := range wantResourceLimits {
									gotv, ok := gotResourceLimits[k]
									require.True(t, ok)
									gotActionLimits := v.([]interface{})
									wantActionLimits := gotv.([]interface{})
									require.Equal(t, len(gotActionLimits), len(wantActionLimits))

									assert.ElementsMatch(t, gotActionLimits, wantActionLimits)
								}
							}
						case "max_size", "msg", "disabled":
							assert.Equal(t, v, gotDataData[k])
						default:
							require.Fail(t, "unexpected key %s", k)
						}
					}
				case "op", "version":
					assert.Equal(t, v, gotData[k])
				default:
					require.Fail(t, "unexpected key %s", k)
				}
			}
		})
	}
}<|MERGE_RESOLUTION|>--- conflicted
+++ resolved
@@ -63,11 +63,7 @@
 			ratelimit.DefaultLimiterMaxQuotas(),
 			false,
 			&rateLimiterConfig{
-<<<<<<< HEAD
-				maxSize:  302151,
-=======
 				maxSize:  316158,
->>>>>>> 55058337
 				configs:  nil,
 				disabled: false,
 				limits:   defaultLimits,
