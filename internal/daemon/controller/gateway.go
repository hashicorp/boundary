// Copyright (c) HashiCorp, Inc.
// SPDX-License-Identifier: BUSL-1.1

package controller

import (
	"context"
	"fmt"
	"math"
	"net"
	"net/http"
	"strings"

	grpc_middleware "github.com/grpc-ecosystem/go-grpc-middleware"
	grpc_recovery "github.com/grpc-ecosystem/go-grpc-middleware/recovery"
	"github.com/grpc-ecosystem/grpc-gateway/v2/runtime"
	"github.com/hashicorp/boundary/globals"
	"github.com/hashicorp/boundary/internal/daemon/controller/common"
	"github.com/hashicorp/boundary/internal/daemon/controller/handlers"
	"github.com/hashicorp/boundary/internal/db"
	"github.com/hashicorp/boundary/internal/errors"
	"github.com/hashicorp/boundary/internal/event"
	"github.com/hashicorp/boundary/internal/kms"
	"github.com/hashicorp/boundary/internal/types/subtypes"
	"github.com/hashicorp/go-uuid"
	"google.golang.org/grpc"
	"google.golang.org/grpc/credentials/insecure"
	"google.golang.org/grpc/metadata"
	"google.golang.org/grpc/test/bufconn"
)

<<<<<<< HEAD
const gatewayTarget = ""
=======
const (
	// Indicate to the gRPC client logic that we're handling the dialing ourselves
	// through the grpc.WithContextDialer option and that it should not attempt
	// its own DNS resolution.
	gatewayTarget = "passthrough:"

	// userAgentsKey defines the gRPC metadata key used to forward the User-Agent header to the gRPC server.
	userAgentsKey = "userAgents"
)
>>>>>>> 807eb34a

type grpcServerListener interface {
	net.Listener
	Dial() (net.Conn, error)
}

func gatewayDialOptions(lis grpcServerListener) []grpc.DialOption {
	return []grpc.DialOption{
		grpc.WithTransportCredentials(insecure.NewCredentials()),
		grpc.WithContextDialer(func(context.Context, string) (net.Conn, error) {
			return lis.Dial()
		}),
		grpc.WithDefaultCallOptions(grpc.MaxCallRecvMsgSize(math.MaxInt32)),
		grpc.WithDefaultCallOptions(grpc.MaxCallSendMsgSize(math.MaxInt32)),
	}
}

type noDelimiterStreamingMarshaler struct {
	runtime.Marshaler
}

func (noDelimiterStreamingMarshaler) Delimiter() []byte {
	return nil
}

func newGrpcGatewayMux() *runtime.ServeMux {
	return runtime.NewServeMux(
		runtime.WithMetadata(correlationIdAnnotator),
		runtime.WithMarshalerOption(runtime.MIMEWildcard, &noDelimiterStreamingMarshaler{
			&runtime.HTTPBodyMarshaler{
				Marshaler: handlers.JSONMarshaler(),
			},
		}),
		runtime.WithErrorHandler(handlers.ErrorHandler()),
		runtime.WithForwardResponseOption(handlers.OutgoingResponseFilter),
		runtime.WithDisablePathLengthFallback(),
	)
}

func correlationIdAnnotator(_ context.Context, req *http.Request) metadata.MD {
	var correlationId string
	for k, v := range req.Header {
		if strings.ToLower(k) == globals.CorrelationIdKey {
			correlationId = v[0]
			break
		}
	}
	if correlationId == "" {
		var err error
		correlationId, err = uuid.GenerateUUID()
		// GenerateUUID should not return an error. If it does, panic since there is no
		// err return path here.
		if err != nil {
			panic(fmt.Sprintf("failed to generate correlation id: %v", err))
		}
	}

	return metadata.New(map[string]string{
		globals.CorrelationIdKey: correlationId,
	})
}

// newGrpcServerListener will create an in-memory listener for the gRPC server.
func newGrpcServerListener() grpcServerListener {
	buffer := globals.DefaultMaxRequestSize // seems like a reasonable size for the ring buffer, but then happily change the size if more info becomes available
	return bufconn.Listen(int(buffer))
}

func newGrpcServer(
	ctx context.Context,
	iamRepoFn common.IamRepoFactory,
	authTokenRepoFn common.AuthTokenRepoFactory,
	serversRepoFn common.ServersRepoFactory,
	passwordAuthRepoFn common.PasswordAuthRepoFactory,
	oidcAuthRepoFn common.OidcAuthRepoFactory,
	ldapAuthRepoFn common.LdapAuthRepoFactory,
	aliasRepoFn common.AliasRepoFactory,
	kms *kms.Kms,
	eventer *event.Eventer,
) (*grpc.Server, string, error) {
	const op = "controller.newGrpcServer"
	ticket, err := db.NewPrivateId(ctx, "gwticket")
	if err != nil {
		return nil, "", errors.Wrap(ctx, err, op, errors.WithMsg("unable to generate gateway ticket"))
	}
	unaryCtxInterceptor, err := requestCtxUnaryInterceptor(ctx, iamRepoFn, authTokenRepoFn, serversRepoFn, passwordAuthRepoFn, oidcAuthRepoFn, ldapAuthRepoFn, kms, ticket, eventer)
	if err != nil {
		return nil, "", err
	}

	streamCtxInterceptor, err := requestCtxStreamInterceptor(
		ctx,
		iamRepoFn,
		authTokenRepoFn,
		serversRepoFn,
		passwordAuthRepoFn,
		oidcAuthRepoFn,
		ldapAuthRepoFn,
		kms,
		ticket,
		eventer,
	)
	if err != nil {
		return nil, "", err
	}
	return grpc.NewServer(
		grpc.MaxRecvMsgSize(math.MaxInt32),
		grpc.MaxSendMsgSize(math.MaxInt32),
		grpc.StreamInterceptor(
			grpc_middleware.ChainStreamServer(
				streamCtxInterceptor,
			),
		),
		grpc.UnaryInterceptor(
			grpc_middleware.ChainUnaryServer(
				unaryCtxInterceptor,                           // populated requestInfo from headers into the request ctx
				correlationIdInterceptor(ctx),                 // populate correlationId from headers or generate random id
				errorInterceptor(ctx),                         // convert domain and api errors into headers for the http proxy
				aliasResolutionInterceptor(ctx, aliasRepoFn),  // Resolve ids when an alias is provided
				subtypes.AttributeTransformerInterceptor(ctx), // convert to/from generic attributes from/to subtype specific attributes
				eventsRequestInterceptor(ctx),                 // before we get started, send the required events with the request
				statusCodeInterceptor(ctx),                    // convert grpc codes into http status codes for the http proxy (can modify the resp)
				eventsResponseInterceptor(ctx),                // as we finish, send the required events with the response
				grpc_recovery.UnaryServerInterceptor( // recover from panics with a grpc internal error
					grpc_recovery.WithRecoveryHandlerContext(recoveryHandler()),
				),
			),
		),
	), ticket, nil
}<|MERGE_RESOLUTION|>--- conflicted
+++ resolved
@@ -29,9 +29,6 @@
 	"google.golang.org/grpc/test/bufconn"
 )
 
-<<<<<<< HEAD
-const gatewayTarget = ""
-=======
 const (
 	// Indicate to the gRPC client logic that we're handling the dialing ourselves
 	// through the grpc.WithContextDialer option and that it should not attempt
@@ -41,7 +38,6 @@
 	// userAgentsKey defines the gRPC metadata key used to forward the User-Agent header to the gRPC server.
 	userAgentsKey = "userAgents"
 )
->>>>>>> 807eb34a
 
 type grpcServerListener interface {
 	net.Listener
