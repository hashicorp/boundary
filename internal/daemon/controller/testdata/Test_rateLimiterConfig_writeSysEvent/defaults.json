--- conflicted
+++ resolved
@@ -4075,11 +4075,7 @@
           ]
         }
       },
-<<<<<<< HEAD
-      "max_size": 302151,
-=======
       "max_size": 316158,
->>>>>>> 55058337
       "msg": "controller api rate limiter"
     },
     "op": "controller.(rateLimiterConfig).writeSysEvent",
