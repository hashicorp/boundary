package host

import (
	"context"
	"fmt"

	"github.com/hashicorp/boundary/internal/db"
	"github.com/hashicorp/boundary/internal/errors"
	"github.com/hashicorp/boundary/internal/kms"
	"github.com/hashicorp/boundary/internal/oplog"
	"github.com/hashicorp/boundary/internal/types/scope"
)

// CreatePlugin inserts p into the repository and returns a new
// Plugin containing the plugin's PublicId. p is not changed. p must
// contain a valid ScopeID. p must not contain a PublicId. The PublicId is
// generated and assigned by this method. opt is ignored.
//
// Both p.Name and p.Description are optional. If p.Name is set, it must be
// unique within p.ScopeID.
//
// Both p.CreateTime and c.UpdateTime are ignored.
func (r *Repository) CreatePlugin(ctx context.Context, p *Plugin, opt ...Option) (*Plugin, error) {
	const op = "host.(Repository).CreatePlugin"
	if p == nil {
		return nil, errors.New(ctx, errors.InvalidParameter, op, "nil Plugin")
	}
	if p.Plugin == nil {
		return nil, errors.New(ctx, errors.InvalidParameter, op, "nil embedded Plugin")
	}
	if p.ScopeId == "" {
		return nil, errors.New(ctx, errors.InvalidParameter, op, "no scope id")
	}
	if p.ScopeId != scope.Global.String() {
		return nil, errors.New(ctx, errors.InvalidParameter, op, "scope id is not 'global'")
	}
	if p.PublicId != "" {
		return nil, errors.New(ctx, errors.InvalidParameter, op, "public id not empty")
	}
	p = p.clone()

<<<<<<< HEAD
	opts := getOpts(opt...)
=======
	opts := GetOpts(opt...)
>>>>>>> 7d71618d

	p.PublicId = opts.withPublicId
	if p.PublicId == "" {
		var err error
		p.PublicId, err = newPluginId()
		if err != nil {
			return nil, errors.Wrap(ctx, err, op)
		}
	}

	oplogWrapper, err := r.kms.GetWrapper(ctx, p.ScopeId, kms.KeyPurposeOplog)
	if err != nil {
		return nil, errors.Wrap(ctx, err, op, errors.WithMsg("unable to get oplog wrapper"))
	}

	metadata := newPluginMetadata(p, oplog.OpType_OP_TYPE_CREATE)

	var newPlugin *Plugin
	_, err = r.writer.DoTx(
		ctx,
		db.StdRetryCnt,
		db.ExpBackoff{},
		func(_ db.Reader, w db.Writer) error {
			newPlugin = p.clone()
			err := w.Create(
				ctx,
				newPlugin,
				db.WithOplog(oplogWrapper, metadata),
			)
			if err != nil {
				return errors.Wrap(ctx, err, op)
			}
			return nil
		},
	)

	if err != nil {
		if errors.IsUniqueError(err) {
			return nil, errors.Wrap(ctx, err, op, errors.WithMsg(fmt.Sprintf("in scope: %s: name %s already exists", p.ScopeId, p.Name)))
		}
		return nil, errors.Wrap(ctx, err, op, errors.WithMsg(fmt.Sprintf("in scope: %s", p.ScopeId)))
	}
	return newPlugin, nil
}

// LookupPlugin returns the Plugin for id. Returns nil, nil if no
// Plugin is found for id.
func (r *Repository) LookupPlugin(ctx context.Context, id string, _ ...Option) (*Plugin, error) {
	const op = "host.(Repository).LookupPlugin"
	if id == "" {
		return nil, errors.New(ctx, errors.InvalidParameter, op, "no public id")
	}
	c := allocPlugin()
	c.PublicId = id
	if err := r.reader.LookupByPublicId(ctx, c); err != nil {
		if errors.IsNotFoundError(err) {
			return nil, nil
		}
		return nil, errors.Wrap(ctx, err, op, errors.WithMsg(fmt.Sprintf("failed for: %s", id)))
	}
	return c, nil
}

// LookupPluginByName returns the Plugin for a given name. Returns nil, nil if no
// Plugin is found with that plugin name.
func (r *Repository) LookupPluginByName(ctx context.Context, name string, _ ...Option) (*Plugin, error) {
	const op = "host.(Repository).LookupPluginByName"
	if name == "" {
		return nil, errors.New(ctx, errors.InvalidParameter, op, "no plugin name")
	}
	p := allocPlugin()

	if err := r.reader.LookupWhere(ctx, p, "name=?", name); err != nil {
		if errors.IsNotFoundError(err) {
			return nil, nil
		}
		return nil, errors.Wrap(ctx, err, op, errors.WithMsg(fmt.Sprintf("failed for: %s", name)))
	}
	return p, nil
}

// ListPlugins returns a slice of Plugins for the scope IDs. WithLimit is the only option supported.
func (r *Repository) ListPlugins(ctx context.Context, scopeIds []string, opt ...Option) ([]*Plugin, error) {
	const op = "host.(Repository).ListPlugins"
	if len(scopeIds) == 0 {
		return nil, errors.New(ctx, errors.InvalidParameter, op, "no scope id")
	}
	opts := GetOpts(opt...)
	limit := r.defaultLimit
	if opts.withLimit != 0 {
		// non-zero signals an override of the default limit for the repo.
		limit = opts.withLimit
	}
	var plugins []*Plugin
	err := r.reader.SearchWhere(ctx, &plugins, "scope_id in (?)", []interface{}{scopeIds}, db.WithLimit(limit))
	if err != nil {
		return nil, errors.Wrap(ctx, err, op)
	}
	return plugins, nil
}<|MERGE_RESOLUTION|>--- conflicted
+++ resolved
@@ -39,11 +39,7 @@
 	}
 	p = p.clone()
 
-<<<<<<< HEAD
-	opts := getOpts(opt...)
-=======
 	opts := GetOpts(opt...)
->>>>>>> 7d71618d
 
 	p.PublicId = opts.withPublicId
 	if p.PublicId == "" {
