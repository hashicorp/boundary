package base

import (
	"context"
	"fmt"
	"strings"

	"github.com/hashicorp/boundary/internal/auth/password"
	"github.com/hashicorp/boundary/internal/db"
	"github.com/hashicorp/boundary/internal/host/static"
	"github.com/hashicorp/boundary/internal/iam"
	"github.com/hashicorp/boundary/internal/kms"
	hostplugin "github.com/hashicorp/boundary/internal/plugin/host"
	"github.com/hashicorp/boundary/internal/servers/controller/auth"
	"github.com/hashicorp/boundary/internal/target"
	"github.com/hashicorp/boundary/internal/types/scope"
	plgpb "github.com/hashicorp/boundary/sdk/pbs/plugin"
	"github.com/hashicorp/go-secure-stdlib/base62"
)

func (b *Server) CreateInitialLoginRole(ctx context.Context) (*iam.Role, error) {
	rw := db.New(b.Database)

	kmsRepo, err := kms.NewRepository(rw, rw)
	if err != nil {
		return nil, fmt.Errorf("error creating kms repository: %w", err)
	}
	kmsCache, err := kms.NewKms(kmsRepo)
	if err != nil {
		return nil, fmt.Errorf("error creating kms cache: %w", err)
	}
	if err := kmsCache.AddExternalWrappers(
		kms.WithRootWrapper(b.RootKms),
	); err != nil {
		return nil, fmt.Errorf("error adding config keys to kms: %w", err)
	}
	cancelCtx, cancel := context.WithCancel(ctx)
	defer cancel()
	go func() {
		select {
		case <-b.ShutdownCh:
			cancel()
		case <-cancelCtx.Done():
		}
	}()

	iamRepo, err := iam.NewRepository(rw, rw, kmsCache, iam.WithRandomReader(b.SecureRandomReader))
	if err != nil {
		return nil, fmt.Errorf("unable to create repo for initial login role: %w", err)
	}

	pr, err := iam.NewRole(scope.Global.String(),
		iam.WithName("Login and Default Grants"),
		iam.WithDescription(`Role created for login capability, account self-management, and other default grants for users of the global scope at its creation time`),
	)
	if err != nil {
		return nil, fmt.Errorf("error creating in memory role for generated grants: %w", err)
	}
	role, err := iamRepo.CreateRole(cancelCtx, pr)
	if err != nil {
		return nil, fmt.Errorf("error creating role for default generated grants: %w", err)
	}
	if _, err := iamRepo.AddRoleGrants(cancelCtx, role.PublicId, role.Version, []string{
		"id=*;type=scope;actions=list,no-op",
		"id=*;type=auth-method;actions=authenticate,list",
		"id={{account.id}};actions=read,change-password",
		"id=*;type=auth-token;actions=list,read:self,delete:self",
	}); err != nil {
		return nil, fmt.Errorf("error creating grant for default generated grants: %w", err)
	}
	if _, err := iamRepo.AddPrincipalRoles(cancelCtx, role.PublicId, role.Version+1, []string{auth.AnonymousUserId}, nil); err != nil {
		return nil, fmt.Errorf("error adding principal to role for default generated grants: %w", err)
	}

	return role, nil
}

func (b *Server) CreateInitialPasswordAuthMethod(ctx context.Context) (*password.AuthMethod, *iam.User, error) {
	rw := db.New(b.Database)

	kmsRepo, err := kms.NewRepository(rw, rw)
	if err != nil {
		return nil, nil, fmt.Errorf("error creating kms repository: %w", err)
	}
	kmsCache, err := kms.NewKms(kmsRepo)
	if err != nil {
		return nil, nil, fmt.Errorf("error creating kms cache: %w", err)
	}
	if err := kmsCache.AddExternalWrappers(
		kms.WithRootWrapper(b.RootKms),
	); err != nil {
		return nil, nil, fmt.Errorf("error adding config keys to kms: %w", err)
	}

	// Create the dev auth method
	pwRepo, err := password.NewRepository(rw, rw, kmsCache)
	if err != nil {
		return nil, nil, fmt.Errorf("error creating password repo: %w", err)
	}
	authMethod, err := password.NewAuthMethod(scope.Global.String(),
		password.WithName("Generated global scope initial password auth method"),
		password.WithDescription("Provides initial administrative and unprivileged authentication into Boundary"),
	)
	if err != nil {
		return nil, nil, fmt.Errorf("error creating new in memory auth method: %w", err)
	}
	if b.DevPasswordAuthMethodId == "" {
		b.DevPasswordAuthMethodId, err = db.NewPublicId(password.AuthMethodPrefix)
		if err != nil {
			return nil, nil, fmt.Errorf("error generating initial auth method id: %w", err)
		}
	}

	cancelCtx, cancel := context.WithCancel(ctx)
	defer cancel()
	go func() {
		select {
		case <-b.ShutdownCh:
			cancel()
		case <-cancelCtx.Done():
		}
	}()

	am, err := pwRepo.CreateAuthMethod(cancelCtx, authMethod,
		password.WithPublicId(b.DevPasswordAuthMethodId))
	if err != nil {
		return nil, nil, fmt.Errorf("error saving auth method to the db: %w", err)
	}
	b.InfoKeys = append(b.InfoKeys, "generated password auth method id")
	b.Info["generated password auth method id"] = b.DevPasswordAuthMethodId

	// we'll designate the initial password auth method as the primary auth
	// method id for the global scope, which means the auth method will create
	// users on first login.  Otherwise, the operator would have to create both
	// a password account and a user associated with the new account, before
	// users could successfully login.
	iamRepo, err := iam.NewRepository(rw, rw, kmsCache)
	if err != nil {
		return nil, nil, fmt.Errorf("unable to create iam repo: %w", err)
	}
	globalScope, err := iamRepo.LookupScope(ctx, scope.Global.String())
	if err != nil {
		return nil, nil, fmt.Errorf("unable to lookup global scope: %w", err)
	}
	globalScope.PrimaryAuthMethodId = am.PublicId
	if _, _, err := iamRepo.UpdateScope(ctx, globalScope, globalScope.Version, []string{"PrimaryAuthMethodId"}); err != nil {
		return nil, nil, fmt.Errorf("unable to set primary auth method for global scope: %w", err)
	}

	createUser := func(loginName, loginPassword, userId, accountId string, admin bool) (*iam.User, error) {
		// Create the dev admin user
		if loginName == "" {
			return nil, fmt.Errorf("empty login name")
		}
		if loginPassword == "" {
			return nil, fmt.Errorf("empty login name")
		}
		if userId == "" {
			return nil, fmt.Errorf("empty user id")
		}
		typeStr := "admin"
		if !admin {
			typeStr = "unprivileged"
		}
		b.InfoKeys = append(b.InfoKeys, fmt.Sprintf("generated %s password", typeStr))
		b.Info[fmt.Sprintf("generated %s password", typeStr)] = loginPassword

		acct, err := password.NewAccount(am.PublicId, password.WithLoginName(loginName))
		if err != nil {
			return nil, fmt.Errorf("error creating new in memory password auth account: %w", err)
		}
		acct, err = pwRepo.CreateAccount(
			cancelCtx,
			scope.Global.String(),
			acct,
			password.WithPassword(loginPassword),
			password.WithPublicId(accountId),
		)
		if err != nil {
			return nil, fmt.Errorf("error saving auth account to the db: %w", err)
		}
		b.InfoKeys = append(b.InfoKeys, fmt.Sprintf("generated %s login name", typeStr))
		b.Info[fmt.Sprintf("generated %s login name", typeStr)] = acct.GetLoginName()

		iamRepo, err := iam.NewRepository(rw, rw, kmsCache, iam.WithRandomReader(b.SecureRandomReader))
		if err != nil {
			return nil, fmt.Errorf("unable to create iam repo: %w", err)
		}

		// Create a new user and associate it with the account
		opts := []iam.Option{
			iam.WithPublicId(userId),
		}
		if admin {
			opts = append(opts,
				iam.WithName("admin"),
				iam.WithDescription(`Initial admin user within the "global" scope`),
			)
		} else {
			opts = append(opts,
				iam.WithName("user"),
				iam.WithDescription("Initial unprivileged user"),
			)
		}
		u, err := iam.NewUser(scope.Global.String(), opts...)
		if err != nil {
			return nil, fmt.Errorf("error creating in memory user: %w", err)
		}
		if u, err = iamRepo.CreateUser(cancelCtx, u, opts...); err != nil {
			return nil, fmt.Errorf("error creating initial %s user: %w", typeStr, err)
		}
		if _, err = iamRepo.AddUserAccounts(cancelCtx, u.GetPublicId(), u.GetVersion(), []string{acct.GetPublicId()}); err != nil {
			return nil, fmt.Errorf("error associating initial %s user with account: %w", typeStr, err)
		}
		if !admin {
			return u, nil
		}
		// Create a role tying them together
		pr, err := iam.NewRole(scope.Global.String(),
			iam.WithName("Administration"),
			iam.WithDescription(`Provides admin grants within the "global" scope to the initial user`),
		)
		if err != nil {
			return nil, fmt.Errorf("error creating in memory role for generated grants: %w", err)
		}
		defPermsRole, err := iamRepo.CreateRole(cancelCtx, pr)
		if err != nil {
			return nil, fmt.Errorf("error creating role for default generated grants: %w", err)
		}
		if _, err := iamRepo.AddRoleGrants(cancelCtx, defPermsRole.PublicId, defPermsRole.Version, []string{"id=*;type=*;actions=*"}); err != nil {
			return nil, fmt.Errorf("error creating grant for default generated grants: %w", err)
		}
		if _, err := iamRepo.AddPrincipalRoles(cancelCtx, defPermsRole.PublicId, defPermsRole.Version+1, []string{u.GetPublicId()}, nil); err != nil {
			return nil, fmt.Errorf("error adding principal to role for default generated grants: %w", err)
		}
		return u, nil
	}

	switch {
	case b.DevUnprivilegedLoginName == "",
		b.DevUnprivilegedPassword == "",
		b.DevUnprivilegedUserId == "":
	default:
		_, err := createUser(b.DevUnprivilegedLoginName, b.DevUnprivilegedPassword, b.DevUnprivilegedUserId, b.DevUnprivilegedPasswordAccountId, false)
		if err != nil {
			return nil, nil, err
		}
	}
	if b.DevLoginName == "" {
		b.DevLoginName, err = base62.Random(10)
		if err != nil {
			return nil, nil, fmt.Errorf("unable to generate login name: %w", err)
		}
		b.DevLoginName = strings.ToLower(b.DevLoginName)
	}
	if b.DevPassword == "" {
		b.DevPassword, err = base62.Random(20)
		if err != nil {
			return nil, nil, fmt.Errorf("unable to generate password: %w", err)
		}
	}
	if b.DevUserId == "" {
		b.DevUserId, err = db.NewPublicId(iam.UserPrefix)
		if err != nil {
			return nil, nil, fmt.Errorf("error generating initial user id: %w", err)
		}
	}
	u, err := createUser(b.DevLoginName, b.DevPassword, b.DevUserId, b.DevPasswordAccountId, true)
	if err != nil {
		return nil, nil, err
	}

	return am, u, nil
}

func (b *Server) CreateInitialScopes(ctx context.Context) (*iam.Scope, *iam.Scope, error) {
	rw := db.New(b.Database)

	kmsRepo, err := kms.NewRepository(rw, rw)
	if err != nil {
		return nil, nil, fmt.Errorf("error creating kms repository: %w", err)
	}
	kmsCache, err := kms.NewKms(kmsRepo)
	if err != nil {
		return nil, nil, fmt.Errorf("error creating kms cache: %w", err)
	}
	if err := kmsCache.AddExternalWrappers(kms.WithRootWrapper(b.RootKms)); err != nil {
		return nil, nil, fmt.Errorf("error adding config keys to kms: %w", err)
	}

	cancelCtx, cancel := context.WithCancel(ctx)
	defer cancel()
	go func() {
		select {
		case <-b.ShutdownCh:
			cancel()
		case <-cancelCtx.Done():
		}
	}()

	iamRepo, err := iam.NewRepository(rw, rw, kmsCache)
	if err != nil {
		return nil, nil, fmt.Errorf("error creating scopes repository: %w", err)
	}

	// Create the scopes
	if b.DevOrgId == "" {
		b.DevOrgId, err = db.NewPublicId(scope.Org.Prefix())
		if err != nil {
			return nil, nil, fmt.Errorf("error generating initial org id: %w", err)
		}
	}
	opts := []iam.Option{
		iam.WithName("Generated org scope"),
		iam.WithDescription("Provides an initial org scope in Boundary"),
		iam.WithRandomReader(b.SecureRandomReader),
		iam.WithPublicId(b.DevOrgId),
	}
	orgScope, err := iam.NewOrg(opts...)
	if err != nil {
		return nil, nil, fmt.Errorf("error creating new in memory org scope: %w", err)
	}
	orgScope, err = iamRepo.CreateScope(cancelCtx, orgScope, b.DevUserId, opts...)
	if err != nil {
		return nil, nil, fmt.Errorf("error saving org scope to the db: %w", err)
	}
	b.InfoKeys = append(b.InfoKeys, "generated org scope id")
	b.Info["generated org scope id"] = b.DevOrgId

	if b.DevProjectId == "" {
		b.DevProjectId, err = db.NewPublicId(scope.Project.Prefix())
		if err != nil {
			return nil, nil, fmt.Errorf("error generating initial project id: %w", err)
		}
	}
	opts = []iam.Option{
		iam.WithName("Generated project scope"),
		iam.WithDescription("Provides an initial project scope in Boundary"),
		iam.WithRandomReader(b.SecureRandomReader),
		iam.WithPublicId(b.DevProjectId),
	}
	projScope, err := iam.NewProject(b.DevOrgId, opts...)
	if err != nil {
		return nil, nil, fmt.Errorf("error creating new in memory project scope: %w", err)
	}
	projScope, err = iamRepo.CreateScope(cancelCtx, projScope, b.DevUserId, opts...)
	if err != nil {
		return nil, nil, fmt.Errorf("error saving project scope to the db: %w", err)
	}
	b.InfoKeys = append(b.InfoKeys, "generated project scope id")
	b.Info["generated project scope id"] = b.DevProjectId

	return orgScope, projScope, nil
}

func (b *Server) CreateInitialHostResources(ctx context.Context) (*static.HostCatalog, *static.HostSet, *static.Host, error) {
	rw := db.New(b.Database)

	kmsRepo, err := kms.NewRepository(rw, rw)
	if err != nil {
		return nil, nil, nil, fmt.Errorf("error creating kms repository: %w", err)
	}
	kmsCache, err := kms.NewKms(kmsRepo)
	if err != nil {
		return nil, nil, nil, fmt.Errorf("error creating kms cache: %w", err)
	}
	if err := kmsCache.AddExternalWrappers(
		kms.WithRootWrapper(b.RootKms),
	); err != nil {
		return nil, nil, nil, fmt.Errorf("error adding config keys to kms: %w", err)
	}

	cancelCtx, cancel := context.WithCancel(ctx)
	defer cancel()
	go func() {
		select {
		case <-b.ShutdownCh:
			cancel()
		case <-cancelCtx.Done():
		}
	}()

	staticRepo, err := static.NewRepository(rw, rw, kmsCache)
	if err != nil {
		return nil, nil, nil, fmt.Errorf("error creating static repository: %w", err)
	}

	// Host Catalog
	if b.DevHostCatalogId == "" {
		b.DevHostCatalogId, err = db.NewPublicId(static.HostCatalogPrefix)
		if err != nil {
			return nil, nil, nil, fmt.Errorf("error generating initial host catalog id: %w", err)
		}
	}
	opts := []static.Option{
		static.WithName("Generated host catalog"),
		static.WithDescription("Provides an initial host catalog in Boundary"),
		static.WithPublicId(b.DevHostCatalogId),
	}
	hc, err := static.NewHostCatalog(b.DevProjectId, opts...)
	if err != nil {
		return nil, nil, nil, fmt.Errorf("error creating in memory host catalog: %w", err)
	}
	if hc, err = staticRepo.CreateCatalog(cancelCtx, hc, opts...); err != nil {
		return nil, nil, nil, fmt.Errorf("error saving host catalog to the db: %w", err)
	}
	b.InfoKeys = append(b.InfoKeys, "generated host catalog id")
	b.Info["generated host catalog id"] = b.DevHostCatalogId

	// Host
	if b.DevHostId == "" {
		b.DevHostId, err = db.NewPublicId(static.HostPrefix)
		if err != nil {
			return nil, nil, nil, fmt.Errorf("error generating initial host id: %w", err)
		}
	}
	if b.DevHostAddress == "" {
		b.DevHostAddress = "localhost"
	}
	opts = []static.Option{
		static.WithName("Generated host"),
		static.WithDescription("Provides an initial host in Boundary"),
		static.WithAddress(b.DevHostAddress),
		static.WithPublicId(b.DevHostId),
	}
	h, err := static.NewHost(hc.PublicId, opts...)
	if err != nil {
		return nil, nil, nil, fmt.Errorf("error creating in memory host: %w", err)
	}
	if h, err = staticRepo.CreateHost(cancelCtx, b.DevProjectId, h, opts...); err != nil {
		return nil, nil, nil, fmt.Errorf("error saving host to the db: %w", err)
	}
	b.InfoKeys = append(b.InfoKeys, "generated host id")
	b.Info["generated host id"] = b.DevHostId

	// Host Set
	if b.DevHostSetId == "" {
		b.DevHostSetId, err = db.NewPublicId(static.HostSetPrefix)
		if err != nil {
			return nil, nil, nil, fmt.Errorf("error generating initial host set id: %w", err)
		}
	}
	opts = []static.Option{
		static.WithName("Generated host set"),
		static.WithDescription("Provides an initial host set in Boundary"),
		static.WithPublicId(b.DevHostSetId),
	}
	hs, err := static.NewHostSet(hc.PublicId, opts...)
	if err != nil {
		return nil, nil, nil, fmt.Errorf("error creating in memory host set: %w", err)
	}
	if hs, err = staticRepo.CreateSet(cancelCtx, b.DevProjectId, hs, opts...); err != nil {
		return nil, nil, nil, fmt.Errorf("error saving host set to the db: %w", err)
	}
	b.InfoKeys = append(b.InfoKeys, "generated host set id")
	b.Info["generated host set id"] = b.DevHostSetId

	// Associate members
	if _, err := staticRepo.AddSetMembers(cancelCtx, b.DevProjectId, b.DevHostSetId, hs.GetVersion(), []string{h.GetPublicId()}); err != nil {
		return nil, nil, nil, fmt.Errorf("error associating host set to host in the db: %w", err)
	}

	return hc, hs, h, nil
}

func (b *Server) CreateInitialTarget(ctx context.Context) (target.Target, error) {
	rw := db.New(b.Database)

	kmsRepo, err := kms.NewRepository(rw, rw)
	if err != nil {
		return nil, fmt.Errorf("error creating kms repository: %w", err)
	}
	kmsCache, err := kms.NewKms(kmsRepo)
	if err != nil {
		return nil, fmt.Errorf("error creating kms cache: %w", err)
	}
	if err := kmsCache.AddExternalWrappers(
		kms.WithRootWrapper(b.RootKms),
	); err != nil {
		return nil, fmt.Errorf("error adding config keys to kms: %w", err)
	}

	cancelCtx, cancel := context.WithCancel(ctx)
	defer cancel()
	go func() {
		select {
		case <-b.ShutdownCh:
			cancel()
		case <-cancelCtx.Done():
		}
	}()

	targetRepo, err := target.NewRepository(rw, rw, kmsCache)
	if err != nil {
		return nil, fmt.Errorf("error creating target repository: %w", err)
	}

	// Host Catalog
	if b.DevTargetId == "" {
		b.DevTargetId, err = db.NewPublicId(target.TcpTargetPrefix)
		if err != nil {
			return nil, fmt.Errorf("error generating initial target id: %w", err)
		}
	}
	if b.DevTargetDefaultPort == 0 {
		b.DevTargetDefaultPort = 22
	}
	opts := []target.Option{
		target.WithName("Generated target"),
		target.WithDescription("Provides an initial target in Boundary"),
		target.WithDefaultPort(uint32(b.DevTargetDefaultPort)),
		target.WithHostSources([]string{b.DevHostSetId}),
		target.WithSessionMaxSeconds(uint32(b.DevTargetSessionMaxSeconds)),
		target.WithSessionConnectionLimit(int32(b.DevTargetSessionConnectionLimit)),
		target.WithPublicId(b.DevTargetId),
	}
	t, err := target.NewTcpTarget(b.DevProjectId, opts...)
	if err != nil {
		return nil, fmt.Errorf("error creating in memory target: %w", err)
	}
	tt, _, _, err := targetRepo.CreateTcpTarget(cancelCtx, t, opts...)
	if err != nil {
		return nil, fmt.Errorf("error saving target to the db: %w", err)
	}
	b.InfoKeys = append(b.InfoKeys, "generated target id")
	b.Info["generated target id"] = b.DevTargetId

	// If we have an unprivileged dev user, add user to the role that grants
	// list/read:self/cancel:self on sessions, read:self/delete:self/list on
	// tokens, and an authorize-session role
	if b.DevUnprivilegedUserId != "" {
		iamRepo, err := iam.NewRepository(rw, rw, kmsCache, iam.WithRandomReader(b.SecureRandomReader))
		if err != nil {
			return nil, fmt.Errorf("unable to create repo for unprivileged user target connection role: %w", err)
		}

		roles, err := iamRepo.ListRoles(ctx, []string{b.DevProjectId})
		if err != nil {
			return nil, fmt.Errorf("unable to list existing roles in project: %w", err)
		}
		if len(roles) != 2 {
			return nil, fmt.Errorf("unexpected number of roles in default project, expected 2, got %d", len(roles))
		}
		var idx int = -1
		for i, r := range roles {
			// Hacky, I know, but saves a DB trip to look up other
			// characteristics like "if any principals are currently attached".
			// No matter what we pick here it's a bit heuristical.
			if r.Name == "Default Grants" {
				idx = i
				break
			}
		}
		if idx == -1 {
			return nil, fmt.Errorf("couldn't find default grants role in default project")
		}
		if _, err := iamRepo.AddPrincipalRoles(ctx,
			roles[idx].PublicId,
			roles[idx].Version,
			[]string{b.DevUnprivilegedUserId}); err != nil {
			return nil, fmt.Errorf("error adding unpriv user ID to project default role: %w", err)
		}

		pr, err := iam.NewRole(b.DevProjectId,
			iam.WithName("Unprivileged User Session Authorization"),
			iam.WithDescription(`Provides grants within the dev project scope to allow the initial unprivileged user to authorize sessions against the dev target`),
		)
		if err != nil {
			return nil, fmt.Errorf("error creating in memory role for generated grants: %w", err)
		}
		sessionRole, err := iamRepo.CreateRole(cancelCtx, pr)
		if err != nil {
			return nil, fmt.Errorf("error creating role for unprivileged user generated grants: %w", err)
		}
		if _, err := iamRepo.AddRoleGrants(cancelCtx,
			sessionRole.PublicId,
			sessionRole.Version,
			[]string{fmt.Sprintf("id=%s;actions=authorize-session", b.DevTargetId)},
		); err != nil {
			return nil, fmt.Errorf("error creating grant for unprivileged user generated grants: %w", err)
		}
		if _, err := iamRepo.AddPrincipalRoles(cancelCtx, sessionRole.PublicId, sessionRole.Version+1, []string{b.DevUnprivilegedUserId}, nil); err != nil {
			return nil, fmt.Errorf("error adding principal to role for unprivileged user generated grants: %w", err)
		}
	}

	return tt, nil
}

<<<<<<< HEAD
func (b *Server) CreateHostPlugin(ctx context.Context, pluginId string, plg plgpb.HostPluginServiceServer) (*hostplugin.Plugin, error) {
=======
func (b *Server) CreateHostPlugin(ctx context.Context, plg plgpb.HostPluginServiceServer, opt ...hostplugin.Option) (*hostplugin.Plugin, error) {
>>>>>>> 7d71618d
	rw := db.New(b.Database)

	kmsRepo, err := kms.NewRepository(rw, rw)
	if err != nil {
		return nil, fmt.Errorf("error creating kms repository: %w", err)
	}
	kmsCache, err := kms.NewKms(kmsRepo)
	if err != nil {
		return nil, fmt.Errorf("error creating kms cache: %w", err)
	}
	if err := kmsCache.AddExternalWrappers(
		kms.WithRootWrapper(b.RootKms),
	); err != nil {
		return nil, fmt.Errorf("error adding config keys to kms: %w", err)
	}

	cancelCtx, cancel := context.WithCancel(ctx)
	defer cancel()
	go func() {
		select {
		case <-b.ShutdownCh:
			cancel()
		case <-cancelCtx.Done():
		}
	}()

	hpRepo, err := hostplugin.NewRepository(rw, rw, kmsCache)
	if err != nil {
<<<<<<< HEAD
		return nil, fmt.Errorf("error creating static repository: %w", err)
	}

	if b.DevLoopbackHostCatalogPluginId == "" {
		b.DevLoopbackHostCatalogPluginId, err = db.NewPublicId(hostplugin.PluginPrefix)
		if err != nil {
			return nil, fmt.Errorf("error generating initial loopback host plugin id: %w", err)
		}
	}
	opts := []hostplugin.Option{
		hostplugin.WithName("loopback"),
		hostplugin.WithDescription("Provides an initial loopback host plugin in Boundary"),
		hostplugin.WithPublicId(b.DevLoopbackHostCatalogPluginId),
	}
	plugin := hostplugin.NewPlugin(opts...)
	plugin, err = hpRepo.CreatePlugin(cancelCtx, plugin, opts...)
	if err != nil {
		return nil, fmt.Errorf("error creating in memory host plugin: %w", err)
=======
		return nil, fmt.Errorf("error creating host plugin repository: %w", err)
	}

	plugin := hostplugin.NewPlugin(opt...)
	plugin, err = hpRepo.CreatePlugin(cancelCtx, plugin, opt...)
	if err != nil {
		return nil, fmt.Errorf("error creating host plugin: %w", err)
>>>>>>> 7d71618d
	}

	if b.HostPlugins == nil {
		b.HostPlugins = make(map[string]plgpb.HostPluginServiceServer)
	}
<<<<<<< HEAD
	b.HostPlugins[pluginId] = plg
=======
	b.HostPlugins[plugin.GetPublicId()] = plg
>>>>>>> 7d71618d

	return plugin, nil
}<|MERGE_RESOLUTION|>--- conflicted
+++ resolved
@@ -587,11 +587,7 @@
 	return tt, nil
 }
 
-<<<<<<< HEAD
-func (b *Server) CreateHostPlugin(ctx context.Context, pluginId string, plg plgpb.HostPluginServiceServer) (*hostplugin.Plugin, error) {
-=======
 func (b *Server) CreateHostPlugin(ctx context.Context, plg plgpb.HostPluginServiceServer, opt ...hostplugin.Option) (*hostplugin.Plugin, error) {
->>>>>>> 7d71618d
 	rw := db.New(b.Database)
 
 	kmsRepo, err := kms.NewRepository(rw, rw)
@@ -620,26 +616,6 @@
 
 	hpRepo, err := hostplugin.NewRepository(rw, rw, kmsCache)
 	if err != nil {
-<<<<<<< HEAD
-		return nil, fmt.Errorf("error creating static repository: %w", err)
-	}
-
-	if b.DevLoopbackHostCatalogPluginId == "" {
-		b.DevLoopbackHostCatalogPluginId, err = db.NewPublicId(hostplugin.PluginPrefix)
-		if err != nil {
-			return nil, fmt.Errorf("error generating initial loopback host plugin id: %w", err)
-		}
-	}
-	opts := []hostplugin.Option{
-		hostplugin.WithName("loopback"),
-		hostplugin.WithDescription("Provides an initial loopback host plugin in Boundary"),
-		hostplugin.WithPublicId(b.DevLoopbackHostCatalogPluginId),
-	}
-	plugin := hostplugin.NewPlugin(opts...)
-	plugin, err = hpRepo.CreatePlugin(cancelCtx, plugin, opts...)
-	if err != nil {
-		return nil, fmt.Errorf("error creating in memory host plugin: %w", err)
-=======
 		return nil, fmt.Errorf("error creating host plugin repository: %w", err)
 	}
 
@@ -647,17 +623,12 @@
 	plugin, err = hpRepo.CreatePlugin(cancelCtx, plugin, opt...)
 	if err != nil {
 		return nil, fmt.Errorf("error creating host plugin: %w", err)
->>>>>>> 7d71618d
 	}
 
 	if b.HostPlugins == nil {
 		b.HostPlugins = make(map[string]plgpb.HostPluginServiceServer)
 	}
-<<<<<<< HEAD
-	b.HostPlugins[pluginId] = plg
-=======
 	b.HostPlugins[plugin.GetPublicId()] = plg
->>>>>>> 7d71618d
 
 	return plugin, nil
 }