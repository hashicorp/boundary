--- conflicted
+++ resolved
@@ -145,10 +145,6 @@
 
 	if opts.withHostPlugin != nil {
 		pluginId, plg := opts.withHostPlugin()
-<<<<<<< HEAD
-		b.DevLoopbackHostCatalogPluginId = pluginId
-		if _, err = b.CreateHostPlugin(ctx, pluginId, plg); err != nil {
-=======
 		b.DevLoopbackHostPluginId = pluginId
 		opts := []hostplugin.Option{
 			hostplugin.WithName("loopback"),
@@ -156,7 +152,6 @@
 			hostplugin.WithPublicId(b.DevLoopbackHostPluginId),
 		}
 		if _, err = b.CreateHostPlugin(ctx, plg, opts...); err != nil {
->>>>>>> 7d71618d
 			return err
 		}
 	}
