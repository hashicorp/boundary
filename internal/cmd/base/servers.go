--- conflicted
+++ resolved
@@ -522,13 +522,9 @@
 				&b.Info,
 				configutil.WithPluginOptions(
 					pluginutil.WithPluginsMap(kms_plugin_assets.BuiltinKmsPlugins()),
-<<<<<<< HEAD
-					pluginutil.WithPluginsFilesystem("boundary-plugin-kms-", kms_plugin_assets.FileSystem()),
+					pluginutil.WithPluginsFilesystem(kms_plugin_assets.KmsPluginPrefix, kms_plugin_assets.FileSystem()),
 				),
 				configutil.WithLogger(pluginLogger.Named(kms.Type).With("purpose", purpose)),
-=======
-					pluginutil.WithPluginsFilesystem(kms_plugin_assets.KmsPluginPrefix, kms_plugin_assets.FileSystem())),
->>>>>>> 4852cca7
 			)
 			if wrapperConfigError != nil {
 				return fmt.Errorf(
