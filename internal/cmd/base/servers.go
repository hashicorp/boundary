--- conflicted
+++ resolved
@@ -50,7 +50,7 @@
 	LogLevel    hclog.Level
 
 	RootKms            wrapping.Wrapper
-	WorkerAuthKMS      wrapping.Wrapper
+	WorkerAuthKms      wrapping.Wrapper
 	SecureRandomReader io.Reader
 
 	InmemSink         *metrics.InmemSink
@@ -349,7 +349,7 @@
 			if purpose == "root" {
 				b.RootKms = wrapper
 			} else {
-				b.WorkerAuthKMS = wrapper
+				b.WorkerAuthKms = wrapper
 			}
 
 			// Ensure that the seal finalizer is called, even if using verify-only
@@ -444,68 +444,8 @@
 		cancel()
 	}()
 
-<<<<<<< HEAD
-	var orgScope *iam.Scope
-	if b.DefaultOrgId != "" {
-		orgScope, err = repo.LookupScope(ctx, b.DefaultOrgId)
-		if err != nil {
-			return fmt.Errorf("error looking up existing scope with org ID %q: %w", b.DefaultOrgId, err)
-		}
-	}
-
-	if orgScope == nil {
-		orgScope, err = iam.NewOrg()
-		if err != nil {
-			return fmt.Errorf("error creating new org scope: %w", err)
-		}
-		orgScope, err = repo.CreateScope(ctx, orgScope, "", iam.WithPublicId(b.DefaultOrgId))
-		if err != nil {
-			return fmt.Errorf("error persisting new org scope: %w", err)
-		}
-		if b.DefaultOrgId != "" {
-			if orgScope.GetPublicId() != b.DefaultOrgId {
-				return fmt.Errorf("expected org ID %q, got %q after persisting", b.DefaultOrgId, orgScope.GetPublicId())
-			}
-		} else {
-			b.DefaultOrgId = orgScope.GetPublicId()
-		}
-	}
-
-	ar, err := iam.NewRole(orgScope.PublicId)
-	if err != nil {
-		return fmt.Errorf("error creating in memory role for anon authen: %w", err)
-	}
-	authenRole, err := repo.CreateRole(ctx, ar, iam.WithDescription("role for authentication by the anonymous user"))
-	if err != nil {
-		return fmt.Errorf("error creating role for anon authen: %w", err)
-	}
-	if _, err := repo.AddRoleGrants(ctx, authenRole.PublicId, authenRole.Version, []string{"type=auth-method;actions=list,authenticate"}); err != nil {
-		return fmt.Errorf("error creating grant for anon authen: %w", err)
-	}
-	if _, err := repo.AddPrincipalRoles(ctx, authenRole.PublicId, authenRole.Version+1, []string{"u_anon"}, nil); err != nil {
-		return fmt.Errorf("error adding principal to role for anon authen: %w", err)
-	}
-
-	pr, err := iam.NewRole(orgScope.PublicId)
-	if err != nil {
-		return fmt.Errorf("error creating in memory role for default dev grants: %w", err)
-	}
-	defPermsRole, err := repo.CreateRole(ctx, pr, iam.WithDescription("role for admin grants to authenticated users"))
-	if err != nil {
-		return fmt.Errorf("error creating role for default dev grants: %w", err)
-	}
-	if _, err := repo.AddRoleGrants(ctx, defPermsRole.PublicId, defPermsRole.Version, []string{"id=*;actions=*"}); err != nil {
-		return fmt.Errorf("error creating grant for default dev grants: %w", err)
-	}
-	if _, err := repo.AddPrincipalRoles(ctx, defPermsRole.PublicId, defPermsRole.Version+1, []string{"u_auth"}, nil); err != nil {
-		return fmt.Errorf("error adding principal to role for default dev grants: %w", err)
-	}
-
+	// Create the dev auth method
 	pwRepo, err := password.NewRepository(rw, rw, b.RootKms)
-=======
-	// Create the dev auth method
-	pwRepo, err := password.NewRepository(rw, rw, b.ControllerKMS)
->>>>>>> 282177af
 	if err != nil {
 		return fmt.Errorf("error creating password repo: %w", err)
 	}
