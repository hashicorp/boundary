package base

import (
	"context"
	"crypto/rand"
	"crypto/tls"
	"errors"
	"fmt"
	"io"
	"os"
	"sort"
	"strconv"
	"strings"
	"sync"

	"github.com/armon/go-metrics"
	"github.com/hashicorp/boundary/globals"
	"github.com/hashicorp/boundary/internal/auth/password"
	"github.com/hashicorp/boundary/internal/db"
	"github.com/hashicorp/boundary/internal/iam"
	"github.com/hashicorp/boundary/internal/kms"
	"github.com/hashicorp/boundary/internal/types/scope"
	"github.com/hashicorp/boundary/version"
	"github.com/hashicorp/errwrap"
	"github.com/hashicorp/go-hclog"
	wrapping "github.com/hashicorp/go-kms-wrapping"
	"github.com/hashicorp/go-multierror"
	"github.com/hashicorp/go-uuid"
	"github.com/hashicorp/shared-secure-libs/configutil"
	"github.com/hashicorp/shared-secure-libs/gatedwriter"
	"github.com/hashicorp/shared-secure-libs/reloadutil"
	"github.com/hashicorp/vault/sdk/helper/base62"
	"github.com/hashicorp/vault/sdk/helper/logging"
	"github.com/hashicorp/vault/sdk/helper/mlock"
	"github.com/hashicorp/vault/sdk/helper/strutil"
	"github.com/hashicorp/vault/sdk/logical"
	"github.com/jinzhu/gorm"
	"github.com/mitchellh/cli"
	"google.golang.org/grpc/grpclog"
)

type Server struct {
	*Command

	InfoKeys []string
	Info     map[string]string

	logOutput   io.Writer
	GatedWriter *gatedwriter.Writer
	Logger      hclog.Logger
	CombineLogs bool
	LogLevel    hclog.Level

	RootKms            wrapping.Wrapper
	WorkerAuthKms      wrapping.Wrapper
	SecureRandomReader io.Reader

	InmemSink         *metrics.InmemSink
	PrometheusEnabled bool

	ReloadFuncsLock *sync.RWMutex
	ReloadFuncs     map[string][]reloadutil.ReloadFunc

	ShutdownFuncs []func() error

	Listeners []*ServerListener

	DevAuthMethodId string
	DevLoginName    string
	DevPassword     string

	DatabaseUrl            string
	DevDatabaseCleanupFunc func() error

	Database *gorm.DB
}

func NewServer(cmd *Command) *Server {
	return &Server{
		Command:            cmd,
		InfoKeys:           make([]string, 0, 20),
		Info:               make(map[string]string),
		SecureRandomReader: rand.Reader,
		ReloadFuncsLock:    new(sync.RWMutex),
		ReloadFuncs:        make(map[string][]reloadutil.ReloadFunc),
	}
}

func (b *Server) SetupLogging(flagLogLevel, flagLogFormat, configLogLevel, configLogFormat string) error {
	b.logOutput = os.Stderr
	if b.CombineLogs {
		b.logOutput = os.Stdout
	}
	b.GatedWriter = gatedwriter.NewWriter(b.logOutput)

	// Set up logging
	logLevel, logFormat, err := ProcessLogLevelAndFormat(flagLogLevel, flagLogFormat, configLogLevel, configLogFormat)
	if err != nil {
		return err
	}
	b.Logger = hclog.New(&hclog.LoggerOptions{
		Output: b.GatedWriter,
		Level:  logLevel,
		// Note that if logFormat is either unspecified or standard, then
		// the resulting logger's format will be standard.
		JSONFormat: logFormat == logging.JSONFormat,
	})

	// create GRPC logger
	namedGRPCLogFaker := b.Logger.Named("grpclogfaker")
	grpclog.SetLogger(&GRPCLogFaker{
		Logger: namedGRPCLogFaker,
		Log:    os.Getenv("BOUNDARY_GRPC_LOGGING") != "",
	})

	b.Info["log level"] = logLevel.String()
	b.InfoKeys = append(b.InfoKeys, "log level")

	b.LogLevel = logLevel

	// log proxy settings
	// TODO: It would be good to show this but Vault has, or will soon, address
	// the fact that this can log users/passwords if they are part of the proxy
	// URL. When they change things to address that we should update the below
	// logic and re-enable.
	/*
		proxyCfg := httpproxy.FromEnvironment()
		b.Logger.Info("proxy environment", "http_proxy", proxyCfg.HTTPProxy,
			"https_proxy", proxyCfg.HTTPSProxy, "no_proxy", proxyCfg.NoProxy)
	*/
	// Setup gorm logging

	return nil
}

func (b *Server) ReleaseLogGate() {
	// Release the log gate.
	b.Logger.(hclog.OutputResettable).ResetOutputWithFlush(&hclog.LoggerOptions{
		Output: b.logOutput,
	}, b.GatedWriter)
}

func (b *Server) StorePidFile(pidPath string) error {
	// Quit fast if no pidfile
	if pidPath == "" {
		return nil
	}

	// Open the PID file
	pidFile, err := os.OpenFile(pidPath, os.O_CREATE|os.O_WRONLY|os.O_TRUNC, 0644)
	if err != nil {
		return fmt.Errorf("could not open pid file: %w", err)
	}
	defer pidFile.Close()

	// Write out the PID
	pid := os.Getpid()
	_, err = pidFile.WriteString(fmt.Sprintf("%d", pid))
	if err != nil {
		return fmt.Errorf("could not write to pid file: %w", err)
	}

	b.ShutdownFuncs = append(b.ShutdownFuncs, func() error {
		if err := b.RemovePidFile(pidPath); err != nil {
			return fmt.Errorf("Error deleting the PID file: %w", err)
		}
		return nil
	})

	return nil
}

func (b *Server) RemovePidFile(pidPath string) error {
	if pidPath == "" {
		return nil
	}
	return os.Remove(pidPath)
}

func (b *Server) SetupMetrics(ui cli.Ui, telemetry *configutil.Telemetry) error {
	// TODO: Figure out a user-agent we want to use for the last param
	// TODO: Do we want different names for different components?
	var err error
	b.InmemSink, _, b.PrometheusEnabled, err = configutil.SetupTelemetry(&configutil.SetupTelemetryOpts{
		Config:      telemetry,
		Ui:          ui,
		ServiceName: "boundary",
		DisplayName: "Boundary",
		UserAgent:   "boundary",
	})
	if err != nil {
		return fmt.Errorf("Error initializing telemetry: %w", err)
	}

	return nil
}

func (b *Server) PrintInfo(ui cli.Ui, mode string) {
	b.InfoKeys = append(b.InfoKeys, "version")
	verInfo := version.Get()
	b.Info["version"] = verInfo.FullVersionNumber(false)
	if verInfo.Revision != "" {
		b.Info["version sha"] = strings.Trim(verInfo.Revision, "'")
		b.InfoKeys = append(b.InfoKeys, "version sha")
	}
	b.InfoKeys = append(b.InfoKeys, "cgo")
	b.Info["cgo"] = "disabled"
	if version.CgoEnabled {
		b.Info["cgo"] = "enabled"
	}

	// Server configuration output
	padding := 36
	sort.Strings(b.InfoKeys)
	ui.Output(fmt.Sprintf("==> Boundary %s configuration:\n", mode))
	for _, k := range b.InfoKeys {
		ui.Output(fmt.Sprintf(
			"%s%s: %s",
			strings.Repeat(" ", padding-len(k)),
			strings.Title(k),
			b.Info[k]))
	}
	ui.Output("")

	// Output the header that the server has started
	if !b.CombineLogs {
		ui.Output(fmt.Sprintf("==> Boundary %s started! Log data will stream in below:\n", mode))
	}
}

func (b *Server) SetupListeners(ui cli.Ui, config *configutil.SharedConfig, allowedPurposes []string) error {
	// Initialize the listeners
	b.Listeners = make([]*ServerListener, 0, len(config.Listeners))
	// Make sure we close everything before we exit
	// If we successfully started a controller we'll have done this anyways so
	// we ignore errors
	b.ShutdownFuncs = append(b.ShutdownFuncs, func() error {
		for _, ln := range b.Listeners {
			ln.Mux.Close()
		}
		return nil
	})

	b.ReloadFuncsLock.Lock()
	defer b.ReloadFuncsLock.Unlock()

	for i, lnConfig := range config.Listeners {
		for _, purpose := range lnConfig.Purpose {
			purpose = strings.ToLower(purpose)
			if !strutil.StrListContains(allowedPurposes, purpose) {
				return fmt.Errorf("Unknown listener purpose %q", purpose)
			}
		}

		// Override for now
		// TODO: Way to configure
		lnConfig.TLSCipherSuites = []uint16{
			// 1.3
			tls.TLS_AES_128_GCM_SHA256,
			tls.TLS_AES_256_GCM_SHA384,
			tls.TLS_CHACHA20_POLY1305_SHA256,
			// 1.2
			tls.TLS_ECDHE_ECDSA_WITH_AES_128_GCM_SHA256,
			tls.TLS_ECDHE_ECDSA_WITH_AES_256_GCM_SHA384,
			tls.TLS_ECDHE_ECDSA_WITH_CHACHA20_POLY1305,
		}

		lnMux, props, reloadFunc, err := NewListener(lnConfig, b.Logger, ui)
		if err != nil {
			return fmt.Errorf("Error initializing listener of type %s: %w", lnConfig.Type, err)
		}

		// X-Forwarded-For props
		{
			if len(lnConfig.XForwardedForAuthorizedAddrs) > 0 {
				props["x_forwarded_for_authorized_addrs"] = fmt.Sprintf("%v", lnConfig.XForwardedForAuthorizedAddrs)
				props["x_forwarded_for_reject_not_present"] = strconv.FormatBool(lnConfig.XForwardedForRejectNotPresent)
				props["x_forwarded_for_hop_skips"] = "0"
			}

			if lnConfig.XForwardedForHopSkips > 0 {
				props["x_forwarded_for_hop_skips"] = fmt.Sprintf("%d", lnConfig.XForwardedForHopSkips)
			}
		}

		if reloadFunc != nil {
			relSlice := b.ReloadFuncs["listener|"+lnConfig.Type]
			relSlice = append(relSlice, reloadFunc)
			b.ReloadFuncs["listener|"+lnConfig.Type] = relSlice
		}

		if lnConfig.MaxRequestSize == 0 {
			lnConfig.MaxRequestSize = globals.DefaultMaxRequestSize
		}
		props["max_request_size"] = fmt.Sprintf("%d", lnConfig.MaxRequestSize)

		if lnConfig.MaxRequestDuration == 0 {
			lnConfig.MaxRequestDuration = globals.DefaultMaxRequestDuration
		}
		props["max_request_duration"] = lnConfig.MaxRequestDuration.String()

		b.Listeners = append(b.Listeners, &ServerListener{
			Mux:    lnMux,
			Config: lnConfig,
		})

		props["purpose"] = strings.Join(lnConfig.Purpose, ",")

		// Store the listener props for output later
		key := fmt.Sprintf("listener %d", i+1)
		propsList := make([]string, 0, len(props))
		for k, v := range props {
			propsList = append(propsList, fmt.Sprintf(
				"%s: %q", k, v))
		}
		sort.Strings(propsList)
		b.InfoKeys = append(b.InfoKeys, key)
		b.Info[key] = fmt.Sprintf(
			"%s (%s)", lnConfig.Type, strings.Join(propsList, ", "))
	}

	return nil
}

func (b *Server) SetupKMSes(ui cli.Ui, config *configutil.SharedConfig, purposes []string) error {
	for _, kms := range config.Seals {
		for _, purpose := range kms.Purpose {
			purpose = strings.ToLower(purpose)
			switch purpose {
			case "":
				return errors.New("KMS block missing 'purpose'")
			case "root", "worker-auth", "config":
			default:
				return fmt.Errorf("Unknown KMS purpose %q", kms.Purpose)
			}

			kmsLogger := b.Logger.ResetNamed(fmt.Sprintf("kms-%s-%s", purpose, kms.Type))

			wrapper, wrapperConfigError := configutil.ConfigureWrapper(kms, &b.InfoKeys, &b.Info, kmsLogger)
			if wrapperConfigError != nil {
				if !errwrap.ContainsType(wrapperConfigError, new(logical.KeyNotFoundError)) {
					return fmt.Errorf(
						"Error parsing KMS configuration: %s", wrapperConfigError)
				}
			}
			if wrapper == nil {
				return fmt.Errorf(
					"After configuration nil KMS returned, KMS type was %s", kms.Type)
			}

			if purpose == "root" {
				b.RootKms = wrapper
			} else {
				b.WorkerAuthKms = wrapper
			}

			// Ensure that the seal finalizer is called, even if using verify-only
			b.ShutdownFuncs = append(b.ShutdownFuncs, func() error {
				if err := wrapper.Finalize(context.Background()); err != nil {
					return fmt.Errorf("Error finalizing kms of type %s and purpose %s: %v", kms.Type, purpose, err)
				}

				return nil
			})
		}
	}

	// prepare a secure random reader
	var err error
	b.SecureRandomReader, err = configutil.CreateSecureRandomReaderFunc(config, b.RootKms)
	if err != nil {
		return err
	}

	// This might not be the _best_ place for this but we have access to config
	// here
	b.Info["mlock"] = fmt.Sprintf(
		"supported: %v, enabled: %v",
		mlock.Supported(), !config.DisableMlock && mlock.Supported())
	b.InfoKeys = append(b.InfoKeys, "mlock")

	return nil
}

func (b *Server) RunShutdownFuncs() error {
	var mErr *multierror.Error
	for _, f := range b.ShutdownFuncs {
		if err := f(); err != nil {
			mErr = multierror.Append(mErr, err)
		}
	}
	return mErr.ErrorOrNil()
}

func (b *Server) ConnectToDatabase(dialect string) error {
	dbase, err := gorm.Open(dialect, b.DatabaseUrl)
	if err != nil {
		return fmt.Errorf("unable to create db object with dialect %s: %w", dialect, err)
	}

	b.Database = dbase
	gorm.LogFormatter = db.GetGormLogFormatter(b.Logger)
	b.Database.SetLogger(db.GetGormLogger(b.Logger))
	return nil
}

func (b *Server) CreateDevDatabase(dialect string) error {
	c, url, container, err := db.InitDbInDocker(dialect)
	// In case of an error, run the cleanup function.  If we pass all errors, c should be set to a noop
	// function before returning from this method
	defer func() {
		if err := c(); err != nil {
			b.Logger.Error("error cleaning up docker container", "error", err)
		}
	}()

	if err != nil {
		return fmt.Errorf("unable to start dev database with dialect %s: %w", dialect, err)
	}

	b.DevDatabaseCleanupFunc = c
	b.DatabaseUrl = url

	b.InfoKeys = append(b.InfoKeys, "dev database url")
	b.Info["dev database url"] = b.DatabaseUrl
	if container != "" {
		b.InfoKeys = append(b.InfoKeys, "dev database container")
		b.Info["dev database container"] = strings.TrimPrefix(container, "/")
	}

	if err := b.ConnectToDatabase(dialect); err != nil {
		return err
	}

	b.Database.LogMode(true)

	rw := db.New(b.Database)
<<<<<<< HEAD
	repo, err := iam.NewRepository(rw, rw, b.RootKms)
=======
	repo, err := iam.NewRepository(rw, rw, b.ControllerKMS, iam.WithRandomReader(b.SecureRandomReader))
>>>>>>> 832e6217
	if err != nil {
		return fmt.Errorf("unable to create repo for org id: %w", err)
	}

	ctx, cancel := context.WithCancel(context.Background())
	go func() {
		<-b.ShutdownCh
		cancel()
	}()

	rootKey, err := uuid.GenerateRandomBytesWithReader(32, b.SecureRandomReader)
	if err != nil {
		return fmt.Errorf("error generating random bytes for scope root key: %w", err)
	}
	kmsRepo, err := kms.NewRepository(rw, rw)
	if err != nil {
		return fmt.Errorf("unable to create kms repo for saving global scope root key: %w", err)
	}
	_, _, err = kmsRepo.CreateRootKey(ctx, b.ControllerKMS, scope.Global.String(), rootKey)
	if err != nil {
		return fmt.Errorf("error saving global scope root key: %w", err)
	}

	// Create the dev auth method
	pwRepo, err := password.NewRepository(rw, rw, b.RootKms)
	if err != nil {
		return fmt.Errorf("error creating password repo: %w", err)
	}
	authMethod, err := password.NewAuthMethod(scope.Global.String())
	if err != nil {
		return fmt.Errorf("error creating new in memory auth method: %w", err)
	}
	amId := b.DevAuthMethodId
	if amId == "" {
		amId = "paum_1234567890"
	}
	_, err = pwRepo.CreateAuthMethod(ctx, authMethod, password.WithPublicId(amId))
	if err != nil {
		return fmt.Errorf("error saving auth method to the db: %w", err)
	}

	// Create the dev user
	acctLoginName := b.DevLoginName
	if acctLoginName == "" {
		acctLoginName, err = base62.Random(10)
		if err != nil {
			return fmt.Errorf("unable to generate dev login name: %w", err)
		}
		acctLoginName = strings.ToLower(acctLoginName)
	}
	pw := b.DevPassword
	if pw == "" {
		pw, err = base62.Random(20)
		if err != nil {
			return fmt.Errorf("unable to generate dev password: %w", err)
		}
	}
	acct, err := password.NewAccount(amId, password.WithLoginName(acctLoginName))
	if err != nil {
		return fmt.Errorf("error creating new in memory auth account: %w", err)
	}
	acct, err = pwRepo.CreateAccount(ctx, acct, password.WithPassword(pw))
	if err != nil {
		return fmt.Errorf("error saving auth account to the db: %w", err)
	}

	// Create a role tying them together
	pr, err := iam.NewRole(scope.Global.String())
	if err != nil {
		return fmt.Errorf("error creating in memory role for default dev grants: %w", err)
	}
	pr.Name = "Dev Mode Global Scope Admin Role"
	pr.Description = `Provides admin grants to all authenticated users within the "global" scope`
	defPermsRole, err := repo.CreateRole(ctx, pr)
	if err != nil {
		return fmt.Errorf("error creating role for default dev grants: %w", err)
	}
	if _, err := repo.AddRoleGrants(ctx, defPermsRole.PublicId, defPermsRole.Version, []string{"id=*;actions=*"}); err != nil {
		return fmt.Errorf("error creating grant for default dev grants: %w", err)
	}
	if _, err := repo.AddPrincipalRoles(ctx, defPermsRole.PublicId, defPermsRole.Version+1, []string{"u_auth"}, nil); err != nil {
		return fmt.Errorf("error adding principal to role for default dev grants: %w", err)
	}

	b.InfoKeys = append(b.InfoKeys, "dev auth method id", "dev login name", "dev password")
	b.Info["dev auth method id"] = amId
	b.Info["dev login name"] = acct.GetLoginName()
	b.Info["dev password"] = pw

	// now that we have passed all the error cases, reset c to be a noop so the
	// defer doesn't do anything.
	c = func() error { return nil }
	return nil
}

func (b *Server) DestroyDevDatabase() error {
	if b.Database != nil {
		b.Database.Close()
	}
	if b.DevDatabaseCleanupFunc != nil {
		return b.DevDatabaseCleanupFunc()
	}
	return nil
}<|MERGE_RESOLUTION|>--- conflicted
+++ resolved
@@ -435,11 +435,7 @@
 	b.Database.LogMode(true)
 
 	rw := db.New(b.Database)
-<<<<<<< HEAD
-	repo, err := iam.NewRepository(rw, rw, b.RootKms)
-=======
-	repo, err := iam.NewRepository(rw, rw, b.ControllerKMS, iam.WithRandomReader(b.SecureRandomReader))
->>>>>>> 832e6217
+	repo, err := iam.NewRepository(rw, rw, b.RootKMS, iam.WithRandomReader(b.SecureRandomReader))
 	if err != nil {
 		return fmt.Errorf("unable to create repo for org id: %w", err)
 	}
@@ -458,7 +454,7 @@
 	if err != nil {
 		return fmt.Errorf("unable to create kms repo for saving global scope root key: %w", err)
 	}
-	_, _, err = kmsRepo.CreateRootKey(ctx, b.ControllerKMS, scope.Global.String(), rootKey)
+	_, _, err = kmsRepo.CreateRootKey(ctx, b.RootKMS, scope.Global.String(), rootKey)
 	if err != nil {
 		return fmt.Errorf("error saving global scope root key: %w", err)
 	}
