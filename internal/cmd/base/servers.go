package base

import (
	"context"
	"crypto/rand"
	"crypto/tls"
	"errors"
	"fmt"
	"io"
	"net"
	"os"
	"os/signal"
	"sort"
	"strconv"
	"strings"
	"sync"
	"syscall"
	"time"

	"github.com/armon/go-metrics"
	"github.com/hashicorp/boundary/globals"
	"github.com/hashicorp/boundary/internal/cmd/base/logging"
	"github.com/hashicorp/boundary/internal/cmd/config"
	"github.com/hashicorp/boundary/internal/db"
	berrors "github.com/hashicorp/boundary/internal/errors"
	"github.com/hashicorp/boundary/internal/kms"
	"github.com/hashicorp/boundary/internal/observability/event"
	"github.com/hashicorp/boundary/internal/servers"
	"github.com/hashicorp/boundary/internal/types/scope"
	kms_plugin_assets "github.com/hashicorp/boundary/plugins/kms"
	plgpb "github.com/hashicorp/boundary/sdk/pbs/plugin"
	"github.com/hashicorp/boundary/version"
	"github.com/hashicorp/go-hclog"
	wrapping "github.com/hashicorp/go-kms-wrapping/v2"
	"github.com/hashicorp/go-multierror"
	configutil "github.com/hashicorp/go-secure-stdlib/configutil/v2"
	"github.com/hashicorp/go-secure-stdlib/gatedwriter"
	"github.com/hashicorp/go-secure-stdlib/listenerutil"
	"github.com/hashicorp/go-secure-stdlib/mlock"
	"github.com/hashicorp/go-secure-stdlib/parseutil"
	"github.com/hashicorp/go-secure-stdlib/pluginutil/v2"
	"github.com/hashicorp/go-secure-stdlib/reloadutil"
	"github.com/hashicorp/go-secure-stdlib/strutil"
	"github.com/mitchellh/cli"
	"google.golang.org/grpc/grpclog"
)

const (
	// defaultStatusGracePeriod is the default status grace period, or the period
	// of time that we will go without a status report before we start
	// disconnecting and marking connections as closed. This is tied to the
	// server default liveness setting, a related value. See the servers package
	// for more details.
	defaultStatusGracePeriod = servers.DefaultLiveness

	// statusGracePeriodEnvVar is the environment variable that can be used to
	// configure the status grace period. This setting is provided in seconds,
	// and can never be lower than the default status grace period defined above.
	//
	// TODO: This value is temporary, it will be removed once we have a better
	// story/direction on attributes and system defaults.
	statusGracePeriodEnvVar = "BOUNDARY_STATUS_GRACE_PERIOD"
)

type Server struct {
	*Command

	InfoKeys []string
	Info     map[string]string

	logOutput   io.Writer
	GatedWriter *gatedwriter.Writer
	Logger      hclog.Logger
	CombineLogs bool
	LogLevel    hclog.Level

	StderrLock *sync.Mutex
	Eventer    *event.Eventer

	RootKms            wrapping.Wrapper
	WorkerAuthKms      wrapping.Wrapper
	RecoveryKms        wrapping.Wrapper
	Kms                *kms.Kms
	SecureRandomReader io.Reader

	InmemSink         *metrics.InmemSink
	PrometheusEnabled bool

	ReloadFuncsLock *sync.RWMutex
	ReloadFuncs     map[string][]reloadutil.ReloadFunc

	ShutdownFuncs []func() error

	Listeners []*ServerListener

	DevPasswordAuthMethodId          string
	DevOidcAuthMethodId              string
	DevLoginName                     string
	DevPassword                      string
	DevUserId                        string
	DevPasswordAccountId             string
	DevOidcAccountId                 string
	DevUnprivilegedLoginName         string
	DevUnprivilegedPassword          string
	DevUnprivilegedUserId            string
	DevUnprivilegedPasswordAccountId string
	DevUnprivilegedOidcAccountId     string
	DevOrgId                         string
	DevProjectId                     string
	DevHostCatalogId                 string
	DevHostSetId                     string
	DevHostId                        string
	DevTargetId                      string
	DevHostAddress                   string
	DevTargetDefaultPort             int
	DevTargetSessionMaxSeconds       int
	DevTargetSessionConnectionLimit  int
	DevLoopbackHostPluginId          string

	EnabledPlugins []EnabledPlugin
	HostPlugins    map[string]plgpb.HostPluginServiceClient

	DevOidcSetup oidcSetup

	DatabaseUrl                string
	DatabaseMaxOpenConnections int
	DevDatabaseCleanupFunc     func() error

	Database *db.DB

	// StatusGracePeriodDuration represents the period of time (as a
	// duration) that the controller will wait before marking
	// connections from a disconnected worker as invalid.
	StatusGracePeriodDuration time.Duration
}

func NewServer(cmd *Command) *Server {
	return &Server{
		Command:            cmd,
		InfoKeys:           make([]string, 0, 20),
		Info:               make(map[string]string),
		SecureRandomReader: rand.Reader,
		ReloadFuncsLock:    new(sync.RWMutex),
		ReloadFuncs:        make(map[string][]reloadutil.ReloadFunc),
		StderrLock:         new(sync.Mutex),
	}
}

// SetupEventing will setup the server's eventer and initialize the "system
// wide" eventer with a pointer to the same eventer
func (b *Server) SetupEventing(logger hclog.Logger, serializationLock *sync.Mutex, serverName string, opt ...Option) error {
	const op = "base.(Server).SetupEventing"

	if logger == nil {
		return berrors.NewDeprecated(berrors.InvalidParameter, op, "missing logger")
	}
	if serializationLock == nil {
		return berrors.NewDeprecated(berrors.InvalidParameter, op, "missing serialization lock")
	}
	if serverName == "" {
		return berrors.NewDeprecated(berrors.InvalidParameter, op, "missing server name")
	}
	opts := getOpts(opt...)
	if opts.withEventerConfig != nil {
		if err := opts.withEventerConfig.Validate(); err != nil {
			return berrors.WrapDeprecated(err, op, berrors.WithMsg("invalid eventer config"))
		}
	}
	if opts.withEventerConfig == nil {
		opts.withEventerConfig = event.DefaultEventerConfig()
	}

	if opts.withEventFlags != nil {
		if err := opts.withEventFlags.Validate(); err != nil {
			return berrors.WrapDeprecated(err, op, berrors.WithMsg("invalid event flags"))
		}
		if opts.withEventFlags.Format != "" {
			for i := 0; i < len(opts.withEventerConfig.Sinks); i++ {
				opts.withEventerConfig.Sinks[i].Format = opts.withEventFlags.Format
			}
		}
		if opts.withEventFlags.AuditEnabled != nil {
			opts.withEventerConfig.AuditEnabled = *opts.withEventFlags.AuditEnabled
		}
		if opts.withEventFlags.ObservationsEnabled != nil {
			opts.withEventerConfig.ObservationsEnabled = *opts.withEventFlags.ObservationsEnabled
		}
		if opts.withEventFlags.SysEventsEnabled != nil {
			opts.withEventerConfig.SysEventsEnabled = *opts.withEventFlags.SysEventsEnabled
		}
		if len(opts.withEventFlags.AllowFilters) > 0 {
			for i := 0; i < len(opts.withEventerConfig.Sinks); i++ {
				opts.withEventerConfig.Sinks[i].AllowFilters = opts.withEventFlags.AllowFilters
			}
		}
		if len(opts.withEventFlags.DenyFilters) > 0 {
			for i := 0; i < len(opts.withEventerConfig.Sinks); i++ {
				opts.withEventerConfig.Sinks[i].DenyFilters = opts.withEventFlags.DenyFilters
			}
		}
	}

	e, err := event.NewEventer(
		logger,
		serializationLock,
		serverName,
		*opts.withEventerConfig,
		event.WithAuditWrapper(opts.withEventWrapper),
		event.WithGating(opts.withEventGating))
	if err != nil {
		return berrors.WrapDeprecated(err, op, berrors.WithMsg("unable to create eventer"))
	}
	b.Eventer = e

	if err := event.InitSysEventer(logger, serializationLock, serverName, event.WithEventer(e)); err != nil {
		return berrors.WrapDeprecated(err, op, berrors.WithMsg("unable to initialize system eventer"))
	}

	return nil
}

// AddEventerToContext will add the server eventer to the context provided
func (b *Server) AddEventerToContext(ctx context.Context) (context.Context, error) {
	const op = "base.(Server).AddEventerToContext"
	if b.Eventer == nil {
		return nil, berrors.NewDeprecated(berrors.InvalidParameter, op, "missing server eventer")
	}
	e, err := event.NewEventerContext(ctx, b.Eventer)
	if err != nil {
		return nil, berrors.WrapDeprecated(err, op, berrors.WithMsg("unable to add eventer to context"))
	}
	return e, nil
}

func (b *Server) SetupLogging(flagLogLevel, flagLogFormat, configLogLevel, configLogFormat string) error {
	b.logOutput = os.Stderr
	if b.CombineLogs {
		b.logOutput = os.Stdout
	}
	b.GatedWriter = gatedwriter.NewWriter(b.logOutput)

	// Set up logging
	logLevel, logFormat, err := ProcessLogLevelAndFormat(flagLogLevel, flagLogFormat, configLogLevel, configLogFormat)
	if err != nil {
		return err
	}
	b.Logger = hclog.New(&hclog.LoggerOptions{
		Output: b.GatedWriter,
		Level:  logLevel,
		// Note that if logFormat is either unspecified or standard, then
		// the resulting logger's format will be standard.
		JSONFormat: logFormat == logging.JSONFormat,
		Mutex:      b.StderrLock,
	})

	// create GRPC logger
	namedGRPCLogFaker := b.Logger.Named("grpclogfaker")
	grpclog.SetLogger(&GRPCLogFaker{
		Logger: namedGRPCLogFaker,
		Log:    os.Getenv("BOUNDARY_GRPC_LOGGING") != "",
	})

	b.Info["log level"] = logLevel.String()
	b.InfoKeys = append(b.InfoKeys, "log level")

	b.LogLevel = logLevel

	// log proxy settings
	// TODO: It would be good to show this but Vault has, or will soon, address
	// the fact that this can log users/passwords if they are part of the proxy
	// URL. When they change things to address that we should update the below
	// logic and re-enable.
	/*
		proxyCfg := httpproxy.FromEnvironment()
		event.WriteSysEvent(context.TODO(), op,
			"proxy environment",
			"http_proxy", proxyCfg.HTTPProxy,
			"https_proxy", proxyCfg.HTTPSProxy,
			"no_proxy",	proxyCfg.NoProxy,
		})
	*/
	// Setup gorm logging

	return nil
}

func (b *Server) ReleaseLogGate() error {
	// Release the log gate.
	b.Logger.(hclog.OutputResettable).ResetOutputWithFlush(&hclog.LoggerOptions{
		Output: b.logOutput,
	}, b.GatedWriter)
	if b.Eventer != nil {
		return b.Eventer.ReleaseGate()
	}
	return nil
}

func (b *Server) StorePidFile(pidPath string) error {
	// Quit fast if no pidfile
	if pidPath == "" {
		return nil
	}

	// Open the PID file
	pidFile, err := os.OpenFile(pidPath, os.O_CREATE|os.O_WRONLY|os.O_TRUNC, 0o644)
	if err != nil {
		return fmt.Errorf("could not open pid file: %w", err)
	}
	defer pidFile.Close()

	// Write out the PID
	pid := os.Getpid()
	_, err = pidFile.WriteString(fmt.Sprintf("%d", pid))
	if err != nil {
		return fmt.Errorf("could not write to pid file: %w", err)
	}

	b.ShutdownFuncs = append(b.ShutdownFuncs, func() error {
		if err := b.RemovePidFile(pidPath); err != nil {
			return fmt.Errorf("Error deleting the PID file: %w", err)
		}
		return nil
	})

	return nil
}

func (b *Server) RemovePidFile(pidPath string) error {
	if pidPath == "" {
		return nil
	}
	return os.Remove(pidPath)
}

func (b *Server) PrintInfo(ui cli.Ui) {
	verInfo := version.Get()
	if verInfo.Version != "" {
		b.InfoKeys = append(b.InfoKeys, "version")
		b.Info["version"] = verInfo.FullVersionNumber(false)
	}
	if verInfo.Revision != "" {
		b.Info["version sha"] = strings.Trim(verInfo.Revision, "'")
		b.InfoKeys = append(b.InfoKeys, "version sha")
	}
	b.InfoKeys = append(b.InfoKeys, "cgo")
	b.Info["cgo"] = "disabled"
	if version.CgoEnabled {
		b.Info["cgo"] = "enabled"
	}

	// Server configuration output
	padding := 0
	for _, k := range b.InfoKeys {
		currPadding := padding - len(k)
		if currPadding < 2 {
			padding = len(k) + 2
		}
	}
	sort.Strings(b.InfoKeys)
	ui.Output("==> Boundary server configuration:\n")
	for _, k := range b.InfoKeys {
		ui.Output(fmt.Sprintf(
			"%s%s: %s",
			strings.Repeat(" ", padding-len(k)),
			strings.Title(k),
			b.Info[k]))
	}
	ui.Output("")

	// Output the header that the server has started
	if !b.CombineLogs {
		ui.Output("==> Boundary server started! Log data will stream in below:\n")
	}
}

func (b *Server) SetupListeners(ui cli.Ui, config *configutil.SharedConfig, allowedPurposes []string) error {
	// Initialize the listeners
	b.Listeners = make([]*ServerListener, 0, len(config.Listeners))
	// Make sure we close everything before we exit
	// If we successfully started a controller we'll have done this anyways so
	// we ignore errors
	b.ShutdownFuncs = append(b.ShutdownFuncs, func() error {
		for _, ln := range b.Listeners {
			ln.Mux.Close()
		}
		return nil
	})

	b.ReloadFuncsLock.Lock()
	defer b.ReloadFuncsLock.Unlock()

	for i, lnConfig := range config.Listeners {
		if len(lnConfig.Purpose) != 1 {
			return fmt.Errorf("Invalid size of listener purposes (%d)", len(lnConfig.Purpose))
		}
		purpose := strings.ToLower(lnConfig.Purpose[0])
		if !strutil.StrListContains(allowedPurposes, purpose) {
			return fmt.Errorf("Unknown listener purpose %q", purpose)
		}
		lnConfig.Purpose[0] = purpose

		if lnConfig.TLSCipherSuites == nil {
			lnConfig.TLSCipherSuites = []uint16{
				// 1.3
				tls.TLS_AES_128_GCM_SHA256,
				tls.TLS_AES_256_GCM_SHA384,
				tls.TLS_CHACHA20_POLY1305_SHA256,
				// 1.2
				tls.TLS_ECDHE_ECDSA_WITH_AES_128_GCM_SHA256,
				tls.TLS_ECDHE_ECDSA_WITH_AES_256_GCM_SHA384,
				tls.TLS_ECDHE_ECDSA_WITH_CHACHA20_POLY1305_SHA256,
				tls.TLS_ECDHE_RSA_WITH_AES_128_GCM_SHA256,
				tls.TLS_ECDHE_RSA_WITH_AES_256_GCM_SHA384,
			}
		}

		lnMux, props, reloadFunc, err := NewListener(lnConfig, ui)
		if err != nil {
			return fmt.Errorf("Error initializing listener of type %s: %w", lnConfig.Type, err)
		}

		// CORS props
		if purpose == "api" {
			if lnConfig.CorsEnabled != nil && *lnConfig.CorsEnabled {
				props["cors_enabled"] = "true"
				props["cors_allowed_origins"] = fmt.Sprintf("%v", lnConfig.CorsAllowedOrigins)
				props["cors_allowed_headers"] = fmt.Sprintf("%v", lnConfig.CorsAllowedHeaders)
			} else {
				props["cors_enabled"] = "false"
			}
		}

		// X-Forwarded-For props
		{
			if len(lnConfig.XForwardedForAuthorizedAddrs) > 0 {
				props["x_forwarded_for_authorized_addrs"] = fmt.Sprintf("%v", lnConfig.XForwardedForAuthorizedAddrs)
				props["x_forwarded_for_reject_not_present"] = strconv.FormatBool(lnConfig.XForwardedForRejectNotPresent)
				props["x_forwarded_for_hop_skips"] = "0"
			}

			if lnConfig.XForwardedForHopSkips > 0 {
				props["x_forwarded_for_hop_skips"] = fmt.Sprintf("%d", lnConfig.XForwardedForHopSkips)
			}
		}

		if reloadFunc != nil {
			relSlice := b.ReloadFuncs["listeners"]
			relSlice = append(relSlice, reloadFunc)
			b.ReloadFuncs["listeners"] = relSlice
		}

		if lnConfig.MaxRequestSize == 0 {
			lnConfig.MaxRequestSize = globals.DefaultMaxRequestSize
		}
		// TODO: We don't actually limit this yet.
		// props["max_request_size"] = fmt.Sprintf("%d", lnConfig.MaxRequestSize)

		if lnConfig.MaxRequestDuration == 0 {
			lnConfig.MaxRequestDuration = globals.DefaultMaxRequestDuration
		}
		props["max_request_duration"] = lnConfig.MaxRequestDuration.String()

		b.Listeners = append(b.Listeners, &ServerListener{
			Mux:    lnMux,
			Config: lnConfig,
		})

		props["purpose"] = strings.Join(lnConfig.Purpose, ",")

		// Store the listener props for output later
		key := fmt.Sprintf("listener %d", i+1)
		propsList := make([]string, 0, len(props))
		for k, v := range props {
			propsList = append(propsList, fmt.Sprintf(
				"%s: %q", k, v))
		}
		sort.Strings(propsList)
		b.InfoKeys = append(b.InfoKeys, key)
		b.Info[key] = fmt.Sprintf(
			"%s (%s)", lnConfig.Type, strings.Join(propsList, ", "))
	}

	return nil
}

func (b *Server) SetupKMSes(ctx context.Context, ui cli.Ui, config *config.Config) error {
	sharedConfig := config.SharedConfig
<<<<<<< HEAD
	if len(sharedConfig.Seals) > 0 {
		pluginLogger, err := event.HclogLogger(b.Context, b.Eventer)
		if err != nil {
			return fmt.Errorf("error creating kms plugin logger: %w", err)
		}
		for _, kms := range sharedConfig.Seals {
			for _, purpose := range kms.Purpose {
				purpose = strings.ToLower(purpose)
				switch purpose {
				case "":
					return errors.New("KMS block missing 'purpose'")
				case "root", "worker-auth", "config":
				case "recovery":
					if config.Controller != nil && config.DevRecoveryKey != "" {
						kms.Config["key"] = config.DevRecoveryKey
=======
	for _, kms := range sharedConfig.Seals {
		for _, purpose := range kms.Purpose {
			purpose = strings.ToLower(purpose)
			switch purpose {
			case "":
				return errors.New("KMS block missing 'purpose'")
			case "root", "worker-auth", "config":
			case "recovery":
				if config.Controller != nil && config.DevRecoveryKey != "" {
					kms.Config["key"] = config.DevRecoveryKey
				}
			default:
				return fmt.Errorf("Unknown KMS purpose %q", kms.Purpose)
			}

			// This can be modified by configutil so store the original value
			origPurpose := kms.Purpose
			kms.Purpose = []string{purpose}

			wrapper, cleanupFunc, wrapperConfigError := configutil.ConfigureWrapper(
				ctx,
				kms,
				&b.InfoKeys,
				&b.Info,
				configutil.WithPluginOptions(
					pluginutil.WithPluginsMap(kms_plugin_assets.BuiltinKmsPlugins()),
					pluginutil.WithPluginsFilesystem("boundary-plugin-kms-", kms_plugin_assets.FileSystem())),
			)
			if wrapperConfigError != nil {
				return fmt.Errorf(
					"Error parsing KMS configuration: %s", wrapperConfigError)
			}
			if wrapper == nil {
				return fmt.Errorf(
					"After configuration nil KMS returned, KMS type was %s", kms.Type)
			}
			if ifWrapper, ok := wrapper.(wrapping.InitFinalizer); ok {
				// Ensure that the seal finalizer is called, even if using verify-only
				b.ShutdownFuncs = append(b.ShutdownFuncs, func() error {
					if err := ifWrapper.Finalize(context.Background()); err != nil {
						return fmt.Errorf("Error finalizing kms of type %s and purpose %s: %v", kms.Type, purpose, err)
>>>>>>> 606e4461
					}
				default:
					return fmt.Errorf("Unknown KMS purpose %q", kms.Purpose)
				}
				wrapper, cleanupFunc, wrapperConfigError := configutil.ConfigureWrapper(
					ctx,
					kms,
					&b.InfoKeys,
					&b.Info,
					configutil.WithPluginOptions(
						pluginutil.WithPluginsMap(kms_plugin_assets.BuiltinKmsPlugins()),
						pluginutil.WithPluginsFilesystem("boundary-plugin-kms-", kms_plugin_assets.FileSystem()),
					),
					configutil.WithLogger(pluginLogger.Named(kms.Type).With("purpose", purpose)),
				)
				if wrapperConfigError != nil {
					return fmt.Errorf(
						"Error parsing KMS configuration: %s", wrapperConfigError)
				}
				if wrapper == nil {
					return fmt.Errorf(
						"After configuration nil KMS returned, KMS type was %s", kms.Type)
				}
				if ifWrapper, ok := wrapper.(wrapping.InitFinalizer); ok {
					// Ensure that the seal finalizer is called, even if using verify-only
					b.ShutdownFuncs = append(b.ShutdownFuncs, func() error {
						if err := ifWrapper.Finalize(context.Background()); err != nil {
							return fmt.Errorf("Error finalizing kms of type %s and purpose %s: %v", kms.Type, purpose, err)
						}

						return nil
					})
				}
				if cleanupFunc != nil {
					b.ShutdownFuncs = append(b.ShutdownFuncs, func() error {
						return cleanupFunc()
					})
				}

<<<<<<< HEAD
				origPurpose := kms.Purpose
				kms.Purpose = []string{purpose}
				kms.Purpose = origPurpose
				switch purpose {
				case "root":
					b.RootKms = wrapper
				case "worker-auth":
					b.WorkerAuthKms = wrapper
				case "recovery":
					b.RecoveryKms = wrapper
				case "config":
					// Do nothing, can be set in same file but not needed at runtime
				default:
					return fmt.Errorf("KMS purpose of %q is unknown", purpose)
				}
=======
					return nil
				})
			}
			if cleanupFunc != nil {
				b.ShutdownFuncs = append(b.ShutdownFuncs, func() error {
					return cleanupFunc()
				})
			}

			kms.Purpose = origPurpose
			switch purpose {
			case "root":
				b.RootKms = wrapper
			case "worker-auth":
				b.WorkerAuthKms = wrapper
			case "recovery":
				b.RecoveryKms = wrapper
			case "config":
				// Do nothing, can be set in same file but not needed at runtime
			default:
				return fmt.Errorf("KMS purpose of %q is unknown", purpose)
>>>>>>> 606e4461
			}
		}
	}

	// prepare a secure random reader
	var err error
	b.SecureRandomReader, err = configutil.CreateSecureRandomReaderFunc(config.SharedConfig, b.RootKms)
	if err != nil {
		return err
	}

	// This might not be the _best_ place for this but we have access to config
	// here
	b.Info["mlock"] = fmt.Sprintf(
		"supported: %v, enabled: %v",
		mlock.Supported(), !config.DisableMlock && mlock.Supported())
	b.InfoKeys = append(b.InfoKeys, "mlock")

	return nil
}

func (b *Server) RunShutdownFuncs() error {
	var mErr *multierror.Error
	for _, f := range b.ShutdownFuncs {
		if err := f(); err != nil {
			mErr = multierror.Append(mErr, err)
		}
	}
	return mErr.ErrorOrNil()
}

func (b *Server) ConnectToDatabase(ctx context.Context, dialect string) error {
	dbType, err := db.StringToDbType(dialect)
	if err != nil {
		return fmt.Errorf("unable to create db object with dialect %s: %w", dialect, err)
	}
	opts := []db.Option{
		db.WithMaxOpenConnections(b.DatabaseMaxOpenConnections),
	}
	if os.Getenv("BOUNDARY_DISABLE_GORM_FORMATTER") == "" {
		opts = append(opts, db.WithGormFormatter(b.Logger))
	}
	dbase, err := db.Open(dbType, b.DatabaseUrl, opts...)
	if err != nil {
		return fmt.Errorf("unable to create db object with dialect %s: %w", dialect, err)
	}
	b.Database = dbase
	return nil
}

func (b *Server) CreateGlobalKmsKeys(ctx context.Context) error {
	rw := db.New(b.Database)

	kmsRepo, err := kms.NewRepository(rw, rw)
	if err != nil {
		return fmt.Errorf("error creating kms repository: %w", err)
	}
	kmsCache, err := kms.NewKms(kmsRepo)
	if err != nil {
		return fmt.Errorf("error creating kms cache: %w", err)
	}
	if err := kmsCache.AddExternalWrappers(
		b.Context,
		kms.WithRootWrapper(b.RootKms),
	); err != nil {
		return fmt.Errorf("error adding config keys to kms: %w", err)
	}

	cancelCtx, cancel := context.WithCancel(ctx)
	defer cancel()
	go func() {
		select {
		case <-b.ShutdownCh:
			cancel()
		case <-cancelCtx.Done():
		}
	}()

	_, err = kms.CreateKeysTx(cancelCtx, rw, rw, b.RootKms, b.SecureRandomReader, scope.Global.String())
	if err != nil {
		return fmt.Errorf("error creating global scope kms keys: %w", err)
	}

	return nil
}

func (b *Server) DestroyDevDatabase(ctx context.Context) error {
	if b.Database != nil {
		if err := b.Database.Close(ctx); err != nil {
			return err
		}
	}
	if b.DevDatabaseCleanupFunc != nil {
		return b.DevDatabaseCleanupFunc()
	}
	return nil
}

func (b *Server) SetupControllerPublicClusterAddress(conf *config.Config, flagValue string) error {
	if conf.Controller == nil {
		conf.Controller = new(config.Controller)
	}
	if flagValue != "" {
		conf.Controller.PublicClusterAddr = flagValue
	}
	if conf.Controller.PublicClusterAddr == "" {
	FindAddr:
		for _, listener := range conf.Listeners {
			for _, purpose := range listener.Purpose {
				if purpose == "cluster" {
					conf.Controller.PublicClusterAddr = listener.Address
					break FindAddr
				}
			}
		}
	} else {
		var err error
		conf.Controller.PublicClusterAddr, err = parseutil.ParsePath(conf.Controller.PublicClusterAddr)
		if err != nil && !errors.Is(err, parseutil.ErrNotAUrl) {
			return fmt.Errorf("Error parsing public cluster addr: %w", err)
		}

		conf.Controller.PublicClusterAddr, err = listenerutil.ParseSingleIPTemplate(conf.Controller.PublicClusterAddr)
		if err != nil {
			return fmt.Errorf("Error parsing IP template on controller public cluster addr: %w", err)
		}
	}

	host, port, err := net.SplitHostPort(conf.Controller.PublicClusterAddr)
	if err != nil {
		if strings.Contains(err.Error(), "missing port") {
			port = "9201"
			host = conf.Controller.PublicClusterAddr
		} else {
			return fmt.Errorf("Error splitting public cluster adddress host/port: %w", err)
		}
	}
	conf.Controller.PublicClusterAddr = net.JoinHostPort(host, port)
	return nil
}

func (b *Server) SetupWorkerPublicAddress(conf *config.Config, flagValue string) error {
	if conf.Worker == nil {
		conf.Worker = new(config.Worker)
	}
	if flagValue != "" {
		conf.Worker.PublicAddr = flagValue
	}
	if conf.Worker.PublicAddr == "" {
	FindAddr:
		for _, listener := range conf.Listeners {
			for _, purpose := range listener.Purpose {
				if purpose == "proxy" {
					conf.Worker.PublicAddr = listener.Address
					break FindAddr
				}
			}
		}
	} else {
		var err error
		conf.Worker.PublicAddr, err = parseutil.ParsePath(conf.Worker.PublicAddr)
		if err != nil && !errors.Is(err, parseutil.ErrNotAUrl) {
			return fmt.Errorf("Error parsing public addr: %w", err)
		}

		conf.Worker.PublicAddr, err = listenerutil.ParseSingleIPTemplate(conf.Worker.PublicAddr)
		if err != nil {
			return fmt.Errorf("Error parsing IP template on worker public addr: %w", err)
		}
	}

	host, port, err := net.SplitHostPort(conf.Worker.PublicAddr)
	if err != nil {
		if strings.Contains(err.Error(), "missing port") {
			port = "9202"
			host = conf.Worker.PublicAddr
		} else {
			return fmt.Errorf("Error splitting public adddress host/port: %w", err)
		}
	}
	conf.Worker.PublicAddr = net.JoinHostPort(host, port)
	return nil
}

// MakeSighupCh returns a channel that can be used for SIGHUP
// reloading. This channel will send a message for every
// SIGHUP received.
func MakeSighupCh() chan struct{} {
	resultCh := make(chan struct{})

	signalCh := make(chan os.Signal, 4)
	signal.Notify(signalCh, syscall.SIGHUP)
	go func() {
		for {
			<-signalCh
			resultCh <- struct{}{}
		}
	}()
	return resultCh
}

// SetStatusGracePeriodDuration sets the value for
// StatusGracePeriodDuration.
//
// The grace period is the length of time we allow connections to run
// on a worker in the event of an error sending status updates. The
// period is defined the length of time since the last successful
// update.
//
// The setting is derived from one of the following, in order:
//
//   * Via the supplied value if non-zero.
//   * BOUNDARY_STATUS_GRACE_PERIOD, if defined, can be set to an
//   integer value to define the setting.
//   * If either of these is missing, the default is used. See the
//   defaultStatusGracePeriod value for the default value.
//
// The minimum setting for this value is the default setting. Values
// below this will be reset to the default.
func (s *Server) SetStatusGracePeriodDuration(value time.Duration) {
	const op = "base.(Server).SetStatusGracePeriodDuration"
	ctx := context.TODO()
	var result time.Duration
	switch {
	case value > 0:
		result = value
	case os.Getenv(statusGracePeriodEnvVar) != "":
		// TODO: See the description of the constant for more details on
		// this env var
		v := os.Getenv(statusGracePeriodEnvVar)
		n, err := strconv.Atoi(v)
		if err != nil {
			event.WriteError(ctx, op, err, event.WithInfoMsg("could not read status grace period setting", "envvar", statusGracePeriodEnvVar, "value", v))
			break
		}

		result = time.Second * time.Duration(n)
	}

	if result < defaultStatusGracePeriod {
		result = defaultStatusGracePeriod
	}

	s.StatusGracePeriodDuration = result
}<|MERGE_RESOLUTION|>--- conflicted
+++ resolved
@@ -485,7 +485,6 @@
 
 func (b *Server) SetupKMSes(ctx context.Context, ui cli.Ui, config *config.Config) error {
 	sharedConfig := config.SharedConfig
-<<<<<<< HEAD
 	if len(sharedConfig.Seals) > 0 {
 		pluginLogger, err := event.HclogLogger(b.Context, b.Eventer)
 		if err != nil {
@@ -501,53 +500,15 @@
 				case "recovery":
 					if config.Controller != nil && config.DevRecoveryKey != "" {
 						kms.Config["key"] = config.DevRecoveryKey
-=======
-	for _, kms := range sharedConfig.Seals {
-		for _, purpose := range kms.Purpose {
-			purpose = strings.ToLower(purpose)
-			switch purpose {
-			case "":
-				return errors.New("KMS block missing 'purpose'")
-			case "root", "worker-auth", "config":
-			case "recovery":
-				if config.Controller != nil && config.DevRecoveryKey != "" {
-					kms.Config["key"] = config.DevRecoveryKey
-				}
-			default:
-				return fmt.Errorf("Unknown KMS purpose %q", kms.Purpose)
-			}
-
-			// This can be modified by configutil so store the original value
-			origPurpose := kms.Purpose
-			kms.Purpose = []string{purpose}
-
-			wrapper, cleanupFunc, wrapperConfigError := configutil.ConfigureWrapper(
-				ctx,
-				kms,
-				&b.InfoKeys,
-				&b.Info,
-				configutil.WithPluginOptions(
-					pluginutil.WithPluginsMap(kms_plugin_assets.BuiltinKmsPlugins()),
-					pluginutil.WithPluginsFilesystem("boundary-plugin-kms-", kms_plugin_assets.FileSystem())),
-			)
-			if wrapperConfigError != nil {
-				return fmt.Errorf(
-					"Error parsing KMS configuration: %s", wrapperConfigError)
-			}
-			if wrapper == nil {
-				return fmt.Errorf(
-					"After configuration nil KMS returned, KMS type was %s", kms.Type)
-			}
-			if ifWrapper, ok := wrapper.(wrapping.InitFinalizer); ok {
-				// Ensure that the seal finalizer is called, even if using verify-only
-				b.ShutdownFuncs = append(b.ShutdownFuncs, func() error {
-					if err := ifWrapper.Finalize(context.Background()); err != nil {
-						return fmt.Errorf("Error finalizing kms of type %s and purpose %s: %v", kms.Type, purpose, err)
->>>>>>> 606e4461
 					}
 				default:
 					return fmt.Errorf("Unknown KMS purpose %q", kms.Purpose)
 				}
+
+				// This can be modified by configutil so store the original value
+				origPurpose := kms.Purpose
+				kms.Purpose = []string{purpose}
+
 				wrapper, cleanupFunc, wrapperConfigError := configutil.ConfigureWrapper(
 					ctx,
 					kms,
@@ -583,9 +544,6 @@
 					})
 				}
 
-<<<<<<< HEAD
-				origPurpose := kms.Purpose
-				kms.Purpose = []string{purpose}
 				kms.Purpose = origPurpose
 				switch purpose {
 				case "root":
@@ -599,29 +557,6 @@
 				default:
 					return fmt.Errorf("KMS purpose of %q is unknown", purpose)
 				}
-=======
-					return nil
-				})
-			}
-			if cleanupFunc != nil {
-				b.ShutdownFuncs = append(b.ShutdownFuncs, func() error {
-					return cleanupFunc()
-				})
-			}
-
-			kms.Purpose = origPurpose
-			switch purpose {
-			case "root":
-				b.RootKms = wrapper
-			case "worker-auth":
-				b.WorkerAuthKms = wrapper
-			case "recovery":
-				b.RecoveryKms = wrapper
-			case "config":
-				// Do nothing, can be set in same file but not needed at runtime
-			default:
-				return fmt.Errorf("KMS purpose of %q is unknown", purpose)
->>>>>>> 606e4461
 			}
 		}
 	}
