package base

import (
	"context"
	"crypto/rand"
	"crypto/tls"
	"errors"
	"fmt"
	"io"
	"net"
	"os"
	"os/signal"
	"sort"
	"strconv"
	"strings"
	"sync"
	"syscall"
	"time"

	"github.com/armon/go-metrics"
	"github.com/hashicorp/boundary/globals"
	"github.com/hashicorp/boundary/internal/cmd/base/logging"
	"github.com/hashicorp/boundary/internal/cmd/config"
	"github.com/hashicorp/boundary/internal/db"
	berrors "github.com/hashicorp/boundary/internal/errors"
	"github.com/hashicorp/boundary/internal/kms"
	"github.com/hashicorp/boundary/internal/observability/event"
	"github.com/hashicorp/boundary/internal/servers"
	"github.com/hashicorp/boundary/internal/types/scope"
	plgpb "github.com/hashicorp/boundary/sdk/pbs/plugin"
	"github.com/hashicorp/boundary/version"
	"github.com/hashicorp/go-hclog"
	wrapping "github.com/hashicorp/go-kms-wrapping"
	"github.com/hashicorp/go-multierror"
	"github.com/hashicorp/go-secure-stdlib/configutil"
	"github.com/hashicorp/go-secure-stdlib/gatedwriter"
	"github.com/hashicorp/go-secure-stdlib/mlock"
	"github.com/hashicorp/go-secure-stdlib/parseutil"
	"github.com/hashicorp/go-secure-stdlib/reloadutil"
	"github.com/hashicorp/go-secure-stdlib/strutil"
	"github.com/jinzhu/gorm"
	"github.com/mitchellh/cli"
	"google.golang.org/grpc/grpclog"
)

const (
	// defaultStatusGracePeriod is the default status grace period, or the period
	// of time that we will go without a status report before we start
	// disconnecting and marking connections as closed. This is tied to the
	// server default liveness setting, a related value. See the servers package
	// for more details.
	defaultStatusGracePeriod = servers.DefaultLiveness

	// statusGracePeriodEnvVar is the environment variable that can be used to
	// configure the status grace period. This setting is provided in seconds,
	// and can never be lower than the default status grace period defined above.
	//
	// TODO: This value is temporary, it will be removed once we have a better
	// story/direction on attributes and system defaults.
	statusGracePeriodEnvVar = "BOUNDARY_STATUS_GRACE_PERIOD"
)

type Server struct {
	*Command

	InfoKeys []string
	Info     map[string]string

	logOutput   io.Writer
	GatedWriter *gatedwriter.Writer
	Logger      hclog.Logger
	CombineLogs bool
	LogLevel    hclog.Level

	StderrLock *sync.Mutex
	Eventer    *event.Eventer

	RootKms            wrapping.Wrapper
	WorkerAuthKms      wrapping.Wrapper
	RecoveryKms        wrapping.Wrapper
	Kms                *kms.Kms
	SecureRandomReader io.Reader

	InmemSink         *metrics.InmemSink
	PrometheusEnabled bool

	ReloadFuncsLock *sync.RWMutex
	ReloadFuncs     map[string][]reloadutil.ReloadFunc

	ShutdownFuncs []func() error

	Listeners []*ServerListener

	DevPasswordAuthMethodId          string
	DevOidcAuthMethodId              string
	DevLoginName                     string
	DevPassword                      string
	DevUserId                        string
	DevPasswordAccountId             string
	DevOidcAccountId                 string
	DevUnprivilegedLoginName         string
	DevUnprivilegedPassword          string
	DevUnprivilegedUserId            string
	DevUnprivilegedPasswordAccountId string
	DevUnprivilegedOidcAccountId     string
	DevOrgId                         string
	DevProjectId                     string
	DevHostCatalogId                 string
	DevHostSetId                     string
	DevHostId                        string
	DevTargetId                      string
	DevHostAddress                   string
	DevTargetDefaultPort             int
	DevTargetSessionMaxSeconds       int
	DevTargetSessionConnectionLimit  int
<<<<<<< HEAD
	DevLoopbackHostCatalogPluginId   string
=======
	DevLoopbackHostPluginId          string
>>>>>>> 7d71618d

	HostPlugins map[string]plgpb.HostPluginServiceServer

	DevOidcSetup oidcSetup

	DatabaseUrl                string
	DatabaseMaxOpenConnections int
	DevDatabaseCleanupFunc     func() error

	Database *gorm.DB

	// StatusGracePeriodDuration represents the period of time (as a
	// duration) that the controller will wait before marking
	// connections from a disconnected worker as invalid.
	StatusGracePeriodDuration time.Duration
}

func NewServer(cmd *Command) *Server {
	return &Server{
		Command:            cmd,
		InfoKeys:           make([]string, 0, 20),
		Info:               make(map[string]string),
		SecureRandomReader: rand.Reader,
		ReloadFuncsLock:    new(sync.RWMutex),
		ReloadFuncs:        make(map[string][]reloadutil.ReloadFunc),
		StderrLock:         new(sync.Mutex),
	}
}

// SetupEventing will setup the server's eventer and initialize the "system
// wide" eventer with a pointer to the same eventer
func (b *Server) SetupEventing(logger hclog.Logger, serializationLock *sync.Mutex, serverName string, opt ...Option) error {
	const op = "base.(Server).SetupEventing"

	if logger == nil {
		return berrors.NewDeprecated(berrors.InvalidParameter, op, "missing logger")
	}
	if serializationLock == nil {
		return berrors.NewDeprecated(berrors.InvalidParameter, op, "missing serialization lock")
	}
	if serverName == "" {
		return berrors.NewDeprecated(berrors.InvalidParameter, op, "missing server name")
	}
	opts := getOpts(opt...)
	if opts.withEventerConfig != nil {
		if err := opts.withEventerConfig.Validate(); err != nil {
			return berrors.WrapDeprecated(err, op, berrors.WithMsg("invalid eventer config"))
		}
	}
	if opts.withEventerConfig == nil {
		opts.withEventerConfig = event.DefaultEventerConfig()
	}

	if opts.withEventFlags != nil {
		if err := opts.withEventFlags.Validate(); err != nil {
			return berrors.WrapDeprecated(err, op, berrors.WithMsg("invalid event flags"))
		}
		if opts.withEventFlags.Format != "" {
			for i := 0; i < len(opts.withEventerConfig.Sinks); i++ {
				opts.withEventerConfig.Sinks[i].Format = opts.withEventFlags.Format
			}
		}
		if opts.withEventFlags.AuditEnabled != nil {
			opts.withEventerConfig.AuditEnabled = *opts.withEventFlags.AuditEnabled
		}
		if opts.withEventFlags.ObservationsEnabled != nil {
			opts.withEventerConfig.ObservationsEnabled = *opts.withEventFlags.ObservationsEnabled
		}
		if opts.withEventFlags.SysEventsEnabled != nil {
			opts.withEventerConfig.SysEventsEnabled = *opts.withEventFlags.SysEventsEnabled
		}
		if len(opts.withEventFlags.AllowFilters) > 0 {
			for i := 0; i < len(opts.withEventerConfig.Sinks); i++ {
				opts.withEventerConfig.Sinks[i].AllowFilters = opts.withEventFlags.AllowFilters
			}
		}
		if len(opts.withEventFlags.DenyFilters) > 0 {
			for i := 0; i < len(opts.withEventerConfig.Sinks); i++ {
				opts.withEventerConfig.Sinks[i].DenyFilters = opts.withEventFlags.DenyFilters
			}
		}
	}

	e, err := event.NewEventer(logger, serializationLock, serverName, *opts.withEventerConfig)
	if err != nil {
		return berrors.WrapDeprecated(err, op, berrors.WithMsg("unable to create eventer"))
	}
	b.Eventer = e

	if err := event.InitSysEventer(logger, serializationLock, serverName, event.WithEventer(e)); err != nil {
		return berrors.WrapDeprecated(err, op, berrors.WithMsg("unable to initialize system eventer"))
	}

	return nil
}

// AddEventerToContext will add the server eventer to the context provided
func (b *Server) AddEventerToContext(ctx context.Context) (context.Context, error) {
	const op = "base.(Server).AddEventerToContext"
	if b.Eventer == nil {
		return nil, berrors.NewDeprecated(berrors.InvalidParameter, op, "missing server eventer")
	}
	e, err := event.NewEventerContext(ctx, b.Eventer)
	if err != nil {
		return nil, berrors.WrapDeprecated(err, op, berrors.WithMsg("unable to add eventer to context"))
	}
	return e, nil
}

func (b *Server) SetupLogging(flagLogLevel, flagLogFormat, configLogLevel, configLogFormat string) error {
	b.logOutput = os.Stderr
	if b.CombineLogs {
		b.logOutput = os.Stdout
	}
	b.GatedWriter = gatedwriter.NewWriter(b.logOutput)

	// Set up logging
	logLevel, logFormat, err := ProcessLogLevelAndFormat(flagLogLevel, flagLogFormat, configLogLevel, configLogFormat)
	if err != nil {
		return err
	}
	b.Logger = hclog.New(&hclog.LoggerOptions{
		Output: b.GatedWriter,
		Level:  logLevel,
		// Note that if logFormat is either unspecified or standard, then
		// the resulting logger's format will be standard.
		JSONFormat: logFormat == logging.JSONFormat,
		Mutex:      b.StderrLock,
	})

	// create GRPC logger
	namedGRPCLogFaker := b.Logger.Named("grpclogfaker")
	grpclog.SetLogger(&GRPCLogFaker{
		Logger: namedGRPCLogFaker,
		Log:    os.Getenv("BOUNDARY_GRPC_LOGGING") != "",
	})

	b.Info["log level"] = logLevel.String()
	b.InfoKeys = append(b.InfoKeys, "log level")

	b.LogLevel = logLevel

	// log proxy settings
	// TODO: It would be good to show this but Vault has, or will soon, address
	// the fact that this can log users/passwords if they are part of the proxy
	// URL. When they change things to address that we should update the below
	// logic and re-enable.
	/*
		proxyCfg := httpproxy.FromEnvironment()
		event.WriteSysEvent(context.TODO(), op,
			"proxy environment",
			"http_proxy", proxyCfg.HTTPProxy,
			"https_proxy", proxyCfg.HTTPSProxy,
			"no_proxy",	proxyCfg.NoProxy,
		})
	*/
	// Setup gorm logging

	return nil
}

func (b *Server) ReleaseLogGate() {
	// Release the log gate.
	b.Logger.(hclog.OutputResettable).ResetOutputWithFlush(&hclog.LoggerOptions{
		Output: b.logOutput,
	}, b.GatedWriter)
}

func (b *Server) StorePidFile(pidPath string) error {
	// Quit fast if no pidfile
	if pidPath == "" {
		return nil
	}

	// Open the PID file
	pidFile, err := os.OpenFile(pidPath, os.O_CREATE|os.O_WRONLY|os.O_TRUNC, 0o644)
	if err != nil {
		return fmt.Errorf("could not open pid file: %w", err)
	}
	defer pidFile.Close()

	// Write out the PID
	pid := os.Getpid()
	_, err = pidFile.WriteString(fmt.Sprintf("%d", pid))
	if err != nil {
		return fmt.Errorf("could not write to pid file: %w", err)
	}

	b.ShutdownFuncs = append(b.ShutdownFuncs, func() error {
		if err := b.RemovePidFile(pidPath); err != nil {
			return fmt.Errorf("Error deleting the PID file: %w", err)
		}
		return nil
	})

	return nil
}

func (b *Server) RemovePidFile(pidPath string) error {
	if pidPath == "" {
		return nil
	}
	return os.Remove(pidPath)
}

func (b *Server) PrintInfo(ui cli.Ui) {
	verInfo := version.Get()
	if verInfo.Version != "" {
		b.InfoKeys = append(b.InfoKeys, "version")
		b.Info["version"] = verInfo.FullVersionNumber(false)
	}
	if verInfo.Revision != "" {
		b.Info["version sha"] = strings.Trim(verInfo.Revision, "'")
		b.InfoKeys = append(b.InfoKeys, "version sha")
	}
	b.InfoKeys = append(b.InfoKeys, "cgo")
	b.Info["cgo"] = "disabled"
	if version.CgoEnabled {
		b.Info["cgo"] = "enabled"
	}

	// Server configuration output
	padding := 0
	for _, k := range b.InfoKeys {
		currPadding := padding - len(k)
		if currPadding < 2 {
			padding = len(k) + 2
		}
	}
	sort.Strings(b.InfoKeys)
	ui.Output("==> Boundary server configuration:\n")
	for _, k := range b.InfoKeys {
		ui.Output(fmt.Sprintf(
			"%s%s: %s",
			strings.Repeat(" ", padding-len(k)),
			strings.Title(k),
			b.Info[k]))
	}
	ui.Output("")

	// Output the header that the server has started
	if !b.CombineLogs {
		ui.Output("==> Boundary server started! Log data will stream in below:\n")
	}
}

func (b *Server) SetupListeners(ui cli.Ui, config *configutil.SharedConfig, allowedPurposes []string) error {
	// Initialize the listeners
	b.Listeners = make([]*ServerListener, 0, len(config.Listeners))
	// Make sure we close everything before we exit
	// If we successfully started a controller we'll have done this anyways so
	// we ignore errors
	b.ShutdownFuncs = append(b.ShutdownFuncs, func() error {
		for _, ln := range b.Listeners {
			ln.Mux.Close()
		}
		return nil
	})

	b.ReloadFuncsLock.Lock()
	defer b.ReloadFuncsLock.Unlock()

	for i, lnConfig := range config.Listeners {
		if len(lnConfig.Purpose) != 1 {
			return fmt.Errorf("Invalid size of listener purposes (%d)", len(lnConfig.Purpose))
		}
		purpose := strings.ToLower(lnConfig.Purpose[0])
		if !strutil.StrListContains(allowedPurposes, purpose) {
			return fmt.Errorf("Unknown listener purpose %q", purpose)
		}
		lnConfig.Purpose[0] = purpose

		if lnConfig.TLSCipherSuites == nil {
			lnConfig.TLSCipherSuites = []uint16{
				// 1.3
				tls.TLS_AES_128_GCM_SHA256,
				tls.TLS_AES_256_GCM_SHA384,
				tls.TLS_CHACHA20_POLY1305_SHA256,
				// 1.2
				tls.TLS_ECDHE_ECDSA_WITH_AES_128_GCM_SHA256,
				tls.TLS_ECDHE_ECDSA_WITH_AES_256_GCM_SHA384,
				tls.TLS_ECDHE_ECDSA_WITH_CHACHA20_POLY1305,
			}
		}

		lnMux, props, reloadFunc, err := NewListener(lnConfig, ui)
		if err != nil {
			return fmt.Errorf("Error initializing listener of type %s: %w", lnConfig.Type, err)
		}

		// CORS props
		if purpose == "api" {
			if lnConfig.CorsEnabled != nil && *lnConfig.CorsEnabled {
				props["cors_enabled"] = "true"
				props["cors_allowed_origins"] = fmt.Sprintf("%v", lnConfig.CorsAllowedOrigins)
				props["cors_allowed_headers"] = fmt.Sprintf("%v", lnConfig.CorsAllowedHeaders)
			} else {
				props["cors_enabled"] = "false"
			}
		}

		// X-Forwarded-For props
		{
			if len(lnConfig.XForwardedForAuthorizedAddrs) > 0 {
				props["x_forwarded_for_authorized_addrs"] = fmt.Sprintf("%v", lnConfig.XForwardedForAuthorizedAddrs)
				props["x_forwarded_for_reject_not_present"] = strconv.FormatBool(lnConfig.XForwardedForRejectNotPresent)
				props["x_forwarded_for_hop_skips"] = "0"
			}

			if lnConfig.XForwardedForHopSkips > 0 {
				props["x_forwarded_for_hop_skips"] = fmt.Sprintf("%d", lnConfig.XForwardedForHopSkips)
			}
		}

		if reloadFunc != nil {
			relSlice := b.ReloadFuncs["listeners"]
			relSlice = append(relSlice, reloadFunc)
			b.ReloadFuncs["listeners"] = relSlice
		}

		if lnConfig.MaxRequestSize == 0 {
			lnConfig.MaxRequestSize = globals.DefaultMaxRequestSize
		}
		// TODO: We don't actually limit this yet.
		// props["max_request_size"] = fmt.Sprintf("%d", lnConfig.MaxRequestSize)

		if lnConfig.MaxRequestDuration == 0 {
			lnConfig.MaxRequestDuration = globals.DefaultMaxRequestDuration
		}
		props["max_request_duration"] = lnConfig.MaxRequestDuration.String()

		b.Listeners = append(b.Listeners, &ServerListener{
			Mux:    lnMux,
			Config: lnConfig,
		})

		props["purpose"] = strings.Join(lnConfig.Purpose, ",")

		// Store the listener props for output later
		key := fmt.Sprintf("listener %d", i+1)
		propsList := make([]string, 0, len(props))
		for k, v := range props {
			propsList = append(propsList, fmt.Sprintf(
				"%s: %q", k, v))
		}
		sort.Strings(propsList)
		b.InfoKeys = append(b.InfoKeys, key)
		b.Info[key] = fmt.Sprintf(
			"%s (%s)", lnConfig.Type, strings.Join(propsList, ", "))
	}

	return nil
}

func (b *Server) SetupKMSes(ui cli.Ui, config *config.Config) error {
	sharedConfig := config.SharedConfig
	for _, kms := range sharedConfig.Seals {
		for _, purpose := range kms.Purpose {
			purpose = strings.ToLower(purpose)
			switch purpose {
			case "":
				return errors.New("KMS block missing 'purpose'")
			case "root", "worker-auth", "config":
			case "recovery":
				if config.Controller != nil && config.DevRecoveryKey != "" {
					kms.Config["key"] = config.DevRecoveryKey
				}
			default:
				return fmt.Errorf("Unknown KMS purpose %q", kms.Purpose)
			}

			kmsLogger := b.Logger.ResetNamed(fmt.Sprintf("kms-%s-%s", purpose, kms.Type))

			origPurpose := kms.Purpose
			kms.Purpose = []string{purpose}
			wrapper, wrapperConfigError := configutil.ConfigureWrapper(kms, &b.InfoKeys, &b.Info, kmsLogger)
			kms.Purpose = origPurpose
			if wrapperConfigError != nil {
				return fmt.Errorf(
					"Error parsing KMS configuration: %s", wrapperConfigError)
			}
			if wrapper == nil {
				return fmt.Errorf(
					"After configuration nil KMS returned, KMS type was %s", kms.Type)
			}

			switch purpose {
			case "root":
				b.RootKms = wrapper
			case "worker-auth":
				b.WorkerAuthKms = wrapper
			case "recovery":
				b.RecoveryKms = wrapper
			case "config":
				// Do nothing, can be set in same file but not needed at runtime
			default:
				return fmt.Errorf("KMS purpose of %q is unknown", purpose)
			}

			// Ensure that the seal finalizer is called, even if using verify-only
			b.ShutdownFuncs = append(b.ShutdownFuncs, func() error {
				if err := wrapper.Finalize(context.Background()); err != nil {
					return fmt.Errorf("Error finalizing kms of type %s and purpose %s: %v", kms.Type, purpose, err)
				}

				return nil
			})
		}
	}

	// prepare a secure random reader
	var err error
	b.SecureRandomReader, err = configutil.CreateSecureRandomReaderFunc(config.SharedConfig, b.RootKms)
	if err != nil {
		return err
	}

	// This might not be the _best_ place for this but we have access to config
	// here
	b.Info["mlock"] = fmt.Sprintf(
		"supported: %v, enabled: %v",
		mlock.Supported(), !config.DisableMlock && mlock.Supported())
	b.InfoKeys = append(b.InfoKeys, "mlock")

	return nil
}

func (b *Server) RunShutdownFuncs() error {
	var mErr *multierror.Error
	for _, f := range b.ShutdownFuncs {
		if err := f(); err != nil {
			mErr = multierror.Append(mErr, err)
		}
	}
	return mErr.ErrorOrNil()
}

func (b *Server) ConnectToDatabase(dialect string) error {
	dbase, err := gorm.Open(dialect, b.DatabaseUrl)
	if err != nil {
		return fmt.Errorf("unable to create db object with dialect %s: %w", dialect, err)
	}
	if b.DatabaseMaxOpenConnections == 1 {
		return fmt.Errorf("unable to create db object with dialect %s: %s", dialect, "max_open_connections must be unlimited by setting 0 or at least 2")
	} else {
		dbase.DB().SetMaxOpenConns(b.DatabaseMaxOpenConnections)
	}
	b.Database = dbase
	if os.Getenv("BOUNDARY_DISABLE_GORM_FORMATTER") == "" {
		gorm.LogFormatter = db.GetGormLogFormatter(b.Logger)
		b.Database.SetLogger(db.GetGormLogger(b.Logger))
	}
	return nil
}

func (b *Server) CreateGlobalKmsKeys(ctx context.Context) error {
	rw := db.New(b.Database)

	kmsRepo, err := kms.NewRepository(rw, rw)
	if err != nil {
		return fmt.Errorf("error creating kms repository: %w", err)
	}
	kmsCache, err := kms.NewKms(kmsRepo)
	if err != nil {
		return fmt.Errorf("error creating kms cache: %w", err)
	}
	if err := kmsCache.AddExternalWrappers(
		kms.WithRootWrapper(b.RootKms),
	); err != nil {
		return fmt.Errorf("error adding config keys to kms: %w", err)
	}

	cancelCtx, cancel := context.WithCancel(ctx)
	defer cancel()
	go func() {
		select {
		case <-b.ShutdownCh:
			cancel()
		case <-cancelCtx.Done():
		}
	}()

	_, err = kms.CreateKeysTx(cancelCtx, rw, rw, b.RootKms, b.SecureRandomReader, scope.Global.String())
	if err != nil {
		return fmt.Errorf("error creating global scope kms keys: %w", err)
	}

	return nil
}

func (b *Server) DestroyDevDatabase() error {
	if b.Database != nil {
		b.Database.Close()
	}
	if b.DevDatabaseCleanupFunc != nil {
		return b.DevDatabaseCleanupFunc()
	}
	return nil
}

func (b *Server) SetupControllerPublicClusterAddress(conf *config.Config, flagValue string) error {
	if conf.Controller == nil {
		conf.Controller = new(config.Controller)
	}
	if flagValue != "" {
		conf.Controller.PublicClusterAddr = flagValue
	}
	if conf.Controller.PublicClusterAddr == "" {
	FindAddr:
		for _, listener := range conf.Listeners {
			for _, purpose := range listener.Purpose {
				if purpose == "cluster" {
					conf.Controller.PublicClusterAddr = listener.Address
					break FindAddr
				}
			}
		}
	} else {
		var err error
		conf.Controller.PublicClusterAddr, err = parseutil.ParsePath(conf.Controller.PublicClusterAddr)
		if err != nil && !errors.Is(err, parseutil.ErrNotAUrl) {
			return fmt.Errorf("Error parsing public cluster addr: %w", err)
		}
	}
	host, port, err := net.SplitHostPort(conf.Controller.PublicClusterAddr)
	if err != nil {
		if strings.Contains(err.Error(), "missing port") {
			port = "9201"
			host = conf.Controller.PublicClusterAddr
		} else {
			return fmt.Errorf("Error splitting public cluster adddress host/port: %w", err)
		}
	}
	conf.Controller.PublicClusterAddr = net.JoinHostPort(host, port)
	return nil
}

func (b *Server) SetupWorkerPublicAddress(conf *config.Config, flagValue string) error {
	if conf.Worker == nil {
		conf.Worker = new(config.Worker)
	}
	if flagValue != "" {
		conf.Worker.PublicAddr = flagValue
	}
	if conf.Worker.PublicAddr == "" {
	FindAddr:
		for _, listener := range conf.Listeners {
			for _, purpose := range listener.Purpose {
				if purpose == "proxy" {
					conf.Worker.PublicAddr = listener.Address
					break FindAddr
				}
			}
		}
	} else {
		var err error
		conf.Worker.PublicAddr, err = parseutil.ParsePath(conf.Worker.PublicAddr)
		if err != nil && !errors.Is(err, parseutil.ErrNotAUrl) {
			return fmt.Errorf("Error parsing public addr: %w", err)
		}
	}
	host, port, err := net.SplitHostPort(conf.Worker.PublicAddr)
	if err != nil {
		if strings.Contains(err.Error(), "missing port") {
			port = "9202"
			host = conf.Worker.PublicAddr
		} else {
			return fmt.Errorf("Error splitting public adddress host/port: %w", err)
		}
	}
	conf.Worker.PublicAddr = net.JoinHostPort(host, port)
	return nil
}

// MakeSighupCh returns a channel that can be used for SIGHUP
// reloading. This channel will send a message for every
// SIGHUP received.
func MakeSighupCh() chan struct{} {
	resultCh := make(chan struct{})

	signalCh := make(chan os.Signal, 4)
	signal.Notify(signalCh, syscall.SIGHUP)
	go func() {
		for {
			<-signalCh
			resultCh <- struct{}{}
		}
	}()
	return resultCh
}

// SetStatusGracePeriodDuration sets the value for
// StatusGracePeriodDuration.
//
// The grace period is the length of time we allow connections to run
// on a worker in the event of an error sending status updates. The
// period is defined the length of time since the last successful
// update.
//
// The setting is derived from one of the following, in order:
//
//   * Via the supplied value if non-zero.
//   * BOUNDARY_STATUS_GRACE_PERIOD, if defined, can be set to an
//   integer value to define the setting.
//   * If either of these is missing, the default is used. See the
//   defaultStatusGracePeriod value for the default value.
//
// The minimum setting for this value is the default setting. Values
// below this will be reset to the default.
func (s *Server) SetStatusGracePeriodDuration(value time.Duration) {
	const op = "base.(Server).SetStatusGracePeriodDuration"
	ctx := context.TODO()
	var result time.Duration
	switch {
	case value > 0:
		result = value
	case os.Getenv(statusGracePeriodEnvVar) != "":
		// TODO: See the description of the constant for more details on
		// this env var
		v := os.Getenv(statusGracePeriodEnvVar)
		n, err := strconv.Atoi(v)
		if err != nil {
			event.WriteError(ctx, op, err, event.WithInfoMsg("could not read status grace period setting", "envvar", statusGracePeriodEnvVar, "value", v))
			break
		}

		result = time.Second * time.Duration(n)
	}

	if result < defaultStatusGracePeriod {
		result = defaultStatusGracePeriod
	}

	s.StatusGracePeriodDuration = result
}<|MERGE_RESOLUTION|>--- conflicted
+++ resolved
@@ -113,11 +113,7 @@
 	DevTargetDefaultPort             int
 	DevTargetSessionMaxSeconds       int
 	DevTargetSessionConnectionLimit  int
-<<<<<<< HEAD
-	DevLoopbackHostCatalogPluginId   string
-=======
 	DevLoopbackHostPluginId          string
->>>>>>> 7d71618d
 
 	HostPlugins map[string]plgpb.HostPluginServiceServer
 
