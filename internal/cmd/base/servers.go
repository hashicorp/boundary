--- conflicted
+++ resolved
@@ -485,7 +485,6 @@
 
 func (b *Server) SetupKMSes(ctx context.Context, ui cli.Ui, config *config.Config) error {
 	sharedConfig := config.SharedConfig
-<<<<<<< HEAD
 	if len(sharedConfig.Seals) > 0 {
 		pluginLogger, err := event.HclogLogger(b.Context, b.Eventer)
 		if err != nil {
@@ -501,44 +500,6 @@
 				case "recovery":
 					if config.Controller != nil && config.DevRecoveryKey != "" {
 						kms.Config["key"] = config.DevRecoveryKey
-=======
-	for _, kms := range sharedConfig.Seals {
-		for _, purpose := range kms.Purpose {
-			purpose = strings.ToLower(purpose)
-			switch purpose {
-			case "":
-				return errors.New("KMS block missing 'purpose'")
-			case "root", "worker-auth", "config":
-			case "recovery":
-				if config.Controller != nil && config.DevRecoveryKey != "" {
-					kms.Config["key"] = config.DevRecoveryKey
-				}
-			default:
-				return fmt.Errorf("Unknown KMS purpose %q", kms.Purpose)
-			}
-			wrapper, cleanupFunc, wrapperConfigError := configutil.ConfigureWrapper(
-				ctx,
-				kms,
-				&b.InfoKeys,
-				&b.Info,
-				configutil.WithPluginOptions(
-					pluginutil.WithPluginsMap(kms_plugin_assets.BuiltinKmsPlugins()),
-					pluginutil.WithPluginsFilesystem("boundary-plugin-kms-", kms_plugin_assets.FileSystem())),
-			)
-			if wrapperConfigError != nil {
-				return fmt.Errorf(
-					"Error parsing KMS configuration: %s", wrapperConfigError)
-			}
-			if wrapper == nil {
-				return fmt.Errorf(
-					"After configuration nil KMS returned, KMS type was %s", kms.Type)
-			}
-			if ifWrapper, ok := wrapper.(wrapping.InitFinalizer); ok {
-				// Ensure that the seal finalizer is called, even if using verify-only
-				b.ShutdownFuncs = append(b.ShutdownFuncs, func() error {
-					if err := ifWrapper.Finalize(context.Background()); err != nil {
-						return fmt.Errorf("Error finalizing kms of type %s and purpose %s: %v", kms.Type, purpose, err)
->>>>>>> 5976224f
 					}
 				default:
 					return fmt.Errorf("Unknown KMS purpose %q", kms.Purpose)
@@ -548,7 +509,10 @@
 					kms,
 					&b.InfoKeys,
 					&b.Info,
-					configutil.WithPluginOptions(pluginutil.WithPluginsFilesystem("boundary-plugin-kms-", kms_plugin_assets.FileSystem())),
+					configutil.WithPluginOptions(
+						pluginutil.WithPluginsMap(kms_plugin_assets.BuiltinKmsPlugins()),
+						pluginutil.WithPluginsFilesystem("boundary-plugin-kms-", kms_plugin_assets.FileSystem()),
+					),
 					configutil.WithLogger(pluginLogger.Named(kms.Type).With("purpose", purpose)),
 				)
 				if wrapperConfigError != nil {
