package authenticate

import (
	"fmt"
	"os"
	"strings"
	"time"

	"github.com/hashicorp/vault/sdk/helper/password"
	"github.com/hashicorp/watchtower/api/scopes"
	"github.com/hashicorp/watchtower/internal/cmd/base"
	"github.com/kr/pretty"
	"github.com/mitchellh/cli"
	"github.com/mitchellh/go-wordwrap"
	"github.com/posener/complete"
	"github.com/zalando/go-keyring"
)

var _ cli.Command = (*PasswordCommand)(nil)
var _ cli.CommandAutocomplete = (*PasswordCommand)(nil)

var envPassword = "WATCHTOWER_AUTHENTICATE_PASSWORD"
var envName = "WATCHTOWER_AUTHENTICATE_NAME"
var envMethodId = "WATCHTOWER_AUTHENTICATE_METHOD_ID"

type PasswordCommand struct {
	*base.Command

	flagName     string
	flagPassword string
	flagMethodId string
}

func (c *PasswordCommand) Synopsis() string {
	return wordwrap.WrapString("Invoke the password auth method to authenticate with Watchtower", base.TermWidth)
}

func (c *PasswordCommand) Help() string {
	return base.WrapForHelpText([]string{
		"Usage: watchtower authenticate password [options] [args]",
		"",
		"  Invoke the password auth method to authenticate the Watchtower CLI:",
		"",
		"    $ watchtower authenticate password -name=foo -password=bar",
		"",
		"  If more than one instance of the password auth method exists, use the -method-id flag:",
		"",
		`    $ watchtower authenticate password -method-id am_12345 -name foo -password "bar"`,
	}) + c.Flags().Help()
}

func (c *PasswordCommand) Flags() *base.FlagSets {
	set := c.FlagSet(base.FlagSetHTTP | base.FlagSetClient | base.FlagSetOutputFormat)

	f := set.NewFlagSet("Command Options")

	f.StringVar(&base.StringVar{
		Name:   "name",
		Target: &c.flagName,
		EnvVar: envName,
		Usage:  "Login name",
	})

	f.StringVar(&base.StringVar{
		Name:   "password",
		Target: &c.flagPassword,
		EnvVar: envPassword,
		Usage:  "Password",
	})

	f.StringVar(&base.StringVar{
		Name:   "method-id",
		Target: &c.flagMethodId,
		EnvVar: envMethodId,
		Usage:  "Specify if more than one instance of a password auth method exists in the given org",
	})

	return set
}

func (c *PasswordCommand) AutocompleteArgs() complete.Predictor {
	return complete.PredictAnything
}

func (c *PasswordCommand) AutocompleteFlags() complete.Flags {
	return c.Flags().Completions()
}

func (c *PasswordCommand) Run(args []string) int {
	f := c.Flags()

	if err := f.Parse(args); err != nil {
		c.UI.Error(err.Error())
		return 1
	}

	switch {
	case c.flagName == "":
		c.UI.Error("Name must be provided via -name")
		return 1
	case c.flagMethodId == "":
		c.UI.Error("Auth method ID must be provided via -method-id")
		return 1
	}

	if c.flagPassword == "" {
		fmt.Print("Password is not set as flag or in env, please enter it now (will be hidden): ")
		value, err := password.Read(os.Stdin)
		fmt.Print("\n")
		if err != nil {
			c.UI.Error(fmt.Sprintf("An error occurred attempting to read the password. The raw error message is shown below but usually this is because you attempted to pipe a value into the command or you are executing outside of a terminal (TTY). The raw error was:\n\n%s", err.Error()))
			return 2
		}
		c.flagPassword = strings.TrimSpace(value)
	}

	client, err := c.Client()
	if err != nil {
		c.UI.Error(fmt.Sprintf("Error creating API client: %s", err.Error()))
		return 2
	}

<<<<<<< HEAD
	org := &scopes.Scope{
=======
	scp := &scopes.Scope{
>>>>>>> 388a13b1
		Client: client,
	}

	// note: Authenticate() calls SetToken() under the hood to set the
	// auth bearer on the client so we do not need to do anything with the
	// returned token after this call, so we ignore it
	result, apiErr, err := scp.Authenticate(c.Context, c.flagMethodId, c.flagName, c.flagPassword)
	if err != nil {
		c.UI.Error(fmt.Sprintf("Error trying to perform authentication: %s", err.Error()))
		return 2
	}
	if apiErr != nil {
		c.UI.Error(fmt.Sprintf("Error from controller when performing authentication: %s", pretty.Sprint(apiErr)))
		return 1
	}

	switch base.Format(c.UI) {
	case "table":
		c.UI.Output(base.WrapForHelpText([]string{
			"",
			"Authentication information:",
			fmt.Sprintf("  Token:           %s", result.Token),
			fmt.Sprintf("  User ID:         %s", result.UserId),
			fmt.Sprintf("  Expiration Time: %s", result.ExpirationTime.Local().Format(time.RFC3339)),
		}))
	}

	tokenName := "default"
	if c.Command.FlagTokenName != "" {
		tokenName = c.Command.FlagTokenName
	}
	if tokenName != "none" {
		if err := keyring.Set("HashiCorp Watchtower Auth Token", tokenName, result.Token); err != nil {
			c.UI.Error(fmt.Sprintf("Error saving auth token to system credential store: %s", err))
			return 1
		}
	}

	return 0
}<|MERGE_RESOLUTION|>--- conflicted
+++ resolved
@@ -120,11 +120,7 @@
 		return 2
 	}
 
-<<<<<<< HEAD
-	org := &scopes.Scope{
-=======
 	scp := &scopes.Scope{
->>>>>>> 388a13b1
 		Client: client,
 	}
 
