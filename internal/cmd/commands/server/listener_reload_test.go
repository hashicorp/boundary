--- conflicted
+++ resolved
@@ -88,13 +88,7 @@
 	wd += "/test-fixtures/reload/"
 
 	td, err := os.MkdirTemp("", "boundary-test-")
-<<<<<<< HEAD
-	if err != nil {
-		t.Fatal(err)
-	}
-=======
 	require.NoError(err)
->>>>>>> 8b5c8e8b
 	defer os.RemoveAll(td)
 
 	controllerKey := config.DevKeyGeneration()
