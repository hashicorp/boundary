--- conflicted
+++ resolved
@@ -566,19 +566,6 @@
 		c.UI.Error("Controller has no name set. It must be the unique name of this instance.")
 		return base.CommandUserError
 	}
-<<<<<<< HEAD
-	if c.Config.Worker != nil {
-		if c.Config.Worker.Name == "" {
-			c.UI.Error("Worker has no name set. It must be the unique name of this instance.")
-			return base.CommandUserError
-		}
-		//if c.Config.Worker.AuthStoragePath == "" {
-		//	c.UI.Error("No worker auth KMS specified and no worker auth storage path specified.")
-		//	return base.CommandUserError
-		//}
-	}
-=======
->>>>>>> 15138b89
 
 	return base.CommandSuccess
 }
