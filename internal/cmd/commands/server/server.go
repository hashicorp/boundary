package server

import (
	"context"
	stderrors "errors"
	"fmt"
	"net"
	"os"
	"os/signal"
	"runtime"
	"strings"
	"syscall"
	"time"

	"github.com/hashicorp/boundary/globals"
	"github.com/hashicorp/boundary/internal/cmd/base"
	"github.com/hashicorp/boundary/internal/cmd/config"
	"github.com/hashicorp/boundary/internal/cmd/ops"
	"github.com/hashicorp/boundary/internal/daemon/controller"
	"github.com/hashicorp/boundary/internal/daemon/worker"
	"github.com/hashicorp/boundary/internal/db"
	"github.com/hashicorp/boundary/internal/db/schema"
	"github.com/hashicorp/boundary/internal/errors"
	"github.com/hashicorp/boundary/internal/kms"
	"github.com/hashicorp/boundary/internal/observability/event"
	kms_plugin_assets "github.com/hashicorp/boundary/plugins/kms"
	"github.com/hashicorp/boundary/sdk/wrapper"
	"github.com/hashicorp/go-hclog"
	wrapping "github.com/hashicorp/go-kms-wrapping/v2"
	"github.com/hashicorp/go-multierror"
	"github.com/hashicorp/go-secure-stdlib/configutil/v2"
	"github.com/hashicorp/go-secure-stdlib/mlock"
	"github.com/hashicorp/go-secure-stdlib/parseutil"
	"github.com/hashicorp/go-secure-stdlib/pluginutil/v2"
	"github.com/hashicorp/go-uuid"
	"github.com/mitchellh/cli"
	"github.com/posener/complete"
	"go.uber.org/atomic"
)

var (
	_ cli.Command             = (*Command)(nil)
	_ cli.CommandAutocomplete = (*Command)(nil)
)

type Command struct {
	*base.Server
	opsServer *ops.Server

	SighupCh  chan struct{}
	SigUSR2Ch chan struct{}

	Config *config.Config

	schemaManager *schema.Manager
	controller    *controller.Controller
	worker        *worker.Worker

	flagConfig      string
	flagConfigKms   string
	flagLogLevel    string
	flagLogFormat   string
	flagCombineLogs bool

	reloadedCh   chan struct{}  // for tests
	startedCh    chan struct{}  // for tests
	presetConfig *atomic.String // for tests
}

func (c *Command) Synopsis() string {
	return "Start a Boundary server"
}

func (c *Command) Help() string {
	helpText := `
Usage: boundary server [options]

  Start a server (controller, worker, or both) with a configuration file:

      $ boundary server -config=/etc/boundary/controller.hcl

  For a full list of examples, please see the documentation.

` + c.Flags().Help()
	return strings.TrimSpace(helpText)
}

func (c *Command) Flags() *base.FlagSets {
	set := c.FlagSet(base.FlagSetNone)

	f := set.NewFlagSet("Command Options")

	f.StringVar(&base.StringVar{
		Name:   "config",
		Target: &c.flagConfig,
		Completion: complete.PredictOr(
			complete.PredictFiles("*.hcl"),
			complete.PredictFiles("*.json"),
		),
		Usage: "Path to the configuration file.",
	})

	f.StringVar(&base.StringVar{
		Name:   "config-kms",
		Target: &c.flagConfigKms,
		Completion: complete.PredictOr(
			complete.PredictFiles("*.hcl"),
			complete.PredictFiles("*.json"),
		),
		Usage: `Path to a configuration file containing a "kms" block marked for "config" purpose, to perform decryption of the main configuration file. If not set, will look for such a block in the main configuration file, which has some drawbacks; see the help output for "boundary config encrypt -h" for details.`,
	})

	f.StringVar(&base.StringVar{
		Name:       "log-level",
		Target:     &c.flagLogLevel,
		EnvVar:     "BOUNDARY_LOG_LEVEL",
		Completion: complete.PredictSet("trace", "debug", "info", "warn", "err"),
		Usage: "Log verbosity level, mostly as a fallback for events. Supported values (in order of more detail to less) are " +
			"\"trace\", \"debug\", \"info\", \"warn\", and \"err\".",
	})

	f.StringVar(&base.StringVar{
		Name:       "log-format",
		Target:     &c.flagLogFormat,
		Completion: complete.PredictSet("standard", "json"),
		Usage:      `Log format, mostly as a fallback for events. Supported values are "standard" and "json".`,
	})

	return set
}

func (c *Command) AutocompleteArgs() complete.Predictor {
	return complete.PredictNothing
}

func (c *Command) AutocompleteFlags() complete.Flags {
	return c.Flags().Completions()
}

func (c *Command) Run(args []string) int {
	c.CombineLogs = c.flagCombineLogs

	defer func() {
		if err := c.RunShutdownFuncs(); err != nil {
			c.UI.Error(fmt.Errorf("Error running shutdown tasks: %w", err).Error())
		}
	}()

	if result := c.ParseFlagsAndConfig(args); result > 0 {
		return result
	}

	if err := c.SetupLogging(c.flagLogLevel, c.flagLogFormat, c.Config.LogLevel, c.Config.LogFormat); err != nil {
		c.UI.Error(err.Error())
		return base.CommandUserError
	}

	serverName, err := os.Hostname()
	if err != nil {
		c.UI.Error(fmt.Errorf("Unable to determine hostname: %w", err).Error())
		return base.CommandCliError
	}
	var serverTypes []string
	if c.Config.Controller != nil {
		serverTypes = append(serverTypes, "controller")
	}
	if c.Config.Worker != nil {
		serverTypes = append(serverTypes, "worker")
	}
	serverName = fmt.Sprintf("%s/%s", serverName, strings.Join(serverTypes, "+"))

	if err := c.SetupEventing(c.Logger,
		c.StderrLock,
		serverName,
		base.WithEventerConfig(c.Config.Eventing),
		base.WithEventGating(true)); err != nil {
		c.UI.Error(err.Error())
		return base.CommandUserError
	}

	// Initialize status grace period (0 denotes using env or default
	// here)
	c.SetStatusGracePeriodDuration(0)

	base.StartMemProfiler(c.Context)

	// Note: the checks directly after this must remain where they are because
	// they rely on the state of configured KMSes.
	if err := c.SetupKMSes(c.Context, c.UI, c.Config); err != nil {
		c.UI.Error(err.Error())
		return base.CommandUserError
	}
	if c.Config.Controller != nil {
		if c.RootKms == nil {
			c.UI.Error("Root KMS not found after parsing KMS blocks")
			return base.CommandUserError
		}
	}
	if c.Config.Worker != nil {
		switch c.WorkerAuthKms {
		case nil:
			if c.Config.Worker.AuthStoragePath == "" {
				c.UI.Error("No worker auth KMS specified and no worker auth storage path specified.")
				return base.CommandUserError
			}
			if c.Config.Worker.Name != "" || c.Config.Worker.Description != "" {
				c.UI.Error("Worker config cannot contain name or description when using PKI-based worker authentication; it must be set via the API.")
				return base.CommandUserError
			}
		default:
			if c.Config.Worker.Name == "" {
				c.UI.Error("Worker is using KMS auth but has no name set. It must be the unique name of this instance.")
				return base.CommandUserError
			}
			if c.Config.Worker.ControllerGeneratedActivationToken != "" {
				c.UI.Error("Worker has KMS auth info but also has a controller-generated activation token set, which is incompatible.")
				return base.CommandUserError
			}
		}
	}

	if c.Config.DefaultMaxRequestDuration != 0 {
		globals.DefaultMaxRequestDuration = c.Config.DefaultMaxRequestDuration
	}

	// If mlockall(2) isn't supported, show a warning. We disable this in dev
	// because it is quite scary to see when first using Boundary. We also disable
	// this if the user has explicitly disabled mlock in configuration.
	if !c.Config.DisableMlock && !mlock.Supported() {
		c.UI.Warn(base.WrapAtLength(
			"WARNING! mlock is not supported on this system! An mlockall(2)-like " +
				"syscall to prevent memory from being swapped to disk is not " +
				"supported on this system. For better security, only run Boundary on " +
				"systems where this call is supported. If you are running Boundary" +
				"in a Docker container, provide the IPC_LOCK cap to the container."))
	}

	// Perform controller-specific listener checks here before setup
	var clusterAddr string
	var foundApi bool
	var foundProxy bool
	for _, lnConfig := range c.Config.Listeners {
		switch len(lnConfig.Purpose) {
		case 0:
			c.UI.Error("Listener specified without a purpose")
			return base.CommandUserError

		case 1:
			purpose := lnConfig.Purpose[0]
			switch purpose {
			case "cluster":
				clusterAddr = lnConfig.Address
				if clusterAddr == "" {
					clusterAddr = "127.0.0.1:9201"
					lnConfig.Address = clusterAddr
				}
			case "api":
				foundApi = true
			case "proxy":
				foundProxy = true
				if lnConfig.Address == "" {
					lnConfig.Address = "127.0.0.1:9202"
				}
			case "ops":
			default:
				c.UI.Error(fmt.Sprintf("Unknown listener purpose %q", lnConfig.Purpose[0]))
				return base.CommandUserError
			}

		default:
			c.UI.Error("Specifying a listener with more than one purpose is not supported")
			return base.CommandUserError
		}
	}
	if c.Config.Controller != nil {
		if !foundApi {
			c.UI.Error(`Config activates controller but no listener with "api" purpose found`)
			return base.CommandUserError
		}
		if clusterAddr == "" {
			c.UI.Error(`Config activates controller but no listener with "cluster" purpose found`)
			return base.CommandUserError
		}
		if err := c.SetupControllerPublicClusterAddress(c.Config, ""); err != nil {
			c.UI.Error(err.Error())
			return base.CommandUserError
		}
		c.InfoKeys = append(c.InfoKeys, "controller public cluster addr")
		c.Info["controller public cluster addr"] = c.Config.Controller.PublicClusterAddr
	}

	if c.Config.Worker != nil {
		if !foundProxy {
			c.UI.Error(`Config activates worker but no listener with "proxy" purpose found`)
			return base.CommandUserError
		}
		if c.Config.Worker.ControllersRaw != nil {
			c.UI.Warn("The \"controllers\" field for worker config is deprecated. Please use \"initial_upstreams\" instead.")
		}

		if err := c.SetupWorkerPublicAddress(c.Config, ""); err != nil {
			c.UI.Error(err.Error())
			return base.CommandUserError
		}
		c.InfoKeys = append(c.InfoKeys, "worker public proxy addr")
		c.Info["worker public proxy addr"] = c.Config.Worker.PublicAddr

		if c.Config.Controller != nil {
			switch len(c.Config.Worker.InitialUpstreams) {
			case 0:
				if c.Config.Controller.PublicClusterAddr != "" {
					clusterAddr = c.Config.Controller.PublicClusterAddr
				}
				c.Config.Worker.InitialUpstreams = []string{clusterAddr}
			case 1:
				if c.Config.Worker.InitialUpstreams[0] == clusterAddr {
					break
				}
				if c.Config.Controller.PublicClusterAddr != "" &&
					c.Config.Worker.InitialUpstreams[0] == c.Config.Controller.PublicClusterAddr {
					break
				}
				// Best effort see if it's a domain name and if not assume it must match
				host, _, err := net.SplitHostPort(c.Config.Worker.InitialUpstreams[0])
				if err != nil && strings.Contains(err.Error(), "missing port in address") {
					err = nil
					host = c.Config.Worker.InitialUpstreams[0]
				}
				if err == nil {
					ip := net.ParseIP(host)
					if ip == nil {
						// Assume it's a domain name
						break
					}
				}
				fallthrough
			default:
				c.UI.Error(`When running a combined controller and worker, it's invalid to specify a "initial_upstreams" or "controllers" key in the worker block with any values other than the controller cluster or upstream worker address/port when using IPs rather than DNS names`)
				return base.CommandUserError
			}
		}
		for _, upstream := range c.Config.Worker.InitialUpstreams {
			host, _, err := net.SplitHostPort(upstream)
			if err != nil {
				if strings.Contains(err.Error(), "missing port in address") {
					host = upstream
				} else {
					c.UI.Error(fmt.Errorf("Invalid worker upstream address %q: %w", upstream, err).Error())
					return base.CommandUserError
				}
			}
			ip := net.ParseIP(host)
			if ip != nil {
				var errMsg string
				switch {
				case ip.IsUnspecified():
					errMsg = "an unspecified"
				case ip.IsMulticast():
					errMsg = "a multicast"
				}
				if errMsg != "" {
					c.UI.Error(fmt.Sprintf("Worker upstream address %q is invalid: cannot be %s address", upstream, errMsg))
					return base.CommandUserError
				}
			}
		}

		if c.Config.HcpbClusterId != "" {
			_, err := uuid.ParseUUID(c.Config.HcpbClusterId)
			if err != nil {
				c.UI.Error(fmt.Errorf("Invalid HCP Boundary cluster id %q: %w", c.Config.HcpbClusterId, err).Error())
				return base.CommandUserError
			}
		}
	}
	if err := c.SetupListeners(c.UI, c.Config.SharedConfig, []string{"api", "cluster", "proxy", "ops"}); err != nil {
		c.UI.Error(err.Error())
		return base.CommandUserError
	}

	if c.Config.Controller != nil {
		for _, ln := range c.Config.Listeners {
			for _, purpose := range ln.Purpose {
				if purpose != "cluster" {
					continue
				}
				host, _, err := net.SplitHostPort(ln.Address)
				if err != nil {
					if strings.Contains(err.Error(), "missing port in address") {
						host = ln.Address
					} else {
						c.UI.Error(fmt.Errorf("Invalid cluster listener address %q: %w", ln.Address, err).Error())
						return base.CommandUserError
					}
				}
				ip := net.ParseIP(host)
				if ip != nil {
					if ip.IsUnspecified() && c.Config.Controller.PublicClusterAddr == "" {
						c.UI.Error(fmt.Sprintf("When %q listener has an unspecified address, %q must be set", "cluster", "public_cluster_addr"))
						return base.CommandUserError
					}
				}
			}
		}
	}

	// Write out the PID to the file now that server has successfully started
	if err := c.StorePidFile(c.Config.PidFile); err != nil {
		c.UI.Error(fmt.Errorf("Error storing PID: %w", err).Error())
		return base.CommandUserError
	}

	if c.Config.Controller != nil {
		if c.Config.Controller.Database == nil || c.Config.Controller.Database.Url == "" {
			c.UI.Error(`"url" not specified in "controller.database" config block"`)
			return base.CommandUserError
		}
		var err error
		c.DatabaseUrl, err = parseutil.ParsePath(c.Config.Controller.Database.Url)
		if err != nil && !errors.Is(err, parseutil.ErrNotAUrl) {
			c.UI.Error(fmt.Errorf("Error parsing database url: %w", err).Error())
			return base.CommandUserError
		}
		c.DatabaseMaxOpenConnections = c.Config.Controller.Database.MaxOpenConnections
		c.DatabaseMaxIdleConnections = c.Config.Controller.Database.MaxIdleConnections
		c.DatabaseConnMaxIdleTimeDuration = c.Config.Controller.Database.ConnMaxIdleTimeDuration

		if err := c.OpenAndSetServerDatabase(c.Context, "postgres"); err != nil {
			c.UI.Error(fmt.Errorf("Error connecting to database: %w", err).Error())
			return base.CommandCliError
		}

		sm, err := acquireDatabaseSharedLock(c.Context, c.Server.Database)
		if err != nil {
<<<<<<< HEAD
			c.UI.Error(fmt.Errorf("Failed to acquire database shared lock: %w", err).Error())
			return base.CommandCliError
		}
		c.schemaManager = sm

		defer func() {
			if c.schemaManager == nil {
				c.UI.Error("no schema manager to unlock database with")
				return
			}

			// The base context has already been canceled so we shouldn't use it here.
			// 1 second is chosen so the shutdown is still responsive and this is a mostly
			// non critical step since the lock should be released when the session with the
			// database is closed.
			ctx, cancel := context.WithTimeout(context.Background(), 1*time.Second)
			defer cancel()

			err := c.schemaManager.Close(ctx)
			if err != nil {
				c.UI.Error(fmt.Errorf("Unable to release shared lock to the database: %w", err).Error())
			}
		}()

		err = verifyDatabaseState(c.Context, c.Server.Database, c.schemaManager)
=======
			c.UI.Error(fmt.Errorf("Can't get db: %w.", err).Error())
			return base.CommandCliError
		}
		sMan, err := schema.NewManager(c.Context, "postgres", underlyingDB)
		if err != nil {
			c.UI.Error(fmt.Errorf("Can't get schema manager: %w.", err).Error())
			return base.CommandCliError
		}
		if !c.Config.Controller.Database.SkipSharedLockAcquisition {
			// This is an advisory lock on the DB which is released when the db session ends.
			if err := sMan.SharedLock(c.Context); err != nil {
				c.UI.Error(fmt.Errorf("Unable to gain shared access to the database: %w", err).Error())
				return base.CommandCliError
			}
			defer func() {
				// The base context has already been canceled so we shouldn't use it here.
				// 1 second is chosen so the shutdown is still responsive and this is a mostly
				// non critical step since the lock should be released when the session with the
				// database is closed.
				ctx, cancel := context.WithTimeout(context.Background(), 1*time.Second)
				defer cancel()
				if err := sMan.SharedUnlock(ctx); err != nil {
					c.UI.Error(fmt.Errorf("Unable to release shared lock to the database: %w", err).Error())
				}
			}()
		}
		ckState, err := sMan.CurrentState(c.Context)
>>>>>>> 0b942f44
		if err != nil {
			c.UI.Error(err.Error())
			return base.CommandCliError
		}
	}

	if c.Config.Controller != nil {
		c.EnabledPlugins = append(c.EnabledPlugins, base.EnabledPluginHostAws, base.EnabledPluginHostAzure)
		if err := c.StartController(c.Context); err != nil {
			c.UI.Error(err.Error())
			return base.CommandCliError
		}
	}

	if c.Config.Worker != nil {
		if err := c.StartWorker(); err != nil {
			c.UI.Error(err.Error())
			if c.controller != nil {
				if err := c.controller.Shutdown(); err != nil {
					c.UI.Error(fmt.Errorf("Error with controller shutdown: %w", err).Error())
				}
			}
			return base.CommandCliError
		}

		if c.worker.WorkerAuthRegistrationRequest != "" {
			c.InfoKeys = append(c.InfoKeys, "worker auth registration request")
			c.Info["worker auth registration request"] = c.worker.WorkerAuthRegistrationRequest
			c.InfoKeys = append(c.InfoKeys, "worker auth current key id")
			c.Info["worker auth current key id"] = c.worker.WorkerAuthCurrentKeyId.Load()

			// Write the WorkerAuth request to a file
			if err := c.StoreWorkerAuthReq(c.worker.WorkerAuthRegistrationRequest, c.worker.WorkerAuthStorage.BaseDir()); err != nil {
				// Shutdown on failure
				retErr := fmt.Errorf("Error storing worker auth request: %w", err)
				if err := c.worker.Shutdown(); err != nil {
					c.UI.Error(retErr.Error())
					retErr = fmt.Errorf("Error shutting down worker: %w", err)
				}
				c.UI.Error(retErr.Error())
				if c.controller != nil {
					if err := c.controller.Shutdown(); err != nil {
						c.UI.Error(fmt.Errorf("Error with controller shutdown: %w", err).Error())
					}
				}
				return base.CommandCliError
			}
		}
	}

	c.PrintInfo(c.UI)
	if err := c.ReleaseLogGate(); err != nil {
		c.UI.Error(fmt.Errorf("Error releasing event gate: %w", err).Error())
		return base.CommandCliError
	}

	opsServer, err := ops.NewServer(c.Logger, c.controller, c.Listeners...)
	if err != nil {
		c.UI.Error(err.Error())
		return base.CommandCliError
	}
	c.opsServer = opsServer
	c.opsServer.Start()

	// Inform any tests that the server is ready
	if c.startedCh != nil {
		close(c.startedCh)
	}

	return c.WaitForInterrupt()
}

func (c *Command) ParseFlagsAndConfig(args []string) int {
	var err error

	f := c.Flags()

	if err = f.Parse(args); err != nil {
		c.UI.Error(err.Error())
		return base.CommandUserError
	}

	if len(c.flagConfig) == 0 && c.presetConfig == nil {
		c.UI.Error("Must specify a config file using -config")
		return base.CommandUserError
	}

	cfg, out := c.reloadConfig()
	if out > 0 {
		return out
	}

	if extraConfigValidationFunc != nil {
		if err := extraConfigValidationFunc(cfg); err != nil {
			c.UI.Error(err.Error())
			return base.CommandUserError
		}
	}

	c.Config = cfg

	return base.CommandSuccess
}

func (c *Command) reloadConfig() (*config.Config, int) {
	const op = "server.(Command).reloadConfig"

	var err error
	var cfg *config.Config
	switch {
	case c.presetConfig != nil:
		cfg, err = config.Parse(c.presetConfig.Load())

	default:
		wrapperPath := c.flagConfig
		if c.flagConfigKms != "" {
			wrapperPath = c.flagConfigKms
		}
		var configWrapper wrapping.Wrapper
		var ifWrapper wrapping.InitFinalizer
		var cleanupFunc func() error
		if wrapperPath != "" {
			configWrapper, cleanupFunc, err = wrapper.GetWrapperFromPath(
				c.Context,
				wrapperPath,
				globals.KmsPurposeConfig,
				configutil.WithPluginOptions(
					pluginutil.WithPluginsMap(kms_plugin_assets.BuiltinKmsPlugins()),
					pluginutil.WithPluginsFilesystem(kms_plugin_assets.KmsPluginPrefix, kms_plugin_assets.FileSystem()),
				),
				// TODO: How would we want to expose this kind of log to users when
				// using recovery configs? Generally with normal CLI commands we
				// don't print out all of these logs. We may want a logger with a
				// custom writer behind our existing gate where we print nothing
				// unless there is an error, then dump all of it.
				configutil.WithLogger(hclog.NewNullLogger()),
			)
			if err != nil {
				event.WriteError(c.Context, op, err, event.WithInfoMsg("could not get kms wrapper from config", "path", c.flagConfig))
				return nil, base.CommandUserError
			}
			if cleanupFunc != nil {
				defer func() {
					if err := cleanupFunc(); err != nil {
						event.WriteError(c.Context, op, err, event.WithInfoMsg("could not clean up kms wrapper", "path", c.flagConfig))
					}
				}()
			}
			if configWrapper != nil {
				ifWrapper, _ = configWrapper.(wrapping.InitFinalizer)
			}
		}
		if ifWrapper != nil {
			if err := ifWrapper.Init(c.Context); err != nil && !errors.Is(err, wrapping.ErrFunctionNotImplemented) {
				event.WriteError(c.Context, op, err, event.WithInfoMsg("could not initialize kms", "path", c.flagConfig))
				return nil, base.CommandCliError
			}
		}
		cfg, err = config.LoadFile(c.flagConfig, configWrapper)
		if ifWrapper != nil {
			if err := ifWrapper.Finalize(context.Background()); err != nil && !errors.Is(err, wrapping.ErrFunctionNotImplemented) {
				event.WriteError(context.Background(), op, err, event.WithInfoMsg("could not finalize kms", "path", c.flagConfig))
				return nil, base.CommandCliError
			}
		}
	}
	if err != nil {
		event.WriteError(c.Context, op, err, event.WithInfoMsg("could not parse config", "path", c.flagConfig))
		return nil, base.CommandUserError
	}
	return cfg, 0
}

func (c *Command) StartController(ctx context.Context) error {
	conf := &controller.Config{
		RawConfig: c.Config,
		Server:    c.Server,
	}

	var err error
	c.controller, err = controller.New(ctx, conf)
	if err != nil {
		return fmt.Errorf("Error initializing controller: %w", err)
	}

	if err := c.controller.Start(); err != nil {
		retErr := fmt.Errorf("Error starting controller: %w", err)
		if err := c.controller.Shutdown(); err != nil {
			c.UI.Error(retErr.Error())
			retErr = fmt.Errorf("Error shutting down controller: %w", err)
		}
		return retErr
	}

	return nil
}

func (c *Command) StartWorker() error {
	conf := &worker.Config{
		RawConfig: c.Config,
		Server:    c.Server,
	}

	var err error
	c.worker, err = worker.New(conf)
	if err != nil {
		return fmt.Errorf("Error initializing worker: %w", err)
	}

	if err := c.worker.Start(); err != nil {
		retErr := fmt.Errorf("Error starting worker: %w", err)
		if err := c.worker.Shutdown(); err != nil {
			c.UI.Error(retErr.Error())
			retErr = fmt.Errorf("Error shutting down worker: %w", err)
		}
		return retErr
	}

	if c.WorkerAuthKms == nil || c.DevUsePkiForUpstream {
		if c.worker.WorkerAuthStorage == nil {
			return fmt.Errorf("No worker auth storage found")
		}
		c.InfoKeys = append(c.InfoKeys, "worker auth storage path")
		c.Info["worker auth storage path"] = c.worker.WorkerAuthStorage.BaseDir()
	}

	return nil
}

func (c *Command) WaitForInterrupt() int {
	const op = "server.(Command).WaitForInterrupt"
	// Wait for shutdown
	shutdownTriggered := false

	// Add a force-shutdown goroutine to consume another interrupt
	abortForceShutdownCh := make(chan struct{})
	defer close(abortForceShutdownCh)

	runShutdownLogic := func() {
		go func() {
			shutdownCh := make(chan os.Signal, 4)
			signal.Notify(shutdownCh, os.Interrupt, syscall.SIGTERM)
			for {
				select {
				case <-shutdownCh:
					c.UI.Error("Forcing shutdown")
					os.Exit(base.CommandUserError)

				case <-c.ServerSideShutdownCh:
					// Drain connections in case this is hit more than once

				case <-abortForceShutdownCh:
					// No-op, we just use this to shut down the goroutine
					return
				}
			}
		}()

		if c.Config.Controller != nil && c.opsServer != nil {
			c.opsServer.WaitIfHealthExists(c.Config.Controller.GracefulShutdownWaitDuration, c.UI)
		}

		// Do worker shutdown
		if c.Config.Worker != nil {
			if err := c.worker.Shutdown(); err != nil {
				c.UI.Error(fmt.Errorf("Error shutting down worker: %w", err).Error())
			}
		}

		// Do controller shutdown
		if c.Config.Controller != nil {
			if err := c.controller.Shutdown(); err != nil {
				c.UI.Error(fmt.Errorf("Error shutting down controller: %w", err).Error())
			}
		}

		if c.opsServer != nil {
			err := c.opsServer.Shutdown()
			if err != nil {
				c.UI.Error(fmt.Errorf("Error shutting down ops listeners: %w", err).Error())
			}
		}

		shutdownTriggered = true
	}

	for !shutdownTriggered {
		select {
		case <-c.ServerSideShutdownCh:
			c.UI.Output("==> Boundary server self-terminating")
			runShutdownLogic()

		case <-c.ShutdownCh:
			c.UI.Output("==> Boundary server shutdown triggered, interrupt again to force")
			runShutdownLogic()

		case <-c.SighupCh:
			c.UI.Output("==> Boundary server reload triggered")

			// Check for new log level
			var level hclog.Level
			var newConf *config.Config
			var out int

			if c.flagConfig == "" && c.presetConfig == nil {
				goto RUNRELOADFUNCS
			}

			newConf, out = c.reloadConfig()
			if out > 0 {
				goto RUNRELOADFUNCS
			}

			// Ensure at least one config was found.
			if newConf == nil {
				event.WriteError(context.TODO(), op, stderrors.New("no config found at reload time"))
				goto RUNRELOADFUNCS
			}

			if newConf.LogLevel != "" {
				configLogLevel := strings.ToLower(strings.TrimSpace(newConf.LogLevel))
				switch configLogLevel {
				case "trace":
					level = hclog.Trace
				case "debug":
					level = hclog.Debug
				case "notice", "info", "":
					level = hclog.Info
				case "warn", "warning":
					level = hclog.Warn
				case "err", "error":
					level = hclog.Error
				default:
					event.WriteError(context.TODO(), op, stderrors.New("unknown log level found on reload"), event.WithInfo("level", newConf.LogLevel))
					goto RUNRELOADFUNCS
				}
				c.Logger.SetLevel(level)
			}

		RUNRELOADFUNCS:
			if err := c.Reload(newConf); err != nil {
				c.UI.Error(fmt.Errorf("Error(s) were encountered during reload: %w", err).Error())
			}

		case <-c.SigUSR2Ch:
			buf := make([]byte, 32*1024*1024)
			n := runtime.Stack(buf[:], true)
			event.WriteSysEvent(context.TODO(), op, "goroutine trace", "stack", string(buf[:n]))
		}
	}

	return base.CommandSuccess
}

func (c *Command) Reload(newConf *config.Config) error {
	c.ReloadFuncsLock.RLock()
	defer c.ReloadFuncsLock.RUnlock()

	var reloadErrors *multierror.Error

	for _, relFunc := range c.ReloadFuncs["listeners"] {
		if relFunc != nil {
			if err := relFunc(); err != nil {
				reloadErrors = multierror.Append(reloadErrors, fmt.Errorf("error encountered reloading listener: %w", err))
			}
		}
	}

	err := c.reloadControllerDatabase(newConf)
	if err != nil {
		reloadErrors = multierror.Append(reloadErrors, fmt.Errorf("failed to reload controller database: %w", err))
	}

	if newConf != nil && c.worker != nil {
		c.worker.Reload(c.Context, newConf)
	}

	// Send a message that we reloaded. This prevents "guessing" sleep times
	// in tests.
	if c.reloadedCh != nil {
		select {
		case c.reloadedCh <- struct{}{}:
		default:
		}
	}

	return reloadErrors.ErrorOrNil()
}

func verifyKmsSetup(dbase *db.DB) error {
	const op = "server.(Command).verifyKmsExists"
	rw := db.New(dbase)

	ctx := context.Background()
	kmsCache, err := kms.New(ctx, rw, rw)
	if err != nil {
		return fmt.Errorf("%s: error creating kms: %w", op, err)
	}
	if err := kmsCache.VerifyGlobalRoot(ctx); err != nil {
		return err
	}
	return nil
}

func (c *Command) reloadControllerDatabase(newConfig *config.Config) error {
	if c.Server == nil || c.Server.Database == nil {
		return nil
	}
	if c.controller == nil {
		return nil
	}
	if newConfig == nil || newConfig.Controller == nil || newConfig.Controller.Database == nil {
		return nil
	}

	var err error
	newConfig.Controller.Database.Url, err = parseutil.ParsePath(newConfig.Controller.Database.Url)
	if err != nil && !errors.Is(err, parseutil.ErrNotAUrl) {
		return fmt.Errorf("failed to parse db url: %w", err)
	}
	if len(newConfig.Controller.Database.Url) == 0 || c.DatabaseUrl == newConfig.Controller.Database.Url {
		return nil
	}

	newDb, err := c.Server.OpenDatabase(c.Context, "postgres", newConfig.Controller.Database.Url)
	if err != nil {
		return fmt.Errorf("failed to open connection to new database: %w", err)
	}

	// Acquire new lock on the new database and verify that it's in a good state to be used.
	newDbSchemaManager, err := acquireDatabaseSharedLock(c.Context, newDb)
	if err != nil {
		_ = newDb.Close(c.Context)
		return fmt.Errorf("failed to acquire shared lock on new database: %w", err)
	}

	err = verifyDatabaseState(c.Context, newDb, newDbSchemaManager)
	if err != nil {
		_ = newDbSchemaManager.Close(c.Context)
		_ = newDb.Close(c.Context)
		return fmt.Errorf("invalid new database state: %w", err)
	}

	oldDbSchemaManager := c.schemaManager

	// Swap underlying database with new one and update application state.
	oldDbCloseFn, err := c.Database.Swap(c.Context, newDb)
	if err != nil {
		_ = newDbSchemaManager.Close(c.Context)
		_ = newDb.Close(c.Context)
		return fmt.Errorf("failed to swap databases: %w", err)
	}
	c.schemaManager = newDbSchemaManager
	c.Server.DatabaseUrl = newConfig.Controller.Database.Url
	c.Config.Controller.Database.Url = newConfig.Controller.Database.Url

	// Release old database shared lock and close old database object.
	_ = oldDbSchemaManager.Close(c.Context)
	oldDbCloseFn(c.Context)

	return nil
}

// acquireDatabaseSharedLock uses the schema manager to acquire a shared lock on
// the database. This is done as a mechanism to disallow running migration commands
// while the database is in use.
func acquireDatabaseSharedLock(ctx context.Context, db *db.DB) (*schema.Manager, error) {
	if db == nil {
		return nil, fmt.Errorf("nil database")
	}

	underlyingDb, err := db.SqlDB(ctx)
	if err != nil {
		return nil, fmt.Errorf("failed to obtain sql db: %w", err)
	}

	manager, err := schema.NewManager(ctx, "postgres", underlyingDb)
	if err != nil {
		return nil, fmt.Errorf("failed to create new schema manager: %w", err)
	}

	// This is an advisory locks on the DB which is released when the db session ends.
	err = manager.SharedLock(ctx)
	if err != nil {
		return nil, fmt.Errorf("failed to gain shared access to the database: %w", err)
	}

	return manager, nil
}

// verifyDatabaseState checks that the migrations and kms setup for the given database are correctly setup.
func verifyDatabaseState(ctx context.Context, db *db.DB, schemaManager *schema.Manager) error {
	if db == nil {
		return fmt.Errorf("nil database")
	}
	if schemaManager == nil {
		return fmt.Errorf("nil schema manager")
	}

	s, err := schemaManager.CurrentState(ctx)
	if err != nil {
		return fmt.Errorf("failed to get current schema state: %w", err)
	}
	if !s.Initialized {
		return fmt.Errorf("The database has not been initialized. Please ensure your database user " +
			"has access to all Boundary tables, or run 'boundary database init' if you haven't initialized " +
			"your database for Boundary.")
	}
	if !s.MigrationsApplied() {
		for _, e := range s.Editions {
			if e.DatabaseSchemaState == schema.Ahead {
				return fmt.Errorf("Newer schema version (%s %d) "+
					"than this binary expects. Please use a newer version of the boundary "+
					"binary.", e.Name, e.DatabaseSchemaVersion)
			}
		}
		return fmt.Errorf("Database schema must be updated to use this version. " +
			"Run 'boundary database migrate' to update the database. " +
			"NOTE: Boundary does not currently support live migration; " +
			"Ensure all controllers are shut down before running the migration command.")
	}

	err = verifyKmsSetup(db)
	if err != nil {
		return fmt.Errorf("Database is in a bad state. Please revert the database "+
			"into the last known good state. (Failed to verify kms setup: %w)", err)
	}

	return nil
}

var extraConfigValidationFunc = func(cfg *config.Config) error {
	if cfg.Controller == nil && cfg.Worker == nil {
		return stderrors.New("Neither worker nor controller specified in configuration file.")
	}
	if cfg.Controller != nil && cfg.Controller.Name == "" {
		return stderrors.New("Controller has no name set. It must be the unique name of this instance.")
	}
	return nil
}<|MERGE_RESOLUTION|>--- conflicted
+++ resolved
@@ -432,7 +432,6 @@
 
 		sm, err := acquireDatabaseSharedLock(c.Context, c.Server.Database)
 		if err != nil {
-<<<<<<< HEAD
 			c.UI.Error(fmt.Errorf("Failed to acquire database shared lock: %w", err).Error())
 			return base.CommandCliError
 		}
@@ -458,35 +457,6 @@
 		}()
 
 		err = verifyDatabaseState(c.Context, c.Server.Database, c.schemaManager)
-=======
-			c.UI.Error(fmt.Errorf("Can't get db: %w.", err).Error())
-			return base.CommandCliError
-		}
-		sMan, err := schema.NewManager(c.Context, "postgres", underlyingDB)
-		if err != nil {
-			c.UI.Error(fmt.Errorf("Can't get schema manager: %w.", err).Error())
-			return base.CommandCliError
-		}
-		if !c.Config.Controller.Database.SkipSharedLockAcquisition {
-			// This is an advisory lock on the DB which is released when the db session ends.
-			if err := sMan.SharedLock(c.Context); err != nil {
-				c.UI.Error(fmt.Errorf("Unable to gain shared access to the database: %w", err).Error())
-				return base.CommandCliError
-			}
-			defer func() {
-				// The base context has already been canceled so we shouldn't use it here.
-				// 1 second is chosen so the shutdown is still responsive and this is a mostly
-				// non critical step since the lock should be released when the session with the
-				// database is closed.
-				ctx, cancel := context.WithTimeout(context.Background(), 1*time.Second)
-				defer cancel()
-				if err := sMan.SharedUnlock(ctx); err != nil {
-					c.UI.Error(fmt.Errorf("Unable to release shared lock to the database: %w", err).Error())
-				}
-			}()
-		}
-		ckState, err := sMan.CurrentState(c.Context)
->>>>>>> 0b942f44
 		if err != nil {
 			c.UI.Error(err.Error())
 			return base.CommandCliError
