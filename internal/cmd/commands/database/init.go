package database

import (
	"database/sql"
	"fmt"
	"strings"

	"github.com/hashicorp/boundary/internal/cmd/base"
	"github.com/hashicorp/boundary/internal/cmd/config"
	"github.com/hashicorp/boundary/internal/db/schema"
	"github.com/hashicorp/boundary/internal/types/scope"
	"github.com/hashicorp/boundary/sdk/wrapper"
	wrapping "github.com/hashicorp/go-kms-wrapping"
	"github.com/hashicorp/vault/sdk/helper/mlock"
	"github.com/mitchellh/cli"
	"github.com/posener/complete"
)

var (
	_ cli.Command             = (*InitCommand)(nil)
	_ cli.CommandAutocomplete = (*InitCommand)(nil)
)

type InitCommand struct {
	*base.Command
	srv *base.Server

	SighupCh   chan struct{}
	ReloadedCh chan struct{}
	SigUSR2Ch  chan struct{}

	Config *config.Config

	configWrapper wrapping.Wrapper

	flagConfig                       string
	flagConfigKms                    string
	flagLogLevel                     string
	flagLogFormat                    string
	flagMigrationUrl                 string
	flagAllowDevMigrations           bool
	flagSkipInitialLoginRoleCreation bool
	flagSkipAuthMethodCreation       bool
	flagSkipScopesCreation           bool
	flagSkipHostResourcesCreation    bool
	flagSkipTargetCreation           bool
}

func (c *InitCommand) Synopsis() string {
	return "Initialize Boundary's database"
}

func (c *InitCommand) Help() string {
	return base.WrapForHelpText([]string{
		"Usage: boundary database init [options]",
		"",
		"  Initialize Boundary's database:",
		"",
		"    $ boundary database init -config=/etc/boundary/controller.hcl",
		"",
		"  Unless told not to via flags, some initial resources will be created, in the following order and in the indicated scopes:",
		"",
		"    Initial Login Role (global)",
		"    Password-Type Auth Method (global)",
		"    Org Scope (global)",
		"      Project Scope (org)",
		"        Static-Type Host Catalog (project)",
		"          Static-Type Host Set",
		"          Static-Type Host",
		"        Target (project)",
		"",
		"  If flags are used to skip any of these resources, any resources that would be created afterwards are also skipped.",
		"",
		"  For a full list of examples, please see the documentation.",
	}) + c.Flags().Help()
}

func (c *InitCommand) Flags() *base.FlagSets {
	set := c.FlagSet(base.FlagSetHTTP)

	f := set.NewFlagSet("Command Options")

	f.StringVar(&base.StringVar{
		Name:   "config",
		Target: &c.flagConfig,
		Completion: complete.PredictOr(
			complete.PredictFiles("*.hcl"),
			complete.PredictFiles("*.json"),
		),
		Usage: "Path to the configuration file.",
	})

	f.StringVar(&base.StringVar{
		Name:   "config-kms",
		Target: &c.flagConfigKms,
		Completion: complete.PredictOr(
			complete.PredictFiles("*.hcl"),
			complete.PredictFiles("*.json"),
		),
		Usage: `Path to a configuration file containing a "kms" block marked for "config" purpose, to perform decryption of the main configuration file. If not set, will look for such a block in the main configuration file, which has some drawbacks; see the help output for "boundary config encrypt -h" for details.`,
	})

	f.StringVar(&base.StringVar{
		Name:       "log-level",
		Target:     &c.flagLogLevel,
		EnvVar:     "BOUNDARY_LOG_LEVEL",
		Completion: complete.PredictSet("trace", "debug", "info", "warn", "err"),
		Usage: "Log verbosity level. Supported values (in order of more detail to less) are " +
			"\"trace\", \"debug\", \"info\", \"warn\", and \"err\".",
	})

	f.StringVar(&base.StringVar{
		Name:       "log-format",
		Target:     &c.flagLogFormat,
		Completion: complete.PredictSet("standard", "json"),
		Usage:      `Log format. Supported values are "standard" and "json".`,
	})

	f = set.NewFlagSet("Init options")

	f.BoolVar(&base.BoolVar{
		Name:   "allow-development-migrations",
		Target: &c.flagAllowDevMigrations,
		Usage:  "If set the init will continue even if the schema includes database update steps that may not be supported in the next official release.  Boundary does not provide a rollback mechanism so a backup should be taken independently if needed.",
	})

	f.BoolVar(&base.BoolVar{
		Name:   "skip-initial-login-role-creation",
		Target: &c.flagSkipInitialLoginRoleCreation,
		Usage:  "If not set, a default role allowing necessary grants for logging in will not be created as part of initialization. If set, the recovery KMS will be needed to perform any actions.",
	})

	f.BoolVar(&base.BoolVar{
		Name:   "skip-auth-method-creation",
		Target: &c.flagSkipAuthMethodCreation,
		Usage:  "If not set, an auth method will not be created as part of initialization. If set, the recovery KMS will be needed to perform any actions.",
	})

	f.BoolVar(&base.BoolVar{
		Name:   "skip-scopes-creation",
		Target: &c.flagSkipScopesCreation,
		Usage:  "If not set, scopes will not be created as part of initialization.",
	})

	f.BoolVar(&base.BoolVar{
		Name:   "skip-host-resources-creation",
		Target: &c.flagSkipHostResourcesCreation,
		Usage:  "If not set, host resources (host catalog, host set, host) will not be created as part of initialization.",
	})

	f.BoolVar(&base.BoolVar{
		Name:   "skip-target-creation",
		Target: &c.flagSkipTargetCreation,
		Usage:  "If not set, a target will not be created as part of initialization.",
	})

	f.StringVar(&base.StringVar{
		Name:   "migration-url",
		Target: &c.flagMigrationUrl,
		Usage:  `If set, overrides a migration URL set in config, and specifies the URL used to connect to the database for initialization. This can allow different permissions for the user running initialization vs. normal operation. This can refer to a file on disk (file://) from which a URL will be read; an env var (env://) from which the URL will be read; or a direct database URL.`,
	})

	return set
}

func (c *InitCommand) AutocompleteArgs() complete.Predictor {
	return complete.PredictNothing
}

func (c *InitCommand) AutocompleteFlags() complete.Flags {
	return c.Flags().Completions()
}

func (c *InitCommand) Run(args []string) (retCode int) {
	if result := c.ParseFlagsAndConfig(args); result > 0 {
		return result
	}

	if c.configWrapper != nil {
		defer func() {
			if err := c.configWrapper.Finalize(c.Context); err != nil {
				c.UI.Warn(fmt.Errorf("Error finalizing config kms: %w", err).Error())
			}
		}()
	}

	dialect := "postgres"

	if schema.DevMigration(dialect) != c.flagAllowDevMigrations {
		if schema.DevMigration(dialect) {
			c.UI.Error(base.WrapAtLength("This version of the binary has " +
				"dev database schema updates which may not be supported in the " +
				"next official release. To proceed anyways please use the " +
				"'-allow-development-migrations' flag."))
			return 2
		} else {
			c.UI.Error(base.WrapAtLength("The '-allow-development-migrations' " +
				"flag was set but this binary has no dev database schema updates."))
			return 3
		}
	}

	c.srv = base.NewServer(&base.Command{UI: c.UI})

	if err := c.srv.SetupLogging(c.flagLogLevel, c.flagLogFormat, c.Config.LogLevel, c.Config.LogFormat); err != nil {
		c.UI.Error(err.Error())
		return 1
	}

	if err := c.srv.SetupKMSes(c.UI, c.Config); err != nil {
		c.UI.Error(err.Error())
		return 1
	}

	if c.srv.RootKms == nil {
		c.UI.Error("Root KMS not found after parsing KMS blocks")
		return 1
	}

	// If mlockall(2) isn't supported, show a warning. We disable this in dev
	// because it is quite scary to see when first using Boundary. We also disable
	// this if the user has explicitly disabled mlock in configuration.
	if !c.Config.DisableMlock && !mlock.Supported() {
		c.UI.Warn(base.WrapAtLength(
			"WARNING! mlock is not supported on this system! An mlockall(2)-like " +
				"syscall to prevent memory from being swapped to disk is not " +
				"supported on this system. For better security, only run Boundary on " +
				"systems where this call is supported. If you are running Boundary" +
				"in a Docker container, provide the IPC_LOCK cap to the container."))
	}

	if c.Config.Controller == nil {
		c.UI.Error(`"controller" config block not found`)
		return 1
	}

	if c.Config.Controller.Database == nil {
		c.UI.Error(`"controller.database" config block not found`)
		return 1
	}

	urlToParse := c.Config.Controller.Database.Url
	if urlToParse == "" {
		c.UI.Error(`"url" not specified in "database" config block"`)
		return 1
	}

	var migrationUrlToParse string
	if c.Config.Controller.Database.MigrationUrl != "" {
		migrationUrlToParse = c.Config.Controller.Database.MigrationUrl
	}
	if c.flagMigrationUrl != "" {
		migrationUrlToParse = c.flagMigrationUrl
	}
	// Fallback to using database URL for everything
	if migrationUrlToParse == "" {
		migrationUrlToParse = urlToParse
	}

	migrationUrl, err := config.ParseAddress(migrationUrlToParse)
	if err != nil && err != config.ErrNotAUrl {
		c.UI.Error(fmt.Errorf("Error parsing migration url: %w", err).Error())
		return 1
	}

	// This database is used to keep an exclusive lock on the database for the
	// remainder of the command
	dBase, err := sql.Open(dialect, migrationUrl)
	if err != nil {
		c.UI.Error(fmt.Errorf("Error establishing db connection for locking: %w", err).Error())
		return 1
	}
	man, err := schema.NewManager(c.Context, dialect, dBase)
	if err != nil {
		c.UI.Error(fmt.Errorf("Error setting up schema manager for locking: %w", err).Error())
		return 1
	}
	// This is an advisory locks on the DB which is released when the db session ends.
	if err := man.ExclusiveLock(c.Context); err != nil {
		c.UI.Error(fmt.Errorf("Error capturing an exclusive lock: %w", err).Error())
		return 1
	}

	{
		st, err := man.CurrentState(c.Context)
		if err != nil {
			c.UI.Error(fmt.Errorf("Error getting database state: %w", err).Error())
			return 1
		}
		if st.Dirty {
			c.UI.Error(base.WrapAtLength("Database is in a bad initialization " +
				"state.  Please revert back to the last known good state."))
			return 1
		}
		if st.InitializationStarted {
			c.UI.Error(base.WrapAtLength("Database has already been " +
				"initialized. If the initialization did not complete successfully " +
				"please revert the database to its fresh state."))
			return 1
		}
	}

<<<<<<< HEAD
	// The initialization is dirty as long as it doesn't complete successfully.
	if err := man.SetDirty(c.Context); err != nil {
		c.UI.Error(base.WrapAtLength("Database could not be marked as dirty in " +
			"preperation for it's initialization."))
=======
	// This is an advisory locks on the DB which is released when the db session ends.
	if err := man.ExclusiveLock(c.Context); err != nil {
		c.UI.Error(fmt.Errorf("Error capturing an exclusive lock: %w", err).Error())
		return 1
	}
	defer func() {
		if err := man.ExclusiveUnlock(c.Context); err != nil {
			c.UI.Error(fmt.Errorf("Unable to release exclusive lock to the database: %w", err).Error())
		}
	}()

	migrationUrl, err := config.ParseAddress(migrationUrlToParse)
	if err != nil && err != config.ErrNotAUrl {
		c.UI.Error(fmt.Errorf("Error parsing migration url: %w", err).Error())
>>>>>>> a8f553c3
		return 1
	}

	// Core migrations using the migration URL
	{
		migrationUrl = strings.TrimSpace(migrationUrl)
		ran, err := schema.MigrateStore(c.Context, dialect, migrationUrl, schema.WithSkipSetDirty(true), schema.WithSkipUnsetDirty(true))
		if err != nil {
			c.UI.Error(fmt.Errorf("Error running database migrations: %w", err).Error())
			return 1
		}
		if !ran {
			if base.Format(c.UI) == "table" {
				c.UI.Info("Database already initialized.")
				return c.unsetDirty(man)
			}
		}
		if base.Format(c.UI) == "table" {
			c.UI.Info("Migrations successfully run.")
		}
	}

	dbaseUrl, err := config.ParseAddress(urlToParse)
	if err != nil && err != config.ErrNotAUrl {
		c.UI.Error(fmt.Errorf("Error parsing database url: %w", err).Error())
		return 1
	}

	// Everything after is done with normal database URL and is affecting actual data
	c.srv.DatabaseUrl = strings.TrimSpace(dbaseUrl)
	if err := c.srv.ConnectToDatabase(dialect); err != nil {
		c.UI.Error(fmt.Errorf("Error connecting to database after migrations: %w", err).Error())
		return 1
	}
	if err := c.srv.CreateGlobalKmsKeys(c.Context); err != nil {
		c.UI.Error(fmt.Errorf("Error creating global-scope KMS keys: %w", err).Error())
		return 1
	}

	if base.Format(c.UI) == "table" {
		c.UI.Info("Global-scope KMS keys successfully created.")
	}

	var jsonMap map[string]interface{}
	if base.Format(c.UI) == "json" {
		jsonMap = make(map[string]interface{})
		defer func() {
			b, err := base.JsonFormatter{}.Format(jsonMap)
			if err != nil {
				c.UI.Error(fmt.Errorf("Error formatting as JSON: %w", err).Error())
				retCode = 1
				return
			}
			c.UI.Output(string(b))
		}()
	}

	if c.flagSkipInitialLoginRoleCreation {
		return c.unsetDirty(man)
	}

	role, err := c.srv.CreateInitialLoginRole(c.Context)
	if err != nil {
		c.UI.Error(fmt.Errorf("Error creating initial global-scoped login role: %w", err).Error())
		return 1
	}

	roleInfo := &RoleInfo{
		RoleId: role.PublicId,
		Name:   role.Name,
	}
	switch base.Format(c.UI) {
	case "table":
		c.UI.Output(generateInitialRoleTableOutput(roleInfo))
	case "json":
		jsonMap["login_role"] = roleInfo
	}

	if c.flagSkipAuthMethodCreation {
		return c.unsetDirty(man)
	}

	// Use an easy name, at least
	c.srv.DevLoginName = "admin"
	am, user, err := c.srv.CreateInitialAuthMethod(c.Context)
	if err != nil {
		c.UI.Error(fmt.Errorf("Error creating initial auth method and user: %w", err).Error())
		return 1
	}

	authMethodInfo := &AuthInfo{
		AuthMethodId:   c.srv.DevAuthMethodId,
		AuthMethodName: am.Name,
		LoginName:      c.srv.DevLoginName,
		Password:       c.srv.DevPassword,
		ScopeId:        scope.Global.String(),
		UserId:         c.srv.DevUserId,
		UserName:       user.Name,
	}
	switch base.Format(c.UI) {
	case "table":
		c.UI.Output(generateInitialAuthTableOutput(authMethodInfo))
	case "json":
		jsonMap["auth_method"] = authMethodInfo
	}

	if c.flagSkipScopesCreation {
		return c.unsetDirty(man)
	}

	orgScope, projScope, err := c.srv.CreateInitialScopes(c.Context)
	if err != nil {
		c.UI.Error(fmt.Errorf("Error creating initial scopes: %w", err).Error())
		return 1
	}

	orgScopeInfo := &ScopeInfo{
		ScopeId: c.srv.DevOrgId,
		Type:    scope.Org.String(),
		Name:    orgScope.Name,
	}
	switch base.Format(c.UI) {
	case "table":
		c.UI.Output(generateInitialScopeTableOutput(orgScopeInfo))
	case "json":
		jsonMap["org_scope"] = orgScopeInfo
	}

	projScopeInfo := &ScopeInfo{
		ScopeId: c.srv.DevProjectId,
		Type:    scope.Project.String(),
		Name:    projScope.Name,
	}
	switch base.Format(c.UI) {
	case "table":
		c.UI.Output(generateInitialScopeTableOutput(projScopeInfo))
	case "json":
		jsonMap["proj_scope"] = projScopeInfo
	}

	if c.flagSkipHostResourcesCreation {
		return c.unsetDirty(man)
	}

	hc, hs, h, err := c.srv.CreateInitialHostResources(c.Context)
	if err != nil {
		c.UI.Error(fmt.Errorf("Error creating initial host resources: %w", err).Error())
		return 1
	}

	hostInfo := &HostInfo{
		HostCatalogId:   c.srv.DevHostCatalogId,
		HostCatalogName: hc.GetName(),
		HostSetId:       c.srv.DevHostSetId,
		HostSetName:     hs.GetName(),
		HostId:          c.srv.DevHostId,
		HostName:        h.GetName(),
		Type:            "static",
		ScopeId:         c.srv.DevProjectId,
	}
	switch base.Format(c.UI) {
	case "table":
		c.UI.Output(generateInitialHostResourcesTableOutput(hostInfo))
	case "json":
		jsonMap["host_resources"] = hostInfo
	}

	if c.flagSkipTargetCreation {
		return c.unsetDirty(man)
	}

	c.srv.DevTargetSessionConnectionLimit = -1
	t, err := c.srv.CreateInitialTarget(c.Context)
	if err != nil {
		c.UI.Error(fmt.Errorf("Error creating initial target: %w", err).Error())
		return 1
	}

	targetInfo := &TargetInfo{
		TargetId:               c.srv.DevTargetId,
		DefaultPort:            t.GetDefaultPort(),
		SessionMaxSeconds:      t.GetSessionMaxSeconds(),
		SessionConnectionLimit: t.GetSessionConnectionLimit(),
		Type:                   "tcp",
		ScopeId:                c.srv.DevProjectId,
		Name:                   t.GetName(),
	}
	switch base.Format(c.UI) {
	case "table":
		c.UI.Output(generateInitialTargetTableOutput(targetInfo))
	case "json":
		jsonMap["target"] = targetInfo
	}

	return c.unsetDirty(man)
}

func (c *InitCommand) ParseFlagsAndConfig(args []string) int {
	var err error

	f := c.Flags()

	if err = f.Parse(args); err != nil {
		c.UI.Error(err.Error())
		return 1
	}

	// Validation
	switch {
	case len(c.flagConfig) == 0:
		c.UI.Error("Must specify a config file using -config")
		return 1
	}

	wrapperPath := c.flagConfig
	if c.flagConfigKms != "" {
		wrapperPath = c.flagConfigKms
	}
	wrapper, err := wrapper.GetWrapperFromPath(wrapperPath, "config")
	if err != nil {
		c.UI.Error(err.Error())
		return 1
	}
	if wrapper != nil {
		c.configWrapper = wrapper
		if err := wrapper.Init(c.Context); err != nil {
			c.UI.Error(fmt.Errorf("Could not initialize kms: %w", err).Error())
			return 1
		}
	}

	c.Config, err = config.LoadFile(c.flagConfig, wrapper)
	if err != nil {
		c.UI.Error("Error parsing config: " + err.Error())
		return 1
	}

	return 0
}

func (c *InitCommand) unsetDirty(man *schema.Manager) int {
	if err := man.UnsetDirty(c.Context); err != nil {
		c.UI.Error(base.WrapAtLength("Database could not be marked undirty after" +
			"initialization."))
		return 1
	}
	return 0
}<|MERGE_RESOLUTION|>--- conflicted
+++ resolved
@@ -280,6 +280,11 @@
 		c.UI.Error(fmt.Errorf("Error capturing an exclusive lock: %w", err).Error())
 		return 1
 	}
+	defer func() {
+		if err := man.ExclusiveUnlock(c.Context); err != nil {
+			c.UI.Error(fmt.Errorf("Unable to release exclusive lock to the database: %w", err).Error())
+		}
+	}()
 
 	{
 		st, err := man.CurrentState(c.Context)
@@ -300,27 +305,10 @@
 		}
 	}
 
-<<<<<<< HEAD
 	// The initialization is dirty as long as it doesn't complete successfully.
 	if err := man.SetDirty(c.Context); err != nil {
 		c.UI.Error(base.WrapAtLength("Database could not be marked as dirty in " +
 			"preperation for it's initialization."))
-=======
-	// This is an advisory locks on the DB which is released when the db session ends.
-	if err := man.ExclusiveLock(c.Context); err != nil {
-		c.UI.Error(fmt.Errorf("Error capturing an exclusive lock: %w", err).Error())
-		return 1
-	}
-	defer func() {
-		if err := man.ExclusiveUnlock(c.Context); err != nil {
-			c.UI.Error(fmt.Errorf("Unable to release exclusive lock to the database: %w", err).Error())
-		}
-	}()
-
-	migrationUrl, err := config.ParseAddress(migrationUrlToParse)
-	if err != nil && err != config.ErrNotAUrl {
-		c.UI.Error(fmt.Errorf("Error parsing migration url: %w", err).Error())
->>>>>>> a8f553c3
 		return 1
 	}
 
