package vault

import (
	"context"
	"fmt"
	"strings"

	"github.com/hashicorp/boundary/internal/db"
	"github.com/hashicorp/boundary/internal/db/timestamp"
	"github.com/hashicorp/boundary/internal/errors"
	"github.com/hashicorp/boundary/internal/kms"
	"github.com/hashicorp/boundary/internal/oplog"
	"github.com/hashicorp/boundary/internal/scheduler"
	"github.com/hashicorp/go-dbw"
	"github.com/hashicorp/go-secure-stdlib/parseutil"
	vault "github.com/hashicorp/vault/api"
)

// CreateCredentialStore inserts cs into the repository and returns a new
// CredentialStore containing the credential store's PublicId. cs is not
// changed. cs must not contain a PublicId. The PublicId is generated and
// assigned by this method. cs must contain a valid ProjectId, VaultAddress,
// and Vault token. The Vault token must be renewable, periodic, and
// orphan. CreateCredentialStore calls the /auth/token/renew-self and
// /auth/token/lookup-self Vault endpoints.
//
// Both cs.Name and cs.Description are optional. If cs.Name is set, it must
// be unique within cs.ProjectId. Both cs.CreateTime and cs.UpdateTime are
// ignored.
//
// For more information about the required properties of the Vault token see:
// https://www.vaultproject.io/api-docs/auth/token#period,
// https://www.vaultproject.io/api-docs/auth/token#renewable,
// https://www.vaultproject.io/docs/concepts/tokens#token-hierarchies-and-orphan-tokens,
// https://www.vaultproject.io/docs/concepts/tokens#periodic-tokens, and
// https://www.vaultproject.io/docs/concepts/tokens#token-time-to-live-periodic-tokens-and-explicit-max-ttls.
//
// For more information about the Vault endpoints called by
// CreateCredentialStore see:
// https://www.vaultproject.io/api-docs/auth/token#renew-a-token-self and
// https://www.vaultproject.io/api-docs/auth/token#lookup-a-token-self.
func (r *Repository) CreateCredentialStore(ctx context.Context, cs *CredentialStore, _ ...Option) (*CredentialStore, error) {
	const op = "vault.(Repository).CreateCredentialStore"
	if cs == nil {
		return nil, errors.New(ctx, errors.InvalidParameter, op, "nil CredentialStore")
	}
	if cs.CredentialStore == nil {
		return nil, errors.New(ctx, errors.InvalidParameter, op, "nil embedded CredentialStore")
	}
	if cs.ProjectId == "" {
		return nil, errors.New(ctx, errors.InvalidParameter, op, "no project id")
	}
	if len(cs.inputToken) == 0 {
		return nil, errors.New(ctx, errors.InvalidParameter, op, "no vault token")
	}
	if cs.VaultAddress == "" {
		return nil, errors.New(ctx, errors.InvalidParameter, op, "no vault address")
	}
	if cs.PublicId != "" {
		return nil, errors.New(ctx, errors.InvalidParameter, op, "public id not empty")
	}
	if cs.clientCert != nil && len(cs.clientCert.CertificateKey) == 0 {
		return nil, errors.New(ctx, errors.InvalidParameter, op, "client certificate without private key")
	}

	cs = cs.clone()

	id, err := newCredentialStoreId()
	if err != nil {
		return nil, errors.Wrap(ctx, err, op)
	}
	cs.PublicId = id
	if cs.clientCert != nil {
		cs.clientCert.StoreId = id
	}

	client, err := cs.client(ctx)
	if err != nil {
		return nil, errors.Wrap(ctx, err, op, errors.WithMsg("unable to create vault client"))
	}
	tokenLookup, err := client.lookupToken(ctx)
	if err != nil {
		return nil, errors.Wrap(ctx, err, op, errors.WithMsg("unable to lookup vault token"))
	}
	if err := validateTokenLookup(op, tokenLookup); err != nil {
		return nil, err
	}

	available, err := client.capabilities(ctx, requiredCapabilities.paths())
	if err != nil {
		return nil, errors.Wrap(ctx, err, op, errors.WithMsg("unable to get vault capabilities"))
	}
	missing := available.missing(requiredCapabilities)
	if len(missing) > 0 {
		return nil,
			errors.New(ctx, errors.VaultTokenMissingCapabilities, op, fmt.Sprintf("missing capabilites: %v", missing))
	}

	renewedToken, err := client.renewToken(ctx)
	if err != nil {
		return nil, errors.Wrap(ctx, err, op, errors.WithMsg("unable to renew vault token"))
	}

	tokenExpires, err := renewedToken.TokenTTL()
	if err != nil {
		return nil, errors.Wrap(ctx, err, op, errors.WithMsg("unable to get vault token expiration"))
	}

	accessor, err := renewedToken.TokenAccessor()
	if err != nil {
		return nil, errors.Wrap(ctx, err, op, errors.WithMsg("unable to get vault token accessor"))
	}

	token, err := newToken(id, cs.inputToken, []byte(accessor), tokenExpires)
	if err != nil {
		return nil, err
	}

	runJobsInterval := r.scheduler.GetRunJobsInterval()
	if token.expiration <= runJobsInterval {
		return nil, errors.Wrap(ctx, fmt.Errorf("scheduler interval must be greater than token ttl. scheduler jobs interval value: %s", runJobsInterval.String()), op)
	}

	oplogWrapper, err := r.kms.GetWrapper(ctx, cs.ProjectId, kms.KeyPurposeOplog)
	if err != nil {
		return nil, errors.Wrap(ctx, err, op, errors.WithMsg("unable to get oplog wrapper"))
	}
	databaseWrapper, err := r.kms.GetWrapper(ctx, cs.ProjectId, kms.KeyPurposeDatabase)
	if err != nil {
		return nil, errors.Wrap(ctx, err, op, errors.WithMsg("unable to get database wrapper"))
	}

	// encrypt
	if err := token.encrypt(ctx, databaseWrapper); err != nil {
		return nil, errors.Wrap(ctx, err, op)
	}
	if cs.clientCert != nil {
		if err := cs.clientCert.encrypt(ctx, databaseWrapper); err != nil {
			return nil, errors.Wrap(ctx, err, op)
		}
	}

	var newToken *Token
	var newClientCertificate *ClientCertificate
	var newCredentialStore *CredentialStore
	_, err = r.writer.DoTx(ctx, db.StdRetryCnt, db.ExpBackoff{},
		func(_ db.Reader, w db.Writer) error {
			msgs := make([]*oplog.Message, 0, 3)
			ticket, err := w.GetTicket(ctx, cs)
			if err != nil {
				return errors.Wrap(ctx, err, op, errors.WithMsg("unable to get ticket"))
			}

			// insert credential store
			newCredentialStore = cs.clone()
			var csOplogMsg oplog.Message
			if err := w.Create(ctx, newCredentialStore, db.NewOplogMsg(&csOplogMsg)); err != nil {
				return errors.Wrap(ctx, err, op)
			}
			msgs = append(msgs, &csOplogMsg)

			// insert token
			newToken = token.clone()
			query, values := newToken.insertQuery()
			rows, err := w.Exec(ctx, query, values)
			if err != nil {
				return errors.Wrap(ctx, err, op)
			}
			if rows > 1 {
				return errors.New(ctx, errors.MultipleRecords, op, "more than 1 token would have been created")
			}
			msgs = append(msgs, newToken.oplogMessage(db.CreateOp))

			newCredentialStore.inputToken = nil
			newToken.Token.Token = nil
			newToken.Token.CtToken = nil
			newCredentialStore.outputToken = newToken

			// insert client certificate (if exists)
			if cs.clientCert != nil {
				newClientCertificate = cs.clientCert.clone()
				var clientCertOplogMsg oplog.Message
				if err := w.Create(ctx, newClientCertificate, db.NewOplogMsg(&clientCertOplogMsg)); err != nil {
					return errors.Wrap(ctx, err, op)
				}
				msgs = append(msgs, &clientCertOplogMsg)

				newClientCertificate.CertificateKey = nil
				newClientCertificate.CtCertificateKey = nil
				newCredentialStore.clientCert = newClientCertificate

			}
			metadata := cs.oplog(oplog.OpType_OP_TYPE_CREATE)
			if err := w.WriteOplogEntryWith(ctx, oplogWrapper, ticket, metadata, msgs); err != nil {
				return errors.Wrap(ctx, err, op, errors.WithMsg("unable to write oplog"))
			}
			return nil
		},
	)

	if err != nil {
		if errors.IsUniqueError(err) {
			return nil, errors.Wrap(ctx, err, op, errors.WithMsg(fmt.Sprintf("in project: %s: name %s already exists", cs.ProjectId, cs.Name)))
		}
		return nil, errors.Wrap(ctx, err, op, errors.WithMsg(fmt.Sprintf("in project: %s", cs.ProjectId)))
	}

	// Best effort update next run time of token renewal job, but an error should not
	// cause update to fail.
	// TODO (lcr 05/2021): log error once repo has logger
	_ = r.scheduler.UpdateJobNextRunInAtLeast(ctx, tokenRenewalJobName, token.renewalIn())

	return newCredentialStore, nil
}

func validateTokenLookup(op errors.Op, s *vault.Secret) error {
	if s.Data == nil {
		return errors.NewDeprecated(errors.InvalidParameter, op, "vault secret is not a token lookup")
	}

	if s.Data["renewable"] == nil {
		return errors.EDeprecated(errors.WithCode(errors.VaultTokenNotRenewable), errors.WithOp(op))
	}
	renewable, err := parseutil.ParseBool(s.Data["renewable"])
	if err != nil {
		return errors.WrapDeprecated(err, op)
	}
	if !renewable {
		return errors.EDeprecated(errors.WithCode(errors.VaultTokenNotRenewable), errors.WithOp(op))
	}

	if s.Data["orphan"] == nil {
		return errors.EDeprecated(errors.WithCode(errors.VaultTokenNotOrphan), errors.WithOp(op))
	}
	orphan, err := parseutil.ParseBool(s.Data["orphan"])
	if err != nil {
		return errors.WrapDeprecated(err, op)
	}
	if !orphan {
		return errors.EDeprecated(errors.WithCode(errors.VaultTokenNotOrphan), errors.WithOp(op))
	}

	if s.Data["period"] == nil {
		return errors.EDeprecated(errors.WithCode(errors.VaultTokenNotPeriodic), errors.WithOp(op))
	}

	return nil
}

// LookupCredentialStore returns the CredentialStore for publicId. Returns
// nil, nil if no CredentialStore is found for publicId.
func (r *Repository) LookupCredentialStore(ctx context.Context, publicId string, _ ...Option) (*CredentialStore, error) {
	const op = "vault.(Repository).LookupCredentialStore"
	if publicId == "" {
		return nil, errors.New(ctx, errors.InvalidParameter, op, "no public id")
	}
	agg := allocListLookupStore()
	agg.PublicId = publicId
	if err := r.reader.LookupByPublicId(ctx, agg); err != nil {
		if errors.IsNotFoundError(err) {
			return nil, nil
		}
		return nil, errors.Wrap(ctx, err, op, errors.WithMsg(fmt.Sprintf("failed for: %s", publicId)))
	}
	return agg.toCredentialStore(), nil
}

type listLookupStore struct {
	PublicId          string `gorm:"primary_key"`
	ProjectId         string
	Name              string
	Description       string
	CreateTime        *timestamp.Timestamp
	UpdateTime        *timestamp.Timestamp
	Version           uint32
	VaultAddress      string
	Namespace         string
	CaCert            []byte
	TlsServerName     string
	TlsSkipVerify     bool
	WorkerFilter      string
	TokenHmac         []byte
	TokenStatus       string
	ClientCert        []byte
	ClientCertKeyHmac []byte
}

func allocListLookupStore() *listLookupStore {
	return &listLookupStore{}
}

func (ps *listLookupStore) toCredentialStore() *CredentialStore {
	cs := allocCredentialStore()
	cs.PublicId = ps.PublicId
	cs.ProjectId = ps.ProjectId
	cs.Name = ps.Name
	cs.Description = ps.Description
	cs.CreateTime = ps.CreateTime
	cs.UpdateTime = ps.UpdateTime
	cs.Version = ps.Version
	cs.VaultAddress = ps.VaultAddress
	cs.Namespace = ps.Namespace
	cs.CaCert = ps.CaCert
	cs.TlsServerName = ps.TlsServerName
	cs.TlsSkipVerify = ps.TlsSkipVerify
	cs.WorkerFilter = ps.WorkerFilter

	tk := allocToken()
	tk.TokenHmac = ps.TokenHmac
	tk.Status = ps.TokenStatus
	cs.outputToken = tk

	if ps.ClientCert != nil {
		cert := allocClientCertificate()
		cert.Certificate = ps.ClientCert
		cert.CertificateKeyHmac = ps.ClientCertKeyHmac
		cs.clientCert = cert
	}
	return cs
}

// TableName returns the table name for gorm.
<<<<<<< HEAD
func (*publicStore) TableName() string { return "credential_vault_store_public" }
=======
func (_ *listLookupStore) TableName() string { return "credential_vault_store_list_lookup" }
>>>>>>> 8b5c8e8b

// GetPublicId returns the public id.
func (ps *listLookupStore) GetPublicId() string { return ps.PublicId }

// UpdateCredentialStore updates the repository entry for cs.PublicId with
// the values in cs for the fields listed in fieldMaskPaths. It returns a
// new CredentialStore containing the updated values and a count of the
// number of records updated. cs is not changed.
//
// cs must contain a valid PublicId. Only Name, Description, Namespace,
// TlsServerName, TlsSkipVerify, CaCert, VaultAddress, ClientCertificate,
// ClientCertificateKey, workerFilter, and Token can be changed. If cs.Name is set to a
// non-empty string, it must be unique within cs.Projectid. If Token is changed,
// the new token must have the same properties defined in CreateCredentialStore
// and UpdateCredentialStore calls the same Vault endpoints described in
// CreateCredentialStore.
//
// An attribute of cs will be set to NULL in the database if the attribute
// in cs is the zero value and it is included in fieldMaskPaths.
func (r *Repository) UpdateCredentialStore(ctx context.Context, cs *CredentialStore, version uint32, fieldMaskPaths []string, _ ...Option) (*CredentialStore, int, error) {
	const op = "vault.(Repository).UpdateCredentialStore"
	if cs == nil {
		return nil, db.NoRowsAffected, errors.New(ctx, errors.InvalidParameter, op, "missing CredentialStore")
	}
	if cs.CredentialStore == nil {
		return nil, db.NoRowsAffected, errors.New(ctx, errors.InvalidParameter, op, "missing embedded CredentialStore")
	}
	if cs.PublicId == "" {
		return nil, db.NoRowsAffected, errors.New(ctx, errors.InvalidPublicId, op, "missing public id")
	}
	if version == 0 {
		return nil, db.NoRowsAffected, errors.New(ctx, errors.InvalidParameter, op, "missing version")
	}
	if cs.ProjectId == "" {
		return nil, db.NoRowsAffected, errors.New(ctx, errors.InvalidParameter, op, "missing project id")
	}
	cs = cs.clone()

	var validateToken, updateToken bool
	for _, f := range fieldMaskPaths {
		switch {
		case strings.EqualFold(nameField, f):
		case strings.EqualFold(descriptionField, f):
		case strings.EqualFold(namespaceField, f):
		case strings.EqualFold(tlsServerNameField, f):
		case strings.EqualFold(tlsSkipVerifyField, f):
		case strings.EqualFold(workerFilterField, f):
		case strings.EqualFold(caCertField, f):
		case strings.EqualFold(vaultAddressField, f):
			validateToken = true
		case strings.EqualFold(certificateField, f):
		case strings.EqualFold(certificateKeyField, f):
		case strings.EqualFold(tokenField, f):
			if len(cs.inputToken) != 0 {
				updateToken = true
				validateToken = true
			}
		default:
			return nil, db.NoRowsAffected, errors.New(ctx, errors.InvalidFieldMask, op, f)
		}
	}
	dbMask, nullFields := dbw.BuildUpdatePaths(
		map[string]any{
			nameField:          cs.Name,
			descriptionField:   cs.Description,
			namespaceField:     cs.Namespace,
			tlsServerNameField: cs.TlsServerName,
			tlsSkipVerifyField: cs.TlsSkipVerify,
			workerFilterField:  cs.WorkerFilter,
			caCertField:        cs.CaCert,
			vaultAddressField:  cs.VaultAddress,
			tokenField:         cs.inputToken,
		},
		fieldMaskPaths,
		[]string{
			tlsSkipVerifyField,
		},
	)
	var clientCert, clientCertKey []byte
	if cs.ClientCertificate() != nil {
		clientCert = cs.ClientCertificate().GetCertificate()
		clientCertKey = cs.ClientCertificate().GetCertificateKey()
	}
	certDbMask, certNullFields := dbw.BuildUpdatePaths(
		map[string]any{
			certificateField:    clientCert,
			certificateKeyField: clientCertKey,
		},
		fieldMaskPaths, nil,
	)
	if len(certNullFields) != 0 && len(certNullFields) != 2 {
		return nil, db.NoRowsAffected, errors.New(ctx, errors.InvalidParameter, op, "attempting to unset a required field on a client cert")
	}
	if len(append(dbMask, certDbMask...)) == 0 && len(append(nullFields, certNullFields...)) == 0 {
		return nil, db.NoRowsAffected, errors.New(ctx, errors.EmptyFieldMask, op, "missing field mask")
	}

	var filteredDbMask, filteredNullFields []string
	for _, f := range dbMask {
		switch {
		case strings.EqualFold(tokenField, f):
		default:
			filteredDbMask = append(filteredDbMask, f)
		}
	}
	for _, f := range nullFields {
		switch {
		case strings.EqualFold(tokenField, f):
			return nil, db.NoRowsAffected, errors.New(ctx, errors.InvalidParameter, op, "attempting to unset the value for token")
		default:
			filteredNullFields = append(filteredNullFields, f)
		}
	}

	oplogWrapper, err := r.kms.GetWrapper(ctx, cs.ProjectId, kms.KeyPurposeOplog)
	if err != nil {
		return nil, db.NoRowsAffected,
			errors.Wrap(ctx, err, op, errors.WithMsg("unable to get oplog wrapper"))
	}
	databaseWrapper, err := r.kms.GetWrapper(ctx, cs.ProjectId, kms.KeyPurposeDatabase)
	if err != nil {
		return nil, db.NoRowsAffected,
			errors.Wrap(ctx, err, op, errors.WithMsg("unable to get database wrapper"))
	}

	ps, err := r.lookupClientStore(ctx, cs.GetPublicId())
	if err != nil {
		return nil, db.NoRowsAffected, errors.Wrap(ctx, err, op, errors.WithMsg("unable to lookup private credential store"))
	}
	if ps == nil {
		return nil, db.NoRowsAffected, errors.New(ctx, errors.RecordNotFound, op, fmt.Sprintf("credential store %s", cs.PublicId))
	}
	origStore := ps.toCredentialStore()
	origStore.inputToken = ps.Token
	if len(ps.ClientCert) > 0 {
		origStore.clientCert, err = NewClientCertificate(ps.ClientCert, ps.ClientKey)
	}
	if err != nil {
		return nil, db.NoRowsAffected, errors.Wrap(ctx, err, op, errors.WithMsg("can't recreate client certificate for vault client creation"))
	}
	updatedStore := origStore.applyUpdate(cs, fieldMaskPaths)

	if len(certDbMask) > 0 && updatedStore.clientCert != nil {
		if err := updatedStore.clientCert.encrypt(ctx, databaseWrapper); err != nil {
			return nil, db.NoRowsAffected, errors.Wrap(ctx, err, op)
		}
	}

	var token *Token
	client, err := updatedStore.client(ctx)
	if err != nil {
		return nil, db.NoRowsAffected, errors.Wrap(ctx, err, op, errors.WithMsg("unable to get client for updated store"))
	}
	if validateToken {
		tokenLookup, err := client.lookupToken(ctx)
		if err != nil {
			return nil, db.NoRowsAffected, errors.Wrap(ctx, err, op, errors.WithMsg("cannot lookup token for updated store"))
		}
		if err := validateTokenLookup(op, tokenLookup); err != nil {
			return nil, db.NoRowsAffected, errors.Wrap(ctx, err, op)
		}

		available, err := client.capabilities(ctx, requiredCapabilities.paths())
		if err != nil {
			return nil, db.NoRowsAffected, errors.Wrap(ctx, err, op, errors.WithMsg("unable to get vault capabilities"))
		}
		missing := available.missing(requiredCapabilities)
		if len(missing) > 0 {
			return nil,
				db.NoRowsAffected,
				errors.New(ctx, errors.VaultTokenMissingCapabilities, op, fmt.Sprintf("missing capabilites: %v", missing))
		}
	}
	if updateToken {
		renewedToken, err := client.renewToken(ctx)
		if err != nil {
			return nil, db.NoRowsAffected, errors.Wrap(ctx, err, op, errors.WithMsg("unable to renew vault token"))
		}
		tokenExpires, err := renewedToken.TokenTTL()
		if err != nil {
			return nil, db.NoRowsAffected, errors.Wrap(ctx, err, op, errors.WithMsg("unable to get vault token expiration"))
		}
		accessor, err := renewedToken.TokenAccessor()
		if err != nil {
			return nil, db.NoRowsAffected, errors.Wrap(ctx, err, op, errors.WithMsg("unable to get vault token accessor"))
		}
		if token, err = newToken(cs.GetPublicId(), cs.inputToken, []byte(accessor), tokenExpires); err != nil {
			return nil, db.NoRowsAffected, errors.Wrap(ctx, err, op)
		}
		runJobsInterval := r.scheduler.GetRunJobsInterval()
		if token.expiration <= runJobsInterval {
			return nil, db.NoRowsAffected, errors.Wrap(ctx, fmt.Errorf("scheduler interval must be greater than token ttl. scheduler jobs interval value: %s", runJobsInterval.String()), op)
		}
		// encrypt token
		if err := token.encrypt(ctx, databaseWrapper); err != nil {
			return nil, db.NoRowsAffected, errors.Wrap(ctx, err, op)
		}
	}

	var rowsUpdated int
	var returnedCredentialStore *CredentialStore
	_, err = r.writer.DoTx(ctx, db.StdRetryCnt, db.ExpBackoff{},
		func(reader db.Reader, w db.Writer) error {
			msgs := make([]*oplog.Message, 0, 3)
			ticket, err := w.GetTicket(ctx, cs)
			if err != nil {
				return errors.Wrap(ctx, err, op, errors.WithMsg("unable to get ticket"))
			}

			cs := cs.clone()
			var csOplogMsg oplog.Message

			switch {
			case len(filteredDbMask) == 0 && len(filteredNullFields) == 0:
				// the credential store's fields are not being updated,
				// just it's token or client certificate, so we need to
				// just update the credential store's version.
				cs.Version = version + 1
				rowsUpdated, err = w.Update(ctx, cs, []string{"Version"}, nil, db.NewOplogMsg(&csOplogMsg), db.WithVersion(&version))
				if err != nil {
					return errors.Wrap(ctx, err, op, errors.WithMsg("unable to update credential store version"))
				}
				switch rowsUpdated {
				case 1:
				case 0:
					return nil
				default:
					return errors.New(ctx, errors.MultipleRecords, op, fmt.Sprintf("updated credential store version and %d rows updated", rowsUpdated))
				}
			default:
				rowsUpdated, err = w.Update(ctx, cs, filteredDbMask, filteredNullFields, db.NewOplogMsg(&csOplogMsg), db.WithVersion(&version))
				if err != nil {
					if errors.IsUniqueError(err) {
						return errors.New(ctx, errors.NotUnique, op,
							fmt.Sprintf("name %s already exists: %s", cs.Name, cs.PublicId))
					}
					return errors.Wrap(ctx, err, op, errors.WithMsg("unable to update credential store"))
				}
				switch rowsUpdated {
				case 1:
				case 0:
					return nil
				default:
					return errors.New(ctx, errors.MultipleRecords, op, fmt.Sprintf("updated credential store and %d rows updated", rowsUpdated))
				}
			}
			msgs = append(msgs, &csOplogMsg)

			switch {
			case len(certNullFields) == 2:
				// Delete the certificate
				deleteCert := allocClientCertificate()
				deleteCert.StoreId = cs.GetPublicId()
				query, values := deleteCert.deleteQuery()
				rows, err := w.Exec(ctx, query, values)
				if err != nil {
					return errors.Wrap(ctx, err, op, errors.WithMsg("unable to delete client certificate"))
				}
				if rows > 1 {
					return errors.New(ctx, errors.MultipleRecords, op, "more than 1 client certificate would have been deleted")
				}
				msgs = append(msgs, deleteCert.oplogMessage(db.DeleteOp))
			case len(certDbMask) > 0:
				if updatedStore.clientCert == nil {
					return errors.New(ctx, errors.InvalidParameter, op, "updated cert")
				}
				query, values := updatedStore.clientCert.insertQuery()
				rows, err := w.Exec(ctx, query, values)
				if err != nil {
					return errors.Wrap(ctx, err, op, errors.WithMsg("unable to upsert client certificate"))
				}
				if rows > 1 {
					return errors.New(ctx, errors.MultipleRecords, op, "more than 1 client certificate would have been upserted")
				}
			}

			if updateToken {
				query, values := token.insertQuery()
				rows, err := w.Exec(ctx, query, values)
				if err != nil {
					if errors.IsUniqueError(err) {
						return errors.New(ctx, errors.NotUnique, op,
							fmt.Sprintf("token already exists"))
					}
					return errors.Wrap(ctx, err, op)
				}
				if rows > 1 {
					return errors.New(ctx, errors.MultipleRecords, op, "more than 1 token would have been created")
				}
				msgs = append(msgs, token.oplogMessage(db.CreateOp))
			}

			publicId := cs.PublicId
			agg := allocListLookupStore()
			agg.PublicId = publicId
			if err := reader.LookupByPublicId(ctx, agg); err != nil {
				return errors.Wrap(ctx, err, op, errors.WithMsg(fmt.Sprintf("unable to lookup credential store: %s", publicId)))
			}
			returnedCredentialStore = agg.toCredentialStore()

			metadata := cs.oplog(oplog.OpType_OP_TYPE_UPDATE)
			if err := w.WriteOplogEntryWith(ctx, oplogWrapper, ticket, metadata, msgs); err != nil {
				return errors.Wrap(ctx, err, op, errors.WithMsg("unable to write oplog"))
			}
			return nil
		},
	)

	if err != nil {
		return nil, db.NoRowsAffected, err
	}

	if updateToken && token != nil {
		// Best effort update next run time of token renewal job, but an error should not
		// cause update to fail.
		// TODO (lcr 05/2021): log error once repo has logger
		_ = r.scheduler.UpdateJobNextRunInAtLeast(ctx, tokenRenewalJobName, token.renewalIn())
	}

	return returnedCredentialStore, rowsUpdated, nil
}

// ListCredentialStores returns a slice of CredentialStores for the
// projectIds. WithLimit is the only option supported.
func (r *Repository) ListCredentialStores(ctx context.Context, projectIds []string, opt ...Option) ([]*CredentialStore, error) {
	const op = "vault.(Repository).ListCredentialStores"
	if len(projectIds) == 0 {
		return nil, errors.New(ctx, errors.InvalidParameter, op, "no projectIds")
	}
	opts := getOpts(opt...)
	limit := r.defaultLimit
	if opts.withLimit != 0 {
		// non-zero signals an override of the default limit for the repo.
		limit = opts.withLimit
	}
	var credentialStores []*listLookupStore
	err := r.reader.SearchWhere(ctx, &credentialStores, "project_id in (?)", []any{projectIds}, db.WithLimit(limit))
	if err != nil {
		return nil, errors.Wrap(ctx, err, op)
	}
	var out []*CredentialStore
	for _, ca := range credentialStores {
		out = append(out, ca.toCredentialStore())
	}
	return out, nil
}

// DeleteCredentialStore deletes publicId from the repository and returns
// the number of records deleted. All options are ignored.
func (r *Repository) DeleteCredentialStore(ctx context.Context, publicId string, _ ...Option) (int, error) {
	const op = "vault.(Repository).DeleteCredentialStore"
	if publicId == "" {
		return db.NoRowsAffected, errors.New(ctx, errors.InvalidParameter, op, "no public id")
	}

	cs := allocCredentialStore()
	cs.PublicId = publicId
	if err := r.reader.LookupByPublicId(ctx, cs); err != nil {
		if errors.IsNotFoundError(err) {
			return db.NoRowsAffected, nil
		}
		return db.NoRowsAffected, errors.Wrap(ctx, err, op, errors.WithMsg(fmt.Sprintf("failed for %s", publicId)))
	}
	if cs.ProjectId == "" {
		return db.NoRowsAffected, errors.New(ctx, errors.InvalidParameter, op, "no project id")
	}

	oplogWrapper, err := r.kms.GetWrapper(ctx, cs.ProjectId, kms.KeyPurposeOplog)
	if err != nil {
		return db.NoRowsAffected, errors.Wrap(ctx, err, op, errors.WithMsg("unable to get oplog wrapper"))
	}

	var rows int
	query, values := cs.softDeleteQuery()
	_, err = r.writer.DoTx(
		ctx, db.StdRetryCnt, db.ExpBackoff{},
		func(_ db.Reader, w db.Writer) (err error) {
			var msgs []*oplog.Message
			ticket, err := w.GetTicket(ctx, cs)
			if err != nil {
				return errors.Wrap(ctx, err, op, errors.WithMsg("unable to get ticket"))
			}

			rows, err = w.Exec(ctx, query, values)
			if err != nil {
				return errors.Wrap(ctx, err, op)
			}
			if rows > 1 {
				return errors.New(ctx, errors.MultipleRecords, op, "more than 1 credential store would have been deleted")
			}
			msg := cs.oplogMessage(db.UpdateOp)
			msg.FieldMaskPaths = []string{"DeleteTime"}
			msgs = append(msgs, msg)

			metadata := cs.oplog(oplog.OpType_OP_TYPE_UPDATE)
			if err := w.WriteOplogEntryWith(ctx, oplogWrapper, ticket, metadata, msgs); err != nil {
				return errors.Wrap(ctx, err, op, errors.WithMsg("unable to write oplog"))
			}

			return nil
		},
	)

	if err != nil {
		return db.NoRowsAffected, errors.Wrap(ctx, err, op, errors.WithMsg(fmt.Sprintf("delete failed for %s", cs.PublicId)))
	}

	if rows > 0 {
		// Schedule token revocation and credential store cleanup jobs to run immediately
		_ = r.scheduler.UpdateJobNextRunInAtLeast(ctx, tokenRevocationJobName, 0, scheduler.WithRunNow(true))
		_ = r.scheduler.UpdateJobNextRunInAtLeast(ctx, credentialStoreCleanupJobName, 0, scheduler.WithRunNow(true))
	}
	return rows, nil
}<|MERGE_RESOLUTION|>--- conflicted
+++ resolved
@@ -320,11 +320,7 @@
 }
 
 // TableName returns the table name for gorm.
-<<<<<<< HEAD
-func (*publicStore) TableName() string { return "credential_vault_store_public" }
-=======
-func (_ *listLookupStore) TableName() string { return "credential_vault_store_list_lookup" }
->>>>>>> 8b5c8e8b
+func (*listLookupStore) TableName() string { return "credential_vault_store_list_lookup" }
 
 // GetPublicId returns the public id.
 func (ps *listLookupStore) GetPublicId() string { return ps.PublicId }
