package vault

import (
	"context"
	"fmt"
	"strings"

	"github.com/hashicorp/boundary/internal/credential"
	"github.com/hashicorp/boundary/internal/db"
	"github.com/hashicorp/boundary/internal/db/timestamp"
	"github.com/hashicorp/boundary/internal/errors"
	"github.com/hashicorp/boundary/internal/kms"
	"github.com/hashicorp/boundary/internal/oplog"
	"github.com/hashicorp/go-dbw"
	"github.com/hashicorp/go-secure-stdlib/strutil"
)

// CreateCredentialLibrary inserts l into the repository and returns a new
// CredentialLibrary containing the credential library's PublicId. l is not
// changed. l must contain a valid StoreId. l must not contain a PublicId.
// The PublicId is generated and assigned by this method.
//
// Both l.Name and l.Description are optional. If l.Name is set, it must be
// unique within l.StoreId.
//
// Both l.CreateTime and l.UpdateTime are ignored.
func (r *Repository) CreateCredentialLibrary(ctx context.Context, projectId string, l *CredentialLibrary, _ ...Option) (*CredentialLibrary, error) {
	const op = "vault.(Repository).CreateCredentialLibrary"
	if l == nil {
		return nil, errors.New(ctx, errors.InvalidParameter, op, "nil CredentialLibrary")
	}
	if l.CredentialLibrary == nil {
		return nil, errors.New(ctx, errors.InvalidParameter, op, "nil embedded l")
	}
	if l.StoreId == "" {
		return nil, errors.New(ctx, errors.InvalidParameter, op, "no store id")
	}
	if l.VaultPath == "" {
		return nil, errors.New(ctx, errors.InvalidParameter, op, "no vault path")
	}
	if l.PublicId != "" {
		return nil, errors.New(ctx, errors.InvalidParameter, op, "public id not empty")
	}
	if projectId == "" {
		return nil, errors.New(ctx, errors.InvalidParameter, op, "no project id")
	}
	l = l.clone()

	if l.HttpMethod == "" {
		l.HttpMethod = string(MethodGet)
	}

	if err := l.validate(ctx, op); err != nil {
		return nil, err // intentionally not wrapped.
	}

	id, err := newCredentialLibraryId()
	if err != nil {
		return nil, errors.Wrap(ctx, err, op)
	}
	l.setId(id)

	oplogWrapper, err := r.kms.GetWrapper(ctx, projectId, kms.KeyPurposeOplog)
	if err != nil {
		return nil, errors.Wrap(ctx, err, op, errors.WithMsg("unable to get oplog wrapper"))
	}

	var newCredentialLibrary *CredentialLibrary
	_, err = r.writer.DoTx(ctx, db.StdRetryCnt, db.ExpBackoff{},
		func(_ db.Reader, w db.Writer) error {
			var msgs []*oplog.Message
			ticket, err := w.GetTicket(ctx, l)
			if err != nil {
				return errors.Wrap(ctx, err, op, errors.WithMsg("unable to get ticket"))
			}

			// insert credential library
			newCredentialLibrary = l.clone()
			var lOplogMsg oplog.Message
			if err := w.Create(ctx, newCredentialLibrary, db.NewOplogMsg(&lOplogMsg)); err != nil {
				return errors.Wrap(ctx, err, op)
			}
			msgs = append(msgs, &lOplogMsg)

			// insert mapper override (if exists)
			if l.MappingOverride != nil {
				var msg oplog.Message
				if err := w.Create(ctx, newCredentialLibrary.MappingOverride, db.NewOplogMsg(&msg)); err != nil {
					return errors.Wrap(ctx, err, op)
				}
				newCredentialLibrary.MappingOverride.sanitize()
				msgs = append(msgs, &msg)
			}

			metadata := l.oplog(oplog.OpType_OP_TYPE_CREATE)
			if err := w.WriteOplogEntryWith(ctx, oplogWrapper, ticket, metadata, msgs); err != nil {
				return errors.Wrap(ctx, err, op, errors.WithMsg("unable to write oplog"))
			}
			return nil
		},
	)

	if err != nil {
		if errors.IsUniqueError(err) {
			return nil, errors.Wrap(ctx, err, op, errors.WithMsg(fmt.Sprintf("in credential store: %s: name %s already exists", l.StoreId, l.Name)))
		}
		return nil, errors.Wrap(ctx, err, op, errors.WithMsg(fmt.Sprintf("in credential store: %s", l.StoreId)))
	}
	return newCredentialLibrary, nil
}

// UpdateCredentialLibrary updates the repository entry for l.PublicId with
// the values in l for the fields listed in fieldMaskPaths. It returns a
// new CredentialLibrary containing the updated values and a count of the
// number of records updated. l is not changed.
//
// l must contain a valid PublicId. Only Name, Description, VaultPath,
// HttpMethod, HttpRequestBody, and MappingOverride can be updated. If
// l.Name is set to a non-empty string, it must be unique within l.StoreId.
//
// An attribute of l will be set to NULL in the database if the attribute
// in l is the zero value and it is included in fieldMaskPaths except for
// HttpMethod.  If HttpMethod is in the fieldMaskPath but l.HttpMethod
// is not set it will be set to the value "GET".  If storage has a value
// for HttpRequestBody when l.HttpMethod is set to GET the update will fail.
func (r *Repository) UpdateCredentialLibrary(ctx context.Context, projectId string, l *CredentialLibrary, version uint32, fieldMaskPaths []string, _ ...Option) (*CredentialLibrary, int, error) {
	const op = "vault.(Repository).UpdateCredentialLibrary"
	if l == nil {
		return nil, db.NoRowsAffected, errors.New(ctx, errors.InvalidParameter, op, "missing CredentialLibrary")
	}
	if l.CredentialLibrary == nil {
		return nil, db.NoRowsAffected, errors.New(ctx, errors.InvalidParameter, op, "missing embedded CredentialLibrary")
	}
	if l.PublicId == "" {
		return nil, db.NoRowsAffected, errors.New(ctx, errors.InvalidPublicId, op, "missing public id")
	}
	if version == 0 {
		return nil, db.NoRowsAffected, errors.New(ctx, errors.InvalidParameter, op, "missing version")
	}
	if projectId == "" {
		return nil, db.NoRowsAffected, errors.New(ctx, errors.InvalidParameter, op, "missing project id")
	}
	l = l.clone()

	var updateMappingOverride bool
	for _, f := range fieldMaskPaths {
		switch {
		case strings.EqualFold(nameField, f):
		case strings.EqualFold(descriptionField, f):
		case strings.EqualFold(vaultPathField, f):
		case strings.EqualFold(httpMethodField, f):
		case strings.EqualFold(httpRequestBodyField, f):
		case strings.EqualFold(MappingOverrideField, f):
			updateMappingOverride = true
		default:
			return nil, db.NoRowsAffected, errors.New(ctx, errors.InvalidFieldMask, op, f)
		}
	}
	var dbMask, nullFields []string
	dbMask, nullFields = dbw.BuildUpdatePaths(
		map[string]any{
			nameField:            l.Name,
			descriptionField:     l.Description,
			vaultPathField:       l.VaultPath,
			httpMethodField:      l.HttpMethod,
			httpRequestBodyField: l.HttpRequestBody,
			MappingOverrideField: l.MappingOverride,
		},
		fieldMaskPaths,
		nil,
	)

	if strutil.StrListContains(nullFields, httpMethodField) {
		// GET is the default value for the HttpMethod field in
		// CredentialLibrary. The http_method column in the database does
		// not allow NULL values but it also does not define a default
		// value. Therefore, if the httpMethodField is in nullFields:
		// remove it from nullFields then add it to dbMask and set the
		// value to GET.
		dbMask = append(dbMask, httpMethodField)
		nullFields = strutil.StrListDelete(nullFields, httpMethodField)
		l.HttpMethod = string(MethodGet)
	}

	if len(dbMask) == 0 && len(nullFields) == 0 {
		return nil, db.NoRowsAffected, errors.New(ctx, errors.EmptyFieldMask, op, "missing field mask")
	}

	origLib, err := r.LookupCredentialLibrary(ctx, l.PublicId)
	switch {
	case err != nil:
		return nil, db.NoRowsAffected, errors.Wrap(ctx, err, op)
	case origLib == nil:
		return nil, db.NoRowsAffected, errors.New(ctx, errors.RecordNotFound, op, fmt.Sprintf("credential library %s", l.PublicId))
	case updateMappingOverride && !validMappingOverride(l.MappingOverride, origLib.CredentialType()):
		return nil, db.NoRowsAffected, errors.New(ctx, errors.VaultInvalidMappingOverride, op, "invalid mapping override for credential type")
	}

	var filteredDbMask, filteredNullFields []string
	for _, f := range dbMask {
		switch {
		case strings.EqualFold(MappingOverrideField, f):
		default:
			filteredDbMask = append(filteredDbMask, f)
		}
	}
	for _, f := range nullFields {
		switch {
		case strings.EqualFold(MappingOverrideField, f):
		default:
			filteredNullFields = append(filteredNullFields, f)
		}
	}

	oplogWrapper, err := r.kms.GetWrapper(ctx, projectId, kms.KeyPurposeOplog)
	if err != nil {
		return nil, db.NoRowsAffected, errors.Wrap(ctx, err, op, errors.WithCode(errors.Encrypt),
			errors.WithMsg("unable to get oplog wrapper"))
	}

	var rowsUpdated int
	var returnedCredentialLibrary *CredentialLibrary
	_, err = r.writer.DoTx(ctx, db.StdRetryCnt, db.ExpBackoff{},
		func(rr db.Reader, w db.Writer) error {
			var msgs []*oplog.Message
			ticket, err := w.GetTicket(ctx, l)
			if err != nil {
				return errors.Wrap(ctx, err, op, errors.WithMsg("unable to get ticket"))
			}

			l := l.clone()
			var lOplogMsg oplog.Message

			// Update the credential library table
			switch {
			case len(filteredDbMask) == 0 && len(filteredNullFields) == 0:
				// the credential library's fields are not being updated,
				// just one of it's child objects, so we just need to
				// update the library's version.
				l.Version = version + 1
				rowsUpdated, err = w.Update(ctx, l, []string{"Version"}, nil, db.NewOplogMsg(&lOplogMsg), db.WithVersion(&version))
				if err != nil {
					return errors.Wrap(ctx, err, op, errors.WithMsg("unable to update credential library version"))
				}
				switch rowsUpdated {
				case 1:
				case 0:
					return nil
				default:
					return errors.New(ctx, errors.MultipleRecords, op, fmt.Sprintf("updated credential library version and %d rows updated", rowsUpdated))
				}
			default:
				rowsUpdated, err = w.Update(ctx, l, filteredDbMask, filteredNullFields, db.NewOplogMsg(&lOplogMsg), db.WithVersion(&version))
				if err != nil {
					if errors.IsUniqueError(err) {
						return errors.New(ctx, errors.NotUnique, op,
							fmt.Sprintf("name %s already exists: %s", l.Name, l.PublicId))
					}
					return errors.Wrap(ctx, err, op, errors.WithMsg("unable to update credential library"))
				}
				switch rowsUpdated {
				case 1:
				case 0:
					return nil
				default:
					return errors.New(ctx, errors.MultipleRecords, op, fmt.Sprintf("updated credential library and %d rows updated", rowsUpdated))
				}
			}
			msgs = append(msgs, &lOplogMsg)

			// Update a credential mapping override table if applicable
			if updateMappingOverride {
				// delete the current mapping override if it exists
				if origLib.MappingOverride != nil {
					var msg oplog.Message
					rowsDeleted, err := w.Delete(ctx, origLib.MappingOverride, db.NewOplogMsg(&msg))
					switch {
					case err != nil:
						return errors.Wrap(ctx, err, op, errors.WithMsg("unable to delete mapping override"))
					default:
						switch rowsDeleted {
						case 0, 1:
						default:
							return errors.New(ctx, errors.MultipleRecords, op, fmt.Sprintf("delete mapping override and %d rows deleted", rowsDeleted))
						}
					}
					msgs = append(msgs, &msg)
				}
				// insert a new mapping override if specified
				if l.MappingOverride != nil {
					var msg oplog.Message
					l.MappingOverride.setLibraryId(l.PublicId)
					if err := w.Create(ctx, l.MappingOverride, db.NewOplogMsg(&msg)); err != nil {
						return errors.Wrap(ctx, err, op)
					}
					msgs = append(msgs, &msg)
				}
			}

			metadata := l.oplog(oplog.OpType_OP_TYPE_UPDATE)
			if err := w.WriteOplogEntryWith(ctx, oplogWrapper, ticket, metadata, msgs); err != nil {
				return errors.Wrap(ctx, err, op, errors.WithMsg("unable to write oplog"))
			}

			pl := allocListLookupLibrary()
			pl.PublicId = l.PublicId
			if err := rr.LookupByPublicId(ctx, pl); err != nil {
				return errors.Wrap(ctx, err, op, errors.WithMsg("unable to retrieve updated credential library"))
			}
			returnedCredentialLibrary = pl.toCredentialLibrary()
			return nil
		},
	)

	if err != nil {
		if errors.IsUniqueError(err) {
			return nil, db.NoRowsAffected, errors.New(ctx, errors.NotUnique, op,
				fmt.Sprintf("name %s already exists: %s", l.Name, l.PublicId))
		}
		return nil, db.NoRowsAffected, errors.Wrap(ctx, err, op, errors.WithMsg(l.PublicId))
	}

	return returnedCredentialLibrary, rowsUpdated, nil
}

// LookupCredentialLibrary returns the CredentialLibrary for publicId.
// Returns nil, nil if no CredentialLibrary is found for publicId.
func (r *Repository) LookupCredentialLibrary(ctx context.Context, publicId string, _ ...Option) (*CredentialLibrary, error) {
	const op = "vault.(Repository).LookupCredentialLibrary"
	if publicId == "" {
		return nil, errors.New(ctx, errors.InvalidParameter, op, "no public id")
	}
	l := allocListLookupLibrary()
	l.PublicId = publicId
	if err := r.reader.LookupByPublicId(ctx, l); err != nil {
		if errors.IsNotFoundError(err) {
			return nil, nil
		}
		return nil, errors.Wrap(ctx, err, op, errors.WithMsg(fmt.Sprintf("failed for: %s", publicId)))
	}
	return l.toCredentialLibrary(), nil
}

// listLookupLibrary is a credential library and any of library's credential
// mapping overrides. It does not include encrypted data and is safe to
// return external to boundary.
type listLookupLibrary struct {
	PublicId                      string `gorm:"primary_key"`
	StoreId                       string
	Name                          string
	Description                   string
	CreateTime                    *timestamp.Timestamp
	UpdateTime                    *timestamp.Timestamp
	Version                       uint32
	VaultPath                     string
	HttpMethod                    string
	HttpRequestBody               []byte
	CredentialType                string
	UsernameAttribute             string
	PasswordAttribute             string
	PrivateKeyAttribute           string
	PrivateKeyPassphraseAttribute string
}

func allocListLookupLibrary() *listLookupLibrary {
	return &listLookupLibrary{}
}

func (pl *listLookupLibrary) toCredentialLibrary() *CredentialLibrary {
	cl := allocCredentialLibrary()
	cl.PublicId = pl.PublicId
	cl.StoreId = pl.StoreId
	cl.Name = pl.Name
	cl.Description = pl.Description
	cl.CreateTime = pl.CreateTime
	cl.UpdateTime = pl.UpdateTime
	cl.Version = pl.Version
	cl.VaultPath = pl.VaultPath
	cl.HttpMethod = pl.HttpMethod
	cl.HttpRequestBody = pl.HttpRequestBody
	cl.CredentialLibrary.CredentialType = pl.CredentialType

	switch pl.CredentialType {
	case string(credential.UsernamePasswordType):
		if pl.UsernameAttribute != "" || pl.PasswordAttribute != "" {
			up := allocUsernamePasswordOverride()
			up.LibraryId = pl.PublicId
			up.UsernameAttribute = pl.UsernameAttribute
			up.PasswordAttribute = pl.PasswordAttribute
			up.sanitize()
			cl.MappingOverride = up
		}
	case string(credential.SshPrivateKeyType):
		if pl.UsernameAttribute != "" || pl.PrivateKeyAttribute != "" || pl.PrivateKeyPassphraseAttribute != "" {
			pk := allocSshPrivateKeyOverride()
			pk.LibraryId = pl.PublicId
			pk.UsernameAttribute = pl.UsernameAttribute
			pk.PrivateKeyAttribute = pl.PrivateKeyAttribute
			pk.PrivateKeyPassphraseAttribute = pl.PrivateKeyPassphraseAttribute
			pk.sanitize()
			cl.MappingOverride = pk
		}
	}
	return cl
}

// TableName returns the table name for gorm.
<<<<<<< HEAD
func (*publicLibrary) TableName() string { return "credential_vault_library_public" }
=======
func (_ *listLookupLibrary) TableName() string { return "credential_vault_library_list_lookup" }
>>>>>>> 8b5c8e8b

// GetPublicId returns the public id.
func (pl *listLookupLibrary) GetPublicId() string { return pl.PublicId }

// DeleteCredentialLibrary deletes publicId from the repository and returns
// the number of records deleted.
func (r *Repository) DeleteCredentialLibrary(ctx context.Context, projectId string, publicId string, _ ...Option) (int, error) {
	const op = "vault.(Repository).DeleteCredentialLibrary"
	if publicId == "" {
		return db.NoRowsAffected, errors.New(ctx, errors.InvalidParameter, op, "no public id")
	}
	if projectId == "" {
		return db.NoRowsAffected, errors.New(ctx, errors.InvalidParameter, op, "no project id")
	}

	l := allocCredentialLibrary()
	l.PublicId = publicId

	oplogWrapper, err := r.kms.GetWrapper(ctx, projectId, kms.KeyPurposeOplog)
	if err != nil {
		return db.NoRowsAffected, errors.Wrap(ctx, err, op, errors.WithMsg("unable to get oplog wrapper"))
	}

	var rowsDeleted int
	_, err = r.writer.DoTx(
		ctx, db.StdRetryCnt, db.ExpBackoff{},
		func(_ db.Reader, w db.Writer) (err error) {
			dl := l.clone()
			rowsDeleted, err = w.Delete(ctx, dl, db.WithOplog(oplogWrapper, l.oplog(oplog.OpType_OP_TYPE_DELETE)))
			if err == nil && rowsDeleted > 1 {
				return errors.New(ctx, errors.MultipleRecords, op, "more than 1 CredentialLibrary would have been deleted")
			}
			return err
		},
	)

	if err != nil {
		return db.NoRowsAffected, errors.Wrap(ctx, err, op, errors.WithMsg(fmt.Sprintf("delete failed for %s", l.PublicId)))
	}

	return rowsDeleted, nil
}

// ListCredentialLibraries returns a slice of CredentialLibraries for the
// storeId. WithLimit is the only option supported.
func (r *Repository) ListCredentialLibraries(ctx context.Context, storeId string, opt ...Option) ([]*CredentialLibrary, error) {
	const op = "vault.(Repository).ListCredentialLibraries"
	if storeId == "" {
		return nil, errors.New(ctx, errors.InvalidParameter, op, "no storeId")
	}
	opts := getOpts(opt...)
	limit := r.defaultLimit
	if opts.withLimit != 0 {
		// non-zero signals an override of the default limit for the repo.
		limit = opts.withLimit
	}
	var libs []*CredentialLibrary
	err := r.reader.SearchWhere(ctx, &libs, "store_id = ?", []any{storeId}, db.WithLimit(limit))
	if err != nil {
		return nil, errors.Wrap(ctx, err, op)
	}
	return libs, nil
}<|MERGE_RESOLUTION|>--- conflicted
+++ resolved
@@ -405,11 +405,7 @@
 }
 
 // TableName returns the table name for gorm.
-<<<<<<< HEAD
-func (*publicLibrary) TableName() string { return "credential_vault_library_public" }
-=======
-func (_ *listLookupLibrary) TableName() string { return "credential_vault_library_list_lookup" }
->>>>>>> 8b5c8e8b
+func (*listLookupLibrary) TableName() string { return "credential_vault_library_list_lookup" }
 
 // GetPublicId returns the public id.
 func (pl *listLookupLibrary) GetPublicId() string { return pl.PublicId }
