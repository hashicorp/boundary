package event

import (
	"testing"
	"time"

	"github.com/stretchr/testify/assert"
	"github.com/stretchr/testify/require"
)

func Test_newObservation(t *testing.T) {
	t.Parallel()

	now := time.Now()

	testHeader := []interface{}{"public-id", "public-id", "now", now}

	testDetails := []interface{}{"file_name", "tmpfile-name"}

	tests := []struct {
		name            string
		fromOp          Op
		opts            []Option
		want            *observation
		wantErrIs       error
		wantErrContains string
	}{
		{
			name:            "missing-op",
			wantErrIs:       ErrInvalidParameter,
			wantErrContains: "missing operation",
		},
		{
			name:   "valid-no-opts",
			fromOp: Op("valid-no-opts"),
			want: &observation{
				Version: errorVersion,
				Op:      Op("valid-no-opts"),
			},
		},
		{
			name:   "valid-all-opts",
			fromOp: Op("valid-all-opts"),
			opts: []Option{
				WithId("valid-all-opts"),
				WithRequestInfo(TestRequestInfo(t)),
				WithHeader(testHeader...),
				WithDetails(testDetails...),
				WithFlush(),
			},
			want: &observation{
<<<<<<< HEAD
				Payload: &gated.Payload{
					ID:     "valid-all-opts",
					Header: map[string]interface{}{"public-id": "public-id", "now": now},
					Detail: map[string]interface{}{"file_name": "tmpfile-name"},
					Flush:  true,
				},
=======
				ID:          "valid-all-opts",
				Header:      testHeader,
				Detail:      testDetails,
				Flush:       true,
>>>>>>> 11124794
				Version:     errorVersion,
				Op:          Op("valid-all-opts"),
				RequestInfo: TestRequestInfo(t),
			},
		},
	}
	for _, tt := range tests {
		t.Run(tt.name, func(t *testing.T) {
			assert, require := assert.New(t), require.New(t)
			got, err := newObservation(tt.fromOp, tt.opts...)
			if tt.wantErrIs != nil {
				require.Error(err)
				assert.Nil(got)
				assert.ErrorIs(err, tt.wantErrIs)
				if tt.wantErrContains != "" {
					assert.Contains(err.Error(), tt.wantErrContains)
				}
				return
			}
			require.NoError(err)
			require.NotNil(got)
			opts := getOpts(tt.opts...)
			if opts.withId == "" {
				tt.want.ID = got.ID
			}
			assert.Equal(tt.want, got)
		})
	}
}

func Test_observationvalidate(t *testing.T) {
	t.Parallel()
	tests := []struct {
		name            string
		id              string
		op              Op
		wantErrIs       error
		wantErrContains string
	}{
		{
			name:            "missing-id",
			op:              Op("missing-id"),
			wantErrIs:       ErrInvalidParameter,
			wantErrContains: "missing id",
		},
		{
			name:            "missing-operation",
			id:              "missing-operation",
			wantErrIs:       ErrInvalidParameter,
			wantErrContains: "missing operation",
		},
		{
			name: "valid",
			op:   Op("valid"),
			id:   "valid",
		},
	}
	for _, tt := range tests {
		t.Run(tt.name, func(t *testing.T) {
			assert, require := assert.New(t), require.New(t)
			e := observation{
				Op: tt.op,
				ID: tt.id,
			}
			err := e.validate()
			if tt.wantErrIs != nil {
				require.Error(err)
				assert.ErrorIs(err, tt.wantErrIs)
				if tt.wantErrContains != "" {
					assert.Contains(err.Error(), tt.wantErrContains)
				}
				return
			}
			assert.NoError(err)
		})
	}
}

func Test_observationEventType(t *testing.T) {
	t.Parallel()
	e := &observation{}
	assert.Equal(t, string(ObservationType), e.EventType())
}<|MERGE_RESOLUTION|>--- conflicted
+++ resolved
@@ -49,19 +49,10 @@
 				WithFlush(),
 			},
 			want: &observation{
-<<<<<<< HEAD
-				Payload: &gated.Payload{
-					ID:     "valid-all-opts",
-					Header: map[string]interface{}{"public-id": "public-id", "now": now},
-					Detail: map[string]interface{}{"file_name": "tmpfile-name"},
-					Flush:  true,
-				},
-=======
 				ID:          "valid-all-opts",
-				Header:      testHeader,
-				Detail:      testDetails,
+				Header:      map[string]interface{}{"public-id": "public-id", "now": now},
+				Detail:      map[string]interface{}{"file_name": "tmpfile-name"},
 				Flush:       true,
->>>>>>> 11124794
 				Version:     errorVersion,
 				Op:          Op("valid-all-opts"),
 				RequestInfo: TestRequestInfo(t),
