--- conflicted
+++ resolved
@@ -3,12 +3,9 @@
 import (
 	"context"
 	"fmt"
-<<<<<<< HEAD
 	"os"
+	"runtime"
 	"strings"
-=======
-	"runtime"
->>>>>>> 8e8a802f
 
 	"github.com/hashicorp/boundary/globals"
 	"github.com/hashicorp/go-hclog"
