package event

import (
	"context"
	"fmt"
	"strings"
	"testing"

	"github.com/hashicorp/eventlogger"
	"github.com/hashicorp/go-hclog"
	"github.com/stretchr/testify/assert"
	"github.com/stretchr/testify/require"
)

func Test_InitSysEventer(t *testing.T) {
	// this test and its subtests cannot be run in parallel because of it's
	// dependency on the sysEventer
	testConfig := TestEventerConfig(t, "InitSysEventer")

	testEventer, err := NewEventer(hclog.Default(), testConfig.EventerConfig)
	require.NoError(t, err)

	tests := []struct {
<<<<<<< HEAD
		name         string
		log          hclog.Logger
		opt          []Option
		want         *Eventer
		wantErrMatch *errors.Template
=======
		name      string
		log       hclog.Logger
		config    EventerConfig
		want      *Eventer
		wantErrIs error
>>>>>>> 8642274a
	}{
		{
			name:         "missing-both-eventer-and-config",
			wantErrMatch: errors.T(errors.InvalidParameter),
		},
		{
<<<<<<< HEAD
			name:         "missing-hclog",
			opt:          []Option{WithEventerConfig(&testConfig.EventerConfig)},
			wantErrMatch: errors.T(errors.InvalidParameter),
=======
			name:      "missing-hclog",
			config:    testConfig.EventerConfig,
			wantErrIs: ErrInvalidParameter,
>>>>>>> 8642274a
		},
		{
			name: "success-with-config",
			opt:  []Option{WithEventerConfig(&testConfig.EventerConfig)},
			log:  hclog.Default(),
			want: &Eventer{
				logger: hclog.Default(),
				conf:   testConfig.EventerConfig,
			},
		},
		{
			name: "success-with-default-config",
			opt:  []Option{WithEventerConfig(&EventerConfig{})},
			log:  hclog.Default(),
			want: &Eventer{
				logger: hclog.Default(),
				conf: EventerConfig{
					Sinks: []SinkConfig{
						{
							Name:       "default",
							EventTypes: []Type{EveryType},
							Format:     JSONSinkFormat,
							SinkType:   StderrSink,
						},
					},
				},
			},
		},
		{
			name: "success-with-eventer",
			opt:  []Option{WithEventer(testEventer)},
			log:  hclog.Default(),
			want: testEventer,
		},
	}
	for _, tt := range tests {
		t.Run(tt.name, func(t *testing.T) {
			defer TestResetSystEventer(t)

			assert, require := assert.New(t), require.New(t)

			err := InitSysEventer(tt.log, tt.opt...)
			got := SysEventer()
			if tt.wantErrIs != nil {
				require.Nil(got)
				require.Error(err)
				assert.ErrorIs(err, tt.wantErrIs)
				return
			}
			require.NoError(err)
			require.NotNil(got)
			tt.want.broker = got.broker
			tt.want.flushableNodes = got.flushableNodes
			assert.Equal(tt.want, got)
		})
	}
}

func TestEventer_writeObservation(t *testing.T) {
	t.Parallel()
	ctx := context.Background()
	testSetup := TestEventerConfig(t, "TestEventer_writeObservation")
	eventer, err := NewEventer(hclog.Default(), testSetup.EventerConfig)
	require.NoError(t, err)

	testHeader := map[string]interface{}{"name": "header"}
	testDetail := map[string]interface{}{"name": "details"}
	testObservation, err := newObservation("Test_NewEventer", WithHeader(testHeader), WithDetails(testDetail))
	require.NoError(t, err)

	tests := []struct {
		name        string
		broker      broker
		observation *observation
		wantErrIs   error
	}{
		{
			name:      "missing-observation",
			broker:    &testMockBroker{},
			wantErrIs: ErrInvalidParameter,
		},
		{
			name:        "send-fails",
			broker:      &testMockBroker{errorOnSend: fmt.Errorf("%s: no msg: %w", "test", ErrIo)},
			observation: testObservation,
			wantErrIs:   ErrMaxRetries,
		},
		{
			name:        "success",
			broker:      &testMockBroker{},
			observation: testObservation,
		},
	}
	for _, tt := range tests {
		t.Run(tt.name, func(t *testing.T) {
			assert, require := assert.New(t), require.New(t)

			eventer.broker = tt.broker

			err = eventer.writeObservation(ctx, tt.observation)
			if tt.wantErrIs != nil {
				require.Error(err)
				assert.ErrorIs(err, tt.wantErrIs)
				return
			}
			require.NoError(err)
		})
	}
	t.Run("e2e", func(t *testing.T) {
		require := require.New(t)

		logger := hclog.New(&hclog.LoggerOptions{
			Name: "test",
		})
		c := EventerConfig{
			ObservationsEnabled: true,
		}
		// with no defined config, it will default to a stderr sink
		e, err := NewEventer(logger, c)
		require.NoError(err)

		m := map[string]interface{}{
			"name": "bar",
			"list": []string{"1", "2"},
		}
		observationEvent, err := newObservation("Test_NewEventer", WithHeader(m))
		require.NoError(err)

		require.NoError(e.writeObservation(context.Background(), observationEvent))
	})
}

func TestEventer_writeAudit(t *testing.T) {
	t.Parallel()
	ctx := context.Background()
	testSetup := TestEventerConfig(t, "Test_NewEventer")
	eventer, err := NewEventer(hclog.Default(), testSetup.EventerConfig)
	require.NoError(t, err)

	testAudit, err := newAudit(
		"TestEventer_writeAudit",
		WithRequestInfo(TestRequestInfo(t)),
		WithAuth(testAuth(t)),
		WithRequest(testRequest(t)),
		WithResponse(testResponse(t)))
	require.NoError(t, err)

	tests := []struct {
		name      string
		broker    broker
		audit     *audit
		wantErrIs error
	}{
		{
			name:      "missing-audit",
			broker:    &testMockBroker{},
			wantErrIs: ErrInvalidParameter,
		},
		{
			name:      "send-fails",
			broker:    &testMockBroker{errorOnSend: fmt.Errorf("%s: no msg: %w", "test", ErrIo)},
			audit:     testAudit,
			wantErrIs: ErrIo,
		},
		{
			name:   "success",
			broker: &testMockBroker{},
			audit:  testAudit,
		},
	}
	for _, tt := range tests {
		t.Run(tt.name, func(t *testing.T) {
			assert, require := assert.New(t), require.New(t)

			eventer.broker = tt.broker

			err = eventer.writeAudit(ctx, tt.audit)
			if tt.wantErrIs != nil {
				require.Error(err)
				assert.ErrorIs(err, tt.wantErrIs)
				return
			}
			require.NoError(err)
		})
	}
}

func TestEventer_writeError(t *testing.T) {
	t.Parallel()
	ctx := context.Background()
	testSetup := TestEventerConfig(t, "Test_NewEventer")
	eventer, er := NewEventer(hclog.Default(), testSetup.EventerConfig)
	require.NoError(t, er)

	testError, er := newError("TestEventer_writeError", fmt.Errorf("%s: no msg: test", ErrIo))
	require.NoError(t, er)

	tests := []struct {
		name      string
		broker    broker
		err       *err
		wantErrIs error
	}{
		{
			name:      "missing-error",
			broker:    &testMockBroker{},
			wantErrIs: ErrInvalidParameter,
		},
		{
			name:      "send-fails",
			broker:    &testMockBroker{errorOnSend: fmt.Errorf("%s: no msg: test", ErrIo)},
			err:       testError,
			wantErrIs: ErrMaxRetries,
		},
		{
			name:   "success",
			broker: &testMockBroker{},
			err:    testError,
		},
	}
	for _, tt := range tests {
		t.Run(tt.name, func(t *testing.T) {
			assert, require := assert.New(t), require.New(t)

			eventer.broker = tt.broker

			err := eventer.writeError(ctx, tt.err)
			if tt.wantErrIs != nil {
				require.Error(err)
				assert.ErrorIs(err, tt.wantErrIs)
				return
			}
			require.NoError(err)
		})
	}
}

func Test_NewEventer(t *testing.T) {
	t.Parallel()
	testSetup := TestEventerConfig(t, "Test_NewEventer")

	testSetupWithOpts := TestEventerConfig(t, "Test_NewEventer", testWithAuditSink(), testWithObservationSink())

	tests := []struct {
		name           string
		config         EventerConfig
		opts           []Option
		logger         hclog.Logger
		want           *Eventer
		wantRegistered []string
		wantPipelines  []string
		wantThresholds map[eventlogger.EventType]int
		wantErrIs      error
	}{
		{
<<<<<<< HEAD
			name:         "missing-logger",
			config:       testSetup.EventerConfig,
			wantErrMatch: errors.T(errors.InvalidParameter),
=======
			name: "invalid-config",
			config: EventerConfig{
				AuditDelivery: "invalid",
			},
			logger:    hclog.Default(),
			wantErrIs: ErrInvalidParameter,
		},
		{
			name:      "missing-logger",
			config:    testSetup.EventerConfig,
			wantErrIs: ErrInvalidParameter,
>>>>>>> 8642274a
		},
		{
			name:   "success-with-default-config",
			config: EventerConfig{},
			logger: hclog.Default(),
			want: &Eventer{
				logger: hclog.Default(),
				conf: EventerConfig{
					Sinks: []SinkConfig{
						{
							Name:       "default",
							EventTypes: []Type{EveryType},
							Format:     JSONSinkFormat,
							SinkType:   StderrSink,
						},
					},
				},
			},
			wantRegistered: []string{
				"json",              // fmt for everything
				"stderr",            // stderr
				"gated-observation", // stderr
				"gated-audit",       // stderr
			},
			wantPipelines: []string{
				"audit",       // stderr
				"observation", // stderr
				"error",       // stderr
			},
			wantThresholds: map[eventlogger.EventType]int{
				"error": 1,
			},
		},
		{
			name:   "testSetup",
			config: testSetup.EventerConfig,
			logger: hclog.Default(),
			want: &Eventer{
				logger: hclog.Default(),
				conf:   testSetup.EventerConfig,
			},
			wantRegistered: []string{
				"json",              // fmt for everything
				"stderr",            // stderr
				"gated-observation", // stderr
				"gated-audit",       // stderr
				"tmp-all-events",    // every-type-file-sync
				"gated-observation", // every-type-file-sync
				"gated-audit",       // every-type-file-sync
				"tmp-errors",        // error-file-sink
			},
			wantPipelines: []string{
				"audit",       // every-type-file-sync
				"audit",       // stderr
				"observation", // every-type-file-sync
				"observation", // stderr
				"error",       // every-type-file-sync
				"error",       // stderr
				"error",       // error-file-sink
			},
			wantThresholds: map[eventlogger.EventType]int{
				"error": 3,
			},
		},
		{
			name:   "testSetup-with-all-opts",
			config: testSetupWithOpts.EventerConfig,
			logger: hclog.Default(),
			want: &Eventer{
				logger: hclog.Default(),
				conf:   testSetupWithOpts.EventerConfig,
			},
			wantRegistered: []string{
				"json",              // fmt for everything
				"stderr",            // stderr
				"gated-observation", // stderr
				"gated-audit",       // stderr
				"tmp-all-events",    // every-type-file-sync
				"gated-observation", // every-type-file-sync
				"gated-audit",       // every-type-file-sync
				"tmp-errors",        // error-file-sink
				"gated-observation", // observation-file-sink
				"tmp-observation",   // observations-file-sink
				"gated-audit",       // audit-file-sink
				"tmp-audit",         // audit-file-sink
			},
			wantPipelines: []string{
				"audit",       // every-type-file-sync
				"audit",       // stderr
				"observation", // every-type-file-sync
				"observation", // stderr
				"error",       // every-type-file-sync
				"error",       // stderr
				"error",       // error-file-sink
				"audit",       // audit-file-sink
				"observation", // observation-file-sink
			},
			wantThresholds: map[eventlogger.EventType]int{
				"error": 3,
			},
		},
	}

	for _, tt := range tests {
		t.Run(tt.name, func(t *testing.T) {
			assert, require := assert.New(t), require.New(t)
			testBroker := &testMockBroker{}
			got, err := NewEventer(tt.logger, tt.config, testWithBroker(testBroker))
			if tt.wantErrIs != nil {
				require.Error(err)
				require.Nil(got)
				assert.ErrorIs(err, tt.wantErrIs)
				return
			}
			require.NoError(err)
			require.NotNil(got)
			tt.want.broker = got.broker
			tt.want.flushableNodes = got.flushableNodes
			assert.Equal(tt.want, got)

			assert.Lenf(testBroker.registeredNodeIds, len(tt.wantRegistered), "got nodes: %q", testBroker.registeredNodeIds)
			for _, want := range tt.wantRegistered {
				found := false
				for _, got := range testBroker.registeredNodeIds {
					if strings.Contains(string(got), want) {
						found = true
						break
					}
				}
				assert.Truef(found, "did not find %s in the registered nodes: %s", want, testBroker.registeredNodeIds)
			}
			assert.Lenf(testBroker.pipelines, len(tt.wantPipelines), "got pipelines: %q", testBroker.pipelines)
			for _, want := range tt.wantPipelines {
				found := false
				for _, got := range testBroker.pipelines {
					if strings.Contains(string(got.EventType), want) {
						found = true
						break
					}
				}
				assert.Truef(found, "did not find %s in the registered pipelines: %s", want, testBroker.pipelines)
			}

			assert.Equal(tt.wantThresholds, testBroker.successThresholds)
		})
	}
}

func TestEventer_Reopen(t *testing.T) {
	t.Parallel()
	t.Run("simple", func(t *testing.T) {
		assert, require := assert.New(t), require.New(t)

		e, err := NewEventer(hclog.Default(), EventerConfig{})
		require.NoError(err)

		e.broker = nil
		require.NoError(e.Reopen())

		e.broker = &testMockBroker{}
		require.NoError(e.Reopen())
		assert.True(e.broker.(*testMockBroker).reopened)
	})
}

func TestEventer_FlushNodes(t *testing.T) {
	t.Parallel()
	t.Run("simple", func(t *testing.T) {
		assert, require := assert.New(t), require.New(t)

		e, err := NewEventer(hclog.Default(), EventerConfig{})
		require.NoError(err)

		node := &testFlushNode{}
		e.flushableNodes = append(e.flushableNodes, node)
		require.NoError(e.FlushNodes(context.Background()))

		node.raiseError = true
		require.Error(e.FlushNodes(context.Background()))
		assert.True(node.flushed)
	})
}

type testFlushNode struct {
	flushed    bool
	raiseError bool
}

func (t *testFlushNode) FlushAll(_ context.Context) error {
	t.flushed = true
	if t.raiseError {
		return fmt.Errorf("%s: test error: flush-all", ErrInvalidParameter)
	}
	return nil
}<|MERGE_RESOLUTION|>--- conflicted
+++ resolved
@@ -21,34 +21,20 @@
 	require.NoError(t, err)
 
 	tests := []struct {
-<<<<<<< HEAD
-		name         string
-		log          hclog.Logger
-		opt          []Option
-		want         *Eventer
-		wantErrMatch *errors.Template
-=======
 		name      string
 		log       hclog.Logger
-		config    EventerConfig
+		opt       []Option
 		want      *Eventer
 		wantErrIs error
->>>>>>> 8642274a
 	}{
 		{
-			name:         "missing-both-eventer-and-config",
-			wantErrMatch: errors.T(errors.InvalidParameter),
-		},
-		{
-<<<<<<< HEAD
-			name:         "missing-hclog",
-			opt:          []Option{WithEventerConfig(&testConfig.EventerConfig)},
-			wantErrMatch: errors.T(errors.InvalidParameter),
-=======
+			name:      "missing-both-eventer-and-config",
+			wantErrIs: ErrInvalidParameter,
+		},
+		{
 			name:      "missing-hclog",
-			config:    testConfig.EventerConfig,
-			wantErrIs: ErrInvalidParameter,
->>>>>>> 8642274a
+			opt:       []Option{WithEventerConfig(&testConfig.EventerConfig)},
+			wantErrIs: ErrInvalidParameter,
 		},
 		{
 			name: "success-with-config",
@@ -304,23 +290,9 @@
 		wantErrIs      error
 	}{
 		{
-<<<<<<< HEAD
-			name:         "missing-logger",
-			config:       testSetup.EventerConfig,
-			wantErrMatch: errors.T(errors.InvalidParameter),
-=======
-			name: "invalid-config",
-			config: EventerConfig{
-				AuditDelivery: "invalid",
-			},
-			logger:    hclog.Default(),
-			wantErrIs: ErrInvalidParameter,
-		},
-		{
 			name:      "missing-logger",
 			config:    testSetup.EventerConfig,
 			wantErrIs: ErrInvalidParameter,
->>>>>>> 8642274a
 		},
 		{
 			name:   "success-with-default-config",
