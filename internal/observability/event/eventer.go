--- conflicted
+++ resolved
@@ -142,16 +142,7 @@
 		return nil, fmt.Errorf("%s: %w", op, err)
 	}
 
-<<<<<<< HEAD
-	var auditPipelines, observationPipelines, errPipelines []pipeline
-=======
-	type pipeline struct {
-		eventType Type
-		fmtId     eventlogger.NodeID
-		sinkId    eventlogger.NodeID
-	}
 	var auditPipelines, observationPipelines, errPipelines, sysPipelines []pipeline
->>>>>>> 8e8a802f
 
 	opts := getOpts(opt...)
 	var b broker
@@ -375,30 +366,6 @@
 		sysNodeIds = append(sysNodeIds, p.sinkId)
 	}
 
-<<<<<<< HEAD
-=======
-	// TODO(jimlambrt) go-eventlogger SetSuccessThreshold currently does not
-	// specify which sink passed and which hasn't so we are unable to
-	// support multiple sinks with different delivery guarantees
-	if c.AuditDelivery == Enforced {
-		err = e.broker.SetSuccessThreshold(eventlogger.EventType(AuditType), len(auditNodeIds))
-		if err != nil {
-			return nil, fmt.Errorf("%s: failed to set success threshold for audit events: %w", op, err)
-		}
-	}
-	if c.ObservationDelivery == Enforced {
-		err = e.broker.SetSuccessThreshold(eventlogger.EventType(ObservationType), len(observationNodeIds))
-		if err != nil {
-			return nil, fmt.Errorf("%s: failed to set success threshold for observation events: %w", op, err)
-		}
-	}
-	if c.SysEventsDelivery == Enforced {
-		err = e.broker.SetSuccessThreshold(eventlogger.EventType(SystemType), len(sysNodeIds))
-		if err != nil {
-			return nil, fmt.Errorf("%s: failed to set success threshold for system events: %w", op, err)
-		}
-	}
->>>>>>> 8e8a802f
 	// always enforce delivery of errors
 	err = e.broker.SetSuccessThreshold(eventlogger.EventType(ErrorType), len(errNodeIds))
 	if err != nil {
@@ -416,6 +383,7 @@
 	return &EventerConfig{
 		AuditEnabled:        false,
 		ObservationsEnabled: true,
+		SysEventsEnabled:    true,
 		Sinks:               []SinkConfig{DefaultSink()},
 	}
 }
