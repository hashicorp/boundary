--- conflicted
+++ resolved
@@ -72,32 +72,24 @@
 	}
 
 	// the order of operations is important here.  we want to determine if
-<<<<<<< HEAD
 	// there's an error before setting the singleton sysEventer
 	var e *Eventer
 	opts := getOpts(opt...)
 	switch {
 	case opts.withEventer == nil && opts.withEventerConfig == nil:
-		return errors.New(errors.InvalidParameter, op, "missing both eventer and eventer config")
+		return fmt.Errorf("%s: missing both eventer and eventer config: %w", op, ErrInvalidParameter)
 
 	case opts.withEventer != nil && opts.withEventerConfig != nil:
-		return errors.New(errors.InvalidParameter, op, "both eventer and eventer config provided")
+		return fmt.Errorf("%s: both eventer and eventer config provided: %w", op, ErrInvalidParameter)
 
 	case opts.withEventerConfig != nil:
 		var err error
 		if e, err = NewEventer(log, *opts.withEventerConfig); err != nil {
-			return errors.Wrap(err, op)
+			return fmt.Errorf("%s: %w", op, err)
 		}
 
 	case opts.withEventer != nil:
 		e = opts.withEventer
-=======
-	// there's an error before setting the singleton sysEventer which can only
-	// be done one time.
-	eventer, err := NewEventer(log, c)
-	if err != nil {
-		return fmt.Errorf("%s: %w", op, err)
->>>>>>> 8642274a
 	}
 
 	sysEventerLock.Lock()
@@ -126,13 +118,8 @@
 		c.Sinks = append(c.Sinks, DefaultSink())
 	}
 
-<<<<<<< HEAD
 	if err := c.Validate(); err != nil {
-		return nil, errors.Wrap(err, op)
-=======
-	if err := c.validate(); err != nil {
 		return nil, fmt.Errorf("%s: %w", op, err)
->>>>>>> 8642274a
 	}
 
 	type pipeline struct {
@@ -204,7 +191,7 @@
 			sinkId = eventlogger.NodeID(id)
 		default:
 			if _, found := allSinkFilenames[s.Path+s.FileName]; found {
-				return nil, errors.New(errors.InvalidParameter, op, fmt.Sprintf("Duplicate file sink: %s %s", s.Path, s.FileName))
+				return nil, fmt.Errorf("%s: duplicate file sink: %s %s", op, s.Path, s.FileName)
 			}
 			sinkNode = &eventlogger.FileSink{
 				Format:      string(s.Format),
@@ -336,24 +323,6 @@
 		errNodeIds = append(errNodeIds, p.sinkId)
 	}
 
-<<<<<<< HEAD
-=======
-	// TODO(jimlambrt) go-eventlogger SetSuccessThreshold currently does not
-	// specify which sink passed and which hasn't so we are unable to
-	// support multiple sinks with different delivery guarantees
-	if c.AuditDelivery == Enforced {
-		err = e.broker.SetSuccessThreshold(eventlogger.EventType(AuditType), len(auditNodeIds))
-		if err != nil {
-			return nil, fmt.Errorf("%s: failed to set success threshold for audit events: %w", op, err)
-		}
-	}
-	if c.ObservationDelivery == Enforced {
-		err = e.broker.SetSuccessThreshold(eventlogger.EventType(ObservationType), len(observationNodeIds))
-		if err != nil {
-			return nil, fmt.Errorf("%s: failed to set success threshold for observation events: %w", op, err)
-		}
-	}
->>>>>>> 8642274a
 	// always enforce delivery of errors
 	err = e.broker.SetSuccessThreshold(eventlogger.EventType(ErrorType), len(errNodeIds))
 	if err != nil {
