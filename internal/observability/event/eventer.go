package event

import (
	"context"
	"fmt"
	"net/url"
	"os"
	"sync"
	"time"

	"github.com/hashicorp/eventlogger"
	"github.com/hashicorp/eventlogger/filters/gated"
<<<<<<< HEAD
	"github.com/hashicorp/eventlogger/formatter_filters/cloudevents"
	"github.com/hashicorp/eventlogger/sinks/writer"

=======
	"github.com/hashicorp/eventlogger/sinks/writer"
>>>>>>> cab3dd69
	"github.com/hashicorp/go-hclog"
)

const (
	OpField          = "op"           // OpField in an event.
	RequestInfoField = "request_info" // RequestInfoField in an event.
	VersionField     = "version"      // VersionField in an event
	DetailsField     = "details"      // Details field in an event.
	HeaderField      = "header"       // HeaderField in an event.
	IdField          = "id"           // IdField in an event.
	CreatedAtField   = "created_at"   // CreatedAtField in an event.
	TypeField        = "type"         // TypeField in an event.

	auditPipeline       = "audit-pipeline"       // auditPipeline is a pipeline for audit events
	observationPipeline = "observation-pipeline" // observationPipeline is a pipeline for observation events
	errPipeline         = "err-pipeline"         // errPipeline is a pipeline for error events
	sysPipeline         = "sys-pipeline"         // sysPipeline is a pipeline for system events
)

// flushable defines an interface that all eventlogger Nodes must implement if
// they are "flushable"
type flushable interface {
	FlushAll(ctx context.Context) error
}

// broker defines an interface for an eventlogger Broker... which will allow us
// to substitute our testing broker when needed to write tests for things
// like event send retrying.
type broker interface {
	Send(ctx context.Context, t eventlogger.EventType, payload interface{}) (eventlogger.Status, error)
	Reopen(ctx context.Context) error
	StopTimeAt(now time.Time)
	RegisterNode(id eventlogger.NodeID, node eventlogger.Node) error
	SetSuccessThreshold(t eventlogger.EventType, successThreshold int) error
	RegisterPipeline(def eventlogger.Pipeline) error
}

// Eventer provides a method to send events to pipelines of sinks
type Eventer struct {
	broker               broker
	flushableNodes       []flushable
	conf                 EventerConfig
	logger               hclog.Logger
	auditPipelines       []pipeline
	observationPipelines []pipeline
	errPipelines         []pipeline
}

type pipeline struct {
	eventType  Type
	fmtId      eventlogger.NodeID
	sinkId     eventlogger.NodeID
	gateId     eventlogger.NodeID
	sinkConfig SinkConfig
}

var (
	sysEventer     *Eventer     // sysEventer is the system-wide Eventer
	sysEventerLock sync.RWMutex // sysEventerLock allows the sysEventer to safely be written concurrently.
)

// InitSysEventer provides a mechanism to initialize a "system wide" eventer
// singleton for Boundary.  Support the options of: WithEventer(...) and
// WithEventerConfig(...)
//
// IMPORTANT: Eventers cannot share file sinks, which likely means that each
// process should only have one Eventer.  In practice this means the process
// Server (Controller or Worker) and the SysEventer both need a pointer to a
// single Eventer.
func InitSysEventer(log hclog.Logger, serializationLock *sync.Mutex, serverName string, opt ...Option) error {
	const op = "event.InitSysEventer"
	if log == nil {
		return fmt.Errorf("%s: missing hclog: %w", op, ErrInvalidParameter)
	}
	if serializationLock == nil {
		return fmt.Errorf("%s: missing serialization lock: %w", op, ErrInvalidParameter)
	}
	if serverName == "" {
		return fmt.Errorf("%s: missing server name: %w", op, ErrInvalidParameter)
	}

	// the order of operations is important here.  we want to determine if
	// there's an error before setting the singleton sysEventer
	var e *Eventer
	opts := getOpts(opt...)
	switch {
	case opts.withEventer == nil && opts.withEventerConfig == nil:
		return fmt.Errorf("%s: missing both eventer and eventer config: %w", op, ErrInvalidParameter)

	case opts.withEventer != nil && opts.withEventerConfig != nil:
		return fmt.Errorf("%s: both eventer and eventer config provided: %w", op, ErrInvalidParameter)

	case opts.withEventerConfig != nil:
		var err error
		if e, err = NewEventer(log, serializationLock, serverName, *opts.withEventerConfig); err != nil {
			return fmt.Errorf("%s: %w", op, err)
		}

	case opts.withEventer != nil:
		e = opts.withEventer
	}

	sysEventerLock.Lock()
	defer sysEventerLock.Unlock()
	sysEventer = e
	return nil
}

// SysEventer returns the "system wide" eventer for Boundary and can/will return
// a nil Eventer
func SysEventer() *Eventer {
	sysEventerLock.RLock()
	defer sysEventerLock.RUnlock()
	return sysEventer
}

// NewEventer creates a new Eventer using the config.  Supports options:
// WithNow, WithSerializationLock, WithBroker
func NewEventer(log hclog.Logger, serializationLock *sync.Mutex, serverName string, c EventerConfig, opt ...Option) (*Eventer, error) {
	const op = "event.NewEventer"
	if log == nil {
		return nil, fmt.Errorf("%s: missing logger: %w", op, ErrInvalidParameter)
	}
	if serializationLock == nil {
		return nil, fmt.Errorf("%s: missing serialization lock: %w", op, ErrInvalidParameter)
	}
	if serverName == "" {
		return nil, fmt.Errorf("%s: missing server name: %w", op, ErrInvalidParameter)
	}

	// if there are no sinks in config, then we'll default to just one stderr
	// sink.
	if len(c.Sinks) == 0 {
		c.Sinks = append(c.Sinks, DefaultSink())
	}

	if err := c.Validate(); err != nil {
		return nil, fmt.Errorf("%s: %w", op, err)
	}

	var auditPipelines, observationPipelines, errPipelines, sysPipelines []pipeline

	opts := getOpts(opt...)
	var b broker
	switch {
	case opts.withBroker != nil:
		b = opts.withBroker
	default:
		b = eventlogger.NewBroker()
	}

	e := &Eventer{
		logger: log,
		conf:   c,
		broker: b,
	}

	if !opts.withNow.IsZero() {
		e.broker.StopTimeAt(opts.withNow)
	}

	// serializedStderr will be shared among all StderrSinks so their output is not
	// interwoven
	serializedStderr := serializedWriter{
		w: os.Stderr,
		l: serializationLock,
	}

	// we need to keep track of all the Sink filenames to ensure they aren't
	// reused.
	allSinkFilenames := map[string]bool{}

	for _, s := range c.Sinks {
		fmtId, fmtNode, err := newFmtFilterNode(serverName, s)
		if err != nil {
			return nil, fmt.Errorf("%s: %w", op, err)
		}
		err = e.broker.RegisterNode(eventlogger.NodeID(fmtId), fmtNode)
		if err != nil {
			return nil, fmt.Errorf("%s: unable to register fmt/filter node: %w", op, err)
		}

		var sinkId eventlogger.NodeID
		var sinkNode eventlogger.Node
		switch s.SinkType {
		case StderrSink:
			sinkNode = &writer.Sink{
				Format: string(s.Format),
				Writer: &serializedStderr,
			}
			id, err := NewId("stderr")
			if err != nil {
				return nil, fmt.Errorf("%s: %w", op, err)
			}
			sinkId = eventlogger.NodeID(id)
		default:
			if _, found := allSinkFilenames[s.Path+s.FileName]; found {
				return nil, fmt.Errorf("%s: duplicate file sink: %s %s", op, s.Path, s.FileName)
			}
			sinkNode = &eventlogger.FileSink{
				Format:      string(s.Format),
				Path:        s.Path,
				FileName:    s.FileName,
				MaxBytes:    s.RotateBytes,
				MaxDuration: s.RotateDuration,
				MaxFiles:    s.RotateMaxFiles,
			}
			id, err := NewId(fmt.Sprintf("file_%s_%s_", s.Path, s.FileName))
			if err != nil {
				return nil, fmt.Errorf("%s: %w", op, err)
			}
			sinkId = eventlogger.NodeID(id)
		}
		err = e.broker.RegisterNode(sinkId, sinkNode)
		if err != nil {
			return nil, fmt.Errorf("%s: failed to register sink node %s: %w", op, sinkId, err)
		}
		var addToAudit, addToObservation, addToErr, addToSys bool
		for _, t := range s.EventTypes {
			switch t {
			case EveryType:
				addToAudit = true
				addToObservation = true
				addToErr = true
				addToSys = true
			case ErrorType:
				addToErr = true
			case AuditType:
				addToAudit = true
			case ObservationType:
				addToObservation = true
			case SystemType:
				addToSys = true
			}
		}
		if addToAudit {
			auditPipelines = append(auditPipelines, pipeline{
				eventType:  AuditType,
				fmtId:      fmtId,
				sinkId:     sinkId,
				sinkConfig: s,
			})
		}
		if addToObservation {
			observationPipelines = append(observationPipelines, pipeline{
				eventType:  ObservationType,
				fmtId:      fmtId,
				sinkId:     sinkId,
				sinkConfig: s,
			})
		}
		if addToErr {
			errPipelines = append(errPipelines, pipeline{
				eventType:  ErrorType,
				fmtId:      fmtId,
				sinkId:     sinkId,
				sinkConfig: s,
			})
		}
		if addToSys {
			sysPipelines = append(sysPipelines, pipeline{
				eventType: SystemType,
				fmtId:     fmtId,
				sinkId:    sinkId,
			})
		}
	}
	if c.AuditEnabled && len(auditPipelines) == 0 {
		return nil, fmt.Errorf("%s: audit events enabled but no sink defined for it: %w", op, ErrInvalidParameter)
	}
	if c.ObservationsEnabled && len(observationPipelines) == 0 {
		return nil, fmt.Errorf("%s: observation events enabled but no sink defined for it: %w", op, ErrInvalidParameter)
	}
	if c.SysEventsEnabled && len(sysPipelines) == 0 {
		return nil, fmt.Errorf("%s: system events enabled but no sink defined for it: %w", op, ErrInvalidParameter)
	}

	auditNodeIds := make([]eventlogger.NodeID, 0, len(auditPipelines))
	for _, p := range auditPipelines {
<<<<<<< HEAD
		gatedFilterNode := gated.Filter{}
=======
		gatedFilterNode := gated.Filter{
			Broker: e.broker,
		}
>>>>>>> cab3dd69
		e.flushableNodes = append(e.flushableNodes, &gatedFilterNode)
		gateId, err := NewId("gated-audit")
		if err != nil {
			return nil, fmt.Errorf("%s: %w", op, err)
		}
		p.gateId = eventlogger.NodeID(gateId)
		if err := e.broker.RegisterNode(p.gateId, &gatedFilterNode); err != nil {
			return nil, fmt.Errorf("%s: unable to register audit gated filter: %w", op, err)
		}

		pipeId, err := NewId(auditPipeline)
		if err != nil {
			return nil, fmt.Errorf("%s: %w", op, err)
		}
		err = e.broker.RegisterPipeline(eventlogger.Pipeline{
			EventType:  eventlogger.EventType(p.eventType),
			PipelineID: eventlogger.PipelineID(pipeId),
			NodeIDs:    []eventlogger.NodeID{p.gateId, p.fmtId, p.sinkId},
		})
		if err != nil {
			return nil, fmt.Errorf("%s: failed to register audit pipeline: %w", op, err)
		}
		auditNodeIds = append(auditNodeIds, p.sinkId)
	}

	observationNodeIds := make([]eventlogger.NodeID, 0, len(observationPipelines))
	for _, p := range observationPipelines {
<<<<<<< HEAD
		gatedFilterNode := gated.Filter{}
=======
		gatedFilterNode := gated.Filter{
			Broker: e.broker,
		}
>>>>>>> cab3dd69
		e.flushableNodes = append(e.flushableNodes, &gatedFilterNode)
		gateId, err := NewId("gated-observation")
		if err != nil {
			return nil, fmt.Errorf("%s: %w", op, err)
		}
		p.gateId = eventlogger.NodeID(gateId)
		if err := e.broker.RegisterNode(p.gateId, &gatedFilterNode); err != nil {
			return nil, fmt.Errorf("%s: unable to register audit gated filter: %w", op, err)
		}

		pipeId, err := NewId(observationPipeline)
		if err != nil {
			return nil, fmt.Errorf("%s: %w", op, err)
		}
		err = e.broker.RegisterPipeline(eventlogger.Pipeline{
			EventType:  eventlogger.EventType(p.eventType),
			PipelineID: eventlogger.PipelineID(pipeId),
			NodeIDs:    []eventlogger.NodeID{p.gateId, p.fmtId, p.sinkId},
		})
		if err != nil {
			return nil, fmt.Errorf("%s: failed to register observation pipeline: %w", op, err)
		}
		observationNodeIds = append(observationNodeIds, p.sinkId)
	}
	errNodeIds := make([]eventlogger.NodeID, 0, len(errPipelines))
	for _, p := range errPipelines {
		pipeId, err := NewId(errPipeline)
		if err != nil {
			return nil, fmt.Errorf("%s: %w", op, err)
		}
		err = e.broker.RegisterPipeline(eventlogger.Pipeline{
			EventType:  eventlogger.EventType(p.eventType),
			PipelineID: eventlogger.PipelineID(pipeId),
			NodeIDs:    []eventlogger.NodeID{p.fmtId, p.sinkId},
		})
		if err != nil {
			return nil, fmt.Errorf("%s: failed to register err pipeline: %w", op, err)
		}
		errNodeIds = append(errNodeIds, p.sinkId)
	}
	sysNodeIds := make([]eventlogger.NodeID, 0, len(sysPipelines))
	for _, p := range sysPipelines {
		pipeId, err := NewId(sysPipeline)
		if err != nil {
			return nil, fmt.Errorf("%s: %w", op, err)
		}
		err = e.broker.RegisterPipeline(eventlogger.Pipeline{
			EventType:  eventlogger.EventType(p.eventType),
			PipelineID: eventlogger.PipelineID(pipeId),
			NodeIDs:    []eventlogger.NodeID{p.fmtId, p.sinkId},
		})
		if err != nil {
			return nil, fmt.Errorf("%s: failed to register sys pipeline: %w", op, err)
		}
		sysNodeIds = append(sysNodeIds, p.sinkId)
	}

	err := e.broker.SetSuccessThreshold(eventlogger.EventType(ObservationType), len(observationNodeIds))
	if err != nil {
		return nil, fmt.Errorf("%s: failed to set success threshold for observation events: %w", op, err)
	}
	err = e.broker.SetSuccessThreshold(eventlogger.EventType(AuditType), len(auditNodeIds))
	if err != nil {
		return nil, fmt.Errorf("%s: failed to set success threshold for audit events: %w", op, err)
	}
	err = e.broker.SetSuccessThreshold(eventlogger.EventType(ErrorType), len(errNodeIds))
	if err != nil {
		return nil, fmt.Errorf("%s: failed to set success threshold for error events: %w", op, err)
	}
	err = e.broker.SetSuccessThreshold(eventlogger.EventType(SystemType), len(sysNodeIds))
	if err != nil {
		return nil, fmt.Errorf("%s: failed to set success threshold for sysevents: %w", op, err)
	}

	e.auditPipelines = append(e.auditPipelines, auditPipelines...)
	e.errPipelines = append(e.errPipelines, errPipelines...)
	e.observationPipelines = append(e.observationPipelines, observationPipelines...)

	return e, nil
}

func newFmtFilterNode(serverName string, c SinkConfig) (eventlogger.NodeID, eventlogger.Node, error) {
	const op = "newFmtFilterNode"
	if serverName == "" {
		return "", nil, fmt.Errorf("%s: missing server name: %w", op, ErrInvalidParameter)
	}
	id, err := NewId("cloudevents")
	if err != nil {
		return "", nil, fmt.Errorf("%s: unable to generate id: %w", op, err)
	}
	var sourceUrl *url.URL
	switch {
	case c.EventSourceUrl != "":
		sourceUrl, err = url.Parse(c.EventSourceUrl)
		if err != nil {
			return "", nil, fmt.Errorf("%s: invalid event source URL (%s): %w", op, c.EventSourceUrl, err)
		}
	default:
		s := fmt.Sprintf("https://hashicorp.com/boundary/%s", serverName)
		sourceUrl, err = url.Parse(s)
		if err != nil {
			return "", nil, fmt.Errorf("%s: invalid event source URL (%s): %w", op, s, err)
		}
	}
	fmtNode, err := NewCloudEventsNode(sourceUrl, cloudevents.Format(c.Format), WithAllow(c.AllowFilters...), WithDeny(c.DenyFilters...))
	if err != nil {
		return "", nil, fmt.Errorf("%s: %w", op, err)
	}
	return eventlogger.NodeID(id), fmtNode, nil
}

func DefaultEventerConfig() *EventerConfig {
	return &EventerConfig{
		AuditEnabled:        false,
		ObservationsEnabled: true,
		SysEventsEnabled:    true,
		Sinks:               []SinkConfig{DefaultSink()},
	}
}

func DefaultSink() SinkConfig {
	return SinkConfig{
		Name:       "default",
		EventTypes: []Type{EveryType},
		Format:     JSONSinkFormat,
		SinkType:   StderrSink,
	}
}

// writeObservation writes/sends an Observation event.
func (e *Eventer) writeObservation(ctx context.Context, event *observation) error {
	const op = "event.(Eventer).writeObservation"
	if event == nil {
		return fmt.Errorf("%s: missing event: %w", op, ErrInvalidParameter)
	}
	if !e.conf.ObservationsEnabled {
		return nil
	}
	err := e.retrySend(ctx, stdRetryCount, expBackoff{}, func() (eventlogger.Status, error) {
		if event.Header != nil {
			event.Header[RequestInfoField] = event.RequestInfo
			event.Header[VersionField] = event.Version
		}
		if event.Detail != nil {
			event.Detail[OpField] = string(event.Op)
		}
<<<<<<< HEAD
		return e.broker.Send(ctx, eventlogger.EventType(ObservationType), event)
=======
		return e.broker.Send(ctx, eventlogger.EventType(ObservationType), event.Payload)
>>>>>>> cab3dd69
	})
	if err != nil {
		e.logger.Error("encountered an error sending an observation event", "error:", err.Error())
		return fmt.Errorf("%s: %w", op, err)
	}
	return nil
}

// writeError writes/sends an Err event
func (e *Eventer) writeError(ctx context.Context, event *err) error {
	const op = "event.(Eventer).writeError"
	if event == nil {
		return fmt.Errorf("%s: missing event: %w", op, ErrInvalidParameter)
	}
	err := e.retrySend(ctx, stdRetryCount, expBackoff{}, func() (eventlogger.Status, error) {
		return e.broker.Send(ctx, eventlogger.EventType(ErrorType), event)
	})
	if err != nil {
		e.logger.Error("encountered an error sending an error event", "error:", err.Error())
		return fmt.Errorf("%s: %w", op, err)
	}
	return nil
}

// writeSysEvent writes/sends an sysEvent event
func (e *Eventer) writeSysEvent(ctx context.Context, event *sysEvent) error {
	const op = "event.(Eventer).writeSysEvent"
	if event == nil {
		return fmt.Errorf("%s: missing event: %w", op, ErrInvalidParameter)
	}
	err := e.retrySend(ctx, stdRetryCount, expBackoff{}, func() (eventlogger.Status, error) {
		return e.broker.Send(ctx, eventlogger.EventType(SystemType), event)
	})
	if err != nil {
		e.logger.Error("encountered an error sending an sys event", "error:", err.Error())
		return fmt.Errorf("%s: %w", op, err)
	}
	return nil
}

// writeAudit writes/send an audit event
func (e *Eventer) writeAudit(ctx context.Context, event *audit) error {
	const op = "event.(Eventer).writeAudit"
	if event == nil {
		return fmt.Errorf("%s: missing event: %w", op, ErrInvalidParameter)
	}
	if !e.conf.AuditEnabled {
		return nil
	}
	err := e.retrySend(ctx, stdRetryCount, expBackoff{}, func() (eventlogger.Status, error) {
		return e.broker.Send(ctx, eventlogger.EventType(AuditType), event)
	})
	if err != nil {
		e.logger.Error("encountered an error sending an audit event", "error:", err.Error())
		return fmt.Errorf("%s: %w", op, err)
	}
	return nil
}

// Reopen can used during a SIGHUP to reopen nodes, most importantly the underlying
// file sinks.
func (e *Eventer) Reopen() error {
	if e.broker != nil {
		return e.broker.Reopen(context.Background())
	}
	return nil
}

// FlushNodes will flush any of the eventer's flushable nodes.  This
// needs to be called whenever Boundary is stopping (aka shutting down).
func (e *Eventer) FlushNodes(ctx context.Context) error {
	const op = "event.(Eventer).FlushNodes"
	for _, n := range e.flushableNodes {
		if err := n.FlushAll(ctx); err != nil {
			return fmt.Errorf("%s: %w", op, err)
		}
	}
	return nil
}<|MERGE_RESOLUTION|>--- conflicted
+++ resolved
@@ -10,13 +10,9 @@
 
 	"github.com/hashicorp/eventlogger"
 	"github.com/hashicorp/eventlogger/filters/gated"
-<<<<<<< HEAD
 	"github.com/hashicorp/eventlogger/formatter_filters/cloudevents"
 	"github.com/hashicorp/eventlogger/sinks/writer"
 
-=======
-	"github.com/hashicorp/eventlogger/sinks/writer"
->>>>>>> cab3dd69
 	"github.com/hashicorp/go-hclog"
 )
 
@@ -296,13 +292,9 @@
 
 	auditNodeIds := make([]eventlogger.NodeID, 0, len(auditPipelines))
 	for _, p := range auditPipelines {
-<<<<<<< HEAD
-		gatedFilterNode := gated.Filter{}
-=======
 		gatedFilterNode := gated.Filter{
 			Broker: e.broker,
 		}
->>>>>>> cab3dd69
 		e.flushableNodes = append(e.flushableNodes, &gatedFilterNode)
 		gateId, err := NewId("gated-audit")
 		if err != nil {
@@ -330,13 +322,9 @@
 
 	observationNodeIds := make([]eventlogger.NodeID, 0, len(observationPipelines))
 	for _, p := range observationPipelines {
-<<<<<<< HEAD
-		gatedFilterNode := gated.Filter{}
-=======
 		gatedFilterNode := gated.Filter{
 			Broker: e.broker,
 		}
->>>>>>> cab3dd69
 		e.flushableNodes = append(e.flushableNodes, &gatedFilterNode)
 		gateId, err := NewId("gated-observation")
 		if err != nil {
@@ -483,11 +471,7 @@
 		if event.Detail != nil {
 			event.Detail[OpField] = string(event.Op)
 		}
-<<<<<<< HEAD
 		return e.broker.Send(ctx, eventlogger.EventType(ObservationType), event)
-=======
-		return e.broker.Send(ctx, eventlogger.EventType(ObservationType), event.Payload)
->>>>>>> cab3dd69
 	})
 	if err != nil {
 		e.logger.Error("encountered an error sending an observation event", "error:", err.Error())
