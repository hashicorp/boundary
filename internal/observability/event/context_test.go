--- conflicted
+++ resolved
@@ -499,39 +499,31 @@
 		name  string
 		allow []string
 		deny  []string
-		hdr   map[string]interface{}
+		hdr   []interface{}
 		found bool
 	}{
 		{
 			name:  "allowed",
 			allow: []string{`"/Data/list" contains "1"`},
-			hdr: map[string]interface{}{
-				"list": []string{"1", "2"},
-			},
+			hdr:   []interface{}{"list", []string{"1", "2"}},
 			found: true,
 		},
 		{
 			name:  "not-allowed",
 			allow: []string{`"/Data/list" contains "22"`},
-			hdr: map[string]interface{}{
-				"list": []string{"1", "2"},
-			},
+			hdr:   []interface{}{"list", []string{"1", "2"}},
 			found: false,
 		},
 		{
-			name: "deny",
-			deny: []string{`"/Data/list" contains "1"`},
-			hdr: map[string]interface{}{
-				"list": []string{"1", "2"},
-			},
+			name:  "deny",
+			deny:  []string{`"/Data/list" contains "1"`},
+			hdr:   []interface{}{"list", []string{"1", "2"}},
 			found: false,
 		},
 		{
-			name: "not-deny",
-			deny: []string{`"/Data/list" contains "22"`},
-			hdr: map[string]interface{}{
-				"list": []string{"1", "2"},
-			},
+			name:  "not-deny",
+			deny:  []string{`"/Data/list" contains "22"`},
+			hdr:   []interface{}{"list", []string{"1", "2"}},
 			found: true,
 		},
 	}
@@ -552,7 +544,7 @@
 			testCtx, err = event.NewRequestInfoContext(testCtx, info)
 			require.NoError(err)
 
-			require.NoError(event.WriteObservation(testCtx, "not-enabled", event.WithHeader(tt.hdr), event.WithFlush()))
+			require.NoError(event.WriteObservation(testCtx, "not-enabled", event.WithHeader(tt.hdr...), event.WithFlush()))
 
 			b, err := ioutil.ReadFile(c.AllEvents.Name())
 			assert.NoError(err)
@@ -1004,18 +996,12 @@
 
 				require.NoError(err)
 
-<<<<<<< HEAD
-				if _, ok := gotError.Payload["error_fields"].(map[string]interface{})["Msg"]; ok {
+				if _, ok := gotError.Data.(map[string]interface{})["error_fields"].(map[string]interface{})["Msg"]; ok {
 					actualError := fakeError{
-						Msg:  gotError.Payload["error_fields"].(map[string]interface{})["Msg"].(string),
-						Code: gotError.Payload["error_fields"].(map[string]interface{})["Code"].(string),
+						Msg:  gotError.Data.(map[string]interface{})["error_fields"].(map[string]interface{})["Msg"].(string),
+						Code: gotError.Data.(map[string]interface{})["error_fields"].(map[string]interface{})["Code"].(string),
 					}
 					assert.Equal(tt.e, &actualError)
-=======
-				actualError := fakeError{
-					Msg:  gotError.Data.(map[string]interface{})["error"].(map[string]interface{})["Msg"].(string),
-					Code: gotError.Data.(map[string]interface{})["error"].(map[string]interface{})["Code"].(string),
->>>>>>> 11124794
 				}
 
 			}
@@ -1117,13 +1103,9 @@
 				err = json.Unmarshal(b, gotSysEvent)
 				require.NoErrorf(err, "json: %s", string(b))
 
-<<<<<<< HEAD
 				expected := event.ConvertArgs(tt.data...)
 				expected["msg"] = tt.msg
-				assert.Equal(expected, gotSysEvent.Payload["data"].(map[string]interface{}))
-=======
-				assert.Equal(tt.data, gotSysEvent.Data.(map[string]interface{})["data"].(map[string]interface{}))
->>>>>>> 11124794
+				assert.Equal(expected, gotSysEvent.Data.(map[string]interface{})["data"].(map[string]interface{}))
 			}
 		})
 	}
