package event

import (
	"fmt"
)

// EventerConfig supplies all the configuration needed to create/config an Eventer.
type EventerConfig struct {
	AuditEnabled        bool         `hcl:"audit_enabled"`        // AuditEnabled specifies if audit events should be emitted.
	ObservationsEnabled bool         `hcl:"observations_enabled"` // ObservationsEnabled specifies if observation events should be emitted.
	Sinks               []SinkConfig `hcl:"sinks"`                // Sinks are all the configured sinks
}

// Validate will Validate the config. BTW, a config isn't required to have any
// sinks to be valid.
func (c *EventerConfig) Validate() error {
	const op = "event.(EventerConfig).validate"
<<<<<<< HEAD
=======

	if err := c.AuditDelivery.validate(); err != nil {
		return fmt.Errorf("%s: %w", op, err)
	}
	if err := c.ObservationDelivery.validate(); err != nil {
		return fmt.Errorf("%s: %w", op, err)
	}
>>>>>>> 8642274a
	for i, s := range c.Sinks {
		if err := s.validate(); err != nil {
			return fmt.Errorf("%s: sink %d is invalid: %w", op, i, err)
		}
	}
	return nil
}<|MERGE_RESOLUTION|>--- conflicted
+++ resolved
@@ -15,16 +15,6 @@
 // sinks to be valid.
 func (c *EventerConfig) Validate() error {
 	const op = "event.(EventerConfig).validate"
-<<<<<<< HEAD
-=======
-
-	if err := c.AuditDelivery.validate(); err != nil {
-		return fmt.Errorf("%s: %w", op, err)
-	}
-	if err := c.ObservationDelivery.validate(); err != nil {
-		return fmt.Errorf("%s: %w", op, err)
-	}
->>>>>>> 8642274a
 	for i, s := range c.Sinks {
 		if err := s.validate(); err != nil {
 			return fmt.Errorf("%s: sink %d is invalid: %w", op, i, err)
