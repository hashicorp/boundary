package event

import (
	"fmt"
)

// EventerConfig supplies all the configuration needed to create/config an Eventer.
type EventerConfig struct {
<<<<<<< HEAD
	AuditEnabled        bool         `hcl:"audit_enabled"`        // AuditEnabled specifies if audit events should be emitted.
	ObservationsEnabled bool         `hcl:"observations_enabled"` // ObservationsEnabled specifies if observation events should be emitted.
	Sinks               []SinkConfig `hcl:"sinks"`                // Sinks are all the configured sinks
=======
	AuditDelivery       DeliveryGuarantee // AuditDelivery specifies the delivery guarantees for audit events (enforced or best effort).
	ObservationDelivery DeliveryGuarantee // ObservationDelivery specifies the delivery guarantees for observation events (enforced or best effort).
	SysEventsDelivery   DeliveryGuarantee // SysEventsDelivery specifies the delivery guarantees for system events (enforced or best effort).
	AuditEnabled        bool              // AuditEnabled specifies if audit events should be emitted.
	ObservationsEnabled bool              // ObservationsEnabled specifies if observation events should be emitted.
	SysEventsEnabled    bool              // SysEventsEnabled specifies if sysevents should be emitted.
	Sinks               []SinkConfig      // Sinks are all the configured sinks
>>>>>>> 8e8a802f
}

// Validate will Validate the config. A config isn't required to have any
// sinks to be valid.
func (c *EventerConfig) Validate() error {
	const op = "event.(EventerConfig).Validate"
	for i, s := range c.Sinks {
		if err := s.validate(); err != nil {
			return fmt.Errorf("%s: sink %d is invalid: %w", op, i, err)
		}
	}
	return nil
}<|MERGE_RESOLUTION|>--- conflicted
+++ resolved
@@ -6,19 +6,10 @@
 
 // EventerConfig supplies all the configuration needed to create/config an Eventer.
 type EventerConfig struct {
-<<<<<<< HEAD
 	AuditEnabled        bool         `hcl:"audit_enabled"`        // AuditEnabled specifies if audit events should be emitted.
 	ObservationsEnabled bool         `hcl:"observations_enabled"` // ObservationsEnabled specifies if observation events should be emitted.
+	SysEventsEnabled    bool         `hcl:"sysevents_enabled"`    // SysEventsEnabled specifies if sysevents should be emitted.
 	Sinks               []SinkConfig `hcl:"sinks"`                // Sinks are all the configured sinks
-=======
-	AuditDelivery       DeliveryGuarantee // AuditDelivery specifies the delivery guarantees for audit events (enforced or best effort).
-	ObservationDelivery DeliveryGuarantee // ObservationDelivery specifies the delivery guarantees for observation events (enforced or best effort).
-	SysEventsDelivery   DeliveryGuarantee // SysEventsDelivery specifies the delivery guarantees for system events (enforced or best effort).
-	AuditEnabled        bool              // AuditEnabled specifies if audit events should be emitted.
-	ObservationsEnabled bool              // ObservationsEnabled specifies if observation events should be emitted.
-	SysEventsEnabled    bool              // SysEventsEnabled specifies if sysevents should be emitted.
-	Sinks               []SinkConfig      // Sinks are all the configured sinks
->>>>>>> 8e8a802f
 }
 
 // Validate will Validate the config. A config isn't required to have any
