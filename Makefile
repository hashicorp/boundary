--- conflicted
+++ resolved
@@ -77,11 +77,7 @@
 perms-table:
 	@go run internal/website/permstable/permstable.go
 
-<<<<<<< HEAD
-gen: cleangen proto api cli migrations fmt
-=======
-gen: cleangen proto api migrations perms-table fmt
->>>>>>> 06c59e19
+gen: cleangen proto api cli migrations perms-table fmt
 
 migrations:
 	$(MAKE) --environment-overrides -C internal/db/schema/migrations/generate migrations
