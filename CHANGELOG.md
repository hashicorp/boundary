--- conflicted
+++ resolved
@@ -4,7 +4,6 @@
 
 ## Next
 
-<<<<<<< HEAD
 ### Deprecations/Changes
 
 * With respect to Target resources, _credential libraries_ that are attached to
@@ -23,7 +22,7 @@
   add/remove/set-credential-libraries` commands. This parallelism extends to the
   API actions and the grants system. In 0.6, the _library_ versions of these
   commands, flags, and actions will be removed.
-=======
+
 ### New and Improved
 
 * OIDC Accounts: When performing a `read` on an `oidc` type account, the
@@ -31,7 +30,6 @@
   it significantly easier to write filters to create [managed
   groups](https://www.boundaryproject.io/docs/concepts/filtering/oidc-managed-groups).
   ([PR](https://github.com/hashicorp/boundary/pull/1419))
->>>>>>> 528d54b4
 
 ### Bug Fixes
 
