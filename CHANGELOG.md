--- conflicted
+++ resolved
@@ -5,7 +5,6 @@
 ## Next
 
 ### New and Improved
-<<<<<<< HEAD
 
 * workers: Added the ability to read and reinitialize the Worker certificate
   authority ([PR1](https://github.com/hashicorp/boundary/pull/2312),
@@ -26,14 +25,6 @@
 grant strings in very rare circumstances as the `-sources` actions replaced the
 `-libraries` actions very quickly.
 ([PR](https://github.com/hashicorp/boundary/pull/2393))
-=======
->>>>>>> 37fb9815
-
-* Workers: Added the ability to read and reinitialize the Worker certificate
-  authority ([PR1](https://github.com/hashicorp/boundary/pull/2312),
-  [PR2](https://github.com/hashicorp/boundary/pull/2387))
-* Workers: Return the worker Boundary binary version on worker list and read
-  ([PR](https://github.com/hashicorp/boundary/pull/2377))
 
 ## 0.10.5 (2022/09/13)
 
