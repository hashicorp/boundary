--- conflicted
+++ resolved
@@ -6,12 +6,10 @@
 
 ### Bug Fixes
 
-<<<<<<< HEAD
 * controller: Fix issue with recursive listing across services when using the
   unauthenticated user (`u_anon`) with no token and the list was started in a
   scope where the user does not have permission
   ([PR](https://github.com/hashicorp/boundary/pull/1478))
-=======
 * grants: Fix grant format `type=<type>;output_fields=<fields>` with no action
   specified. In some code paths this format would trigger an error when
   validating even though it is correctly handled within the ACL code.
@@ -19,7 +17,6 @@
 * targets: Fix panic when using `boundary targets authorize-session`
   ([issue](https://github.com/hashicorp/boundary/issues/1488),
   [PR](https://github.com/hashicorp/boundary/pull/1496)).
->>>>>>> 781871c3
 
 ## 0.5.1 (2021/08/16)
 
