# Boundary CHANGELOG

Canonical reference for changes, improvements, and bugfixes for Boundary.

## Next

### Deprecations/Changes

* Permissions in new scope default roles have been updated to include support
  for `list`, `read:self`, and `delete:self` on `auth-token` resources. This
  allows a user to list and manage their own authentication tokens. (As is the
  case with other resources, `list` will still be limited to returning tokens on
  which the user has authorization to perform actions, so granting this
  capability does not automatically give user the ability to list other users'
  authentication tokens.)

### New and Improved

* actions: The new `no-op` action allows a grant to be given to a principals
  without conveying any actionable result. Since resources do not appear in list
  results if the principal has no actions granted on that resource, this can be
  used to allow principals to see values in list results without also giving
  `read` or other capabilities on the resources. The default scope permissions
  have been updated to convey `no-op,list` instead of `read,list`.
  [PR](https://github.com/hashicorp/boundary/pull/1138)
* cli/api/sdk: User resources have new attributes for: 
  * Primary Account ID
  * Login Name
  * Full Name 
  * Email    

<<<<<<< HEAD
  These new user attributes correspond to attributes
  from the user's primary auth method account.  These attributes will be empty
  when the user has no account in the primary auth method for their scope, or
  there is no designated primary auth method for their scope. 
* cli: Support for reading and deleting the user's own token via the new
  `read:self` and `delete:self` actions on auth tokens. If no token ID is
  provided, the stored token's ID will be used (after prompting), or `"self"`
  can be set to the ID to trigger this behavior without prompting.
  ([PR](https://github.com/hashicorp/boundary/pull/1162))
* cli: New `logout` command deletes the current token in Boundary and forgets it
  from the local system credential store
  ([PR](https://github.com/hashicorp/boundary/pull/1134))
=======
  These new user attributes correspond to attributes from the user's primary
  auth method account.  These attributes will be empty when the user has no
  account in the primary auth method for their scope, or there is no designated
  primary auth method for their scope. 
>>>>>>> 727d1c70


### Bug Fixes

* cors: Fix allowing all origins by default
  [PR](https://github.com/hashicorp/boundary/pull/1134)

## 0.2.0 (2021/04/14)

### Known Issues

* By default, CORS support will allow all origins. This is due to a bug in how
  the set of allowed origins was processed, in conjunction with changes to CORS
  behavior to automatically include the origin of the Desktop Client. This will
  be fixed in 0.2.1. In the meantime, this can be worked around by either
  explicitly disabing CORS with `cors_enabled = false` in the `listener` config
  block with purpose `api`; or setting an `allowed_origins` field to have values
  other than `serve://boundary` (including values that do not map to any real
  origin).

### Deprecations/Changes

* The `auth-methods/<id>:authenticate:login` action is deprecated and will be
  removed in a few releases. (Yes, this was meant to deprecate the
  `authenticate` action; apologies for going back on this!) To better support
  future auth methods, and especially the potential for plugins, rather than
  defining custom actions on the URL path the `authenticate` action will consume
  both a map of parameters but also a `command` parameter that specifies the
  type of command. This allows workflows that require multiple steps, such as
  OIDC, to not require custom subactions. Additionally, the `credentials` map in
  the `authenticate` action has been renamed `attributes` to better match other
  types of resources. `credentials` will still work for now but will be removed
  in a few releases. Finally, in the Go SDK, the `Authenticate` function now
  requires a `command` value to be passed in.
* Related to the above change, the output of an API
  `auth-methods/<id>:authenticate` call will return the given `command` value
  and a map of attributes that depend on the given command. On the SDK side, the
  output of the `Authenticate` function returns a map, from which a concrete
  type can be easily umarshaled (see the updated `authenticate password` command
  for an example).
* Anonymous scope/auth method listing: When listing auth methods and scopes
  without authentication (that is, as the anonymous user `u_anon`), only
  information necessary for navigation to an auth method and authenticating to
  the auth method is now output. Granting `u_anon` list access to other resource
  types will not currently filter any information out.

### New and Improved

* cli/api/sdk: New OIDC auth method type added with support for create, read,
  update, delete, and list (see new cli `oidc` subcommands available on CRUDL
  operations for examples), as well as the ability to authenticate against it
  via the SDK, CLI, admin UI, and desktop client.
  [PR](https://github.com/hashicorp/boundary/pull/1090)
* server: When performing recursive listing, `list` action is no longer required
  to be granted to the calling user. Instead, the given scope acts as the root
  point (so only results under that scope will be shown), and `list` grant is
  evaluated per-scope. [PR](https://github.com/hashicorp/boundary/pull/1016)
* database init: If the database is already initialized, return 0 as the exit
  code. This matches how the `database migrate` command works.
  [PR](https://github.com/hashicorp/boundary/pull/1033)

### Bug Fixes

* server: Roles for auto generated scopes are now generated at database init.
  [PR](https://github.com/hashicorp/boundary/pull/996)
* cli: Don't panic on certain commands when outputting in `json` format
  ([Issue](https://github.com/hashicorp/boundary/pull/992),
  [PR](https://github.com/hashicorp/boundary/pull/1095))

## 0.1.8 (2021/03/10)

### Known Issues

These are specific known issues in the release that we feel are impactful enough
to call out in this changelog. The full set of open issues is on GitHub.

* cli: When authenticating, changing a password, or a couple of other specific
  actions on the CLI, if the output format is specified as `json`, the command
  will panic (after the API call executes). This is due to a preexisting bug
  that was exposed by the JSON changes described in the changes section below.
  Although most of our CLI-level tests operate on `json`-format output, because
  our CLI-level tests use the token helper during execution, the authentication
  test was using the normal table output since the output was ignored anyways.
  As a result, our CLI tests did not catch this panic. Our apologies, and we
  will fix this in the next release.
* Initially Created Scopes: Starting in 0.1.6, When initial scopes are created
  when executing `boundary database init`, the associated admin roles aren't
  created. The intended behavior is to have a role which granted the auto
  created admin the grant `"id=*;type=*;actions=*"` for each auto generated
  scope.  To set your data to the intended state you can add a role for the
  admin user in the generated scopes.  An outline of the steps to do this can
  be found in this
  [gist](https://gist.github.com/talanknight/98492dc68d894f67742086eb41fdb506).
  This will be fixed in the next release.

### Changes/Deprecations

* sdk (Go API library): A few functions have changed places. Notably, instead of
  `ResponseMap()` and `ResponseBody()`, resources simply expose `Response()`.
  This higher-level response object contains the map and body, and also exposes
  `StatusCode()` in place of indivdidual resources.
  [PR](https://github.com/hashicorp/boundary/pull/962)
* cli: In `json` output format, a resource item is now an object under the
  top-level key `item`; a list of resource items is now an list of objects under
  the top-level key `items`. This preserves the top level for putting in other
  useful information later on (and the HTTP status code is included now).
  [PR](https://github.com/hashicorp/boundary/pull/962)
* cli: In `json` output format, errors are now serialized as a JSON object with
  an `error` key instead of outputting normal text
  [PR](https://github.com/hashicorp/boundary/pull/962)
* cli: All errors, including API errors, are now written to `stderr`. Previously
  in the default table format, API errors would be written to `stdout`.
  [PR](https://github.com/hashicorp/boundary/pull/962)
* cli: Error return codes have been standardized across CLI commands. An error
  code of `1` indicates an error generated from the actual controller API; an
  error code of `2` is an error encountered due to the CLI command's logic; and
  an error code of `3` indicates an error that was caused due to user input to
  the command. (There is some nuance sometimes whether an error is really due to
  user input or not, but we attempt to be consistent.)
  [PR](https://github.com/hashicorp/boundary/pull/976)

### New and Improved

* list filtering: Listing now supports filtering results before being returned
  to the user. The filtering takes place server side and uses boolean
  expressions against the JSON representation of returned items. See [the
  documentation](https://www.boundaryproject.io/docs/concepts/filtering/resource-listing)
  for more details. ([PR 1](https://github.com/hashicorp/boundary/pull/952))
  ([PR 2](https://github.com/hashicorp/boundary/pull/957))
  ([PR 3](https://github.com/hashicorp/boundary/pull/967))
* server: Officially support reloading TLS parameters on `SIGHUP`. (This likely
  worked before but wasn't fully tested.)
  ([PR](https://github.com/hashicorp/boundary/pull/959))
* server: On `SIGHUP`, [worker
  tags](https://www.boundaryproject.io/docs/configuration/worker#tags) will be
  re-parsed and new values used
  ([PR](https://github.com/hashicorp/boundary/pull/959))
* server: In addition to the existing `tls_min_version` listener configuration
  value, `tls_max_version` is now supported. This should generally be left blank
  but can be useful for situations where e.g. a load balancer has broken TLS 1.3
  support, or does not support TLS 1.3 and flags it as a disallowed value.

## 0.1.7 (2021/02/16)

*Note:* This release fixes an upgrade issue affecting users on Postgres 11
upgrading to 0.1.5 or 0.1.6 and makes a modification to the `boundary dev`
environment. It is otherwise identical to 0.1.6; see the entry for that version
for more details.

### Changes/Deprecations

* `boundary dev` now uses Postgres 11 by default, rather than Postgres 12.

### Bug Fixes

* server: Fix an issue with migrations affecting Postgres 11
  ([PR](https://github.com/hashicorp/boundary/pull/940))

## 0.1.6 (2021/02/12)

### Changes/Deprecations

* authentication: The `auth-methods/<id>:authenticate` action is deprecated and
  will be removed in a few releases. Instead, each auth method will define its
  own action or actions that are valid. This is necessary to support multi-step
  authentication schemes in upcoming releases. For the `password` auth method,
  the new action is `auth-methods/<id>:authenticate:login`.
* permissions: Update some errors to make them more descriptive, and disallow
  permissions in some forms where they will never take effect, preventing
  possible confusion (existing grants already saved to the database will not be
  affected as this is only filtered when grants are added/set on a role):
  * `id=<some_id>;actions=<some_actions>` where one of the actions is `create`
    or `list`. By definition this format operates only on individual resources
    so `create` and `list` will never work
  * `type=<some_type>;actions=<some_actions>` where one of the actions is _not_
    `create` or `list`. This format operates only on collections so assigning
    more actions this way will never work
* CORS: CORS is now turned on by default when running with `boundary server`
  with an `allowed_origins` value of `serve://boundary`. You can disable it with
  `cors_enabled = false`, or if you want to change parameters, set `cors_enabled
  = true` and the other related configuration values.

### New and Improved

* server: When running single-server mode and `controllers` is not specified in
  the `worker` block, use `public_cluster_addr` if given
  ([PR](https://github.com/hashicorp/boundary/pull/904))
* server: `public_cluster_addr` in the `controller` block can now be specified
  as a `file://` or `env://` URL to read the value from a file or env var
  ([PR](https://github.com/hashicorp/boundary/pull/907))
* server: Add `read` action to default scope grant
  ([PR](https://github.com/hashicorp/boundary/pull/913))
* server: `public_cluster_addr` in the `controller` block can now be specified
  as a `file://` or `env://` URL to read the value from a file or env var
  ([PR](https://github.com/hashicorp/boundary/pull/907))
* sessions: Add `read:self` and `cancel:self` actions and enable them by default
  (in new project scopes) for all sessions. This allows a user to read or cancel
  any session that is associated with their user ID. `read` and `cancel` actions
  are still available that allow performing these actions on sessions that are
  associated with other users.

### Bug Fixes

* api: Fix nil pointer panic that could occur when using TLS
  ([Issue](https://github.com/hashicorp/boundary/pull/902),
  [PR](https://github.com/hashicorp/boundary/pull/901))
* server: When shutting down a controller release the shared advisory lock with
  a non-cancelled context.
  ([Issue](https://github.com/hashicorp/boundary/pull/909),
  [PR](https://github.com/hashicorp/boundary/pull/918))
* targets: If a worker filter references a key that doesn't exist, treat it as a
  non-match rather than an error
  ([PR](https://github.com/hashicorp/boundary/pull/900))
  
## 0.1.5 (2021/01/29)

*NOTE*: This version requires a database migration via the new `boundary
database migrate` command.

### Security

* Boundary now uses Go's new execabs package for execution of binaries in
  `boundary connect`. This is for defense-in-depth rather than a specific
  issue. See the [Go blog post](https://blog.golang.org/path-security) for more
  details. ([PR](https://github.com/hashicorp/boundary/pull/873))

### Changes/Deprecations

* controller/worker: Require names to be all lowercase. This removes ambiguity
  or accidental mismatching when using upcoming filtering features.
* api/cli: Due to visibility changes on collection listing, a list
  will not include any resources if the user only has `list` as an authorized action.
  As a result `scope list`, which is used by the UI to populate the login scope dropdown, 
  will be empty if the role granting the `u_anon` user `list` privileges is not updated to also contain a `read` action

### New and Improved

* targets: You can now specify a Boolean-expression filter against worker tags
  to control which workers are allowed to handle any given target's sessions
  ([PR](https://github.com/hashicorp/boundary/pull/862))
* api/cli: On listing/reading, return a list of actions the user is authorized
  to perform on the identified resources or their associated collections
  ([PR](https://github.com/hashicorp/boundary/pull/870))
* api/cli: Most resource types now support recursive listing, allowing listing
  to occur down a scope tree
  ([PR](https://github.com/hashicorp/boundary/pull/885))
* cli: Add a `database migrate` command which updates a database's schema to 
  the version supported by the boundary binary ([PR](https://github.com/hashicorp/boundary/pull/872)).

### Bug Fixes

* controller/db: Correctly check if db init previously completed successfully 
  when starting a controller or when running `database init` 
  ([Issue](https://github.com/hashicorp/boundary/issues/805))
  ([PR](https://github.com/hashicorp/boundary/pull/842))
* cli: When `output-curl-string` is used with `update` or `add-/remove-/set-`
  commands and automatic versioning is being used (that is, no `-version` flag
  is given), it will now display the final call instead of the `GET` that
  fetches the current version
  ([Issue](https://github.com/hashicorp/boundary/issues/856))
  ([PR](https://github.com/hashicorp/boundary/pull/858))
* db: Fix panic in `database init` when controller config block is missing 
  ([Issue](https://github.com/hashicorp/boundary/issues/819)) 
  ([PR](https://github.com/hashicorp/boundary/pull/851))

## 0.1.4 (2021/01/05)

### New and Improved

* controller: Improved error handling in iam repo
  ([PR](https://github.com/hashicorp/boundary/pull/841))
* controller: Improved error handling in db
  ([PR](https://github.com/hashicorp/boundary/pull/815))

### Bug Fixes

* servers: Fix erronious global unicast check that disallowed valid addresses
  from being assigned ([PR](https://github.com/hashicorp/boundary/pull/845))
* cli: Fix (hopefully) panic some users experience depending on their Linux
  setup when running the binary
  ([Issue](https://github.com/hashicorp/boundary/issues/830))
  ([PR](https://github.com/hashicorp/boundary/pull/846))

## 0.1.3 (2020/12/18)

### Changes/Deprecations

* controller: Switch the session connection limit for dev mode and the initial
  target when doing database initialization to `-1`. This makes it easier for
  people to start understanding Boundary while not hitting issues related to
  some programs/protocols needing multiple connections as they may not be easy
  for new users to understand.
  ([PR](https://github.com/hashicorp/boundary/pull/814))

### New and Improved

* controller, worker, cli: When the client quits before the session time is
  over, but in a manner where the TOFU token will be locked, attempt canceling
  the session rather than leaving it open to time out
  ([PR](https://github.com/hashicorp/boundary/pull/831))
* controller: Improved error handling in hosts, host catalog and host set
  ([PR](https://github.com/hashicorp/boundary/pull/786))
* controller: Relax account login name constraints to allow dash as valid character 
  ([Issue](https://github.com/hashicorp/boundary/issues/759))
  ([PR](https://github.com/hashicorp/boundary/pull/806))
* cli/connect/http: Pass endpoint address through to allow setting TLS server
  name directly in most cases
  ([PR](https://github.com/hashicorp/boundary/pull/811))
* cli/connect/kube: New `kube` subcommand for `boundary connect` that makes it
  easy to route `kubectl` commands through Boundary, including when using
  `kubectl proxy` ([PR](https://github.com/hashicorp/boundary/pull/816))
* cli/server: Add some extra checks around valid/invalid combinations of
  addresses to avoid hard-to-understand runtime issues
  ([PR](https://github.com/hashicorp/boundary/pull/838))

### Bug Fixes

* cli: Ensure errors print to stderr when token is not found
  ([Issue](https://github.com/hashicorp/boundary/issues/791))
  ([PR](https://github.com/hashicorp/boundary/pull/799))
* controller: Fix grant IDs being lowercased when being read back (and when
  being used for permission evaluation)
  ([Issue](https://github.com/hashicorp/boundary/issues/794))
  ([PR](https://github.com/hashicorp/boundary/pull/839))

## 0.1.2 (2020/11/17)

### New and Improved

* docker: Official Docker image for `hashicorp/boundary`
  ([PR](https://github.com/hashicorp/boundary/pull/755))
* controller: Add ability to set public address for cluster purposes
  ([Issue](https://github.com/hashicorp/boundary/pull/758))
  ([PR](https://github.com/hashicorp/boundary/pull/761))
* ui: Improve scope awareness and navigation, including IAM for global scope
  ([PR](https://github.com/hashicorp/boundary-ui/pull/355))
* ui: Add dark mode toggle
  ([Issue](https://github.com/hashicorp/boundary/issues/719))
  ([PR](https://github.com/hashicorp/boundary-ui/pull/358))
* ui: Add scope grants to roles
  ([PR](https://github.com/hashicorp/boundary-ui/pull/357))
* ui: Add IAM resources to global scope
  ([PR](https://github.com/hashicorp/boundary-ui/pull/351))

### Bug Fixes

* controller, worker: Fix IPv4-only check so `0.0.0.0` specified without a port
  only listens on IPv4
  ([PR](https://github.com/hashicorp/boundary/pull/752))
* ui: Fix grant string corruption on updates
  ([Issue](https://github.com/hashicorp/boundary/issues/757))
  ([PR](https://github.com/hashicorp/boundary-ui/pull/356))
* controller, cli: Fix mutual exclusivity bug with using -authz-token on `boundary connect`
  ([PR](https://github.com/hashicorp/boundary/pull/787))

## 0.1.1 (2020/10/22)

### Changes/Deprecations

Note: in addition to changes marked below in this section, be aware that
currently names of resources are case-sensitive, but in a future update they
will become case-preserving but case-insensitive for comparisons (e.g. if using
them to access targets).

* cli: There are two changes to token storage handling:
  * Specifying `none` for the `-token-name` parameter has been deprecated in
    favor of specifying `none` for the new `-keyring-type` parameter.
  * [`pass`](https://www.passwordstore.org/) is now the default keyring type on
    non-Windows/non-macOS platforms. See the [CLI docs
    page](https://www.boundaryproject.io/docs/api-clients/cli) for more
    information.

### New and Improved

* cli: New `-keyring-type` option and `pass` keyring type for token storage
  ([Issue](https://github.com/hashicorp/boundary/issues/697))
  ([PR](https://github.com/hashicorp/boundary/issues/731))
* connect: Allow using `-target-name` in conjunction with either
  `-target-scope-id` or `-target-scope-name` to connect to targets, rather than
  the target's ID
  ([PR](https://github.com/hashicorp/boundary/pull/737))
* controller: Allow API/Cluster listeners to be Unix domain sockets
  ([Issue](https://github.com/hashicorp/boundary/pull/699))
  ([PR](https://github.com/hashicorp/boundary/pull/705))
* ui: Allow creating and assigning a host to a host set directly from the host
  set view
  ([Issue](https://github.com/hashicorp/boundary/issues/710))
  ([PR](https://github.com/hashicorp/boundary-ui/pull/350))

### Bug Fixes

* cli: Fix database init when locale isn't English
  ([Issue](https://github.com/hashicorp/boundary/issues/729))
  ([PR](https://github.com/hashicorp/boundary/pull/736))
* cli: Fix hyphenation in help output for resources with compound names
  ([Issue](https://github.com/hashicorp/boundary/issues/686))
  ([PR](https://github.com/hashicorp/boundary/pull/689))
* controller: Allow connecting to Postgres when using remote Docker in dev mode
  ([Issue](https://github.com/hashicorp/boundary/issues/720)
  ([PR](https://github.com/hashicorp/boundary/pull/732))
* controller, worker: Fix listening on IPv6 addresses
  ([Issue](https://github.com/hashicorp/boundary/issues/701))
  ([PR](https://github.com/hashicorp/boundary/pull/703))
* worker: Fix setting controller address for worker in dev mode
  ([Issue](https://github.com/hashicorp/boundary/issues/727))
  ([PR](https://github.com/hashicorp/boundary/pull/705))

## 0.1.0 (2020/10/14)

v0.1.0 is the first release of Boundary. As a result there are no changes,
improvements, or bugfixes from past versions.<|MERGE_RESOLUTION|>--- conflicted
+++ resolved
@@ -23,17 +23,15 @@
   `read` or other capabilities on the resources. The default scope permissions
   have been updated to convey `no-op,list` instead of `read,list`.
   [PR](https://github.com/hashicorp/boundary/pull/1138)
-* cli/api/sdk: User resources have new attributes for: 
+* cli/api/sdk: User resources have new attributes for:
   * Primary Account ID
   * Login Name
-  * Full Name 
-  * Email    
-
-<<<<<<< HEAD
-  These new user attributes correspond to attributes
-  from the user's primary auth method account.  These attributes will be empty
-  when the user has no account in the primary auth method for their scope, or
-  there is no designated primary auth method for their scope. 
+  * Full Name
+  * Email
+  These new user attributes correspond to attributes from the user's primary
+  auth method account. These attributes will be empty when the user has no
+  account in the primary auth method for their scope, or there is no designated
+  primary auth method for their scope.
 * cli: Support for reading and deleting the user's own token via the new
   `read:self` and `delete:self` actions on auth tokens. If no token ID is
   provided, the stored token's ID will be used (after prompting), or `"self"`
@@ -42,13 +40,6 @@
 * cli: New `logout` command deletes the current token in Boundary and forgets it
   from the local system credential store
   ([PR](https://github.com/hashicorp/boundary/pull/1134))
-=======
-  These new user attributes correspond to attributes from the user's primary
-  auth method account.  These attributes will be empty when the user has no
-  account in the primary auth method for their scope, or there is no designated
-  primary auth method for their scope. 
->>>>>>> 727d1c70
-
 
 ### Bug Fixes
 
@@ -278,10 +269,11 @@
 
 * controller/worker: Require names to be all lowercase. This removes ambiguity
   or accidental mismatching when using upcoming filtering features.
-* api/cli: Due to visibility changes on collection listing, a list
-  will not include any resources if the user only has `list` as an authorized action.
-  As a result `scope list`, which is used by the UI to populate the login scope dropdown, 
-  will be empty if the role granting the `u_anon` user `list` privileges is not updated to also contain a `read` action
+* api/cli: Due to visibility changes on collection listing, a list will not
+  include any resources if the user only has `list` as an authorized action. As
+  a result `scope list`, which is used by the UI to populate the login scope
+  dropdown, will be empty if the role granting the `u_anon` user `list`
+  privileges is not updated to also contain a `read` action
 
 ### New and Improved
 
@@ -294,13 +286,14 @@
 * api/cli: Most resource types now support recursive listing, allowing listing
   to occur down a scope tree
   ([PR](https://github.com/hashicorp/boundary/pull/885))
-* cli: Add a `database migrate` command which updates a database's schema to 
-  the version supported by the boundary binary ([PR](https://github.com/hashicorp/boundary/pull/872)).
-
-### Bug Fixes
-
-* controller/db: Correctly check if db init previously completed successfully 
-  when starting a controller or when running `database init` 
+* cli: Add a `database migrate` command which updates a database's schema to the
+  version supported by the boundary binary
+  ([PR](https://github.com/hashicorp/boundary/pull/872)).
+
+### Bug Fixes
+
+* controller/db: Correctly check if db init previously completed successfully
+  when starting a controller or when running `database init`
   ([Issue](https://github.com/hashicorp/boundary/issues/805))
   ([PR](https://github.com/hashicorp/boundary/pull/842))
 * cli: When `output-curl-string` is used with `update` or `add-/remove-/set-`
@@ -309,8 +302,8 @@
   fetches the current version
   ([Issue](https://github.com/hashicorp/boundary/issues/856))
   ([PR](https://github.com/hashicorp/boundary/pull/858))
-* db: Fix panic in `database init` when controller config block is missing 
-  ([Issue](https://github.com/hashicorp/boundary/issues/819)) 
+* db: Fix panic in `database init` when controller config block is missing
+  ([Issue](https://github.com/hashicorp/boundary/issues/819))
   ([PR](https://github.com/hashicorp/boundary/pull/851))
 
 ## 0.1.4 (2021/01/05)
@@ -350,8 +343,8 @@
   ([PR](https://github.com/hashicorp/boundary/pull/831))
 * controller: Improved error handling in hosts, host catalog and host set
   ([PR](https://github.com/hashicorp/boundary/pull/786))
-* controller: Relax account login name constraints to allow dash as valid character 
-  ([Issue](https://github.com/hashicorp/boundary/issues/759))
+* controller: Relax account login name constraints to allow dash as valid
+  character ([Issue](https://github.com/hashicorp/boundary/issues/759))
   ([PR](https://github.com/hashicorp/boundary/pull/806))
 * cli/connect/http: Pass endpoint address through to allow setting TLS server
   name directly in most cases
