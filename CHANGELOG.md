# Boundary CHANGELOG

Canonical reference for changes, improvements, and bugfixes for Boundary.

## Next

### New and Improved

* Controller-led worker authorization: This is a second authorization option for
  the workers using PKI-based authentication that was introduced in Boundary
  0.10. In 0.10, the only mode available was "worker-led", in which a worker
  generates an authorization request which can be submitted to a controller to
  authorize the worker. With this new controller-led flow, a worker can be
  created via the controller API first and return a one-time-use authorization
  token. This token can then be made available to the worker at startup time via
  its configuration file, env var, or a file with the value. If the worker is
  not authorized and this token is provided, it will use the token to authorize
  itself to the controller and set up PKI-based authentication.
  ([PR](https://github.com/hashicorp/boundary/pull/2413))
* Initial upstreams reloading on `SIGHUP`: Workers will now re-read the
  `initial_upstreams` value from the configuration file when given a SIGHUP.
  This allows a worker to reconnect to controllers if the full set of
  controllers has been changed over at the same time, without having to restart
  the worker. ([PR](https://github.com/hashicorp/boundary/pull/2417))

### Bug Fixes

<<<<<<< HEAD
* Vault: Correctly handle Vault credential stores and libraries that are linked to an
  expired Vault token. ([Issue](https://github.com/hashicorp/boundary/issues/2179),
  [PR](https://github.com/hashicorp/boundary/pull/2399)).
* Sessions: Fix an issue where sessions could not have more than one connection
  ([Issue](https://github.com/hashicorp/boundary/issues/2362),
  [PR](https://github.com/hashicorp/boundary/pull/2369)).
=======
* aws host catalog: Fix an issue where the request to list hosts could timeout
  on a large number of hosts
  ([Issue](https://github.com/hashicorp/boundary/issues/2224),
  [PR](https://github.com/hashicorp/boundary-plugin-host-aws/pull/17))
* aws host catalog: Fix an issue where filters could become unreadable in the UI
  if only one filter was created and was set by the CLI or directly via the API
  ([PR1](https://github.com/hashicorp/boundary/pull/2376),
  [PR2](https://github.com/hashicorp/boundary-plugin-host-aws/pull/16))
* aws host catalog: Use provided region for IAM calls in addition to EC2
  ([Issue](https://github.com/hashicorp/boundary/issues/2233),
  [PR](https://github.com/hashicorp/boundary-plugin-host-aws/pull/18))
* azure host catalog: Fix hosts not being found depending on the exact filter
  used because different filters return values with different casing
  ([PR](https://github.com/hashicorp/boundary-plugin-host-azure/pull/8))
* sessions: Fix an issue where sessions could not have more than one connection
  ([Issue](https://github.com/hashicorp/boundary/issues/2362)),
  ([PR](https://github.com/hashicorp/boundary/pull/2369))
* workers: Fix repeating error in logs when connected to HCP Boundary about an
  unimplemented HcpbWorkers call
  ([PR](https://github.com/hashicorp/boundary/pull/2361))
* workers: Fix a panic that could occur when `workers:create:worker-led` (e.g.
  via `boundary workers create worker-led`) was given an invalid token
  ([PR](https://github.com/hashicorp/boundary/pull/2388))
* workers: Add the ability to set API-based worker tags via the CLI
  ([PR](https://github.com/hashicorp/boundary/pull/2266))
>>>>>>> ef4000fe

## 0.10.3 (2022/08/30)

### Bug Fixes

* db: Fix an issue with migrations failing due to not updating the project_id value for the host plugin set
  ([Issue](https://github.com/hashicorp/boundary/issues/2349#issuecomment-1229953874)),
  ([PR](https://github.com/hashicorp/boundary/pull/2407)).

## 0.10.2 (2022/08/23)

### Security

* Fix security vulnerability CVE-2022-36130, Boundary up to 0.10.1 did not properly perform  
  authorization checks to ensure the resources were associated with the correct scopes,  
  allowing potential privilege escalation for authorized users of another scope.
  [[HCSEC-2022-17](https://discuss.hashicorp.com/t/hcsec-2022017-boundary-allowed-access-to-host-sets-and-credential-sources-for-authorized-users-of-another-scope/43493)]

## 0.10.1 (2022/08/11)

### Bug Fixes

* db: Fix an issue with migrations affecting clusters that contain 
  credential libraries or static credentials.
  ([Issue](https://github.com/hashicorp/boundary/issues/2349)),
  ([PR](https://github.com/hashicorp/boundary/pull/2351)).
* managed groups: Fix an issue where the `filter` field is not sent by
  admin UI ([PR](https://github.com/hashicorp/boundary-ui/pull/1238)).
* host sets: Fix an issue causing host sets to not display in UI when using the aws plugin 
  ([PR](https://github.com/hashicorp/boundary-ui/pull/1251))
* plugins: Fixes regression from 0.9.0 causing a failure to start when using
  multiple KMS blocks of the same type
  ([PR1](https://github.com/hashicorp/go-secure-stdlib/pull/43),
  [PR2](https://github.com/hashicorp/boundary/pull/2346))
* cli: Fixed errors related to URL detection when passing in `-attr` or
  `-secret` values that contained colons
  ([PR](https://github.com/hashicorp/boundary/pull/2353))

## 0.10.0 (2022/08/10)

### Known Issues

* Migration to this version may fail if the cluster contains credential
  libraries. This will be fixed shortly in 0.10.1.

### New and Improved

* `ssh` Target Type With Credential Injection (HCP Boundary only): Boundary has
  gained a new `ssh` target type. Using this type, username/password or SSH
  private key credentials can be sourced from `vault` credential libraries or
  `static` credentials and injected into the SSH session between a client and
  end host. This allows users to securely SSH to remote hosts while never being
  in possession of a valid credential for that target host.
* SSH Private Key Credentials: There is now an `ssh_private_key` credential type
  that allows submitting a username/private key (and optional passphrase) to
  Boundary for use with credential injection or brokering workflows.
* `boundary connect ssh` Credential Brokering Enhancements: we have extended
  support into the `boundary connect ssh` helper for brokered credentials of
  `ssh_private_key` type; the command will automatically pass the credentials to
  the `ssh` process ([PR](https://github.com/hashicorp/boundary/pull/2267)).
* `boundary authenticate`, `boundary accounts`: Enables use of `env://` and
  `file://` syntax to specify location of a password
  ([PR](https://github.com/hashicorp/boundary/pull/2325))

### Bug Fixes

* cli: Correctly cleanup plugins after exiting `boundary dev`, `boundary server`
  and `boundary database init`
  ([Issue](https://github.com/hashicorp/boundary/issues/2332),
  [PR](https://github.com/hashicorp/boundary/pull/2333)).
* `boundary accounts change-password`: Fixed being prompted for confirmation of
  the current password instead of the new one
  ([PR](https://github.com/hashicorp/boundary/pull/2325))

### Deprecations/Changes

* API Module: Changed the return types that reference interfaces into their
  expected typed definition. Type casting is only allowed against interface
  types, therefore to mitigate compiler errors please remove any type casting
  done against the return values.
  ([Issue](https://github.com/hashicorp/boundary/issues/2122),
  [PR](https://github.com/hashicorp/boundary/pull/2238))
* Targets: Rename Application credentials to Brokered credentials
  ([PR](https://github.com/hashicorp/boundary/pull/2260)).
* Host plugins: Plugin-type host catalogs/sets/hosts now use typed prefixes for
  any newly-created resources. Existing resources will not be affected.
  ([PR](https://github.com/hashicorp/boundary/pull/2256))
* Credential stores: Static-type credential stores/credentials now use typed
  prefixes for any newly-created resources. Existing resources will not be
  affected. ([PR](https://github.com/hashicorp/boundary/pull/2256))
* Change of behavior on `-token` flag in CLI: Passing a token this way can
  reveal the token to any user or service that can look at process information.
  This flag must now reference a file on disk or an env var. Direct usage of the
  `BOUNDARY_TOKEN` env var is also deprecated as it can show up in environment
  information; the `env://` format now supported by the `-token` flag causes the
  Boundary process to read it instead of the shell so is safer.
  ([PR](https://github.com/hashicorp/boundary/pull/2327))
* Change of behavior on `-password` flag in CLI: The same change made above for
  `-token` has also been applied to `-password` or, for supporting resource
  types, `-current-password` and `-new-password`.
  ([PR](https://github.com/hashicorp/boundary/pull/2327))

## 0.9.1 (2022/07/06)

### New and Improved

* `azure` host plugin: Support multiple MSI identities
  ([PR](https://github.com/hashicorp/go-kms-wrapping/pull/97))

### Bug Fixes

* scheduler: Fix regression causing controller names of less than 10 characters
  to fail to register jobs
  ([PR](https://github.com/hashicorp/boundary/pull/2226)).
* sessions: Fix an additional case from the changes in the 0.8.x series that
  could result in sessions never moving from `canceling` state to terminated.
  ([PR](https://github.com/hashicorp/boundary/pull/2229))
* The plugin execution_dir configuration parameter is now respected by kms plugins too
  ([PR](https://github.com/hashicorp/boundary/pull/2239)).

### Deprecations/Changes

* sessions: The default connect limit for new sessions changed from 1 to unlimited (-1).
  Specific connection limits is an advanced feature of Boundary and this setting is
  more friendly for new users.
  ([PR](https://github.com/hashicorp/boundary/pull/2234))

## 0.9.0 (2022/06/20)

### Known Issues

* If a controller's defined name in a configuration file is less than 10
  characters, errors may be seen on startup related to registration of jobs.
  This is a regression in this version and will be fixed in the next release.

### New and Improved

* PKI Workers: This release introduces a new worker type `pki` which
  authenticates to Boundary using a new certificate-based method, allowing for
  worker deployment without using a shared KMS.
* Credentials: This release introduces a new credential store type `static`,
  which simply takes in a user-supplied credential and stores it (encrypted)
  directly in Boundary. Currently, the `static` credential store can hold
  credentials of type `username_password`. These credentials can act as
  credential sources for targets, similar to credential libraries from the
  `vault` credential store, and thus can be brokered to users at session
  authorization time. ([PR](https://github.com/hashicorp/boundary/pull/2174))
* `boundary connect` Credential Brokering Integration: we have extended integration
  into the `boundary connect` helpers. A new `sshpass` style has been added to the
  `ssh` helper, when used, if the credential contains a username/password and `sshpass`
  is installed, the command will automatically pass the credentials to the `ssh` process.
  Additionally, the default `ssh` helper will now use the `username` of the brokered credential.
  ([PR](https://github.com/hashicorp/boundary/pull/2191)).
* controller: Improve response time for listing sessions.
  This also creates a new periodic job that will delete terminated
  sessions after 1 hour.
  See Deprecations/Changes for some additional details.
  ([PR](https://github.com/hashicorp/boundary/pull/2160)).
* event filtering: Change event filters to use lowercase and snake case for data
  elements like the rest of Boundary filters do.
* ui: Use include_terminated flag for listing sessions.
  ([PR](https://github.com/hashicorp/boundary-ui/pull/1126)).
* ui: Add Quick Setup onboarding guide.
  ([PR](https://github.com/hashicorp/boundary-ui/pull/1140)).

### Bug Fixes

* The plugin execution_dir configuration parameter is now respected.
  ([PR](https://github.com/hashicorp/boundary/pull/2183)).
* ui: Fix Users page not updating fields correctly.
  ([PR](https://github.com/hashicorp/boundary-ui/pull/1105)).

### Deprecations/Changes

* Targets: Removes support for `credential libraries` with respect to Target resources.
  The `library` `fields` and `actions` were deprecated in [Boundary 0.5.0](#050-20210802),
  please use `credential sources` instead. See changelog referenced above for
  more details ([PR](https://github.com/hashicorp/boundary/pull/1533)).
* Credential Libraries: The `user_password` credential type has been renamed to
  `username_password` to remove any inconsistency over what the credential type is.
  All existing `user_password` typed credential libraries will be migrated to
  `username_password` ([PR](https://github.com/hashicorp/boundary/pull/2154)).
* controller: Change the default behavior of the session list endpoint
  to no longer include sessions in a terminated state and introduces
  a new query parameter/cli flag to include the terminated sessions.
  This also removes the connection information from the list response.
  ([PR](https://github.com/hashicorp/boundary/pull/2160)).
* Anonymous user permissions: In order to reduce the risk of accidental and
  unintended granting of permissions to anonymous users, the permissions system
  now only allows certain actions on certain resources to be assigned to the
  anonymous user; currently these are the same permissions as assigned in
  Boundary's default role permissions. If other use-cases arise this list can be
  expanded. See [the
  documentation](https://www.boundaryproject.io/docs/concepts/security/permissions/assignable-permissions)
  for more details.

## 0.8.1 (2022/05/13)

### Bug Fixes

* controller: Do not shut down cluster listener when it receives an invalid
  packet ([Issue](https://github.com/hashicorp/boundary/issues/2072),
  [PR](https://github.com/hashicorp/boundary/pull/2073))
* session: update cancel_session() function to check for terminated state
  ([Issue](https://github.com/hashicorp/boundary/issues/2064),
  [PR](https://github.com/hashicorp/boundary/pull/2065))

## 0.8.0 (2022/05/03)

### New and Improved
* metrics: Provide metrics for controllers and workers
* controller: Add health endpoint ([PR](https://github.com/hashicorp/boundary/pull/1882))
* controller: Improve response time for listing sessions and targets.
  ([PR](https://github.com/hashicorp/boundary/pull/2049))
* ui: Add support for worker filters in targets
* ui: Add manual refresh button in sessions list
* Audit events are no longer a WIP ([PR](https://github.com/hashicorp/boundary/pull/2031)).

### Bug Fixes

* worker: create new error to prevent `event.newError: missing error: invalid
  parameter` and handle session cancel with no TOFU token
  ([Issue](https://github.com/hashicorp/boundary/issues/1902),
  [PR](https://github.com/hashicorp/boundary/pull/1929))
* controller: Reconcile DEKs with existing scopes
  ([Issue](https://github.com/hashicorp/boundary/issues/1856),
  [PR](https://github.com/hashicorp/boundary/pull/1976))
* controller: Fix for retrieving sessions that could result in incomplete
  results when there is a large number (10k+) of sessions.
  ([PR](https://github.com/hashicorp/boundary/pull/2049))
* session: update session state trigger to prevent transitions to invalid states
  ([Issue](https://github.com/hashicorp/boundary/issues/2040),
  [PR](https://github.com/hashicorp/boundary/pull/2046))

## 0.7.6 (2022/03/15)

### Bug Fixes

* sessions: Sessions and session connections have been refactored to better
isolate transactions and prevent resource contention that caused deadlocks.
([Issue](https://github.com/hashicorp/boundary/issues/1812),
  [PR](https://github.com/hashicorp/boundary/pull/1919))
* scheduler: Fix bug that causes erroneous logs when racing controllers
  attempted to run jobs
  ([Issue](https://github.com/hashicorp/boundary/issues/1903),
  [PR](https://github.com/hashicorp/boundary/pull/1914)).

## 0.7.5 (2022/02/17)

### New and Improved

* cli: Update authentication examples to remove password flag and make
  subcommend selection a bit clearer
  ([PR](https://github.com/hashicorp/boundary/pull/1835))
* Data Warehouse: Add addresses on plugin based hosts to the database warehouse.
  3 new dimension tables have been added including `wh_network_address_group`
  (which is now referenced by `wh_host_dimension`),
  `wh_network_address_dimension`, and `wh_network_address_group_membership`.
  ([PR](https://github.com/hashicorp/boundary/pull/1855))
* ui: Add support for dynamic host catalog. AWS and Azure plugin-based CRUD operations.

### Bug Fixes

* targets: Specifying a plugin based host id when authorizing a session
  now works. ([PR](https://github.com/hashicorp/boundary/pull/1853))
* targets: DNS names are now properly parsed when selecting an endpoint
  for authorizing a session.
  ([PR](https://github.com/hashicorp/boundary/pull/1849))
* hosts: Static hosts now include the host sets they are in.
  ([PR](https://github.com/hashicorp/boundary/pull/1828))

## 0.7.4 (2022/01/18)

### Deprecations/Changes

* In newly-created scopes, if default role creation is not disabled, the roles
  will now contain a grant to allow listing targets. This will still be subject
  to listing visibility rules, so only targets the user is granted some action
  on (such as `authorize-session`) will be returned.

### New and Improved

* config: The `description` field for workers now supports being set
  from environment variables or a file on disk
  ([PR](https://github.com/hashicorp/boundary/pull/1783))
* config: The `max_open_connections` field for the database field in controllers now supports being set
  from environment variables or a file on disk
  ([PR](https://github.com/hashicorp/boundary/pull/1776))
* config: The `execution_dir` field for plugins now supports being set from environment variables
  or a file on disk.([PR](https://github.com/hashicorp/boundary/pull/1772))
* config: Add support for reading worker controllers off of environment
  variables as well as files. ([PR](https://github.com/hashicorp/boundary/pull/1765))
* config: The `description` field for controllers now supports being set
  from environment variables or a file on disk
  ([PR](https://github.com/hashicorp/boundary/pull/1766))
* config: Add support for reading worker tags off of environment variables
  as well as files. ([PR](https://github.com/hashicorp/boundary/pull/1758))
* config: Add support for go-sockaddr templates to Worker and Controller
  addresses. ([PR](https://github.com/hashicorp/boundary/pull/1731))
* controllers/workers: Add client IP to inbound request information which is included in
  Boundary events ([PR](https://github.com/hashicorp/boundary/pull/1678))
* host: Plugin-based host catalogs will now schedule updates for all
  of its host sets when its attributes are updated.
  ([PR](https://github.com/hashicorp/boundary/pull/1736))
* scopes: Default roles in newly-created scopes now contain a grant to allow
  listing targets. ([PR](https://github.com/hashicorp/boundary/pull/1803))
* plugins/aws: AWS plugin based hosts now include DNS names in addition to the
  IP addresses they already provide.

### Bug Fixes
* session: Fix duplicate sessions and invalid session state transitions. ([PR](https://github.com/hashicorp/boundary/pull/1793))

## 0.7.3 (2021/12/16)

### Bug Fixes

* target: Fix permission bug which prevents the UI from being able to add and remove
  host sources on a target. ([PR](https://github.com/hashicorp/boundary/pull/1794))
* credential: Fix panic during credential issue when a nil secret is received. This can
  occur when using the Vault KV backend which returns a nil secret and no error if the
  secret does not exist. ([PR](https://github.com/hashicorp/boundary/pull/1798))

## 0.7.2 (2021/12/14)

### Security

* Boundary now uses Go 1.17.5 to address a security vulnerability (CVE-2021-44716) where
  an attacker can cause unbounded memory growth in a Go server accepting HTTP/2 requests.
  See the [Go announcement](https://groups.google.com/g/golang-announce/c/hcmEScgc00k) for
  more details. ([PR](https://github.com/hashicorp/boundary/pull/1789))

## 0.7.1 (2021/11/18)

### Bug Fixes

* db: Fix panic invoking the CLI on Windows. Some changes to how the binary is
  initialized resulted in running some functions on every startup that looked
  for some embedded files. However, Go's embed package does not use OS-specific
  path separators, so a mismatch between path separators caused a failure in the
  function. ([PR](https://github.com/hashicorp/boundary/pull/1733))

## 0.7.0 (2021/11/17)

### Deprecations/Changes

* tls: Boundary's support for TLS 1.0/1.1 on the API listener was broken. Rather
  than fix this, we are simply not supporting TLS 1.0/1.1 as they are insecure.

### New and Improved

* Boundary now supports dynamic discovery of host resources using our (currently
  internal) new plugin system. See the
  [documentation](https://www.boundaryproject.io/docs) for configuration
  instructions. Currently, only Azure and AWS are supported, but more providers
  will be following in future releases.
* workers: The existing worker connection replay prevention logic has been
  enhanced to be more robust against attackers that have decryption access to
  the shared `worker-auth` KMS key
  ([PR](https://github.com/hashicorp/boundary/pull/1641))

### Bug Fixes

* tls: Support TLS 1.2 for more clients. This was broken for some clients due to
  a missing mandated cipher suite of the HTTP/2 (`h2`) specification that could
  result in no shared cipher suites between the Boundary API listener and those
  clients. ([PR](https://github.com/hashicorp/boundary/pull/1637))
* vault: Fix credential store support when using Vault namespaces
  ([Issue](https://github.com/hashicorp/boundary/issues/1597),
  [PR](https://github.com/hashicorp/boundary/pull/1660))

## 0.6.2 (2021/09/27)

### Deprecations/Changes

* permissions: Fix bug in _Host Sets_ service that authenticated requests  
  againist incorrect grant actions. This bug affects the _SetHosts_, _AddHosts_
  and _RemoveHosts_ paths that do not have wildcard (`*`) action grants.
  If affected, please update grant actions as follows:
* * `set-host-sets` -> `set-hosts`
* * `add-host-sets` -> `add-hosts`
* * `remove-host-sets` -> `remove-hosts`
  ([PR](https://github.com/hashicorp/boundary/pull/1549)).
* Removes support for the `auth-methods/<id>:authenticate:login` action that was
  deprecated in [Boundary 0.2.0](#020-20210414), please use
  `auth-methods/<id>:authenticate` instead.
  ([PR](https://github.com/hashicorp/boundary/pull/1534)).
* Removes support for the `credential` field within `auth-methods/<id>:authenticate`
  action. This field was deprecated in [Boundary 0.2.0](#020-20210414), please use
  `attributes` instead.
  ([PR](https://github.com/hashicorp/boundary/pull/1534)).

## 0.6.1 (2021/09/14)

### Bug Fixes

* grants: Fix issue where `credential-store`, `credential-library`, and
  `managed-group` would not be accepted as specific `type` values in grant
  strings. Also, fix authorized actions not showing `credential-store` values in
  project scope output. ([PR](https://github.com/hashicorp/boundary/pull/1524))
* actions: Fix `sessions` collection actions not being visible when reading a
  scope ([PR](https://github.com/hashicorp/boundary/pull/1527))
* credential stores: Fix credential stores not showing authorized collection
  actions ([PR](https://github.com/hashicorp/boundary/pull/1530))

## 0.6.0 (2021/09/03)

### New and Improved

* ui: Reflect user authorized actions in the UI:  users now see only actionable
  items for which they have permissions granted.
* ui: Icons refreshed for a friendlier look and feel.

### Bug Fixes

* controller: Fix issue with recursive listing across services when using the
  unauthenticated user (`u_anon`) with no token and the list was started in a
  scope where the user does not have permission
  ([PR](https://github.com/hashicorp/boundary/pull/1478))
* grants: Fix grant format `type=<type>;output_fields=<fields>` with no action
  specified. In some code paths this format would trigger an error when
  validating even though it is correctly handled within the ACL code.
  ([PR](https://github.com/hashicorp/boundary/pull/1474))
* targets: Fix panic when using `boundary targets authorize-session`
  ([Issue](https://github.com/hashicorp/boundary/issues/1488),
  [PR](https://github.com/hashicorp/boundary/pull/1496))

## 0.5.1 (2021/08/16)

### New and Improved

* Data Warehouse: Add OIDC auth method and accounts to the database warehouse.
  Four new columns have been added to the `wh_user_dimension` table:
  `auth_method_external_id`, `auth_account_external_id`,
  `auth_account_full_name`, and `auth_account_email`.
  ([PR](https://github.com/hashicorp/boundary/pull/1455))

### Bug Fixes

* events: Fix panic when using the `hclog-text` event's format.
  ([PR](https://github.com/hashicorp/boundary/pull/1456))
* oidc managed groups: Allow colons in selector paths
  ([PR](https://github.com/hashicorp/boundary/pull/1453))

## 0.5.0 (2021/08/02)

### Deprecations/Changes

* With respect to Target resources, two naming changes are taking place. Note
  that these are not affecting the resources themselves, only the fields on
  Target resources that map them to targets:
* * _Credential Libraries_: In Target definitions, the field referring to
    attached credential libraries is being renamed to the more abstract
    _credential sources_. In the future Boundary will gain the ability to
    internally store static credentials that are not generated or fetched
    dynamically, and the _sources_ terminology better reflects that the IDs
    provided are a source of credentials, whether via dynamic generation or via
    the credentials themselves. This will allow a paradigm similar to
    `principals` with roles, where the principal IDs can be a users, groups, and
    managed groups, rather than having them split out, and should result in an
    easier user experience once those features roll out compared to having
    separate flags and fields. In this 0.5 release the Boundary CLI has gained
    parallel `application-credential-source` flags to the existing
    `application-credential-library` flags, as well as `boundary targets
    add/remove/set-credential-sources` commands that parallel `boundary targets
    add/remove/set-credential-libraries` commands. This parallelism extends to
    the API actions and the grants system. In 0.6, the _library_ versions of
    these commands, flags, and actions will be removed.
* * _Host Sets_: Similarly, in Target definitions, the field referring to
    attached host sets is being renamed to the more abstract _host sources_. In
    the future Boundary will allow attaching some host types directly, and
    possibly other mechanisms for gathering hosts for targets, so the _sources_
    terminology better reflects that the IDs provided are a source of hosts,
    whether via sets or via the hosts themselves. Like with credential sources,
    in this 0.5 release the Boundary CLI and API have gained parallel API
    actions and fields, and the _set_ versions of these will be removed in 0.6.

### New and Improved

* OIDC Accounts: When performing a `read` on an `oidc` type account, the
  original token and userinfo claims are provided in the output. This can make
  it significantly easier to write filters to create [managed
  groups](https://www.boundaryproject.io/docs/concepts/filtering/oidc-managed-groups).
  ([PR](https://github.com/hashicorp/boundary/pull/1419))
* Controllers will now mark connections as closed in the database if the worker
  has not reported its status; this can be seen as the controller counterpart to
  the worker-side session cleanup functionality released in 0.4.0. As with the
  worker, the timeout for this behavior is 15s.
* Workers will shut down connections gracefully upon shutdown of the worker,
  both closing the connection and sending a request to mark the connection as
  closed in the database.
* Pressing CTRL-C (or sending a SIGINT) when Boundary is already shutting
  down due to a CTRL-C or interrupt will now cause Boundary to immediately shut
  down non-gracefully. This may leave various parts of the Boundary deployment
  (namely sessions or connections) in an inconsistent state.

* Events: Boundary has moved from writing hclog entries to emitting events.
  There are four types of Boundary events: `error`, `system`, `observation` and
  `audit`. All events are emitted as
  [cloudevents](https://github.com/cloudevents/spec/blob/v1.0.1/spec.md) and we
  support both a `cloudevents-json` format and custom Boundary
  `cloudevents-text` format.   

  **Notes**:
  * There are still a few lingering hclog bits within Boundary. If you wish to
    only output json from Boundary logging/events then you should specify both
    `"-log-format json"` and `"-event-format cloudevents-json"` when starting
    Boundary.
  * Filtering events: hclog log levels have been replaced by optional sets
    of allow and deny event
    [filters](https://www.boundaryproject.io/docs/concepts/filtering) which are
    specified via configuration, or in the case of "boundary dev" there are new
    new cmd flags.
  * Observation events are MVP and contain a minimal set of observations about a
    request. Observations are aggregated for each request, so only one
    observation event will be emitted per request. We anticipate that a rich set
    of aggregate data about each request will be developed over time.   
  * Audit events are a WIP and will only be emitted if they are both enabled
    and the env var `BOUNDARY_DEVELOPER_ENABLE_EVENTS` equals true.  We
    anticipate many changes for audit events before they are generally available
    including what data is included and different options for
    redacting/encrypting that data.   


  PRs:
    [hclog json,text formats](https://github.com/hashicorp/boundary/pull/1440),
    [log adapters](https://github.com/hashicorp/boundary/pull/1434),
    [unneeded log deps](https://github.com/hashicorp/boundary/pull/1433),
    [update eventlogger](https://github.com/hashicorp/boundary/pull/1411),
    [convert from hclog to events](https://github.com/hashicorp/boundary/pull/1409),
    [event filtering](https://github.com/hashicorp/boundary/pull/1404),
    [cloudevents node](https://github.com/hashicorp/boundary/pull/1390),
    [system events](https://github.com/hashicorp/boundary/pull/1360),
    [convert errors to events](https://github.com/hashicorp/boundary/pull/1358),
    [integrate events into servers](https://github.com/hashicorp/boundary/pull/1355),
    [event pkg name](https://github.com/hashicorp/boundary/pull/1284),
    [events using ctx](https://github.com/hashicorp/boundary/pull/1277),
    [add eventer](https://github.com/hashicorp/boundary/pull/1276),
    [and base event types](https://github.com/hashicorp/boundary/pull/1275)
### Bug Fixes

* config: Fix error when populating all `kms` purposes in separate blocks (as
  well as the error message)
  ([Issue](https://github.com/hashicorp/boundary/issues/1305),
  [PR](https://github.com/hashicorp/boundary/pull/1384))
* server: Fix panic on worker startup failure when the server was not also
  configured as a controller
  ([PR](https://github.com/hashicorp/boundary/pull/1432))

### New and Improved

* docker: Add support for muti-arch docker images (amd64/arm64) via Docker buildx

## 0.4.0 (2021/06/29)

### New and Improved

* Credential Stores: This release introduces Credential Stores, with the first
  implementation targeting Vault. A credential store can be created that accepts
  a Vault periodic token (which it will keep refreshed) and connection
  information allowing it to make requests to Vault.
* Credential Libraries: This release introduces Credential Libraries, with the
  first implementation targeting Vault. Credential libraries describe how to
  make a request to fetch a credential from the credential store. The first
  credential library is the `generic` type that takes in a user-defined request
  body to send to Vault and thus can work for any type of Vault secrets engine.
  When a credential library is used to fetch a credential, if the credential
  contains a lease, Boundary will keep the credential refreshed, and revoke the
  credential when the session that requested it is finished.
* Credential Brokering: Credential libraries can be attached to targets; when a
  session is authorized against that target, a credential will be fetched from
  the library that is then relayed to the client. The client can then use this
  information to make a connection, allowing them to gain the benefit of dynamic
  credential generation from Vault, but without needing their own Vault
  login/token (see NOTE below).
* `boundary connect` Credential Brokering Integration: Additionally, we have
  started integration into the `boundary connect` helpers, starting in this
  release with the Postgres helper; if the credential contains a
  username/password and `boundary connect postgres` is the helper being used,
  the command will automatically pass the credentials to the `psql` process.
* The worker will now close any existing proxy connections it is handling when
  it cannot make a status request to the controller. The timeout for this
  behavior is currently 15 seconds.

NOTE: When using credential brokering, remember that if the user can connect
directly to the end resource, they can use the brokered username and password
via that direct connection to skip Boundary. This isn't any different from
normal Boundary behavior (if a user can directly connect, they can bypass
Boundary) but it's worth repeating.

### Bug Fixes

* scheduler: removes a Postgres check constraint, on the length of the controller name,
  causing an error when the scheduler attempts to run jobs
  ([Issue](https://github.com/hashicorp/boundary/issues/1309),
  [PR](https://github.com/hashicorp/boundary/pull/1310)).
* Docker: update entrypoint script to handle more Boundary subcommands for
  better UX

## 0.3.0 (2021/06/08)

### Deprecations/Changes

* `password` account IDs: When the `oidc` auth method came out, accounts were
  given the prefix `acctoidc`. Unfortunately, accounts in the `password` method
  were using `apw`...oops. We're standardizing on `acct` and have updated the
  `password` method to generate new IDs with `acctpw` prefixes.
  Previously-generated prefixes will continue to work.

### New and Improved

* oidc: The new Managed Groups feature allows groups of accounts to be created
  based on an authenticating user's JWT or User Info data. This data uses the
  same filtering syntax found elsewhere in Boundary to provide a rich way to
  specify the criteria for group membership. Once defined, authenticated users
  are added to or removed from these groups as appropriateds each time they
  authenticate. These groups are treated like other role principals and can be
  added to roles to provide grants to users.
* dev: Predictable IDs in `boundary dev` mode now extend to the accounts created
  in the default `password` and `oidc` auth methods.
* mlock: Add a Docker entrypoint script and modify Dockerfiles to handle mlock
  in a fashion similar to Vault
  ([PR](https://github.com/hashicorp/boundary/pull/1269))

## 0.2.3 (2021/05/21)

### Deprecations/Changes

* The behavior when `cors_enabled` is not specified for a listener is changing
  to be equivalent to a `cors_allowed_origins` value of `*`; that is, accept all
  origins. This allows Boundary, by default, to have the admin UI and desktop
  client work without further specification of origins by the operator. This is
  only affecting default behavior; if `cors_enabled` is explicitly set to
  `true`, the behavior will be the same as before. This had been changed in
  v0.2.1 due to a bug found in v0.2.0 that caused all origins to always be
  allowed, but fixing that bug exposed that the default behavior was difficult
  for users to configure to simply get up and running.
* If a `cancel` operation is run on a session already in a canceling or
  terminated state, a `200` and the session information will be returned instead
  of an error.

### New and Improved

* sessions: Return a `200` and session information when canceling an
  already-canceled or terminated session
  ([PR](https://github.com/hashicorp/boundary/pull/1243))

### Bug Fixes

* cors: Change the default allowed origins when `cors_enabled` is not specified
  to be `*`. ([PR](https://github.com/hashicorp/boundary/pull/1249))

## 0.2.2 (2021/05/17)

### New and Improved

* Inline OIDC authentication flow:  when the OIDC authentication flow succeeds,
  the third-party provider browser window is automatically closed and the user
  is returned to the admin UI.

### Bug Fixes

* oidc: If provider returns an `aud` claim as a `string` or `[]string`,
  Boundary will properly parse the claims JSON.
  ([Issue](https://github.com/hashicorp/cap/issues/37),
  [PR](https://github.com/hashicorp/boundary/pull/1231))
* sessions: Clean up connections that are dangling after a worker dies (is
  restarted, powered off, etc.) This fixes some cases where a session never goes
  to `terminated` state because connections are not properly marked closed.
  ([Issue 1](https://github.com/hashicorp/boundary/issues/894), [Issue
  2](https://github.com/hashicorp/boundary/issues/1055),
  [PR](https://github.com/hashicorp/boundary/pull/1220))
* sessions: Add some missing API-level checks when session cancellation was
  requested. It's much easier than interpreting the domain-level check failures.
  ([PR](https://github.com/hashicorp/boundary/pull/1223))
* authenticate: When authenticating with OIDC and `json` format output, the
  command will no longer print out a notice that it's opening your web browser
  ([Issue](https://github.com/hashicorp/boundary/issues/1193),
  [PR](https://github.com/hashicorp/boundary/pull/1213))

## 0.2.1 (2021/05/05)

### Deprecations/Changes

* API `delete` actions now result in a `204` status code and no body when
  successful. This was not the case previously due to a technical limitation
  which has now been solved.
* When using a `delete` command within the CLI we now either show success or
  treat the `404` error the same as any other `404` error, that is, it results
  in a non-zero status code and an error message. This makes `delete` actions
  behave the same as other commands, all of which pass through errors to the
  CLI. Given `-format json` capability, it's relatively easy to perform a check
  to see whether an error was `404` or something else from within scripts, in
  conjunction with checking that the returned status code matches the API error
  status code (`1`).
* When outputting from the CLI in JSON format, the resource information under
  `item` or `items` (depending on the action) now exactly matches the JSON sent
  across the wire by the controller, as opposed to matching the Go SDK
  representation which could result in some extra fields being shown or fields
  having Go-specific types. This includes `delete` actions which previously
  would show an object indicating existence, but now show no `item` on success
  or the API's `404` error.
* Permissions in new scope default roles have been updated to include support
  for `list`, `read:self`, and `delete:self` on `auth-token` resources. This
  allows a user to list and manage their own authentication tokens. (As is the
  case with other resources, `list` will still be limited to returning tokens on
  which the user has authorization to perform actions, so granting this
  capability does not automatically give user the ability to list other users'
  authentication tokens.)

### New and Improved

* permissions: Improving upon the work put into 0.2.0 to limit the fields that
  are returned when listing as the anonymous user, grants now support a new
  `output_fields` section. This takes in a comma-delimited (or in JSON format,
  array) set of values that correspond to the JSON fields returned from an API
  call (for listing, this will be applied to each resource under the `items`
  field). If specified for a given ID or resource type (and scoped to specific
  actions, if included), only the given values will be returned in the output.
  If no `output_fields` are specified, the defaults are used. For authenticated
  users this defaults to all fields; for `u_anon` this defaults to the fields
  useful for navigating to and authenticating to the system. In either case,
  this is overridable. See the [permissions
  documentation](https://www.boundaryproject.io/docs/concepts/security/permissions)
  for more information on why and when to use this. This currently only applies
  to top-level fields in the response.
* cli/api/sdk: Add support to request additional OIDC claims scope values from
  the OIDC provider when making an authentication request.
  ([PR](https://github.com/hashicorp/boundary/pull/1175)).

  By default, Boundary only requests the "openid" claims scope value. Many
  providers, like Okta and Auth0 for example, will not return the standard claims
  of email and name when you request the default claims scope (openid).

  Boundary uses the standard email and name claims to populate an OIDC
  account's `Email` and `FullName` attributes. If you'd like these account
  attributes populated, you'll need to reference your OIDC provider's documentation
  to learn which claims scopes are required to have these claims returned during
  the authentication process.

  Boundary now provides a new OIDC auth method parameter `claims_scopes` which
  allows you to add multiple additional claims scope values to an OIDC auth
  method configuration.

  For information on claims scope values see: [Scope Claims in the OIDC
  specification](https://openid.net/specs/openid-connect-core-1_0.html#ScopeClaims)

* cli: Match JSON format output with the across-the-wire API JSON format
  ([PR](https://github.com/hashicorp/boundary/pull/1155))
* api: Return `204` instead of an empty object on successful `delete` operations
  ([PR](https://github.com/hashicorp/boundary/pull/1155))
* actions: The new `no-op` action allows a grant to be given to a principals
  without conveying any actionable result. Since resources do not appear in list
  results if the principal has no actions granted on that resource, this can be
  used to allow principals to see values in list results without also giving
  `read` or other capabilities on the resources. The default scope permissions
  have been updated to convey `no-op,list` instead of `read,list`.
  ([PR](https://github.com/hashicorp/boundary/pull/1138))
* cli/api/sdk: User resources have new attributes for:
  * Primary Account ID
  * Login Name
  * Full Name
  * Email

  These new user attributes correspond to attributes from the user's primary
  auth method account. These attributes will be empty when the user has no
  account in the primary auth method for their scope, or there is no designated
  primary auth method for their scope.
* cli: Support for reading and deleting the user's own token via the new
  `read:self` and `delete:self` actions on auth tokens. If no token ID is
  provided, the stored token's ID will be used (after prompting), or `"self"`
  can be set as the value of the `-id` parameter to trigger this behavior
  without prompting. ([PR](https://github.com/hashicorp/boundary/pull/1162))
* cli: New `logout` command deletes the current token in Boundary and forgets it
  from the local system credential store, respecting `-token-name`
  ([PR](https://github.com/hashicorp/boundary/pull/1134))
* config: The `name` field for workers and controllers now supports being set
  from environment variables or a file on disk
  ([PR](https://github.com/hashicorp/boundary/pull/1181))

### Bug Fixes

* cors: Fix allowing all origins by default
  ([PR](https://github.com/hashicorp/boundary/pull/1134))
* cli: It is now an error to run `boundary database migrate` on an uninitalized db.
  Use `boundary database init` instead.
  ([PR](https://github.com/hashicorp/boundary/pull/1184))
* cli: Correctly honor the `-format` flag when running `boundary database init`
  ([PR](https://github.com/hashicorp/boundary/pull/1204))

## 0.2.0 (2021/04/14)

### Known Issues

* By default, CORS support will allow all origins. This is due to a bug in how
  the set of allowed origins was processed, in conjunction with changes to CORS
  behavior to automatically include the origin of the Desktop Client. This will
  be fixed in 0.2.1. In the meantime, this can be worked around by either
  explicitly disabing CORS with `cors_enabled = false` in the `listener` config
  block with purpose `api`; or setting a `cors_allowed_origins` field to have
  values other than `serve://boundary` (including values that do not map to any
  real origin).

### Deprecations/Changes

* The `auth-methods/<id>:authenticate:login` action is deprecated and will be
  removed in a few releases. (Yes, this was meant to deprecate the
  `authenticate` action; apologies for going back on this!) To better support
  future auth methods, and especially the potential for plugins, rather than
  defining custom actions on the URL path the `authenticate` action will consume
  both a map of parameters but also a `command` parameter that specifies the
  type of command. This allows workflows that require multiple steps, such as
  OIDC, to not require custom subactions. Additionally, the `credentials` map in
  the `authenticate` action has been renamed `attributes` to better match other
  types of resources. `credentials` will still work for now but will be removed
  in a few releases. Finally, in the Go SDK, the `Authenticate` function now
  requires a `command` value to be passed in.
* Related to the above change, the output of an API
  `auth-methods/<id>:authenticate` call will return the given `command` value
  and a map of attributes that depend on the given command. On the SDK side, the
  output of the `Authenticate` function returns a map, from which a concrete
  type can be easily umarshaled (see the updated `authenticate password` command
  for an example).
* Anonymous scope/auth method listing: When listing auth methods and scopes
  without authentication (that is, as the anonymous user `u_anon`), only
  information necessary for navigation to an auth method and authenticating to
  the auth method is now output. Granting `u_anon` list access to other resource
  types will not currently filter any information out.

### New and Improved

* cli/api/sdk: New OIDC auth method type added with support for create, read,
  update, delete, and list (see new cli `oidc` subcommands available on CRUDL
  operations for examples), as well as the ability to authenticate against it
  via the SDK, CLI, admin UI, and desktop client.
  ([PR](https://github.com/hashicorp/boundary/pull/1090))
* server: When performing recursive listing, `list` action is no longer required
  to be granted to the calling user. Instead, the given scope acts as the root
  point (so only results under that scope will be shown), and `list` grant is
  evaluated per-scope. ([PR](https://github.com/hashicorp/boundary/pull/1016))
* database init: If the database is already initialized, return 0 as the exit
  code. This matches how the `database migrate` command works.
  ([PR](https://github.com/hashicorp/boundary/pull/1033))

### Bug Fixes

* server: Roles for auto generated scopes are now generated at database init.
  ([PR](https://github.com/hashicorp/boundary/pull/996))
* cli: Don't panic on certain commands when outputting in `json` format
  ([Issue](https://github.com/hashicorp/boundary/pull/992),
  [PR](https://github.com/hashicorp/boundary/pull/1095))

## 0.1.8 (2021/03/10)

### Known Issues

These are specific known issues in the release that we feel are impactful enough
to call out in this changelog. The full set of open issues is on GitHub.

* cli: When authenticating, changing a password, or a couple of other specific
  actions on the CLI, if the output format is specified as `json`, the command
  will panic (after the API call executes). This is due to a preexisting bug
  that was exposed by the JSON changes described in the changes section below.
  Although most of our CLI-level tests operate on `json`-format output, because
  our CLI-level tests use the token helper during execution, the authentication
  test was using the normal table output since the output was ignored anyways.
  As a result, our CLI tests did not catch this panic. Our apologies, and we
  will fix this in the next release.
* Initially Created Scopes: Starting in 0.1.6, When initial scopes are created
  when executing `boundary database init`, the associated admin roles aren't
  created. The intended behavior is to have a role which granted the auto
  created admin the grant `"id=*;type=*;actions=*"` for each auto generated
  scope.  To set your data to the intended state you can add a role for the
  admin user in the generated scopes.  An outline of the steps to do this can
  be found in this
  [gist](https://gist.github.com/talanknight/98492dc68d894f67742086eb41fdb506).
  This will be fixed in the next release.

### Changes/Deprecations

* sdk (Go API library): A few functions have changed places. Notably, instead of
  `ResponseMap()` and `ResponseBody()`, resources simply expose `Response()`.
  This higher-level response object contains the map and body, and also exposes
  `StatusCode()` in place of indivdidual resources.
  ([PR](https://github.com/hashicorp/boundary/pull/962))
* cli: In `json` output format, a resource item is now an object under the
  top-level key `item`; a list of resource items is now an list of objects under
  the top-level key `items`. This preserves the top level for putting in other
  useful information later on (and the HTTP status code is included now).
  ([PR](https://github.com/hashicorp/boundary/pull/962))
* cli: In `json` output format, errors are now serialized as a JSON object with
  an `error` key instead of outputting normal text
  ([PR](https://github.com/hashicorp/boundary/pull/962))
* cli: All errors, including API errors, are now written to `stderr`. Previously
  in the default table format, API errors would be written to `stdout`.
  ([PR](https://github.com/hashicorp/boundary/pull/962))
* cli: Error return codes have been standardized across CLI commands. An error
  code of `1` indicates an error generated from the actual controller API; an
  error code of `2` is an error encountered due to the CLI command's logic; and
  an error code of `3` indicates an error that was caused due to user input to
  the command. (There is some nuance sometimes whether an error is really due to
  user input or not, but we attempt to be consistent.)
  ([PR](https://github.com/hashicorp/boundary/pull/976))

### New and Improved

* list filtering: Listing now supports filtering results before being returned
  to the user. The filtering takes place server side and uses boolean
  expressions against the JSON representation of returned items. See [the
  documentation](https://www.boundaryproject.io/docs/concepts/filtering/resource-listing)
  for more details. ([PR 1](https://github.com/hashicorp/boundary/pull/952))
  ([PR 2](https://github.com/hashicorp/boundary/pull/957))
  ([PR 3](https://github.com/hashicorp/boundary/pull/967))
* server: Officially support reloading TLS parameters on `SIGHUP`. (This likely
  worked before but wasn't fully tested.)
  ([PR](https://github.com/hashicorp/boundary/pull/959))
* server: On `SIGHUP`, [worker
  tags](https://www.boundaryproject.io/docs/configuration/worker#tags) will be
  re-parsed and new values used
  ([PR](https://github.com/hashicorp/boundary/pull/959))
* server: In addition to the existing `tls_min_version` listener configuration
  value, `tls_max_version` is now supported. This should generally be left blank
  but can be useful for situations where e.g. a load balancer has broken TLS 1.3
  support, or does not support TLS 1.3 and flags it as a disallowed value.

## 0.1.7 (2021/02/16)

*Note:* This release fixes an upgrade issue affecting users on Postgres 11
upgrading to 0.1.5 or 0.1.6 and makes a modification to the `boundary dev`
environment. It is otherwise identical to 0.1.6; see the entry for that version
for more details.

### Changes/Deprecations

* `boundary dev` now uses Postgres 11 by default, rather than Postgres 12.

### Bug Fixes

* server: Fix an issue with migrations affecting Postgres 11
  ([PR](https://github.com/hashicorp/boundary/pull/940))

## 0.1.6 (2021/02/12)

### Changes/Deprecations

* authentication: The `auth-methods/<id>:authenticate` action is deprecated and
  will be removed in a few releases. Instead, each auth method will define its
  own action or actions that are valid. This is necessary to support multi-step
  authentication schemes in upcoming releases. For the `password` auth method,
  the new action is `auth-methods/<id>:authenticate:login`.
* permissions: Update some errors to make them more descriptive, and disallow
  permissions in some forms where they will never take effect, preventing
  possible confusion (existing grants already saved to the database will not be
  affected as this is only filtered when grants are added/set on a role):
  * `id=<some_id>;actions=<some_actions>` where one of the actions is `create`
    or `list`. By definition this format operates only on individual resources
    so `create` and `list` will never work
  * `type=<some_type>;actions=<some_actions>` where one of the actions is _not_
    `create` or `list`. This format operates only on collections so assigning
    more actions this way will never work
* CORS: CORS is now turned on by default when running with `boundary server`
  with a `cors_allowed_origins` value of `serve://boundary`. You can disable it
  with `cors_enabled = false`, or if you want to change parameters, set
  `cors_enabled = true` and the other related configuration values.

### New and Improved

* server: When running single-server mode and `controllers` is not specified in
  the `worker` block, use `public_cluster_addr` if given
  ([PR](https://github.com/hashicorp/boundary/pull/904))
* server: `public_cluster_addr` in the `controller` block can now be specified
  as a `file://` or `env://` URL to read the value from a file or env var
  ([PR](https://github.com/hashicorp/boundary/pull/907))
* server: Add `read` action to default scope grant
  ([PR](https://github.com/hashicorp/boundary/pull/913))
* server: `public_cluster_addr` in the `controller` block can now be specified
  as a `file://` or `env://` URL to read the value from a file or env var
  ([PR](https://github.com/hashicorp/boundary/pull/907))
* sessions: Add `read:self` and `cancel:self` actions and enable them by default
  (in new project scopes) for all sessions. This allows a user to read or cancel
  any session that is associated with their user ID. `read` and `cancel` actions
  are still available that allow performing these actions on sessions that are
  associated with other users.

### Bug Fixes

* api: Fix nil pointer panic that could occur when using TLS
  ([Issue](https://github.com/hashicorp/boundary/pull/902),
  [PR](https://github.com/hashicorp/boundary/pull/901))
* server: When shutting down a controller release the shared advisory lock with
  a non-canceled context.
  ([Issue](https://github.com/hashicorp/boundary/pull/909),
  [PR](https://github.com/hashicorp/boundary/pull/918))
* targets: If a worker filter references a key that doesn't exist, treat it as a
  non-match rather than an error
  ([PR](https://github.com/hashicorp/boundary/pull/900))

## 0.1.5 (2021/01/29)

*NOTE*: This version requires a database migration via the new `boundary
database migrate` command.

### Security

* Boundary now uses Go's new execabs package for execution of binaries in
  `boundary connect`. This is for defense-in-depth rather than a specific
  issue. See the [Go blog post](https://blog.golang.org/path-security) for more
  details. ([PR](https://github.com/hashicorp/boundary/pull/873))

### Changes/Deprecations

* controller/worker: Require names to be all lowercase. This removes ambiguity
  or accidental mismatching when using upcoming filtering features.
* api/cli: Due to visibility changes on collection listing, a list will not
  include any resources if the user only has `list` as an authorized action. As
  a result `scope list`, which is used by the UI to populate the login scope
  dropdown, will be empty if the role granting the `u_anon` user `list`
  privileges is not updated to also contain a `read` action

### New and Improved

* targets: You can now specify a Boolean-expression filter against worker tags
  to control which workers are allowed to handle any given target's sessions
  ([PR](https://github.com/hashicorp/boundary/pull/862))
* api/cli: On listing/reading, return a list of actions the user is authorized
  to perform on the identified resources or their associated collections
  ([PR](https://github.com/hashicorp/boundary/pull/870))
* api/cli: Most resource types now support recursive listing, allowing listing
  to occur down a scope tree
  ([PR](https://github.com/hashicorp/boundary/pull/885))
* cli: Add a `database migrate` command which updates a database's schema to the
  version supported by the boundary binary
  ([PR](https://github.com/hashicorp/boundary/pull/872)).

### Bug Fixes

* controller/db: Correctly check if db init previously completed successfully
  when starting a controller or when running `database init`
  ([Issue](https://github.com/hashicorp/boundary/issues/805))
  ([PR](https://github.com/hashicorp/boundary/pull/842))
* cli: When `output-curl-string` is used with `update` or `add-/remove-/set-`
  commands and automatic versioning is being used (that is, no `-version` flag
  is given), it will now display the final call instead of the `GET` that
  fetches the current version
  ([Issue](https://github.com/hashicorp/boundary/issues/856))
  ([PR](https://github.com/hashicorp/boundary/pull/858))
* db: Fix panic in `database init` when controller config block is missing
  ([Issue](https://github.com/hashicorp/boundary/issues/819))
  ([PR](https://github.com/hashicorp/boundary/pull/851))

## 0.1.4 (2021/01/05)

### New and Improved

* controller: Improved error handling in iam repo
  ([PR](https://github.com/hashicorp/boundary/pull/841))
* controller: Improved error handling in db
  ([PR](https://github.com/hashicorp/boundary/pull/815))

### Bug Fixes

* servers: Fix erronious global unicast check that disallowed valid addresses
  from being assigned ([PR](https://github.com/hashicorp/boundary/pull/845))
* cli: Fix (hopefully) panic some users experience depending on their Linux
  setup when running the binary
  ([Issue](https://github.com/hashicorp/boundary/issues/830))
  ([PR](https://github.com/hashicorp/boundary/pull/846))

## 0.1.3 (2020/12/18)

### Changes/Deprecations

* controller: Switch the session connection limit for dev mode and the initial
  target when doing database initialization to `-1`. This makes it easier for
  people to start understanding Boundary while not hitting issues related to
  some programs/protocols needing multiple connections as they may not be easy
  for new users to understand.
  ([PR](https://github.com/hashicorp/boundary/pull/814))

### New and Improved

* controller, worker, cli: When the client quits before the session time is
  over, but in a manner where the TOFU token will be locked, attempt canceling
  the session rather than leaving it open to time out
  ([PR](https://github.com/hashicorp/boundary/pull/831))
* controller: Improved error handling in hosts, host catalog and host set
  ([PR](https://github.com/hashicorp/boundary/pull/786))
* controller: Relax account login name constraints to allow dash as valid
  character ([Issue](https://github.com/hashicorp/boundary/issues/759))
  ([PR](https://github.com/hashicorp/boundary/pull/806))
* cli/connect/http: Pass endpoint address through to allow setting TLS server
  name directly in most cases
  ([PR](https://github.com/hashicorp/boundary/pull/811))
* cli/connect/kube: New `kube` subcommand for `boundary connect` that makes it
  easy to route `kubectl` commands through Boundary, including when using
  `kubectl proxy` ([PR](https://github.com/hashicorp/boundary/pull/816))
* cli/server: Add some extra checks around valid/invalid combinations of
  addresses to avoid hard-to-understand runtime issues
  ([PR](https://github.com/hashicorp/boundary/pull/838))

### Bug Fixes

* cli: Ensure errors print to stderr when token is not found
  ([Issue](https://github.com/hashicorp/boundary/issues/791))
  ([PR](https://github.com/hashicorp/boundary/pull/799))
* controller: Fix grant IDs being lowercased when being read back (and when
  being used for permission evaluation)
  ([Issue](https://github.com/hashicorp/boundary/issues/794))
  ([PR](https://github.com/hashicorp/boundary/pull/839))

## 0.1.2 (2020/11/17)

### New and Improved

* docker: Official Docker image for `hashicorp/boundary`
  ([PR](https://github.com/hashicorp/boundary/pull/755))
* controller: Add ability to set public address for cluster purposes
  ([Issue](https://github.com/hashicorp/boundary/pull/758))
  ([PR](https://github.com/hashicorp/boundary/pull/761))
* ui: Improve scope awareness and navigation, including IAM for global scope
  ([PR](https://github.com/hashicorp/boundary-ui/pull/355))
* ui: Add dark mode toggle
  ([Issue](https://github.com/hashicorp/boundary/issues/719))
  ([PR](https://github.com/hashicorp/boundary-ui/pull/358))
* ui: Add scope grants to roles
  ([PR](https://github.com/hashicorp/boundary-ui/pull/357))
* ui: Add IAM resources to global scope
  ([PR](https://github.com/hashicorp/boundary-ui/pull/351))

### Bug Fixes

* controller, worker: Fix IPv4-only check so `0.0.0.0` specified without a port
  only listens on IPv4
  ([PR](https://github.com/hashicorp/boundary/pull/752))
* ui: Fix grant string corruption on updates
  ([Issue](https://github.com/hashicorp/boundary/issues/757))
  ([PR](https://github.com/hashicorp/boundary-ui/pull/356))
* controller, cli: Fix mutual exclusivity bug with using -authz-token on `boundary connect`
  ([PR](https://github.com/hashicorp/boundary/pull/787))

## 0.1.1 (2020/10/22)

### Changes/Deprecations

Note: in addition to changes marked below in this section, be aware that
currently names of resources are case-sensitive, but in a future update they
will become case-preserving but case-insensitive for comparisons (e.g. if using
them to access targets).

* cli: There are two changes to token storage handling:
  * Specifying `none` for the `-token-name` parameter has been deprecated in
    favor of specifying `none` for the new `-keyring-type` parameter.
  * [`pass`](https://www.passwordstore.org/) is now the default keyring type on
    non-Windows/non-macOS platforms. See the [CLI docs
    page](https://www.boundaryproject.io/docs/api-clients/cli) for more
    information.

### New and Improved

* cli: New `-keyring-type` option and `pass` keyring type for token storage
  ([Issue](https://github.com/hashicorp/boundary/issues/697))
  ([PR](https://github.com/hashicorp/boundary/issues/731))
* connect: Allow using `-target-name` in conjunction with either
  `-target-scope-id` or `-target-scope-name` to connect to targets, rather than
  the target's ID
  ([PR](https://github.com/hashicorp/boundary/pull/737))
* controller: Allow API/Cluster listeners to be Unix domain sockets
  ([Issue](https://github.com/hashicorp/boundary/pull/699))
  ([PR](https://github.com/hashicorp/boundary/pull/705))
* ui: Allow creating and assigning a host to a host set directly from the host
  set view
  ([Issue](https://github.com/hashicorp/boundary/issues/710))
  ([PR](https://github.com/hashicorp/boundary-ui/pull/350))

### Bug Fixes

* cli: Fix database init when locale isn't English
  ([Issue](https://github.com/hashicorp/boundary/issues/729))
  ([PR](https://github.com/hashicorp/boundary/pull/736))
* cli: Fix hyphenation in help output for resources with compound names
  ([Issue](https://github.com/hashicorp/boundary/issues/686))
  ([PR](https://github.com/hashicorp/boundary/pull/689))
* controller: Allow connecting to Postgres when using remote Docker in dev mode
  ([Issue](https://github.com/hashicorp/boundary/issues/720)
  ([PR](https://github.com/hashicorp/boundary/pull/732))
* controller, worker: Fix listening on IPv6 addresses
  ([Issue](https://github.com/hashicorp/boundary/issues/701))
  ([PR](https://github.com/hashicorp/boundary/pull/703))
* worker: Fix setting controller address for worker in dev mode
  ([Issue](https://github.com/hashicorp/boundary/issues/727))
  ([PR](https://github.com/hashicorp/boundary/pull/705))

## 0.1.0 (2020/10/14)

v0.1.0 is the first release of Boundary. As a result there are no changes,
improvements, or bugfixes from past versions.<|MERGE_RESOLUTION|>--- conflicted
+++ resolved
@@ -25,14 +25,9 @@
 
 ### Bug Fixes
 
-<<<<<<< HEAD
-* Vault: Correctly handle Vault credential stores and libraries that are linked to an
+* vault: Correctly handle Vault credential stores and libraries that are linked to an
   expired Vault token. ([Issue](https://github.com/hashicorp/boundary/issues/2179),
   [PR](https://github.com/hashicorp/boundary/pull/2399)).
-* Sessions: Fix an issue where sessions could not have more than one connection
-  ([Issue](https://github.com/hashicorp/boundary/issues/2362),
-  [PR](https://github.com/hashicorp/boundary/pull/2369)).
-=======
 * aws host catalog: Fix an issue where the request to list hosts could timeout
   on a large number of hosts
   ([Issue](https://github.com/hashicorp/boundary/issues/2224),
@@ -48,8 +43,8 @@
   used because different filters return values with different casing
   ([PR](https://github.com/hashicorp/boundary-plugin-host-azure/pull/8))
 * sessions: Fix an issue where sessions could not have more than one connection
-  ([Issue](https://github.com/hashicorp/boundary/issues/2362)),
-  ([PR](https://github.com/hashicorp/boundary/pull/2369))
+  ([Issue](https://github.com/hashicorp/boundary/issues/2362),
+  [PR](https://github.com/hashicorp/boundary/pull/2369))
 * workers: Fix repeating error in logs when connected to HCP Boundary about an
   unimplemented HcpbWorkers call
   ([PR](https://github.com/hashicorp/boundary/pull/2361))
@@ -58,7 +53,6 @@
   ([PR](https://github.com/hashicorp/boundary/pull/2388))
 * workers: Add the ability to set API-based worker tags via the CLI
   ([PR](https://github.com/hashicorp/boundary/pull/2266))
->>>>>>> ef4000fe
 
 ## 0.10.3 (2022/08/30)
 
