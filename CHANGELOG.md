--- conflicted
+++ resolved
@@ -24,15 +24,12 @@
   sessions after 1 hour.
   See Deprecations/Changes for some additional details.
   [PR](https://github.com/hashicorp/boundary/pull/2160).
-<<<<<<< HEAD
+* event filtering: Change event filters to use lowercase and snake case for data
+  elements like the rest of Boundary filters do. 
 * ui: Use include_terminated flag for listing sessions.
   [PR](https://github.com/hashicorp/boundary-ui/pull/1126).
 * ui: Add Quick Setup onboarding guide.
   [PR](https://github.com/hashicorp/boundary-ui/pull/1140).
-=======
-* event filtering: Change event filters to use lowercase and snake case for data
-  elements like the rest of Boundary filters do. 
->>>>>>> be0f07cc
 
 ### Bug Fixes
 
