--- conflicted
+++ resolved
@@ -4,7 +4,6 @@
 
 ## Next
 
-<<<<<<< HEAD
 ## 0.2.2 (2021/05/17)
 
 ### New and Improved
@@ -13,8 +12,6 @@
   the third-party provider browser window is automatically closed and the user
   is returned to the admin UI.
 
-=======
->>>>>>> d9439fd3
 ### Bug Fixes
 
 * sessions: Clean up connections that are dangling after a worker dies (is
