# Boundary CHANGELOG

Canonical reference for changes, improvements, and bugfixes for Boundary.

## Next

### New and Improved

* Vault Parameter Templating: In `vault` credential libraries, the paths and any
  POST bodies can contain templated parameters using Go template syntax (similar
  to Consul-Template). The following template parameters are supported (note
  that account values are tied to the account associated with the token making
  the call):
    * `{{ .User.Id }}`: the user's ID
    * `{{ .User.Name }}`: the user's name (from the user resource)
    * `{{ .User.FullName }}`: the user's name (from the account corresponding to
    theprimary auth method in the user's scope; this may not be populated or
    maybe different than the account name in the template)
    * `{{ .User.Email }}`: the user's email address (same caveat as `FullName`)
    * `{{ .Account.Id }}`: the account's ID
    * `{{ .Account.Name }}`: the account's name (from the account resource)
    * `{{ .Account.LoginName }}`: the account's login name (if used by that type
    of ccount)
    * `{{ .Account.Subject }}`: the account's subject (if used by that type
    of ccount)
    * `{{ .Account.Email }}`: the account's email (if used by that type
    of account)

    Additionally, there is currently a single function that strips the rest of a
    string after a specified substring; this is useful for pulling an user/account name from an email address. In the following example it uses the account email can be any other parameter:
    
    * `{{ truncateFrom .Account.Email "@" }}`: this would turn `foo@example.com` into `foo`

### Bug Fixes

* sessions: Fix workers not being in random order when returned to clients at
  `authorize-session` time, which could allow one worker to bear the majority of
  sessions ([PR](https://github.com/hashicorp/boundary/pull/2544))
* workers: In some error conditions when sending status to controllers, errors
  could be written to stdout along with a message that they could not
  successfully be evented instead of being written to the event log
  ([PR](https://github.com/hashicorp/boundary/pull/2544))
* workers: Fixed a panic that can happen in certain situations
  ([PR](https://github.com/hashicorp/boundary/pull/2553))

<<<<<<< HEAD
## New and Improved

* workers: PKI Worker daemons now get disconnected from upstreams when their
  corresponding resource is deleted ([PR](https://github.com/hashicorp/boundary/pull/2573))
=======
### Deprecations/Changes

* In order to standardize on the templating format, [templates in
  grants](https://developer.hashicorp.com/boundary/docs/concepts/security/permissions/permission-grant-formats#templates)
  now are documented to use the new capitalization and format; however, the
  previous style will continue to work. 
>>>>>>> c56a9f9e

## 0.11.0 (2022/09/27)

### Known Issues

* PKI workers in past versions did not store a prior encryption key, and a bug
  prior to 0.11.0 meant that auth rotations could happen more frequently than
  expected. This could cause some race issues around rotation time. However,
  there was another issue where a past worker authentication record could be
  looked up for some operations instead of the current one, made more likely by
  the too-frequent rotations. In 0.11.0 we attempt to ensure that the record
  that remains on upgrade is the most current one, but it is possible that the
  wrong one is chosen, leading to a failure for the worker to authenticate or
  for some operations to consistently fail. In this case, the worker will need
  to be deleted and re-authorized. We apologize for any issues this causes and
  this should be remedied going forward.

### Bug Fixes

* scopes: Organizations could be prevented from being deleted if some resources
    remained ([PR](https://github.com/hashicorp/boundary/pull/2465))
* workers: Authentication rotation could occur prior to the expected time
  ([PR](https://github.com/hashicorp/boundary/pull/2484))
* workers: When looking up worker authentication records, an old record could be
  returned instead of the new one, leading to errors for encryption or
  decryption operations ([PR](https://github.com/hashicorp/boundary/pull/2495))

### New and Improved

* vault: (HCP Boundary only): Private Vault clusters can be used with HCP Boundary by using PKI workers
  deployed in the same network as a private cluster. Tags are used to control which PKI workers can manage private Vault
  requests by specifying a `worker_filter` attribute when configuring a Vault credential store.
* credentials: There is now a `json` credential type supported by `static`
  credential stores that allows submitting a generic JSON object to Boundary for
  use with credential brokering workflows
  ([PR](https://github.com/hashicorp/boundary/pull/2423))
* ui: Add support for worker management
  ([PR](https://github.com/hashicorp/boundary-ui/pull/1229))
* ui: Add support for PKI worker registration
  ([PR](https://github.com/hashicorp/boundary-ui/pull/1244))
* ui: Add support for Static Credential Stores
  ([PR](https://github.com/hashicorp/boundary-ui/pull/1193))
* ui: Add support for Username & Password Credentials
  ([PR](https://github.com/hashicorp/boundary-ui/pull/1205))
* ui: Add support for Username & Key Pair Credentials
  ([PR](https://github.com/hashicorp/boundary-ui/pull/1266))
* ui (HCP Boundary only): SSH Target creation along with injected application
  credential support ([PR](https://github.com/hashicorp/boundary-ui/pull/1027))
* ui (HCP Boundary only): Update vault credential stores to support private
  vault access ([PR](https://github.com/hashicorp/boundary-ui/pull/1318))
* ui: Improve quick setup wizard onboarding guide resource names
  ([PR](https://github.com/hashicorp/boundary-ui/pull/1328))
* ui: Updates to host catalog and host set forms and “Learn More” links
  ([PR](https://github.com/hashicorp/boundary-ui/pull/1342))
* workers: Added the ability to read and reinitialize the Worker certificate
  authority ([PR1](https://github.com/hashicorp/boundary/pull/2312),
  [PR2](https://github.com/hashicorp/boundary/pull/2387))
* workers: Return the worker Boundary binary version on worker list and read
  ([PR](https://github.com/hashicorp/boundary/pull/2377))
* workers: Addition of worker graceful shutdown, triggered by an initial
  `SIGINT` or `SIGTERM` ([PR](https://github.com/hashicorp/boundary/pull/2455))
* workers: Retain one previous encryption/decryption key after authentication
  rotation ([PR](https://github.com/hashicorp/boundary/pull/2495))

### Deprecations/Changes

* In 0.5.0, the `add-host-sets`, `remove-host-sets`, and `set-host-sets` actions
  on targets were deprecated in favor of `add-host-sources`,
  `remove-host-sources`, and `set-host-sources`. Originally these actions and
  API calls were to be removed in 0.6, but this was delayed to give extra time
  for clients to switch over. This has now been fully switched over. A database
  migration will modify any grants in roles to have the new actions. This same
  changeover has been made for `add-/remove-/set-credential-libraries` to
  `add-/remove-/set-credential-sources`, although those actions would only be in
  grant strings in very rare circumstances as the `-sources` actions replaced
  the `-libraries` actions very quickly.
  ([PR](https://github.com/hashicorp/boundary/pull/2393))

## 0.10.5 (2022/09/13)

### Known Issues

* There is bug that prevents deleting an org in some circumstances. This can be
  worked around by first deleting all projects in the org, then deleting the
  org. This will be fixed in 0.11.0.

### Bug Fixes

* grants: Properly resolve "only self" for permissions. When generating
  permissions from grants, if a single grant was limited only to a set of "self"
  actions and that was the last grant parsed (which would be semi-random
  depending on a number of factors), the overall set of permissions would be
  marked as only-self. This would result in the generated permissions being more
  limiting then they should be based on the grants. This only impacts the
  sessions list endpoint. It would result in users that have been granted access
  to list other user's sessions to be unable to see these sessions in the list
  results ([PR](https://github.com/hashicorp/boundary/pull/2448)).

## 0.10.4 (2022/09/13)

### Known Issues

* There is bug that prevents deleting an org in some circumstances. This can be
  worked around by first deleting all projects in the org, then deleting the
  org. This will be fixed in 0.11.0.

### New and Improved

* Controller-led worker authorization: This is a second authorization option for
  the workers using PKI-based authentication that was introduced in Boundary
  0.10.0. In 0.10.0, the only mode available was "worker-led", in which a worker
  generates an authorization request which can be submitted to a controller to
  authorize the worker. With this new controller-led flow, a worker can be
  created via the controller API first and return a one-time-use authorization
  token. This token can then be made available to the worker at startup time via
  its configuration file, env var, or a file with the value. If the worker is
  not authorized and this token is provided, it will use the token to authorize
  itself to the controller and set up PKI-based authentication.
  ([PR](https://github.com/hashicorp/boundary/pull/2413))
* Initial upstreams reloading on `SIGHUP`: Workers will now re-read the
  `initial_upstreams` value from the configuration file when given a SIGHUP.
  This allows a worker to reconnect to controllers if the full set of
  controllers has been changed over at the same time, without having to restart
  the worker. ([PR](https://github.com/hashicorp/boundary/pull/2417))
* Database URL reloading on `SIGHUP`: Controllers will now re-read the database
    url value from the configuration file when given a SIGHUP. This is
    particularly useful for allowing database credentials to rotate and
    signaling the controller to use the new credentials without the need for a
    restart. ([PR](https://github.com/hashicorp/boundary/pull/2422))
* Additional improvements to response time for listing sessions and targets
    ([PR](https://github.com/hashicorp/boundary/pull/2342)).

### Bug Fixes

* aws host catalog: Fix an issue where the request to list hosts could timeout
  on a large number of hosts
  ([Issue](https://github.com/hashicorp/boundary/issues/2224),
  [PR](https://github.com/hashicorp/boundary-plugin-host-aws/pull/17))
* aws host catalog: Fix an issue where filters could become unreadable in the UI
  if only one filter was created and was set by the CLI or directly via the API
  ([PR1](https://github.com/hashicorp/boundary/pull/2376),
  [PR2](https://github.com/hashicorp/boundary-plugin-host-aws/pull/16))
* aws host catalog: Use provided region for IAM calls in addition to EC2
  ([Issue](https://github.com/hashicorp/boundary/issues/2233),
  [PR](https://github.com/hashicorp/boundary-plugin-host-aws/pull/18))
* azure host catalog: Fix hosts not being found depending on the exact filter
  used because different filters return values with different casing
  ([PR](https://github.com/hashicorp/boundary-plugin-host-azure/pull/8))
* sessions: Fix an issue where sessions could not have more than one connection
  ([Issue](https://github.com/hashicorp/boundary/issues/2362),
  [PR](https://github.com/hashicorp/boundary/pull/2369))
* workers: Fix repeating error in logs when connected to HCP Boundary about an
  unimplemented HcpbWorkers call
  ([PR](https://github.com/hashicorp/boundary/pull/2361))
* workers: Fix a panic that could occur when `workers:create:worker-led` (e.g.
  via `boundary workers create worker-led`) was given an invalid token
  ([PR](https://github.com/hashicorp/boundary/pull/2388))
* workers: Add the ability to set API-based worker tags via the CLI
  ([PR](https://github.com/hashicorp/boundary/pull/2266))
* vault: Correctly handle Vault credential stores and libraries that are linked
  to an expired Vault token
  ([Issue](https://github.com/hashicorp/boundary/issues/2179),
  [PR](https://github.com/hashicorp/boundary/pull/2399))

## 0.10.3 (2022/08/30)

### Known Issues

* There is bug that prevents deleting an org in some circumstances. This can be
  worked around by first deleting all projects in the org, then deleting the
  org. This will be fixed in 0.11.0.

### Bug Fixes

* db: Fix an issue with migrations failing due to not updating the project_id
  value for the host plugin set
  ([Issue](https://github.com/hashicorp/boundary/issues/2349#issuecomment-1229953874),
  [PR](https://github.com/hashicorp/boundary/pull/2407)).

## 0.10.2 (2022/08/23)

### Known Issues

* There is bug that prevents deleting an org in some circumstances. This can be
  worked around by first deleting all projects in the org, then deleting the
  org. This will be fixed in 0.11.0.

### Security

* Fix security vulnerability CVE-2022-36130: Boundary up to 0.10.1 did not
  properly perform data integrity checks to ensure that host-set and
  credential-source resources being added to a target were associated with the
  same scope as the target. This could allow privilege escalation via allowing a
  user able to modify a target to provide connections to unintended hosts.
  [[HCSEC-2022-17](https://discuss.hashicorp.com/t/hcsec-2022017-boundary-allowed-access-to-host-sets-and-credential-sources-for-authorized-users-of-another-scope/43493)]

## 0.10.1 (2022/08/11)

### Bug Fixes

* db: Fix an issue with migrations affecting clusters that contain credential
  libraries or static credentials.
  ([Issue](https://github.com/hashicorp/boundary/issues/2349)),
  ([PR](https://github.com/hashicorp/boundary/pull/2351)).
* managed groups: Fix an issue where the `filter` field is not sent by admin UI
  ([PR](https://github.com/hashicorp/boundary-ui/pull/1238)).
* host sets: Fix an issue causing host sets to not display in UI when using the
  aws plugin ([PR](https://github.com/hashicorp/boundary-ui/pull/1251))
* plugins: Fixes regression from 0.9.0 causing a failure to start when using
  multiple KMS blocks of the same type
  ([PR1](https://github.com/hashicorp/go-secure-stdlib/pull/43),
  [PR2](https://github.com/hashicorp/boundary/pull/2346))
* cli: Fixed errors related to URL detection when passing in `-attr` or
  `-secret` values that contained colons
  ([PR](https://github.com/hashicorp/boundary/pull/2353))

## 0.10.0 (2022/08/10)

### Known Issues

* Migration to this version may fail if the cluster contains credential
  libraries. This will be fixed shortly in 0.10.1.

### New and Improved

* `ssh` Target Type With Credential Injection (HCP Boundary only): Boundary has
  gained a new `ssh` target type. Using this type, username/password or SSH
  private key credentials can be sourced from `vault` credential libraries or
  `static` credentials and injected into the SSH session between a client and
  end host. This allows users to securely SSH to remote hosts while never being
  in possession of a valid credential for that target host.
* SSH Private Key Credentials: There is now an `ssh_private_key` credential type
  that allows submitting a username/private key (and optional passphrase) to
  Boundary for use with credential injection or brokering workflows.
* `boundary connect ssh` Credential Brokering Enhancements: we have extended
  support into the `boundary connect ssh` helper for brokered credentials of
  `ssh_private_key` type; the command will automatically pass the credentials to
  the `ssh` process ([PR](https://github.com/hashicorp/boundary/pull/2267)).
* `boundary authenticate`, `boundary accounts`: Enables use of `env://` and
  `file://` syntax to specify location of a password
  ([PR](https://github.com/hashicorp/boundary/pull/2325))

### Bug Fixes

* cli: Correctly cleanup plugins after exiting `boundary dev`, `boundary server`
  and `boundary database init`
  ([Issue](https://github.com/hashicorp/boundary/issues/2332),
  [PR](https://github.com/hashicorp/boundary/pull/2333)).
* `boundary accounts change-password`: Fixed being prompted for confirmation of
  the current password instead of the new one
  ([PR](https://github.com/hashicorp/boundary/pull/2325))

### Deprecations/Changes

* API Module: Changed the return types that reference interfaces into their
  expected typed definition. Type casting is only allowed against interface
  types, therefore to mitigate compiler errors please remove any type casting
  done against the return values.
  ([Issue](https://github.com/hashicorp/boundary/issues/2122),
  [PR](https://github.com/hashicorp/boundary/pull/2238))
* Targets: Rename Application credentials to Brokered credentials
  ([PR](https://github.com/hashicorp/boundary/pull/2260)).
* Host plugins: Plugin-type host catalogs/sets/hosts now use typed prefixes for
  any newly-created resources. Existing resources will not be affected.
  ([PR](https://github.com/hashicorp/boundary/pull/2256))
* Credential stores: Static-type credential stores/credentials now use typed
  prefixes for any newly-created resources. Existing resources will not be
  affected. ([PR](https://github.com/hashicorp/boundary/pull/2256))
* Change of behavior on `-token` flag in CLI: Passing a token this way can
  reveal the token to any user or service that can look at process information.
  This flag must now reference a file on disk or an env var. Direct usage of the
  `BOUNDARY_TOKEN` env var is also deprecated as it can show up in environment
  information; the `env://` format now supported by the `-token` flag causes the
  Boundary process to read it instead of the shell so is safer.
  ([PR](https://github.com/hashicorp/boundary/pull/2327))
* Change of behavior on `-password` flag in CLI: The same change made above for
  `-token` has also been applied to `-password` or, for supporting resource
  types, `-current-password` and `-new-password`.
  ([PR](https://github.com/hashicorp/boundary/pull/2327))

## 0.9.1 (2022/07/06)

### New and Improved

* `azure` host plugin: Support multiple MSI identities
  ([PR](https://github.com/hashicorp/go-kms-wrapping/pull/97))

### Bug Fixes

* scheduler: Fix regression causing controller names of less than 10 characters
  to fail to register jobs
  ([PR](https://github.com/hashicorp/boundary/pull/2226)).
* sessions: Fix an additional case from the changes in the 0.8.x series that
  could result in sessions never moving from `canceling` state to terminated.
  ([PR](https://github.com/hashicorp/boundary/pull/2229))
* The plugin execution_dir configuration parameter is now respected by kms plugins too
  ([PR](https://github.com/hashicorp/boundary/pull/2239)).

### Deprecations/Changes

* sessions: The default connect limit for new sessions changed from 1 to unlimited (-1).
  Specific connection limits is an advanced feature of Boundary and this setting is
  more friendly for new users.
  ([PR](https://github.com/hashicorp/boundary/pull/2234))

## 0.9.0 (2022/06/20)

### Known Issues

* If a controller's defined name in a configuration file is less than 10
  characters, errors may be seen on startup related to registration of jobs.
  This is a regression in this version and will be fixed in the next release.

### New and Improved

* PKI Workers: This release introduces a new worker type `pki` which
  authenticates to Boundary using a new certificate-based method, allowing for
  worker deployment without using a shared KMS.
* Credentials: This release introduces a new credential store type `static`,
  which simply takes in a user-supplied credential and stores it (encrypted)
  directly in Boundary. Currently, the `static` credential store can hold
  credentials of type `username_password`. These credentials can act as
  credential sources for targets, similar to credential libraries from the
  `vault` credential store, and thus can be brokered to users at session
  authorization time. ([PR](https://github.com/hashicorp/boundary/pull/2174))
* `boundary connect` Credential Brokering Integration: we have extended integration
  into the `boundary connect` helpers. A new `sshpass` style has been added to the
  `ssh` helper, when used, if the credential contains a username/password and `sshpass`
  is installed, the command will automatically pass the credentials to the `ssh` process.
  Additionally, the default `ssh` helper will now use the `username` of the brokered credential.
  ([PR](https://github.com/hashicorp/boundary/pull/2191)).
* controller: Improve response time for listing sessions.
  This also creates a new periodic job that will delete terminated
  sessions after 1 hour.
  See Deprecations/Changes for some additional details.
  ([PR](https://github.com/hashicorp/boundary/pull/2160)).
* event filtering: Change event filters to use lowercase and snake case for data
  elements like the rest of Boundary filters do.
* ui: Use include_terminated flag for listing sessions.
  ([PR](https://github.com/hashicorp/boundary-ui/pull/1126)).
* ui: Add Quick Setup onboarding guide.
  ([PR](https://github.com/hashicorp/boundary-ui/pull/1140)).

### Bug Fixes

* The plugin execution_dir configuration parameter is now respected.
  ([PR](https://github.com/hashicorp/boundary/pull/2183)).
* ui: Fix Users page not updating fields correctly.
  ([PR](https://github.com/hashicorp/boundary-ui/pull/1105)).

### Deprecations/Changes

* Targets: Removes support for `credential libraries` with respect to Target resources.
  The `library` `fields` and `actions` were deprecated in [Boundary 0.5.0](#050-20210802),
  please use `credential sources` instead. See changelog referenced above for
  more details ([PR](https://github.com/hashicorp/boundary/pull/1533)).
* Credential Libraries: The `user_password` credential type has been renamed to
  `username_password` to remove any inconsistency over what the credential type is.
  All existing `user_password` typed credential libraries will be migrated to
  `username_password` ([PR](https://github.com/hashicorp/boundary/pull/2154)).
* controller: Change the default behavior of the session list endpoint
  to no longer include sessions in a terminated state and introduces
  a new query parameter/cli flag to include the terminated sessions.
  This also removes the connection information from the list response.
  ([PR](https://github.com/hashicorp/boundary/pull/2160)).
* Anonymous user permissions: In order to reduce the risk of accidental and
  unintended granting of permissions to anonymous users, the permissions system
  now only allows certain actions on certain resources to be assigned to the
  anonymous user; currently these are the same permissions as assigned in
  Boundary's default role permissions. If other use-cases arise this list can be
  expanded. See [the
  documentation](https://www.boundaryproject.io/docs/concepts/security/permissions/assignable-permissions)
  for more details.

## 0.8.1 (2022/05/13)

### Bug Fixes

* controller: Do not shut down cluster listener when it receives an invalid
  packet ([Issue](https://github.com/hashicorp/boundary/issues/2072),
  [PR](https://github.com/hashicorp/boundary/pull/2073))
* session: update cancel_session() function to check for terminated state
  ([Issue](https://github.com/hashicorp/boundary/issues/2064),
  [PR](https://github.com/hashicorp/boundary/pull/2065))

## 0.8.0 (2022/05/03)

### New and Improved
* metrics: Provide metrics for controllers and workers
* controller: Add health endpoint ([PR](https://github.com/hashicorp/boundary/pull/1882))
* controller: Improve response time for listing sessions and targets.
  ([PR](https://github.com/hashicorp/boundary/pull/2049))
* ui: Add support for worker filters in targets
* ui: Add manual refresh button in sessions list
* Audit events are no longer a WIP ([PR](https://github.com/hashicorp/boundary/pull/2031)).

### Bug Fixes

* worker: create new error to prevent `event.newError: missing error: invalid
  parameter` and handle session cancel with no TOFU token
  ([Issue](https://github.com/hashicorp/boundary/issues/1902),
  [PR](https://github.com/hashicorp/boundary/pull/1929))
* controller: Reconcile DEKs with existing scopes
  ([Issue](https://github.com/hashicorp/boundary/issues/1856),
  [PR](https://github.com/hashicorp/boundary/pull/1976))
* controller: Fix for retrieving sessions that could result in incomplete
  results when there is a large number (10k+) of sessions.
  ([PR](https://github.com/hashicorp/boundary/pull/2049))
* session: update session state trigger to prevent transitions to invalid states
  ([Issue](https://github.com/hashicorp/boundary/issues/2040),
  [PR](https://github.com/hashicorp/boundary/pull/2046))

## 0.7.6 (2022/03/15)

### Bug Fixes

* sessions: Sessions and session connections have been refactored to better
isolate transactions and prevent resource contention that caused deadlocks.
([Issue](https://github.com/hashicorp/boundary/issues/1812),
  [PR](https://github.com/hashicorp/boundary/pull/1919))
* scheduler: Fix bug that causes erroneous logs when racing controllers
  attempted to run jobs
  ([Issue](https://github.com/hashicorp/boundary/issues/1903),
  [PR](https://github.com/hashicorp/boundary/pull/1914)).

## 0.7.5 (2022/02/17)

### New and Improved

* cli: Update authentication examples to remove password flag and make
  subcommend selection a bit clearer
  ([PR](https://github.com/hashicorp/boundary/pull/1835))
* Data Warehouse: Add addresses on plugin based hosts to the database warehouse.
  3 new dimension tables have been added including `wh_network_address_group`
  (which is now referenced by `wh_host_dimension`),
  `wh_network_address_dimension`, and `wh_network_address_group_membership`.
  ([PR](https://github.com/hashicorp/boundary/pull/1855))
* ui: Add support for dynamic host catalog. AWS and Azure plugin-based CRUD operations.

### Bug Fixes

* targets: Specifying a plugin based host id when authorizing a session
  now works. ([PR](https://github.com/hashicorp/boundary/pull/1853))
* targets: DNS names are now properly parsed when selecting an endpoint
  for authorizing a session.
  ([PR](https://github.com/hashicorp/boundary/pull/1849))
* hosts: Static hosts now include the host sets they are in.
  ([PR](https://github.com/hashicorp/boundary/pull/1828))

## 0.7.4 (2022/01/18)

### Deprecations/Changes

* In newly-created scopes, if default role creation is not disabled, the roles
  will now contain a grant to allow listing targets. This will still be subject
  to listing visibility rules, so only targets the user is granted some action
  on (such as `authorize-session`) will be returned.

### New and Improved

* config: The `description` field for workers now supports being set
  from environment variables or a file on disk
  ([PR](https://github.com/hashicorp/boundary/pull/1783))
* config: The `max_open_connections` field for the database field in controllers now supports being set
  from environment variables or a file on disk
  ([PR](https://github.com/hashicorp/boundary/pull/1776))
* config: The `execution_dir` field for plugins now supports being set from environment variables
  or a file on disk.([PR](https://github.com/hashicorp/boundary/pull/1772))
* config: Add support for reading worker controllers off of environment
  variables as well as files. ([PR](https://github.com/hashicorp/boundary/pull/1765))
* config: The `description` field for controllers now supports being set
  from environment variables or a file on disk
  ([PR](https://github.com/hashicorp/boundary/pull/1766))
* config: Add support for reading worker tags off of environment variables
  as well as files. ([PR](https://github.com/hashicorp/boundary/pull/1758))
* config: Add support for go-sockaddr templates to Worker and Controller
  addresses. ([PR](https://github.com/hashicorp/boundary/pull/1731))
* controllers/workers: Add client IP to inbound request information which is included in
  Boundary events ([PR](https://github.com/hashicorp/boundary/pull/1678))
* host: Plugin-based host catalogs will now schedule updates for all
  of its host sets when its attributes are updated.
  ([PR](https://github.com/hashicorp/boundary/pull/1736))
* scopes: Default roles in newly-created scopes now contain a grant to allow
  listing targets. ([PR](https://github.com/hashicorp/boundary/pull/1803))
* plugins/aws: AWS plugin based hosts now include DNS names in addition to the
  IP addresses they already provide.

### Bug Fixes
* session: Fix duplicate sessions and invalid session state transitions. ([PR](https://github.com/hashicorp/boundary/pull/1793))

## 0.7.3 (2021/12/16)

### Bug Fixes

* target: Fix permission bug which prevents the UI from being able to add and remove
  host sources on a target. ([PR](https://github.com/hashicorp/boundary/pull/1794))
* credential: Fix panic during credential issue when a nil secret is received. This can
  occur when using the Vault KV backend which returns a nil secret and no error if the
  secret does not exist. ([PR](https://github.com/hashicorp/boundary/pull/1798))

## 0.7.2 (2021/12/14)

### Security

* Boundary now uses Go 1.17.5 to address a security vulnerability (CVE-2021-44716) where
  an attacker can cause unbounded memory growth in a Go server accepting HTTP/2 requests.
  See the [Go announcement](https://groups.google.com/g/golang-announce/c/hcmEScgc00k) for
  more details. ([PR](https://github.com/hashicorp/boundary/pull/1789))

## 0.7.1 (2021/11/18)

### Bug Fixes

* db: Fix panic invoking the CLI on Windows. Some changes to how the binary is
  initialized resulted in running some functions on every startup that looked
  for some embedded files. However, Go's embed package does not use OS-specific
  path separators, so a mismatch between path separators caused a failure in the
  function. ([PR](https://github.com/hashicorp/boundary/pull/1733))

## 0.7.0 (2021/11/17)

### Deprecations/Changes

* tls: Boundary's support for TLS 1.0/1.1 on the API listener was broken. Rather
  than fix this, we are simply not supporting TLS 1.0/1.1 as they are insecure.

### New and Improved

* Boundary now supports dynamic discovery of host resources using our (currently
  internal) new plugin system. See the
  [documentation](https://www.boundaryproject.io/docs) for configuration
  instructions. Currently, only Azure and AWS are supported, but more providers
  will be following in future releases.
* workers: The existing worker connection replay prevention logic has been
  enhanced to be more robust against attackers that have decryption access to
  the shared `worker-auth` KMS key
  ([PR](https://github.com/hashicorp/boundary/pull/1641))

### Bug Fixes

* tls: Support TLS 1.2 for more clients. This was broken for some clients due to
  a missing mandated cipher suite of the HTTP/2 (`h2`) specification that could
  result in no shared cipher suites between the Boundary API listener and those
  clients. ([PR](https://github.com/hashicorp/boundary/pull/1637))
* vault: Fix credential store support when using Vault namespaces
  ([Issue](https://github.com/hashicorp/boundary/issues/1597),
  [PR](https://github.com/hashicorp/boundary/pull/1660))

## 0.6.2 (2021/09/27)

### Deprecations/Changes

* permissions: Fix bug in _Host Sets_ service that authenticated requests  
  againist incorrect grant actions. This bug affects the _SetHosts_, _AddHosts_
  and _RemoveHosts_ paths that do not have wildcard (`*`) action grants.
  If affected, please update grant actions as follows:
* * `set-host-sets` -> `set-hosts`
* * `add-host-sets` -> `add-hosts`
* * `remove-host-sets` -> `remove-hosts`
  ([PR](https://github.com/hashicorp/boundary/pull/1549)).
* Removes support for the `auth-methods/<id>:authenticate:login` action that was
  deprecated in [Boundary 0.2.0](#020-20210414), please use
  `auth-methods/<id>:authenticate` instead.
  ([PR](https://github.com/hashicorp/boundary/pull/1534)).
* Removes support for the `credential` field within `auth-methods/<id>:authenticate`
  action. This field was deprecated in [Boundary 0.2.0](#020-20210414), please use
  `attributes` instead.
  ([PR](https://github.com/hashicorp/boundary/pull/1534)).

## 0.6.1 (2021/09/14)

### Bug Fixes

* grants: Fix issue where `credential-store`, `credential-library`, and
  `managed-group` would not be accepted as specific `type` values in grant
  strings. Also, fix authorized actions not showing `credential-store` values in
  project scope output. ([PR](https://github.com/hashicorp/boundary/pull/1524))
* actions: Fix `sessions` collection actions not being visible when reading a
  scope ([PR](https://github.com/hashicorp/boundary/pull/1527))
* credential stores: Fix credential stores not showing authorized collection
  actions ([PR](https://github.com/hashicorp/boundary/pull/1530))

## 0.6.0 (2021/09/03)

### New and Improved

* ui: Reflect user authorized actions in the UI:  users now see only actionable
  items for which they have permissions granted.
* ui: Icons refreshed for a friendlier look and feel.

### Bug Fixes

* controller: Fix issue with recursive listing across services when using the
  unauthenticated user (`u_anon`) with no token and the list was started in a
  scope where the user does not have permission
  ([PR](https://github.com/hashicorp/boundary/pull/1478))
* grants: Fix grant format `type=<type>;output_fields=<fields>` with no action
  specified. In some code paths this format would trigger an error when
  validating even though it is correctly handled within the ACL code.
  ([PR](https://github.com/hashicorp/boundary/pull/1474))
* targets: Fix panic when using `boundary targets authorize-session`
  ([Issue](https://github.com/hashicorp/boundary/issues/1488),
  [PR](https://github.com/hashicorp/boundary/pull/1496))

## 0.5.1 (2021/08/16)

### New and Improved

* Data Warehouse: Add OIDC auth method and accounts to the database warehouse.
  Four new columns have been added to the `wh_user_dimension` table:
  `auth_method_external_id`, `auth_account_external_id`,
  `auth_account_full_name`, and `auth_account_email`.
  ([PR](https://github.com/hashicorp/boundary/pull/1455))

### Bug Fixes

* events: Fix panic when using the `hclog-text` event's format.
  ([PR](https://github.com/hashicorp/boundary/pull/1456))
* oidc managed groups: Allow colons in selector paths
  ([PR](https://github.com/hashicorp/boundary/pull/1453))

## 0.5.0 (2021/08/02)

### Deprecations/Changes

* With respect to Target resources, two naming changes are taking place. Note
  that these are not affecting the resources themselves, only the fields on
  Target resources that map them to targets:
* * _Credential Libraries_: In Target definitions, the field referring to
    attached credential libraries is being renamed to the more abstract
    _credential sources_. In the future Boundary will gain the ability to
    internally store static credentials that are not generated or fetched
    dynamically, and the _sources_ terminology better reflects that the IDs
    provided are a source of credentials, whether via dynamic generation or via
    the credentials themselves. This will allow a paradigm similar to
    `principals` with roles, where the principal IDs can be a users, groups, and
    managed groups, rather than having them split out, and should result in an
    easier user experience once those features roll out compared to having
    separate flags and fields. In this 0.5 release the Boundary CLI has gained
    parallel `application-credential-source` flags to the existing
    `application-credential-library` flags, as well as `boundary targets
    add/remove/set-credential-sources` commands that parallel `boundary targets
    add/remove/set-credential-libraries` commands. This parallelism extends to
    the API actions and the grants system. In 0.6, the _library_ versions of
    these commands, flags, and actions will be removed.
* * _Host Sets_: Similarly, in Target definitions, the field referring to
    attached host sets is being renamed to the more abstract _host sources_. In
    the future Boundary will allow attaching some host types directly, and
    possibly other mechanisms for gathering hosts for targets, so the _sources_
    terminology better reflects that the IDs provided are a source of hosts,
    whether via sets or via the hosts themselves. Like with credential sources,
    in this 0.5 release the Boundary CLI and API have gained parallel API
    actions and fields, and the _set_ versions of these will be removed in 0.6.

### New and Improved

* OIDC Accounts: When performing a `read` on an `oidc` type account, the
  original token and userinfo claims are provided in the output. This can make
  it significantly easier to write filters to create [managed
  groups](https://www.boundaryproject.io/docs/concepts/filtering/oidc-managed-groups).
  ([PR](https://github.com/hashicorp/boundary/pull/1419))
* Controllers will now mark connections as closed in the database if the worker
  has not reported its status; this can be seen as the controller counterpart to
  the worker-side session cleanup functionality released in 0.4.0. As with the
  worker, the timeout for this behavior is 15s.
* Workers will shut down connections gracefully upon shutdown of the worker,
  both closing the connection and sending a request to mark the connection as
  closed in the database.
* Pressing CTRL-C (or sending a SIGINT) when Boundary is already shutting
  down due to a CTRL-C or interrupt will now cause Boundary to immediately shut
  down non-gracefully. This may leave various parts of the Boundary deployment
  (namely sessions or connections) in an inconsistent state.

* Events: Boundary has moved from writing hclog entries to emitting events.
  There are four types of Boundary events: `error`, `system`, `observation` and
  `audit`. All events are emitted as
  [cloudevents](https://github.com/cloudevents/spec/blob/v1.0.1/spec.md) and we
  support both a `cloudevents-json` format and custom Boundary
  `cloudevents-text` format.   

  **Notes**:
  * There are still a few lingering hclog bits within Boundary. If you wish to
    only output json from Boundary logging/events then you should specify both
    `"-log-format json"` and `"-event-format cloudevents-json"` when starting
    Boundary.
  * Filtering events: hclog log levels have been replaced by optional sets
    of allow and deny event
    [filters](https://www.boundaryproject.io/docs/concepts/filtering) which are
    specified via configuration, or in the case of "boundary dev" there are new
    new cmd flags.
  * Observation events are MVP and contain a minimal set of observations about a
    request. Observations are aggregated for each request, so only one
    observation event will be emitted per request. We anticipate that a rich set
    of aggregate data about each request will be developed over time.   
  * Audit events are a WIP and will only be emitted if they are both enabled
    and the env var `BOUNDARY_DEVELOPER_ENABLE_EVENTS` equals true.  We
    anticipate many changes for audit events before they are generally available
    including what data is included and different options for
    redacting/encrypting that data.   


  PRs:
    [hclog json,text formats](https://github.com/hashicorp/boundary/pull/1440),
    [log adapters](https://github.com/hashicorp/boundary/pull/1434),
    [unneeded log deps](https://github.com/hashicorp/boundary/pull/1433),
    [update eventlogger](https://github.com/hashicorp/boundary/pull/1411),
    [convert from hclog to events](https://github.com/hashicorp/boundary/pull/1409),
    [event filtering](https://github.com/hashicorp/boundary/pull/1404),
    [cloudevents node](https://github.com/hashicorp/boundary/pull/1390),
    [system events](https://github.com/hashicorp/boundary/pull/1360),
    [convert errors to events](https://github.com/hashicorp/boundary/pull/1358),
    [integrate events into servers](https://github.com/hashicorp/boundary/pull/1355),
    [event pkg name](https://github.com/hashicorp/boundary/pull/1284),
    [events using ctx](https://github.com/hashicorp/boundary/pull/1277),
    [add eventer](https://github.com/hashicorp/boundary/pull/1276),
    [and base event types](https://github.com/hashicorp/boundary/pull/1275)
### Bug Fixes

* config: Fix error when populating all `kms` purposes in separate blocks (as
  well as the error message)
  ([Issue](https://github.com/hashicorp/boundary/issues/1305),
  [PR](https://github.com/hashicorp/boundary/pull/1384))
* server: Fix panic on worker startup failure when the server was not also
  configured as a controller
  ([PR](https://github.com/hashicorp/boundary/pull/1432))

### New and Improved

* docker: Add support for muti-arch docker images (amd64/arm64) via Docker buildx

## 0.4.0 (2021/06/29)

### New and Improved

* Credential Stores: This release introduces Credential Stores, with the first
  implementation targeting Vault. A credential store can be created that accepts
  a Vault periodic token (which it will keep refreshed) and connection
  information allowing it to make requests to Vault.
* Credential Libraries: This release introduces Credential Libraries, with the
  first implementation targeting Vault. Credential libraries describe how to
  make a request to fetch a credential from the credential store. The first
  credential library is the `generic` type that takes in a user-defined request
  body to send to Vault and thus can work for any type of Vault secrets engine.
  When a credential library is used to fetch a credential, if the credential
  contains a lease, Boundary will keep the credential refreshed, and revoke the
  credential when the session that requested it is finished.
* Credential Brokering: Credential libraries can be attached to targets; when a
  session is authorized against that target, a credential will be fetched from
  the library that is then relayed to the client. The client can then use this
  information to make a connection, allowing them to gain the benefit of dynamic
  credential generation from Vault, but without needing their own Vault
  login/token (see NOTE below).
* `boundary connect` Credential Brokering Integration: Additionally, we have
  started integration into the `boundary connect` helpers, starting in this
  release with the Postgres helper; if the credential contains a
  username/password and `boundary connect postgres` is the helper being used,
  the command will automatically pass the credentials to the `psql` process.
* The worker will now close any existing proxy connections it is handling when
  it cannot make a status request to the controller. The timeout for this
  behavior is currently 15 seconds.

NOTE: When using credential brokering, remember that if the user can connect
directly to the end resource, they can use the brokered username and password
via that direct connection to skip Boundary. This isn't any different from
normal Boundary behavior (if a user can directly connect, they can bypass
Boundary) but it's worth repeating.

### Bug Fixes

* scheduler: removes a Postgres check constraint, on the length of the controller name,
  causing an error when the scheduler attempts to run jobs
  ([Issue](https://github.com/hashicorp/boundary/issues/1309),
  [PR](https://github.com/hashicorp/boundary/pull/1310)).
* Docker: update entrypoint script to handle more Boundary subcommands for
  better UX

## 0.3.0 (2021/06/08)

### Deprecations/Changes

* `password` account IDs: When the `oidc` auth method came out, accounts were
  given the prefix `acctoidc`. Unfortunately, accounts in the `password` method
  were using `apw`...oops. We're standardizing on `acct` and have updated the
  `password` method to generate new IDs with `acctpw` prefixes.
  Previously-generated prefixes will continue to work.

### New and Improved

* oidc: The new Managed Groups feature allows groups of accounts to be created
  based on an authenticating user's JWT or User Info data. This data uses the
  same filtering syntax found elsewhere in Boundary to provide a rich way to
  specify the criteria for group membership. Once defined, authenticated users
  are added to or removed from these groups as appropriateds each time they
  authenticate. These groups are treated like other role principals and can be
  added to roles to provide grants to users.
* dev: Predictable IDs in `boundary dev` mode now extend to the accounts created
  in the default `password` and `oidc` auth methods.
* mlock: Add a Docker entrypoint script and modify Dockerfiles to handle mlock
  in a fashion similar to Vault
  ([PR](https://github.com/hashicorp/boundary/pull/1269))

## 0.2.3 (2021/05/21)

### Deprecations/Changes

* The behavior when `cors_enabled` is not specified for a listener is changing
  to be equivalent to a `cors_allowed_origins` value of `*`; that is, accept all
  origins. This allows Boundary, by default, to have the admin UI and desktop
  client work without further specification of origins by the operator. This is
  only affecting default behavior; if `cors_enabled` is explicitly set to
  `true`, the behavior will be the same as before. This had been changed in
  v0.2.1 due to a bug found in v0.2.0 that caused all origins to always be
  allowed, but fixing that bug exposed that the default behavior was difficult
  for users to configure to simply get up and running.
* If a `cancel` operation is run on a session already in a canceling or
  terminated state, a `200` and the session information will be returned instead
  of an error.

### New and Improved

* sessions: Return a `200` and session information when canceling an
  already-canceled or terminated session
  ([PR](https://github.com/hashicorp/boundary/pull/1243))

### Bug Fixes

* cors: Change the default allowed origins when `cors_enabled` is not specified
  to be `*`. ([PR](https://github.com/hashicorp/boundary/pull/1249))

## 0.2.2 (2021/05/17)

### New and Improved

* Inline OIDC authentication flow:  when the OIDC authentication flow succeeds,
  the third-party provider browser window is automatically closed and the user
  is returned to the admin UI.

### Bug Fixes

* oidc: If provider returns an `aud` claim as a `string` or `[]string`,
  Boundary will properly parse the claims JSON.
  ([Issue](https://github.com/hashicorp/cap/issues/37),
  [PR](https://github.com/hashicorp/boundary/pull/1231))
* sessions: Clean up connections that are dangling after a worker dies (is
  restarted, powered off, etc.) This fixes some cases where a session never goes
  to `terminated` state because connections are not properly marked closed.
  ([Issue 1](https://github.com/hashicorp/boundary/issues/894), [Issue
  2](https://github.com/hashicorp/boundary/issues/1055),
  [PR](https://github.com/hashicorp/boundary/pull/1220))
* sessions: Add some missing API-level checks when session cancellation was
  requested. It's much easier than interpreting the domain-level check failures.
  ([PR](https://github.com/hashicorp/boundary/pull/1223))
* authenticate: When authenticating with OIDC and `json` format output, the
  command will no longer print out a notice that it's opening your web browser
  ([Issue](https://github.com/hashicorp/boundary/issues/1193),
  [PR](https://github.com/hashicorp/boundary/pull/1213))

## 0.2.1 (2021/05/05)

### Deprecations/Changes

* API `delete` actions now result in a `204` status code and no body when
  successful. This was not the case previously due to a technical limitation
  which has now been solved.
* When using a `delete` command within the CLI we now either show success or
  treat the `404` error the same as any other `404` error, that is, it results
  in a non-zero status code and an error message. This makes `delete` actions
  behave the same as other commands, all of which pass through errors to the
  CLI. Given `-format json` capability, it's relatively easy to perform a check
  to see whether an error was `404` or something else from within scripts, in
  conjunction with checking that the returned status code matches the API error
  status code (`1`).
* When outputting from the CLI in JSON format, the resource information under
  `item` or `items` (depending on the action) now exactly matches the JSON sent
  across the wire by the controller, as opposed to matching the Go SDK
  representation which could result in some extra fields being shown or fields
  having Go-specific types. This includes `delete` actions which previously
  would show an object indicating existence, but now show no `item` on success
  or the API's `404` error.
* Permissions in new scope default roles have been updated to include support
  for `list`, `read:self`, and `delete:self` on `auth-token` resources. This
  allows a user to list and manage their own authentication tokens. (As is the
  case with other resources, `list` will still be limited to returning tokens on
  which the user has authorization to perform actions, so granting this
  capability does not automatically give user the ability to list other users'
  authentication tokens.)

### New and Improved

* permissions: Improving upon the work put into 0.2.0 to limit the fields that
  are returned when listing as the anonymous user, grants now support a new
  `output_fields` section. This takes in a comma-delimited (or in JSON format,
  array) set of values that correspond to the JSON fields returned from an API
  call (for listing, this will be applied to each resource under the `items`
  field). If specified for a given ID or resource type (and scoped to specific
  actions, if included), only the given values will be returned in the output.
  If no `output_fields` are specified, the defaults are used. For authenticated
  users this defaults to all fields; for `u_anon` this defaults to the fields
  useful for navigating to and authenticating to the system. In either case,
  this is overridable. See the [permissions
  documentation](https://www.boundaryproject.io/docs/concepts/security/permissions)
  for more information on why and when to use this. This currently only applies
  to top-level fields in the response.
* cli/api/sdk: Add support to request additional OIDC claims scope values from
  the OIDC provider when making an authentication request.
  ([PR](https://github.com/hashicorp/boundary/pull/1175)).

  By default, Boundary only requests the "openid" claims scope value. Many
  providers, like Okta and Auth0 for example, will not return the standard claims
  of email and name when you request the default claims scope (openid).

  Boundary uses the standard email and name claims to populate an OIDC
  account's `Email` and `FullName` attributes. If you'd like these account
  attributes populated, you'll need to reference your OIDC provider's documentation
  to learn which claims scopes are required to have these claims returned during
  the authentication process.

  Boundary now provides a new OIDC auth method parameter `claims_scopes` which
  allows you to add multiple additional claims scope values to an OIDC auth
  method configuration.

  For information on claims scope values see: [Scope Claims in the OIDC
  specification](https://openid.net/specs/openid-connect-core-1_0.html#ScopeClaims)

* cli: Match JSON format output with the across-the-wire API JSON format
  ([PR](https://github.com/hashicorp/boundary/pull/1155))
* api: Return `204` instead of an empty object on successful `delete` operations
  ([PR](https://github.com/hashicorp/boundary/pull/1155))
* actions: The new `no-op` action allows a grant to be given to a principals
  without conveying any actionable result. Since resources do not appear in list
  results if the principal has no actions granted on that resource, this can be
  used to allow principals to see values in list results without also giving
  `read` or other capabilities on the resources. The default scope permissions
  have been updated to convey `no-op,list` instead of `read,list`.
  ([PR](https://github.com/hashicorp/boundary/pull/1138))
* cli/api/sdk: User resources have new attributes for:
  * Primary Account ID
  * Login Name
  * Full Name
  * Email

  These new user attributes correspond to attributes from the user's primary
  auth method account. These attributes will be empty when the user has no
  account in the primary auth method for their scope, or there is no designated
  primary auth method for their scope.
* cli: Support for reading and deleting the user's own token via the new
  `read:self` and `delete:self` actions on auth tokens. If no token ID is
  provided, the stored token's ID will be used (after prompting), or `"self"`
  can be set as the value of the `-id` parameter to trigger this behavior
  without prompting. ([PR](https://github.com/hashicorp/boundary/pull/1162))
* cli: New `logout` command deletes the current token in Boundary and forgets it
  from the local system credential store, respecting `-token-name`
  ([PR](https://github.com/hashicorp/boundary/pull/1134))
* config: The `name` field for workers and controllers now supports being set
  from environment variables or a file on disk
  ([PR](https://github.com/hashicorp/boundary/pull/1181))

### Bug Fixes

* cors: Fix allowing all origins by default
  ([PR](https://github.com/hashicorp/boundary/pull/1134))
* cli: It is now an error to run `boundary database migrate` on an uninitalized db.
  Use `boundary database init` instead.
  ([PR](https://github.com/hashicorp/boundary/pull/1184))
* cli: Correctly honor the `-format` flag when running `boundary database init`
  ([PR](https://github.com/hashicorp/boundary/pull/1204))

## 0.2.0 (2021/04/14)

### Known Issues

* By default, CORS support will allow all origins. This is due to a bug in how
  the set of allowed origins was processed, in conjunction with changes to CORS
  behavior to automatically include the origin of the Desktop Client. This will
  be fixed in 0.2.1. In the meantime, this can be worked around by either
  explicitly disabing CORS with `cors_enabled = false` in the `listener` config
  block with purpose `api`; or setting a `cors_allowed_origins` field to have
  values other than `serve://boundary` (including values that do not map to any
  real origin).

### Deprecations/Changes

* The `auth-methods/<id>:authenticate:login` action is deprecated and will be
  removed in a few releases. (Yes, this was meant to deprecate the
  `authenticate` action; apologies for going back on this!) To better support
  future auth methods, and especially the potential for plugins, rather than
  defining custom actions on the URL path the `authenticate` action will consume
  both a map of parameters but also a `command` parameter that specifies the
  type of command. This allows workflows that require multiple steps, such as
  OIDC, to not require custom subactions. Additionally, the `credentials` map in
  the `authenticate` action has been renamed `attributes` to better match other
  types of resources. `credentials` will still work for now but will be removed
  in a few releases. Finally, in the Go SDK, the `Authenticate` function now
  requires a `command` value to be passed in.
* Related to the above change, the output of an API
  `auth-methods/<id>:authenticate` call will return the given `command` value
  and a map of attributes that depend on the given command. On the SDK side, the
  output of the `Authenticate` function returns a map, from which a concrete
  type can be easily umarshaled (see the updated `authenticate password` command
  for an example).
* Anonymous scope/auth method listing: When listing auth methods and scopes
  without authentication (that is, as the anonymous user `u_anon`), only
  information necessary for navigation to an auth method and authenticating to
  the auth method is now output. Granting `u_anon` list access to other resource
  types will not currently filter any information out.

### New and Improved

* cli/api/sdk: New OIDC auth method type added with support for create, read,
  update, delete, and list (see new cli `oidc` subcommands available on CRUDL
  operations for examples), as well as the ability to authenticate against it
  via the SDK, CLI, admin UI, and desktop client.
  ([PR](https://github.com/hashicorp/boundary/pull/1090))
* server: When performing recursive listing, `list` action is no longer required
  to be granted to the calling user. Instead, the given scope acts as the root
  point (so only results under that scope will be shown), and `list` grant is
  evaluated per-scope. ([PR](https://github.com/hashicorp/boundary/pull/1016))
* database init: If the database is already initialized, return 0 as the exit
  code. This matches how the `database migrate` command works.
  ([PR](https://github.com/hashicorp/boundary/pull/1033))

### Bug Fixes

* server: Roles for auto generated scopes are now generated at database init.
  ([PR](https://github.com/hashicorp/boundary/pull/996))
* cli: Don't panic on certain commands when outputting in `json` format
  ([Issue](https://github.com/hashicorp/boundary/pull/992),
  [PR](https://github.com/hashicorp/boundary/pull/1095))

## 0.1.8 (2021/03/10)

### Known Issues

These are specific known issues in the release that we feel are impactful enough
to call out in this changelog. The full set of open issues is on GitHub.

* cli: When authenticating, changing a password, or a couple of other specific
  actions on the CLI, if the output format is specified as `json`, the command
  will panic (after the API call executes). This is due to a preexisting bug
  that was exposed by the JSON changes described in the changes section below.
  Although most of our CLI-level tests operate on `json`-format output, because
  our CLI-level tests use the token helper during execution, the authentication
  test was using the normal table output since the output was ignored anyways.
  As a result, our CLI tests did not catch this panic. Our apologies, and we
  will fix this in the next release.
* Initially Created Scopes: Starting in 0.1.6, When initial scopes are created
  when executing `boundary database init`, the associated admin roles aren't
  created. The intended behavior is to have a role which granted the auto
  created admin the grant `"id=*;type=*;actions=*"` for each auto generated
  scope.  To set your data to the intended state you can add a role for the
  admin user in the generated scopes.  An outline of the steps to do this can
  be found in this
  [gist](https://gist.github.com/talanknight/98492dc68d894f67742086eb41fdb506).
  This will be fixed in the next release.

### Changes/Deprecations

* sdk (Go API library): A few functions have changed places. Notably, instead of
  `ResponseMap()` and `ResponseBody()`, resources simply expose `Response()`.
  This higher-level response object contains the map and body, and also exposes
  `StatusCode()` in place of indivdidual resources.
  ([PR](https://github.com/hashicorp/boundary/pull/962))
* cli: In `json` output format, a resource item is now an object under the
  top-level key `item`; a list of resource items is now an list of objects under
  the top-level key `items`. This preserves the top level for putting in other
  useful information later on (and the HTTP status code is included now).
  ([PR](https://github.com/hashicorp/boundary/pull/962))
* cli: In `json` output format, errors are now serialized as a JSON object with
  an `error` key instead of outputting normal text
  ([PR](https://github.com/hashicorp/boundary/pull/962))
* cli: All errors, including API errors, are now written to `stderr`. Previously
  in the default table format, API errors would be written to `stdout`.
  ([PR](https://github.com/hashicorp/boundary/pull/962))
* cli: Error return codes have been standardized across CLI commands. An error
  code of `1` indicates an error generated from the actual controller API; an
  error code of `2` is an error encountered due to the CLI command's logic; and
  an error code of `3` indicates an error that was caused due to user input to
  the command. (There is some nuance sometimes whether an error is really due to
  user input or not, but we attempt to be consistent.)
  ([PR](https://github.com/hashicorp/boundary/pull/976))

### New and Improved

* list filtering: Listing now supports filtering results before being returned
  to the user. The filtering takes place server side and uses boolean
  expressions against the JSON representation of returned items. See [the
  documentation](https://www.boundaryproject.io/docs/concepts/filtering/resource-listing)
  for more details. ([PR 1](https://github.com/hashicorp/boundary/pull/952))
  ([PR 2](https://github.com/hashicorp/boundary/pull/957))
  ([PR 3](https://github.com/hashicorp/boundary/pull/967))
* server: Officially support reloading TLS parameters on `SIGHUP`. (This likely
  worked before but wasn't fully tested.)
  ([PR](https://github.com/hashicorp/boundary/pull/959))
* server: On `SIGHUP`, [worker
  tags](https://www.boundaryproject.io/docs/configuration/worker#tags) will be
  re-parsed and new values used
  ([PR](https://github.com/hashicorp/boundary/pull/959))
* server: In addition to the existing `tls_min_version` listener configuration
  value, `tls_max_version` is now supported. This should generally be left blank
  but can be useful for situations where e.g. a load balancer has broken TLS 1.3
  support, or does not support TLS 1.3 and flags it as a disallowed value.

## 0.1.7 (2021/02/16)

*Note:* This release fixes an upgrade issue affecting users on Postgres 11
upgrading to 0.1.5 or 0.1.6 and makes a modification to the `boundary dev`
environment. It is otherwise identical to 0.1.6; see the entry for that version
for more details.

### Changes/Deprecations

* `boundary dev` now uses Postgres 11 by default, rather than Postgres 12.

### Bug Fixes

* server: Fix an issue with migrations affecting Postgres 11
  ([PR](https://github.com/hashicorp/boundary/pull/940))

## 0.1.6 (2021/02/12)

### Changes/Deprecations

* authentication: The `auth-methods/<id>:authenticate` action is deprecated and
  will be removed in a few releases. Instead, each auth method will define its
  own action or actions that are valid. This is necessary to support multi-step
  authentication schemes in upcoming releases. For the `password` auth method,
  the new action is `auth-methods/<id>:authenticate:login`.
* permissions: Update some errors to make them more descriptive, and disallow
  permissions in some forms where they will never take effect, preventing
  possible confusion (existing grants already saved to the database will not be
  affected as this is only filtered when grants are added/set on a role):
  * `id=<some_id>;actions=<some_actions>` where one of the actions is `create`
    or `list`. By definition this format operates only on individual resources
    so `create` and `list` will never work
  * `type=<some_type>;actions=<some_actions>` where one of the actions is _not_
    `create` or `list`. This format operates only on collections so assigning
    more actions this way will never work
* CORS: CORS is now turned on by default when running with `boundary server`
  with a `cors_allowed_origins` value of `serve://boundary`. You can disable it
  with `cors_enabled = false`, or if you want to change parameters, set
  `cors_enabled = true` and the other related configuration values.

### New and Improved

* server: When running single-server mode and `controllers` is not specified in
  the `worker` block, use `public_cluster_addr` if given
  ([PR](https://github.com/hashicorp/boundary/pull/904))
* server: `public_cluster_addr` in the `controller` block can now be specified
  as a `file://` or `env://` URL to read the value from a file or env var
  ([PR](https://github.com/hashicorp/boundary/pull/907))
* server: Add `read` action to default scope grant
  ([PR](https://github.com/hashicorp/boundary/pull/913))
* server: `public_cluster_addr` in the `controller` block can now be specified
  as a `file://` or `env://` URL to read the value from a file or env var
  ([PR](https://github.com/hashicorp/boundary/pull/907))
* sessions: Add `read:self` and `cancel:self` actions and enable them by default
  (in new project scopes) for all sessions. This allows a user to read or cancel
  any session that is associated with their user ID. `read` and `cancel` actions
  are still available that allow performing these actions on sessions that are
  associated with other users.

### Bug Fixes

* api: Fix nil pointer panic that could occur when using TLS
  ([Issue](https://github.com/hashicorp/boundary/pull/902),
  [PR](https://github.com/hashicorp/boundary/pull/901))
* server: When shutting down a controller release the shared advisory lock with
  a non-canceled context.
  ([Issue](https://github.com/hashicorp/boundary/pull/909),
  [PR](https://github.com/hashicorp/boundary/pull/918))
* targets: If a worker filter references a key that doesn't exist, treat it as a
  non-match rather than an error
  ([PR](https://github.com/hashicorp/boundary/pull/900))

## 0.1.5 (2021/01/29)

*NOTE*: This version requires a database migration via the new `boundary
database migrate` command.

### Security

* Boundary now uses Go's new execabs package for execution of binaries in
  `boundary connect`. This is for defense-in-depth rather than a specific
  issue. See the [Go blog post](https://blog.golang.org/path-security) for more
  details. ([PR](https://github.com/hashicorp/boundary/pull/873))

### Changes/Deprecations

* controller/worker: Require names to be all lowercase. This removes ambiguity
  or accidental mismatching when using upcoming filtering features.
* api/cli: Due to visibility changes on collection listing, a list will not
  include any resources if the user only has `list` as an authorized action. As
  a result `scope list`, which is used by the UI to populate the login scope
  dropdown, will be empty if the role granting the `u_anon` user `list`
  privileges is not updated to also contain a `read` action

### New and Improved

* targets: You can now specify a Boolean-expression filter against worker tags
  to control which workers are allowed to handle any given target's sessions
  ([PR](https://github.com/hashicorp/boundary/pull/862))
* api/cli: On listing/reading, return a list of actions the user is authorized
  to perform on the identified resources or their associated collections
  ([PR](https://github.com/hashicorp/boundary/pull/870))
* api/cli: Most resource types now support recursive listing, allowing listing
  to occur down a scope tree
  ([PR](https://github.com/hashicorp/boundary/pull/885))
* cli: Add a `database migrate` command which updates a database's schema to the
  version supported by the boundary binary
  ([PR](https://github.com/hashicorp/boundary/pull/872)).

### Bug Fixes

* controller/db: Correctly check if db init previously completed successfully
  when starting a controller or when running `database init`
  ([Issue](https://github.com/hashicorp/boundary/issues/805))
  ([PR](https://github.com/hashicorp/boundary/pull/842))
* cli: When `output-curl-string` is used with `update` or `add-/remove-/set-`
  commands and automatic versioning is being used (that is, no `-version` flag
  is given), it will now display the final call instead of the `GET` that
  fetches the current version
  ([Issue](https://github.com/hashicorp/boundary/issues/856))
  ([PR](https://github.com/hashicorp/boundary/pull/858))
* db: Fix panic in `database init` when controller config block is missing
  ([Issue](https://github.com/hashicorp/boundary/issues/819))
  ([PR](https://github.com/hashicorp/boundary/pull/851))

## 0.1.4 (2021/01/05)

### New and Improved

* controller: Improved error handling in iam repo
  ([PR](https://github.com/hashicorp/boundary/pull/841))
* controller: Improved error handling in db
  ([PR](https://github.com/hashicorp/boundary/pull/815))

### Bug Fixes

* servers: Fix erronious global unicast check that disallowed valid addresses
  from being assigned ([PR](https://github.com/hashicorp/boundary/pull/845))
* cli: Fix (hopefully) panic some users experience depending on their Linux
  setup when running the binary
  ([Issue](https://github.com/hashicorp/boundary/issues/830))
  ([PR](https://github.com/hashicorp/boundary/pull/846))

## 0.1.3 (2020/12/18)

### Changes/Deprecations

* controller: Switch the session connection limit for dev mode and the initial
  target when doing database initialization to `-1`. This makes it easier for
  people to start understanding Boundary while not hitting issues related to
  some programs/protocols needing multiple connections as they may not be easy
  for new users to understand.
  ([PR](https://github.com/hashicorp/boundary/pull/814))

### New and Improved

* controller, worker, cli: When the client quits before the session time is
  over, but in a manner where the TOFU token will be locked, attempt canceling
  the session rather than leaving it open to time out
  ([PR](https://github.com/hashicorp/boundary/pull/831))
* controller: Improved error handling in hosts, host catalog and host set
  ([PR](https://github.com/hashicorp/boundary/pull/786))
* controller: Relax account login name constraints to allow dash as valid
  character ([Issue](https://github.com/hashicorp/boundary/issues/759))
  ([PR](https://github.com/hashicorp/boundary/pull/806))
* cli/connect/http: Pass endpoint address through to allow setting TLS server
  name directly in most cases
  ([PR](https://github.com/hashicorp/boundary/pull/811))
* cli/connect/kube: New `kube` subcommand for `boundary connect` that makes it
  easy to route `kubectl` commands through Boundary, including when using
  `kubectl proxy` ([PR](https://github.com/hashicorp/boundary/pull/816))
* cli/server: Add some extra checks around valid/invalid combinations of
  addresses to avoid hard-to-understand runtime issues
  ([PR](https://github.com/hashicorp/boundary/pull/838))

### Bug Fixes

* cli: Ensure errors print to stderr when token is not found
  ([Issue](https://github.com/hashicorp/boundary/issues/791))
  ([PR](https://github.com/hashicorp/boundary/pull/799))
* controller: Fix grant IDs being lowercased when being read back (and when
  being used for permission evaluation)
  ([Issue](https://github.com/hashicorp/boundary/issues/794))
  ([PR](https://github.com/hashicorp/boundary/pull/839))

## 0.1.2 (2020/11/17)

### New and Improved

* docker: Official Docker image for `hashicorp/boundary`
  ([PR](https://github.com/hashicorp/boundary/pull/755))
* controller: Add ability to set public address for cluster purposes
  ([Issue](https://github.com/hashicorp/boundary/pull/758))
  ([PR](https://github.com/hashicorp/boundary/pull/761))
* ui: Improve scope awareness and navigation, including IAM for global scope
  ([PR](https://github.com/hashicorp/boundary-ui/pull/355))
* ui: Add dark mode toggle
  ([Issue](https://github.com/hashicorp/boundary/issues/719))
  ([PR](https://github.com/hashicorp/boundary-ui/pull/358))
* ui: Add scope grants to roles
  ([PR](https://github.com/hashicorp/boundary-ui/pull/357))
* ui: Add IAM resources to global scope
  ([PR](https://github.com/hashicorp/boundary-ui/pull/351))

### Bug Fixes

* controller, worker: Fix IPv4-only check so `0.0.0.0` specified without a port
  only listens on IPv4
  ([PR](https://github.com/hashicorp/boundary/pull/752))
* ui: Fix grant string corruption on updates
  ([Issue](https://github.com/hashicorp/boundary/issues/757))
  ([PR](https://github.com/hashicorp/boundary-ui/pull/356))
* controller, cli: Fix mutual exclusivity bug with using -authz-token on `boundary connect`
  ([PR](https://github.com/hashicorp/boundary/pull/787))

## 0.1.1 (2020/10/22)

### Changes/Deprecations

Note: in addition to changes marked below in this section, be aware that
currently names of resources are case-sensitive, but in a future update they
will become case-preserving but case-insensitive for comparisons (e.g. if using
them to access targets).

* cli: There are two changes to token storage handling:
  * Specifying `none` for the `-token-name` parameter has been deprecated in
    favor of specifying `none` for the new `-keyring-type` parameter.
  * [`pass`](https://www.passwordstore.org/) is now the default keyring type on
    non-Windows/non-macOS platforms. See the [CLI docs
    page](https://www.boundaryproject.io/docs/api-clients/cli) for more
    information.

### New and Improved

* cli: New `-keyring-type` option and `pass` keyring type for token storage
  ([Issue](https://github.com/hashicorp/boundary/issues/697))
  ([PR](https://github.com/hashicorp/boundary/issues/731))
* connect: Allow using `-target-name` in conjunction with either
  `-target-scope-id` or `-target-scope-name` to connect to targets, rather than
  the target's ID
  ([PR](https://github.com/hashicorp/boundary/pull/737))
* controller: Allow API/Cluster listeners to be Unix domain sockets
  ([Issue](https://github.com/hashicorp/boundary/pull/699))
  ([PR](https://github.com/hashicorp/boundary/pull/705))
* ui: Allow creating and assigning a host to a host set directly from the host
  set view
  ([Issue](https://github.com/hashicorp/boundary/issues/710))
  ([PR](https://github.com/hashicorp/boundary-ui/pull/350))

### Bug Fixes

* cli: Fix database init when locale isn't English
  ([Issue](https://github.com/hashicorp/boundary/issues/729))
  ([PR](https://github.com/hashicorp/boundary/pull/736))
* cli: Fix hyphenation in help output for resources with compound names
  ([Issue](https://github.com/hashicorp/boundary/issues/686))
  ([PR](https://github.com/hashicorp/boundary/pull/689))
* controller: Allow connecting to Postgres when using remote Docker in dev mode
  ([Issue](https://github.com/hashicorp/boundary/issues/720)
  ([PR](https://github.com/hashicorp/boundary/pull/732))
* controller, worker: Fix listening on IPv6 addresses
  ([Issue](https://github.com/hashicorp/boundary/issues/701))
  ([PR](https://github.com/hashicorp/boundary/pull/703))
* worker: Fix setting controller address for worker in dev mode
  ([Issue](https://github.com/hashicorp/boundary/issues/727))
  ([PR](https://github.com/hashicorp/boundary/pull/705))

## 0.1.0 (2020/10/14)

v0.1.0 is the first release of Boundary. As a result there are no changes,
improvements, or bugfixes from past versions.<|MERGE_RESOLUTION|>--- conflicted
+++ resolved
@@ -42,20 +42,18 @@
   ([PR](https://github.com/hashicorp/boundary/pull/2544))
 * workers: Fixed a panic that can happen in certain situations
   ([PR](https://github.com/hashicorp/boundary/pull/2553))
-
-<<<<<<< HEAD
+  
 ## New and Improved
 
 * workers: PKI Worker daemons now get disconnected from upstreams when their
   corresponding resource is deleted ([PR](https://github.com/hashicorp/boundary/pull/2573))
-=======
+
 ### Deprecations/Changes
 
 * In order to standardize on the templating format, [templates in
   grants](https://developer.hashicorp.com/boundary/docs/concepts/security/permissions/permission-grant-formats#templates)
   now are documented to use the new capitalization and format; however, the
   previous style will continue to work. 
->>>>>>> c56a9f9e
 
 ## 0.11.0 (2022/09/27)
 
