# Boundary CHANGELOG

Canonical reference for changes, improvements, and bugfixes for Boundary.

<<<<<<< HEAD
## Next (Unreleased)

### New and Improved

* server: Officially support reloading TLS parameters on `SIGHUP`. (This likely
  worked before but wasn't fully tested.)
  ([PR](https://github.com/hashicorp/boundary/pull/959))
* server: On `SIGHUP`, [worker
  tags](https://www.boundaryproject.io/docs/configuration/worker#tags) will be
  re-parsed and new values used
  ([PR](https://github.com/hashicorp/boundary/pull/959))
=======
## Next

### Changes/Deprecations

All of these changes are from [PR
962](https://github.com/hashicorp/boundary/pull/962):

* api: A few functions have changed places. Notably, instead of `ResponseMap()`
  and `ResponseBody()`, resources simply expose `Response()`. This higher-level
  response object contains the map and body, and also exposes `StatusCode()` in
  place of indivdidual resources.
* cli: In `json` output format, a resource item is now an object under the
  top-level key `item`; a list of resource items is now an list of objects under
  the top-level key `items`. This preserves the top level for putting in other
  useful information later on (and the HTTP status code is included now).
* cli: In `json` output format, errors are now serialized as a JSON object with
  an `error` key instead of outputting normal text
* cli: All errors, including API errors, are now written to `stderr`. Previously
  in the default table format, API errors would be written to `stdout`.
>>>>>>> 72aa110f

## 0.1.7 (2021/02/16)

*Note* This release fixes an upgrade issue affecting users on Postgres 11
upgrading to 0.1.5 or 0.1.6 and makes a modification to the `boundary dev`
environment. It is otherwise identical to 0.1.6; see the entry for that version
for more details.

### Changes/Deprecations

* `boundary dev` now uses Postgres 11 by default, rather than Postgres 12.

### Bug Fixes

* server: Fix an issue with migrations affecting Postgres 11
  ([PR](https://github.com/hashicorp/boundary/pull/940))

## 0.1.6 (2021/02/12)

### Changes/Deprecations

* authentication: The `auth-methods/<id>:authenticate` action is deprecated and
  will be removed in a few releases. Instead, each auth method will define its
  own action or actions that are valid. This is necessary to support multi-step
  authentication schemes in upcoming releases. For the `password` auth method,
  the new action is `auth-methods/<id>:authenticate:login`.
* permissions: Update some errors to make them more descriptive, and disallow
  permissions in some forms where they will never take effect, preventing
  possible confusion (existing grants already saved to the database will not be
  affected as this is only filtered when grants are added/set on a role):
  * `id=<some_id>;actions=<some_actions>` where one of the actions is `create`
    or `list`. By definition this format operates only on individual resources
    so `create` and `list` will never work
  * `type=<some_type>;actions=<some_actions>` where one of the actions is _not_
    `create` or `list`. This format operates only on collections so assigning
    more actions this way will never work
* CORS: CORS is now turned on by default when running with `boundary server`
  with an `allowed_origins` value of `serve://boundary`. You can disable it with
  `cors_enabled = false`, or if you want to change parameters, set `cors_enabled
  = true` and the other related configuration values.

### New and Improved

* server: When running single-server mode and `controllers` is not specified in
  the `worker` block, use `public_cluster_addr` if given
  ([PR](https://github.com/hashicorp/boundary/pull/904))
* server: `public_cluster_addr` in the `controller` block can now be specified
  as a `file://` or `env://` URL to read the value from a file or env var
  ([PR](https://github.com/hashicorp/boundary/pull/907))
* server: Add `read` action to default scope grant
  ([PR](https://github.com/hashicorp/boundary/pull/913))
* server: `public_cluster_addr` in the `controller` block can now be specified
  as a `file://` or `env://` URL to read the value from a file or env var
  ([PR](https://github.com/hashicorp/boundary/pull/907))
* sessions: Add `read:self` and `cancel:self` actions and enable them by default
  (in new project scopes) for all sessions. This allows a user to read or cancel
  any session that is associated with their user ID. `read` and `cancel` actions
  are still available that allow performing these actions on sessions that are
  associated with other users.

### Bug Fixes

* api: Fix nil pointer panic that could occur when using TLS
  ([Issue](https://github.com/hashicorp/boundary/pull/902),
  [PR](https://github.com/hashicorp/boundary/pull/901))
* server: When shutting down a controller release the shared advisory lock with
  a non-cancelled context.
  ([Issue](https://github.com/hashicorp/boundary/pull/909),
  [PR](https://github.com/hashicorp/boundary/pull/918))
* targets: If a worker filter references a key that doesn't exist, treat it as a
  non-match rather than an error
  ([PR](https://github.com/hashicorp/boundary/pull/900))
  
## 0.1.5 (2021/01/29)

*NOTE*: This version requires a database migration via the new `boundary
database migrate` command.

### Security

* Boundary now uses Go's new execabs package for execution of binaries in
  `boundary connect`. This is for defense-in-depth rather than a specific
  issue. See the [Go blog post](https://blog.golang.org/path-security) for more
  details. ([PR](https://github.com/hashicorp/boundary/pull/873))

### Changes/Deprecations

* controller/worker: Require names to be all lowercase. This removes ambiguity
  or accidental mismatching when using upcoming filtering features.
* api/cli: Due to visibility changes on collection listing, a list
  will not include any resources if the user only has `list` as an authorized action.
  As a result `scope list`, which is used by the UI to populate the login scope dropdown, 
  will be empty if the role granting the `u_anon` user `list` privileges is not updated to also contain a `read` action

### New and Improved

* targets: You can now specify a Boolean-expression filter against worker tags
  to control which workers are allowed to handle any given target's sessions
  ([PR](https://github.com/hashicorp/boundary/pull/862))
* api/cli: On listing/reading, return a list of actions the user is authorized
  to perform on the identified resources or their associated collections
  ([PR](https://github.com/hashicorp/boundary/pull/870))
* api/cli: Most resource types now support recursive listing, allowing listing
  to occur down a scope tree
  ([PR](https://github.com/hashicorp/boundary/pull/885))
* cli: Add a `database migrate` command which updates a database's schema to 
  the version supported by the boundary binary ([PR](https://github.com/hashicorp/boundary/pull/872)).

### Bug Fixes

* controller/db: Correctly check if db init previously completed successfully 
  when starting a controller or when running `database init` 
  ([Issue](https://github.com/hashicorp/boundary/issues/805))
  ([PR](https://github.com/hashicorp/boundary/pull/842))
* cli: When `output-curl-string` is used with `update` or `add-/remove-/set-`
  commands and automatic versioning is being used (that is, no `-version` flag
  is given), it will now display the final call instead of the `GET` that
  fetches the current version
  ([Issue](https://github.com/hashicorp/boundary/issues/856))
  ([PR](https://github.com/hashicorp/boundary/pull/858))
* db: Fix panic in `database init` when controller config block is missing 
  ([Issue](https://github.com/hashicorp/boundary/issues/819)) 
  ([PR](https://github.com/hashicorp/boundary/pull/851))

## 0.1.4 (2021/01/05)

### New and Improved

* controller: Improved error handling in iam repo
  ([PR](https://github.com/hashicorp/boundary/pull/841))
* controller: Improved error handling in db
  ([PR](https://github.com/hashicorp/boundary/pull/815))

### Bug Fixes

* servers: Fix erronious global unicast check that disallowed valid addresses
  from being assigned ([PR](https://github.com/hashicorp/boundary/pull/845))
* cli: Fix (hopefully) panic some users experience depending on their Linux
  setup when running the binary
  ([Issue](https://github.com/hashicorp/boundary/issues/830))
  ([PR](https://github.com/hashicorp/boundary/pull/846))

## 0.1.3 (2020/12/18)

### Changes/Deprecations

* controller: Switch the session connection limit for dev mode and the initial
  target when doing database initialization to `-1`. This makes it easier for
  people to start understanding Boundary while not hitting issues related to
  some programs/protocols needing multiple connections as they may not be easy
  for new users to understand.
  ([PR](https://github.com/hashicorp/boundary/pull/814))

### New and Improved

* controller, worker, cli: When the client quits before the session time is
  over, but in a manner where the TOFU token will be locked, attempt canceling
  the session rather than leaving it open to time out
  ([PR](https://github.com/hashicorp/boundary/pull/831))
* controller: Improved error handling in hosts, host catalog and host set
  ([PR](https://github.com/hashicorp/boundary/pull/786))
* controller: Relax account login name constraints to allow dash as valid character 
  ([Issue](https://github.com/hashicorp/boundary/issues/759))
  ([PR](https://github.com/hashicorp/boundary/pull/806))
* cli/connect/http: Pass endpoint address through to allow setting TLS server
  name directly in most cases
  ([PR](https://github.com/hashicorp/boundary/pull/811))
* cli/connect/kube: New `kube` subcommand for `boundary connect` that makes it
  easy to route `kubectl` commands through Boundary, including when using
  `kubectl proxy` ([PR](https://github.com/hashicorp/boundary/pull/816))
* cli/server: Add some extra checks around valid/invalid combinations of
  addresses to avoid hard-to-understand runtime issues
  ([PR](https://github.com/hashicorp/boundary/pull/838))

### Bug Fixes

* cli: Ensure errors print to stderr when token is not found
  ([Issue](https://github.com/hashicorp/boundary/issues/791))
  ([PR](https://github.com/hashicorp/boundary/pull/799))
* controller: Fix grant IDs being lowercased when being read back (and when
  being used for permission evaluation)
  ([Issue](https://github.com/hashicorp/boundary/issues/794))
  ([PR](https://github.com/hashicorp/boundary/pull/839))

## 0.1.2 (2020/11/17)

### New and Improved

* docker: Official Docker image for `hashicorp/boundary`
  ([PR](https://github.com/hashicorp/boundary/pull/755))
* controller: Add ability to set public address for cluster purposes
  ([Issue](https://github.com/hashicorp/boundary/pull/758))
  ([PR](https://github.com/hashicorp/boundary/pull/761))
* ui: Improve scope awareness and navigation, including IAM for global scope
  ([PR](https://github.com/hashicorp/boundary-ui/pull/355))
* ui: Add dark mode toggle
  ([Issue](https://github.com/hashicorp/boundary/issues/719))
  ([PR](https://github.com/hashicorp/boundary-ui/pull/358))
* ui: Add scope grants to roles
  ([PR](https://github.com/hashicorp/boundary-ui/pull/357))
* ui: Add IAM resources to global scope
  ([PR](https://github.com/hashicorp/boundary-ui/pull/351))

### Bug Fixes

* controller, worker: Fix IPv4-only check so `0.0.0.0` specified without a port
  only listens on IPv4
  ([PR](https://github.com/hashicorp/boundary/pull/752))
* ui: Fix grant string corruption on updates
  ([Issue](https://github.com/hashicorp/boundary/issues/757))
  ([PR](https://github.com/hashicorp/boundary-ui/pull/356))
* controller, cli: Fix mutual exclusivity bug with using -authz-token on `boundary connect`
  ([PR](https://github.com/hashicorp/boundary/pull/787))

## 0.1.1 (2020/10/22)

### Changes/Deprecations

Note: in addition to changes marked below in this section, be aware that
currently names of resources are case-sensitive, but in a future update they
will become case-preserving but case-insensitive for comparisons (e.g. if using
them to access targets).

* cli: There are two changes to token storage handling:
  * Specifying `none` for the `-token-name` parameter has been deprecated in
    favor of specifying `none` for the new `-keyring-type` parameter.
  * [`pass`](https://www.passwordstore.org/) is now the default keyring type on
    non-Windows/non-macOS platforms. See the [CLI docs
    page](https://www.boundaryproject.io/docs/api-clients/cli) for more
    information.

### New and Improved

* cli: New `-keyring-type` option and `pass` keyring type for token storage
  ([Issue](https://github.com/hashicorp/boundary/issues/697))
  ([PR](https://github.com/hashicorp/boundary/issues/731))
* connect: Allow using `-target-name` in conjunction with either
  `-target-scope-id` or `-target-scope-name` to connect to targets, rather than
  the target's ID
  ([PR](https://github.com/hashicorp/boundary/pull/737))
* controller: Allow API/Cluster listeners to be Unix domain sockets
  ([Issue](https://github.com/hashicorp/boundary/pull/699))
  ([PR](https://github.com/hashicorp/boundary/pull/705))
* ui: Allow creating and assigning a host to a host set directly from the host
  set view
  ([Issue](https://github.com/hashicorp/boundary/issues/710))
  ([PR](https://github.com/hashicorp/boundary-ui/pull/350))

### Bug Fixes

* cli: Fix database init when locale isn't English
  ([Issue](https://github.com/hashicorp/boundary/issues/729))
  ([PR](https://github.com/hashicorp/boundary/pull/736))
* cli: Fix hyphenation in help output for resources with compound names
  ([Issue](https://github.com/hashicorp/boundary/issues/686))
  ([PR](https://github.com/hashicorp/boundary/pull/689))
* controller: Allow connecting to Postgres when using remote Docker in dev mode
  ([Issue](https://github.com/hashicorp/boundary/issues/720)
  ([PR](https://github.com/hashicorp/boundary/pull/732))
* controller, worker: Fix listening on IPv6 addresses
  ([Issue](https://github.com/hashicorp/boundary/issues/701))
  ([PR](https://github.com/hashicorp/boundary/pull/703))
* worker: Fix setting controller address for worker in dev mode
  ([Issue](https://github.com/hashicorp/boundary/issues/727))
  ([PR](https://github.com/hashicorp/boundary/pull/705))

## 0.1.0 (2020/10/14)

v0.1.0 is the first release of Boundary. As a result there are no changes,
improvements, or bugfixes from past versions.<|MERGE_RESOLUTION|>--- conflicted
+++ resolved
@@ -2,20 +2,7 @@
 
 Canonical reference for changes, improvements, and bugfixes for Boundary.
 
-<<<<<<< HEAD
 ## Next (Unreleased)
-
-### New and Improved
-
-* server: Officially support reloading TLS parameters on `SIGHUP`. (This likely
-  worked before but wasn't fully tested.)
-  ([PR](https://github.com/hashicorp/boundary/pull/959))
-* server: On `SIGHUP`, [worker
-  tags](https://www.boundaryproject.io/docs/configuration/worker#tags) will be
-  re-parsed and new values used
-  ([PR](https://github.com/hashicorp/boundary/pull/959))
-=======
-## Next
 
 ### Changes/Deprecations
 
@@ -34,7 +21,16 @@
   an `error` key instead of outputting normal text
 * cli: All errors, including API errors, are now written to `stderr`. Previously
   in the default table format, API errors would be written to `stdout`.
->>>>>>> 72aa110f
+
+### New and Improved
+
+* server: Officially support reloading TLS parameters on `SIGHUP`. (This likely
+  worked before but wasn't fully tested.)
+  ([PR](https://github.com/hashicorp/boundary/pull/959))
+* server: On `SIGHUP`, [worker
+  tags](https://www.boundaryproject.io/docs/configuration/worker#tags) will be
+  re-parsed and new values used
+  ([PR](https://github.com/hashicorp/boundary/pull/959))
 
 ## 0.1.7 (2021/02/16)
 
