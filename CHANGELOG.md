--- conflicted
+++ resolved
@@ -4,16 +4,13 @@
 
 ## Next
 
-<<<<<<< HEAD
-### Bug Fixes
-
-* targets: If a worker filter references a key that doesn't exist, treat it as a
-  non-match rather than an error
-  ([PR](https://github.com/hashicorp/boundary/pull/900))
-
-=======
-### Changes/Deprecations
-
+### Changes/Deprecations
+
+* authentication: The `auth-methods/<id>:authenticate` action is deprecated and
+  will be removed in a few releases. Instead, each auth method will define its
+  own action or actions that are valid. This is necessary to support multi-step
+  authentication schemes in upcoming releases. For the `password` auth method,
+  the new action is `auth-methods/<id>:authenticate:login`.
 * permissions: Update some errors to make them more descriptive, and disallow
   permissions in some forms where they will never take effect, preventing
   possible confusion (existing grants already saved to the database will not be
@@ -24,11 +21,6 @@
   * `type=<some_type>;actions=<some_actions>` where one of the actions is _not_
     `create` or `list`. This format operates only on collections so assigning
     more actions this way will never work
-* authentication: The `auth-methods/<id>:authenticate` action is deprecated and
-  will be removed in a few releases. Instead, each auth method will define its
-  own action or actions that are valid. This is necessary to support multi-step
-  authentication schemes in upcoming releases. For the `password` auth method,
-  the new action is `auth-methods/<id>:authenticate:login`.
 
 ### New and Improved
 
@@ -46,8 +38,10 @@
 * server: When shutting down a controller release the shared advisory lock with a non cancelled context.
   ([Issue](https://github.com/hashicorp/boundary/pull/909),
   [PR](https://github.com/hashicorp/boundary/pull/918))
+* targets: If a worker filter references a key that doesn't exist, treat it as a
+  non-match rather than an error
+  ([PR](https://github.com/hashicorp/boundary/pull/900))
   
->>>>>>> c6fa737e
 ## 0.1.5 (2021/01/29)
 
 *NOTE*: This version requires a database migration via the new `boundary
