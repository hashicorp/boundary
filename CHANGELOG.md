# Boundary CHANGELOG

Canonical reference for changes, improvements, and bugfixes for Boundary.

## Next

### Deprecations/Changes

<<<<<<< HEAD
* api module: Changed the return types that reference interfaces into their expected typed definition. Type casting is only allowed against interface types, therefore to mitigate compiler errors please remove any type casting done against the return values. ([Issue](https://github.com/hashicorp/boundary/issues/2122), [PR](https://github.com/hashicorp/boundary/pull/2238))
=======
* Targets: Rename Application credentials to Brokered credentials
  ([PR](https://github.com/hashicorp/boundary/pull/2260)).
* Host plugins: Plugin-type host catalogs/sets/hosts now use typed prefixes for
  any newly-created resources. Existing resources will not be affected.
  ([PR](https://github.com/hashicorp/boundary/pull/2256))
* Credential stores: Static-type credential stores/credentials now use typed
  prefixes for any newly-created resources. Existing resources will not be
  affected. ([PR](https://github.com/hashicorp/boundary/pull/2256))
>>>>>>> 7d1a989e

## 0.9.1 (2022/07/06)

### New and Improved

* `azure` host plugin: Support multiple MSI identities
  ([PR](https://github.com/hashicorp/go-kms-wrapping/pull/97))

### Bug Fixes

* scheduler: Fix regression causing controller names of less than 10 characters
  to fail to register jobs
  ([PR](https://github.com/hashicorp/boundary/pull/2226)).
* sessions: Fix an additional case from the changes in the 0.8.x series that
  could result in sessions never moving from `canceling` state to terminated.
  ([PR](https://github.com/hashicorp/boundary/pull/2229))
* The plugin execution_dir configuration parameter is now respected by kms plugins too
  ([PR](https://github.com/hashicorp/boundary/pull/2239)).

### Deprecations/Changes

* sessions: The default connect limit for new sessions changed from 1 to unlimited (-1).
  Specific connection limits is an advanced feature of Boundary and this setting is
  more friendly for new users.
  ([PR](https://github.com/hashicorp/boundary/pull/2234))

## 0.9.0 (2022/06/20)

### Known Issues

* If a controller's defined name in a configuration file is less than 10
  characters, errors may be seen on startup related to registration of jobs.
  This is a regression in this version and will be fixed in the next release.

### New and Improved

* PKI Workers: This release introduces a new worker type `pki` which
  authenticates to Boundary using a new certificate-based method, allowing for
  worker deployment without using a shared KMS.
* Credentials: This release introduces a new credential store type `static`,
  which simply takes in a user-supplied credential and stores it (encrypted)
  directly in Boundary. Currently, the `static` credential store can hold
  credentials of type `username_password`. These credentials can act as
  credential sources for targets, similar to credential libraries from the
  `vault` credential store, and thus can be brokered to users at session
  authorization time. ([PR](https://github.com/hashicorp/boundary/pull/2174))
* `boundary connect` Credential Brokering Integration: we have extended integration
  into the `boundary connect` helpers. A new `sshpass` style has been added to the 
  `ssh` helper, when used, if the credential contains a username/password and `sshpass` 
  is installed, the command will automatically pass the credentials to the `ssh` process.
  Additionally, the default `ssh` helper will now use the `username` of the brokered credential.
  ([PR](https://github.com/hashicorp/boundary/pull/2191)).
* controller: Improve response time for listing sessions.
  This also creates a new periodic job that will delete terminated
  sessions after 1 hour.
  See Deprecations/Changes for some additional details.
  ([PR](https://github.com/hashicorp/boundary/pull/2160)).
* event filtering: Change event filters to use lowercase and snake case for data
  elements like the rest of Boundary filters do. 
* ui: Use include_terminated flag for listing sessions.
  ([PR](https://github.com/hashicorp/boundary-ui/pull/1126)).
* ui: Add Quick Setup onboarding guide.
  ([PR](https://github.com/hashicorp/boundary-ui/pull/1140)).

### Bug Fixes

* The plugin execution_dir configuration parameter is now respected.
  ([PR](https://github.com/hashicorp/boundary/pull/2183)).
* ui: Fix Users page not updating fields correctly.
  ([PR](https://github.com/hashicorp/boundary-ui/pull/1105)).

### Deprecations/Changes

* Targets: Removes support for `credential libraries` with respect to Target resources. 
  The `library` `fields` and `actions` were deprecated in [Boundary 0.5.0](#050-20210802), 
  please use `credential sources` instead. See changelog referenced above for 
  more details ([PR](https://github.com/hashicorp/boundary/pull/1533)).
* Credential Libraries: The `user_password` credential type has been renamed to
  `username_password` to remove any inconsistency over what the credential type is.
  All existing `user_password` typed credential libraries will be migrated to
  `username_password` ([PR](https://github.com/hashicorp/boundary/pull/2154)).
* controller: Change the default behavior of the session list endpoint
  to no longer include sessions in a terminated state and introduces
  a new query parameter/cli flag to include the terminated sessions.
  This also removes the connection information from the list response.
  ([PR](https://github.com/hashicorp/boundary/pull/2160)).
* Anonymous user permissions: In order to reduce the risk of accidental and
  unintended granting of permissions to anonymous users, the permissions system
  now only allows certain actions on certain resources to be assigned to the
  anonymous user; currently these are the same permissions as assigned in
  Boundary's default role permissions. If other use-cases arise this list can be
  expanded. See [the
  documentation](https://www.boundaryproject.io/docs/concepts/security/permissions/assignable-permissions)
  for more details.

## 0.8.1 (2022/05/13)

### Bug Fixes

* controller: Do not shut down cluster listener when it receives an invalid
  packet ([Issue](https://github.com/hashicorp/boundary/issues/2072),
  [PR](https://github.com/hashicorp/boundary/pull/2073))
* session: update cancel_session() function to check for terminated state
  ([Issue](https://github.com/hashicorp/boundary/issues/2064),
  [PR](https://github.com/hashicorp/boundary/pull/2065))

## 0.8.0 (2022/05/03)

### New and Improved
* metrics: Provide metrics for controllers and workers
* controller: Add health endpoint ([PR](https://github.com/hashicorp/boundary/pull/1882))
* controller: Improve response time for listing sessions and targets.
  ([PR](https://github.com/hashicorp/boundary/pull/2049))
* ui: Add support for worker filters in targets
* ui: Add manual refresh button in sessions list
* Audit events are no longer a WIP ([PR](https://github.com/hashicorp/boundary/pull/2031)).

### Bug Fixes

* worker: create new error to prevent `event.newError: missing error: invalid
  parameter` and handle session cancel with no TOFU token
  ([Issue](https://github.com/hashicorp/boundary/issues/1902),
  [PR](https://github.com/hashicorp/boundary/pull/1929))
* controller: Reconcile DEKs with existing scopes
  ([Issue](https://github.com/hashicorp/boundary/issues/1856),
  [PR](https://github.com/hashicorp/boundary/pull/1976))
* controller: Fix for retrieving sessions that could result in incomplete
  results when there is a large number (10k+) of sessions.
  ([PR](https://github.com/hashicorp/boundary/pull/2049))
* session: update session state trigger to prevent transitions to invalid states
  ([Issue](https://github.com/hashicorp/boundary/issues/2040),
  [PR](https://github.com/hashicorp/boundary/pull/2046))

## 0.7.6 (2022/03/15)

### Bug Fixes

* sessions: Sessions and session connections have been refactored to better
isolate transactions and prevent resource contention that caused deadlocks.
([Issue](https://github.com/hashicorp/boundary/issues/1812),
  [PR](https://github.com/hashicorp/boundary/pull/1919))
* scheduler: Fix bug that causes erroneous logs when racing controllers
  attempted to run jobs
  ([Issue](https://github.com/hashicorp/boundary/issues/1903),
  [PR](https://github.com/hashicorp/boundary/pull/1914)).

## 0.7.5 (2022/02/17)

### New and Improved

* cli: Update authentication examples to remove password flag and make
  subcommend selection a bit clearer
  ([PR](https://github.com/hashicorp/boundary/pull/1835))
* Data Warehouse: Add addresses on plugin based hosts to the database warehouse.
  3 new dimension tables have been added including `wh_network_address_group`
  (which is now referenced by `wh_host_dimension`),
  `wh_network_address_dimension`, and `wh_network_address_group_membership`.
  ([PR](https://github.com/hashicorp/boundary/pull/1855))
* ui: Add support for dynamic host catalog. AWS and Azure plugin-based CRUD operations.

### Bug Fixes

* targets: Specifying a plugin based host id when authorizing a session
  now works. ([PR](https://github.com/hashicorp/boundary/pull/1853))
* targets: DNS names are now properly parsed when selecting an endpoint
  for authorizing a session.
  ([PR](https://github.com/hashicorp/boundary/pull/1849))
* hosts: Static hosts now include the host sets they are in.
  ([PR](https://github.com/hashicorp/boundary/pull/1828))

## 0.7.4 (2022/01/18)

### Deprecations/Changes

* In newly-created scopes, if default role creation is not disabled, the roles
  will now contain a grant to allow listing targets. This will still be subject
  to listing visibility rules, so only targets the user is granted some action
  on (such as `authorize-session`) will be returned.

### New and Improved

* config: The `description` field for workers now supports being set
  from environment variables or a file on disk
  ([PR](https://github.com/hashicorp/boundary/pull/1783))
* config: The `max_open_connections` field for the database field in controllers now supports being set
  from environment variables or a file on disk
  ([PR](https://github.com/hashicorp/boundary/pull/1776))
* config: The `execution_dir` field for plugins now supports being set from environment variables
  or a file on disk.([PR](https://github.com/hashicorp/boundary/pull/1772))
* config: Add support for reading worker controllers off of environment
  variables as well as files. ([PR](https://github.com/hashicorp/boundary/pull/1765))
* config: The `description` field for controllers now supports being set
  from environment variables or a file on disk
  ([PR](https://github.com/hashicorp/boundary/pull/1766))
* config: Add support for reading worker tags off of environment variables
  as well as files. ([PR](https://github.com/hashicorp/boundary/pull/1758))
* config: Add support for go-sockaddr templates to Worker and Controller
  addresses. ([PR](https://github.com/hashicorp/boundary/pull/1731))
* controllers/workers: Add client IP to inbound request information which is included in
  Boundary events ([PR](https://github.com/hashicorp/boundary/pull/1678))
* host: Plugin-based host catalogs will now schedule updates for all
  of its host sets when its attributes are updated.
  ([PR](https://github.com/hashicorp/boundary/pull/1736))
* scopes: Default roles in newly-created scopes now contain a grant to allow
  listing targets. ([PR](https://github.com/hashicorp/boundary/pull/1803))
* plugins/aws: AWS plugin based hosts now include DNS names in addition to the
  IP addresses they already provide.

### Bug Fixes
* session: Fix duplicate sessions and invalid session state transitions. ([PR](https://github.com/hashicorp/boundary/pull/1793))

## 0.7.3 (2021/12/16)

### Bug Fixes

* target: Fix permission bug which prevents the UI from being able to add and remove
  host sources on a target. ([PR](https://github.com/hashicorp/boundary/pull/1794))
* credential: Fix panic during credential issue when a nil secret is received. This can
  occur when using the Vault KV backend which returns a nil secret and no error if the
  secret does not exist. ([PR](https://github.com/hashicorp/boundary/pull/1798))

## 0.7.2 (2021/12/14)

### Security

* Boundary now uses Go 1.17.5 to address a security vulnerability (CVE-2021-44716) where
  an attacker can cause unbounded memory growth in a Go server accepting HTTP/2 requests.
  See the [Go announcement](https://groups.google.com/g/golang-announce/c/hcmEScgc00k) for
  more details. ([PR](https://github.com/hashicorp/boundary/pull/1789))

## 0.7.1 (2021/11/18)

### Bug Fixes

* db: Fix panic invoking the CLI on Windows. Some changes to how the binary is
  initialized resulted in running some functions on every startup that looked
  for some embedded files. However, Go's embed package does not use OS-specific
  path separators, so a mismatch between path separators caused a failure in the
  function. ([PR](https://github.com/hashicorp/boundary/pull/1733))

## 0.7.0 (2021/11/17)

### Deprecations/Changes

* tls: Boundary's support for TLS 1.0/1.1 on the API listener was broken. Rather
  than fix this, we are simply not supporting TLS 1.0/1.1 as they are insecure.

### New and Improved

* Boundary now supports dynamic discovery of host resources using our (currently
  internal) new plugin system. See the
  [documentation](https://www.boundaryproject.io/docs) for configuration
  instructions. Currently, only Azure and AWS are supported, but more providers
  will be following in future releases.
* workers: The existing worker connection replay prevention logic has been
  enhanced to be more robust against attackers that have decryption access to
  the shared `worker-auth` KMS key
  ([PR](https://github.com/hashicorp/boundary/pull/1641))

### Bug Fixes

* tls: Support TLS 1.2 for more clients. This was broken for some clients due to
  a missing mandated cipher suite of the HTTP/2 (`h2`) specification that could
  result in no shared cipher suites between the Boundary API listener and those
  clients. ([PR](https://github.com/hashicorp/boundary/pull/1637))
* vault: Fix credential store support when using Vault namespaces
  ([Issue](https://github.com/hashicorp/boundary/issues/1597),
  [PR](https://github.com/hashicorp/boundary/pull/1660))

## 0.6.2 (2021/09/27)

### Deprecations/Changes

* permissions: Fix bug in _Host Sets_ service that authenticated requests  
  againist incorrect grant actions. This bug affects the _SetHosts_, _AddHosts_ 
  and _RemoveHosts_ paths that do not have wildcard (`*`) action grants. 
  If affected, please update grant actions as follows:
* * `set-host-sets` -> `set-hosts`
* * `add-host-sets` -> `add-hosts`
* * `remove-host-sets` -> `remove-hosts` 
  ([PR](https://github.com/hashicorp/boundary/pull/1549)).
* Removes support for the `auth-methods/<id>:authenticate:login` action that was 
  deprecated in [Boundary 0.2.0](#020-20210414), please use 
  `auth-methods/<id>:authenticate` instead.
  ([PR](https://github.com/hashicorp/boundary/pull/1534)).
* Removes support for the `credential` field within `auth-methods/<id>:authenticate`
  action. This field was deprecated in [Boundary 0.2.0](#020-20210414), please use
  `attributes` instead.
  ([PR](https://github.com/hashicorp/boundary/pull/1534)).

## 0.6.1 (2021/09/14)

### Bug Fixes

* grants: Fix issue where `credential-store`, `credential-library`, and
  `managed-group` would not be accepted as specific `type` values in grant
  strings. Also, fix authorized actions not showing `credential-store` values in
  project scope output. ([PR](https://github.com/hashicorp/boundary/pull/1524))
* actions: Fix `sessions` collection actions not being visible when reading a
  scope ([PR](https://github.com/hashicorp/boundary/pull/1527))
* credential stores: Fix credential stores not showing authorized collection
  actions ([PR](https://github.com/hashicorp/boundary/pull/1530))

## 0.6.0 (2021/09/03)

### New and Improved

* ui: Reflect user authorized actions in the UI:  users now see only actionable
  items for which they have permissions granted.
* ui: Icons refreshed for a friendlier look and feel.

### Bug Fixes

* controller: Fix issue with recursive listing across services when using the
  unauthenticated user (`u_anon`) with no token and the list was started in a
  scope where the user does not have permission
  ([PR](https://github.com/hashicorp/boundary/pull/1478))
* grants: Fix grant format `type=<type>;output_fields=<fields>` with no action
  specified. In some code paths this format would trigger an error when
  validating even though it is correctly handled within the ACL code.
  ([PR](https://github.com/hashicorp/boundary/pull/1474))
* targets: Fix panic when using `boundary targets authorize-session`
  ([Issue](https://github.com/hashicorp/boundary/issues/1488),
  [PR](https://github.com/hashicorp/boundary/pull/1496))

## 0.5.1 (2021/08/16)

### New and Improved

* Data Warehouse: Add OIDC auth method and accounts to the database warehouse.
  Four new columns have been added to the `wh_user_dimension` table:
  `auth_method_external_id`, `auth_account_external_id`,
  `auth_account_full_name`, and `auth_account_email`.
  ([PR](https://github.com/hashicorp/boundary/pull/1455))

### Bug Fixes

* events: Fix panic when using the `hclog-text` event's format.
  ([PR](https://github.com/hashicorp/boundary/pull/1456))
* oidc managed groups: Allow colons in selector paths
  ([PR](https://github.com/hashicorp/boundary/pull/1453))

## 0.5.0 (2021/08/02)

### Deprecations/Changes

* With respect to Target resources, two naming changes are taking place. Note
  that these are not affecting the resources themselves, only the fields on
  Target resources that map them to targets:
* * _Credential Libraries_: In Target definitions, the field referring to
    attached credential libraries is being renamed to the more abstract
    _credential sources_. In the future Boundary will gain the ability to
    internally store static credentials that are not generated or fetched
    dynamically, and the _sources_ terminology better reflects that the IDs
    provided are a source of credentials, whether via dynamic generation or via
    the credentials themselves. This will allow a paradigm similar to
    `principals` with roles, where the principal IDs can be a users, groups, and
    managed groups, rather than having them split out, and should result in an
    easier user experience once those features roll out compared to having
    separate flags and fields. In this 0.5 release the Boundary CLI has gained
    parallel `application-credential-source` flags to the existing
    `application-credential-library` flags, as well as `boundary targets
    add/remove/set-credential-sources` commands that parallel `boundary targets
    add/remove/set-credential-libraries` commands. This parallelism extends to
    the API actions and the grants system. In 0.6, the _library_ versions of
    these commands, flags, and actions will be removed.
* * _Host Sets_: Similarly, in Target definitions, the field referring to
    attached host sets is being renamed to the more abstract _host sources_. In
    the future Boundary will allow attaching some host types directly, and
    possibly other mechanisms for gathering hosts for targets, so the _sources_
    terminology better reflects that the IDs provided are a source of hosts,
    whether via sets or via the hosts themselves. Like with credential sources,
    in this 0.5 release the Boundary CLI and API have gained parallel API
    actions and fields, and the _set_ versions of these will be removed in 0.6.

### New and Improved

* OIDC Accounts: When performing a `read` on an `oidc` type account, the
  original token and userinfo claims are provided in the output. This can make
  it significantly easier to write filters to create [managed
  groups](https://www.boundaryproject.io/docs/concepts/filtering/oidc-managed-groups).
  ([PR](https://github.com/hashicorp/boundary/pull/1419))
* Controllers will now mark connections as closed in the database if the worker
  has not reported its status; this can be seen as the controller counterpart to
  the worker-side session cleanup functionality released in 0.4.0. As with the
  worker, the timeout for this behavior is 15s.
* Workers will shut down connections gracefully upon shutdown of the worker,
  both closing the connection and sending a request to mark the connection as
  closed in the database.
* Pressing CTRL-C (or sending a SIGINT) when Boundary is already shutting
  down due to a CTRL-C or interrupt will now cause Boundary to immediately shut
  down non-gracefully. This may leave various parts of the Boundary deployment
  (namely sessions or connections) in an inconsistent state.

* Events: Boundary has moved from writing hclog entries to emitting events.
  There are four types of Boundary events: `error`, `system`, `observation` and
  `audit`. All events are emitted as
  [cloudevents](https://github.com/cloudevents/spec/blob/v1.0.1/spec.md) and we
  support both a `cloudevents-json` format and custom Boundary
  `cloudevents-text` format.   

  **Notes**:
  * There are still a few lingering hclog bits within Boundary. If you wish to
    only output json from Boundary logging/events then you should specify both
    `"-log-format json"` and `"-event-format cloudevents-json"` when starting
    Boundary.
  * Filtering events: hclog log levels have been replaced by optional sets
    of allow and deny event
    [filters](https://www.boundaryproject.io/docs/concepts/filtering) which are
    specified via configuration, or in the case of "boundary dev" there are new
    new cmd flags.
  * Observation events are MVP and contain a minimal set of observations about a
    request. Observations are aggregated for each request, so only one
    observation event will be emitted per request. We anticipate that a rich set
    of aggregate data about each request will be developed over time.   
  * Audit events are a WIP and will only be emitted if they are both enabled
    and the env var `BOUNDARY_DEVELOPER_ENABLE_EVENTS` equals true.  We
    anticipate many changes for audit events before they are generally available
    including what data is included and different options for
    redacting/encrypting that data.   


  PRs:
    [hclog json,text formats](https://github.com/hashicorp/boundary/pull/1440),
    [log adapters](https://github.com/hashicorp/boundary/pull/1434),
    [unneeded log deps](https://github.com/hashicorp/boundary/pull/1433),
    [update eventlogger](https://github.com/hashicorp/boundary/pull/1411),
    [convert from hclog to events](https://github.com/hashicorp/boundary/pull/1409),
    [event filtering](https://github.com/hashicorp/boundary/pull/1404),
    [cloudevents node](https://github.com/hashicorp/boundary/pull/1390),
    [system events](https://github.com/hashicorp/boundary/pull/1360),
    [convert errors to events](https://github.com/hashicorp/boundary/pull/1358),
    [integrate events into servers](https://github.com/hashicorp/boundary/pull/1355),
    [event pkg name](https://github.com/hashicorp/boundary/pull/1284),
    [events using ctx](https://github.com/hashicorp/boundary/pull/1277),
    [add eventer](https://github.com/hashicorp/boundary/pull/1276),
    [and base event types](https://github.com/hashicorp/boundary/pull/1275)
### Bug Fixes

* config: Fix error when populating all `kms` purposes in separate blocks (as
  well as the error message)
  ([Issue](https://github.com/hashicorp/boundary/issues/1305),
  [PR](https://github.com/hashicorp/boundary/pull/1384))
* server: Fix panic on worker startup failure when the server was not also
  configured as a controller
  ([PR](https://github.com/hashicorp/boundary/pull/1432))

### New and Improved

* docker: Add support for muti-arch docker images (amd64/arm64) via Docker buildx

## 0.4.0 (2021/06/29)

### New and Improved

* Credential Stores: This release introduces Credential Stores, with the first
  implementation targeting Vault. A credential store can be created that accepts
  a Vault periodic token (which it will keep refreshed) and connection
  information allowing it to make requests to Vault.
* Credential Libraries: This release introduces Credential Libraries, with the
  first implementation targeting Vault. Credential libraries describe how to
  make a request to fetch a credential from the credential store. The first
  credential library is the `generic` type that takes in a user-defined request
  body to send to Vault and thus can work for any type of Vault secrets engine.
  When a credential library is used to fetch a credential, if the credential
  contains a lease, Boundary will keep the credential refreshed, and revoke the
  credential when the session that requested it is finished.
* Credential Brokering: Credential libraries can be attached to targets; when a
  session is authorized against that target, a credential will be fetched from
  the library that is then relayed to the client. The client can then use this
  information to make a connection, allowing them to gain the benefit of dynamic
  credential generation from Vault, but without needing their own Vault
  login/token (see NOTE below).
* `boundary connect` Credential Brokering Integration: Additionally, we have
  started integration into the `boundary connect` helpers, starting in this
  release with the Postgres helper; if the credential contains a
  username/password and `boundary connect postgres` is the helper being used,
  the command will automatically pass the credentials to the `psql` process.
* The worker will now close any existing proxy connections it is handling when
  it cannot make a status request to the controller. The timeout for this
  behavior is currently 15 seconds.

NOTE: When using credential brokering, remember that if the user can connect
directly to the end resource, they can use the brokered username and password
via that direct connection to skip Boundary. This isn't any different from
normal Boundary behavior (if a user can directly connect, they can bypass
Boundary) but it's worth repeating.

### Bug Fixes

* scheduler: removes a Postgres check constraint, on the length of the controller name,
  causing an error when the scheduler attempts to run jobs
  ([Issue](https://github.com/hashicorp/boundary/issues/1309),
  [PR](https://github.com/hashicorp/boundary/pull/1310)).
* Docker: update entrypoint script to handle more Boundary subcommands for
  better UX

## 0.3.0 (2021/06/08)

### Deprecations/Changes

* `password` account IDs: When the `oidc` auth method came out, accounts were
  given the prefix `acctoidc`. Unfortunately, accounts in the `password` method
  were using `apw`...oops. We're standardizing on `acct` and have updated the
  `password` method to generate new IDs with `acctpw` prefixes.
  Previously-generated prefixes will continue to work.

### New and Improved

* oidc: The new Managed Groups feature allows groups of accounts to be created
  based on an authenticating user's JWT or User Info data. This data uses the
  same filtering syntax found elsewhere in Boundary to provide a rich way to
  specify the criteria for group membership. Once defined, authenticated users
  are added to or removed from these groups as appropriateds each time they
  authenticate. These groups are treated like other role principals and can be
  added to roles to provide grants to users.
* dev: Predictable IDs in `boundary dev` mode now extend to the accounts created
  in the default `password` and `oidc` auth methods.
* mlock: Add a Docker entrypoint script and modify Dockerfiles to handle mlock
  in a fashion similar to Vault
  ([PR](https://github.com/hashicorp/boundary/pull/1269))

## 0.2.3 (2021/05/21)

### Deprecations/Changes

* The behavior when `cors_enabled` is not specified for a listener is changing
  to be equivalent to a `cors_allowed_origins` value of `*`; that is, accept all
  origins. This allows Boundary, by default, to have the admin UI and desktop
  client work without further specification of origins by the operator. This is
  only affecting default behavior; if `cors_enabled` is explicitly set to
  `true`, the behavior will be the same as before. This had been changed in
  v0.2.1 due to a bug found in v0.2.0 that caused all origins to always be
  allowed, but fixing that bug exposed that the default behavior was difficult
  for users to configure to simply get up and running.
* If a `cancel` operation is run on a session already in a canceling or
  terminated state, a `200` and the session information will be returned instead
  of an error.

### New and Improved

* sessions: Return a `200` and session information when canceling an
  already-canceled or terminated session
  ([PR](https://github.com/hashicorp/boundary/pull/1243))

### Bug Fixes

* cors: Change the default allowed origins when `cors_enabled` is not specified
  to be `*`. ([PR](https://github.com/hashicorp/boundary/pull/1249))

## 0.2.2 (2021/05/17)

### New and Improved

* Inline OIDC authentication flow:  when the OIDC authentication flow succeeds,
  the third-party provider browser window is automatically closed and the user
  is returned to the admin UI.

### Bug Fixes

* oidc: If provider returns an `aud` claim as a `string` or `[]string`,
  Boundary will properly parse the claims JSON.
  ([Issue](https://github.com/hashicorp/cap/issues/37),
  [PR](https://github.com/hashicorp/boundary/pull/1231))
* sessions: Clean up connections that are dangling after a worker dies (is
  restarted, powered off, etc.) This fixes some cases where a session never goes
  to `terminated` state because connections are not properly marked closed.
  ([Issue 1](https://github.com/hashicorp/boundary/issues/894), [Issue
  2](https://github.com/hashicorp/boundary/issues/1055),
  [PR](https://github.com/hashicorp/boundary/pull/1220))
* sessions: Add some missing API-level checks when session cancellation was
  requested. It's much easier than interpreting the domain-level check failures.
  ([PR](https://github.com/hashicorp/boundary/pull/1223))
* authenticate: When authenticating with OIDC and `json` format output, the
  command will no longer print out a notice that it's opening your web browser
  ([Issue](https://github.com/hashicorp/boundary/issues/1193),
  [PR](https://github.com/hashicorp/boundary/pull/1213))

## 0.2.1 (2021/05/05)

### Deprecations/Changes

* API `delete` actions now result in a `204` status code and no body when
  successful. This was not the case previously due to a technical limitation
  which has now been solved.
* When using a `delete` command within the CLI we now either show success or
  treat the `404` error the same as any other `404` error, that is, it results
  in a non-zero status code and an error message. This makes `delete` actions
  behave the same as other commands, all of which pass through errors to the
  CLI. Given `-format json` capability, it's relatively easy to perform a check
  to see whether an error was `404` or something else from within scripts, in
  conjunction with checking that the returned status code matches the API error
  status code (`1`).
* When outputting from the CLI in JSON format, the resource information under
  `item` or `items` (depending on the action) now exactly matches the JSON sent
  across the wire by the controller, as opposed to matching the Go SDK
  representation which could result in some extra fields being shown or fields
  having Go-specific types. This includes `delete` actions which previously
  would show an object indicating existence, but now show no `item` on success
  or the API's `404` error.
* Permissions in new scope default roles have been updated to include support
  for `list`, `read:self`, and `delete:self` on `auth-token` resources. This
  allows a user to list and manage their own authentication tokens. (As is the
  case with other resources, `list` will still be limited to returning tokens on
  which the user has authorization to perform actions, so granting this
  capability does not automatically give user the ability to list other users'
  authentication tokens.)

### New and Improved

* permissions: Improving upon the work put into 0.2.0 to limit the fields that
  are returned when listing as the anonymous user, grants now support a new
  `output_fields` section. This takes in a comma-delimited (or in JSON format,
  array) set of values that correspond to the JSON fields returned from an API
  call (for listing, this will be applied to each resource under the `items`
  field). If specified for a given ID or resource type (and scoped to specific
  actions, if included), only the given values will be returned in the output.
  If no `output_fields` are specified, the defaults are used. For authenticated
  users this defaults to all fields; for `u_anon` this defaults to the fields
  useful for navigating to and authenticating to the system. In either case,
  this is overridable. See the [permissions
  documentation](https://www.boundaryproject.io/docs/concepts/security/permissions)
  for more information on why and when to use this. This currently only applies
  to top-level fields in the response.
* cli/api/sdk: Add support to request additional OIDC claims scope values from
  the OIDC provider when making an authentication request.
  ([PR](https://github.com/hashicorp/boundary/pull/1175)).

  By default, Boundary only requests the "openid" claims scope value. Many
  providers, like Okta and Auth0 for example, will not return the standard claims
  of email and name when you request the default claims scope (openid).

  Boundary uses the standard email and name claims to populate an OIDC
  account's `Email` and `FullName` attributes. If you'd like these account
  attributes populated, you'll need to reference your OIDC provider's documentation
  to learn which claims scopes are required to have these claims returned during
  the authentication process.

  Boundary now provides a new OIDC auth method parameter `claims_scopes` which
  allows you to add multiple additional claims scope values to an OIDC auth
  method configuration.

  For information on claims scope values see: [Scope Claims in the OIDC
  specification](https://openid.net/specs/openid-connect-core-1_0.html#ScopeClaims)

* cli: Match JSON format output with the across-the-wire API JSON format
  ([PR](https://github.com/hashicorp/boundary/pull/1155))
* api: Return `204` instead of an empty object on successful `delete` operations
  ([PR](https://github.com/hashicorp/boundary/pull/1155))
* actions: The new `no-op` action allows a grant to be given to a principals
  without conveying any actionable result. Since resources do not appear in list
  results if the principal has no actions granted on that resource, this can be
  used to allow principals to see values in list results without also giving
  `read` or other capabilities on the resources. The default scope permissions
  have been updated to convey `no-op,list` instead of `read,list`.
  ([PR](https://github.com/hashicorp/boundary/pull/1138))
* cli/api/sdk: User resources have new attributes for:
  * Primary Account ID
  * Login Name
  * Full Name
  * Email

  These new user attributes correspond to attributes from the user's primary
  auth method account. These attributes will be empty when the user has no
  account in the primary auth method for their scope, or there is no designated
  primary auth method for their scope.
* cli: Support for reading and deleting the user's own token via the new
  `read:self` and `delete:self` actions on auth tokens. If no token ID is
  provided, the stored token's ID will be used (after prompting), or `"self"`
  can be set as the value of the `-id` parameter to trigger this behavior
  without prompting. ([PR](https://github.com/hashicorp/boundary/pull/1162))
* cli: New `logout` command deletes the current token in Boundary and forgets it
  from the local system credential store, respecting `-token-name`
  ([PR](https://github.com/hashicorp/boundary/pull/1134))
* config: The `name` field for workers and controllers now supports being set
  from environment variables or a file on disk
  ([PR](https://github.com/hashicorp/boundary/pull/1181))

### Bug Fixes

* cors: Fix allowing all origins by default
  ([PR](https://github.com/hashicorp/boundary/pull/1134))
* cli: It is now an error to run `boundary database migrate` on an uninitalized db.
  Use `boundary database init` instead.
  ([PR](https://github.com/hashicorp/boundary/pull/1184))
* cli: Correctly honor the `-format` flag when running `boundary database init`
  ([PR](https://github.com/hashicorp/boundary/pull/1204))

## 0.2.0 (2021/04/14)

### Known Issues

* By default, CORS support will allow all origins. This is due to a bug in how
  the set of allowed origins was processed, in conjunction with changes to CORS
  behavior to automatically include the origin of the Desktop Client. This will
  be fixed in 0.2.1. In the meantime, this can be worked around by either
  explicitly disabing CORS with `cors_enabled = false` in the `listener` config
  block with purpose `api`; or setting a `cors_allowed_origins` field to have
  values other than `serve://boundary` (including values that do not map to any
  real origin).

### Deprecations/Changes

* The `auth-methods/<id>:authenticate:login` action is deprecated and will be
  removed in a few releases. (Yes, this was meant to deprecate the
  `authenticate` action; apologies for going back on this!) To better support
  future auth methods, and especially the potential for plugins, rather than
  defining custom actions on the URL path the `authenticate` action will consume
  both a map of parameters but also a `command` parameter that specifies the
  type of command. This allows workflows that require multiple steps, such as
  OIDC, to not require custom subactions. Additionally, the `credentials` map in
  the `authenticate` action has been renamed `attributes` to better match other
  types of resources. `credentials` will still work for now but will be removed
  in a few releases. Finally, in the Go SDK, the `Authenticate` function now
  requires a `command` value to be passed in.
* Related to the above change, the output of an API
  `auth-methods/<id>:authenticate` call will return the given `command` value
  and a map of attributes that depend on the given command. On the SDK side, the
  output of the `Authenticate` function returns a map, from which a concrete
  type can be easily umarshaled (see the updated `authenticate password` command
  for an example).
* Anonymous scope/auth method listing: When listing auth methods and scopes
  without authentication (that is, as the anonymous user `u_anon`), only
  information necessary for navigation to an auth method and authenticating to
  the auth method is now output. Granting `u_anon` list access to other resource
  types will not currently filter any information out.

### New and Improved

* cli/api/sdk: New OIDC auth method type added with support for create, read,
  update, delete, and list (see new cli `oidc` subcommands available on CRUDL
  operations for examples), as well as the ability to authenticate against it
  via the SDK, CLI, admin UI, and desktop client.
  ([PR](https://github.com/hashicorp/boundary/pull/1090))
* server: When performing recursive listing, `list` action is no longer required
  to be granted to the calling user. Instead, the given scope acts as the root
  point (so only results under that scope will be shown), and `list` grant is
  evaluated per-scope. ([PR](https://github.com/hashicorp/boundary/pull/1016))
* database init: If the database is already initialized, return 0 as the exit
  code. This matches how the `database migrate` command works.
  ([PR](https://github.com/hashicorp/boundary/pull/1033))

### Bug Fixes

* server: Roles for auto generated scopes are now generated at database init.
  ([PR](https://github.com/hashicorp/boundary/pull/996))
* cli: Don't panic on certain commands when outputting in `json` format
  ([Issue](https://github.com/hashicorp/boundary/pull/992),
  [PR](https://github.com/hashicorp/boundary/pull/1095))

## 0.1.8 (2021/03/10)

### Known Issues

These are specific known issues in the release that we feel are impactful enough
to call out in this changelog. The full set of open issues is on GitHub.

* cli: When authenticating, changing a password, or a couple of other specific
  actions on the CLI, if the output format is specified as `json`, the command
  will panic (after the API call executes). This is due to a preexisting bug
  that was exposed by the JSON changes described in the changes section below.
  Although most of our CLI-level tests operate on `json`-format output, because
  our CLI-level tests use the token helper during execution, the authentication
  test was using the normal table output since the output was ignored anyways.
  As a result, our CLI tests did not catch this panic. Our apologies, and we
  will fix this in the next release.
* Initially Created Scopes: Starting in 0.1.6, When initial scopes are created
  when executing `boundary database init`, the associated admin roles aren't
  created. The intended behavior is to have a role which granted the auto
  created admin the grant `"id=*;type=*;actions=*"` for each auto generated
  scope.  To set your data to the intended state you can add a role for the
  admin user in the generated scopes.  An outline of the steps to do this can
  be found in this
  [gist](https://gist.github.com/talanknight/98492dc68d894f67742086eb41fdb506).
  This will be fixed in the next release.

### Changes/Deprecations

* sdk (Go API library): A few functions have changed places. Notably, instead of
  `ResponseMap()` and `ResponseBody()`, resources simply expose `Response()`.
  This higher-level response object contains the map and body, and also exposes
  `StatusCode()` in place of indivdidual resources.
  ([PR](https://github.com/hashicorp/boundary/pull/962))
* cli: In `json` output format, a resource item is now an object under the
  top-level key `item`; a list of resource items is now an list of objects under
  the top-level key `items`. This preserves the top level for putting in other
  useful information later on (and the HTTP status code is included now).
  ([PR](https://github.com/hashicorp/boundary/pull/962))
* cli: In `json` output format, errors are now serialized as a JSON object with
  an `error` key instead of outputting normal text
  ([PR](https://github.com/hashicorp/boundary/pull/962))
* cli: All errors, including API errors, are now written to `stderr`. Previously
  in the default table format, API errors would be written to `stdout`.
  ([PR](https://github.com/hashicorp/boundary/pull/962))
* cli: Error return codes have been standardized across CLI commands. An error
  code of `1` indicates an error generated from the actual controller API; an
  error code of `2` is an error encountered due to the CLI command's logic; and
  an error code of `3` indicates an error that was caused due to user input to
  the command. (There is some nuance sometimes whether an error is really due to
  user input or not, but we attempt to be consistent.)
  ([PR](https://github.com/hashicorp/boundary/pull/976))

### New and Improved

* list filtering: Listing now supports filtering results before being returned
  to the user. The filtering takes place server side and uses boolean
  expressions against the JSON representation of returned items. See [the
  documentation](https://www.boundaryproject.io/docs/concepts/filtering/resource-listing)
  for more details. ([PR 1](https://github.com/hashicorp/boundary/pull/952))
  ([PR 2](https://github.com/hashicorp/boundary/pull/957))
  ([PR 3](https://github.com/hashicorp/boundary/pull/967))
* server: Officially support reloading TLS parameters on `SIGHUP`. (This likely
  worked before but wasn't fully tested.)
  ([PR](https://github.com/hashicorp/boundary/pull/959))
* server: On `SIGHUP`, [worker
  tags](https://www.boundaryproject.io/docs/configuration/worker#tags) will be
  re-parsed and new values used
  ([PR](https://github.com/hashicorp/boundary/pull/959))
* server: In addition to the existing `tls_min_version` listener configuration
  value, `tls_max_version` is now supported. This should generally be left blank
  but can be useful for situations where e.g. a load balancer has broken TLS 1.3
  support, or does not support TLS 1.3 and flags it as a disallowed value.

## 0.1.7 (2021/02/16)

*Note:* This release fixes an upgrade issue affecting users on Postgres 11
upgrading to 0.1.5 or 0.1.6 and makes a modification to the `boundary dev`
environment. It is otherwise identical to 0.1.6; see the entry for that version
for more details.

### Changes/Deprecations

* `boundary dev` now uses Postgres 11 by default, rather than Postgres 12.

### Bug Fixes

* server: Fix an issue with migrations affecting Postgres 11
  ([PR](https://github.com/hashicorp/boundary/pull/940))

## 0.1.6 (2021/02/12)

### Changes/Deprecations

* authentication: The `auth-methods/<id>:authenticate` action is deprecated and
  will be removed in a few releases. Instead, each auth method will define its
  own action or actions that are valid. This is necessary to support multi-step
  authentication schemes in upcoming releases. For the `password` auth method,
  the new action is `auth-methods/<id>:authenticate:login`.
* permissions: Update some errors to make them more descriptive, and disallow
  permissions in some forms where they will never take effect, preventing
  possible confusion (existing grants already saved to the database will not be
  affected as this is only filtered when grants are added/set on a role):
  * `id=<some_id>;actions=<some_actions>` where one of the actions is `create`
    or `list`. By definition this format operates only on individual resources
    so `create` and `list` will never work
  * `type=<some_type>;actions=<some_actions>` where one of the actions is _not_
    `create` or `list`. This format operates only on collections so assigning
    more actions this way will never work
* CORS: CORS is now turned on by default when running with `boundary server`
  with a `cors_allowed_origins` value of `serve://boundary`. You can disable it
  with `cors_enabled = false`, or if you want to change parameters, set
  `cors_enabled = true` and the other related configuration values.

### New and Improved

* server: When running single-server mode and `controllers` is not specified in
  the `worker` block, use `public_cluster_addr` if given
  ([PR](https://github.com/hashicorp/boundary/pull/904))
* server: `public_cluster_addr` in the `controller` block can now be specified
  as a `file://` or `env://` URL to read the value from a file or env var
  ([PR](https://github.com/hashicorp/boundary/pull/907))
* server: Add `read` action to default scope grant
  ([PR](https://github.com/hashicorp/boundary/pull/913))
* server: `public_cluster_addr` in the `controller` block can now be specified
  as a `file://` or `env://` URL to read the value from a file or env var
  ([PR](https://github.com/hashicorp/boundary/pull/907))
* sessions: Add `read:self` and `cancel:self` actions and enable them by default
  (in new project scopes) for all sessions. This allows a user to read or cancel
  any session that is associated with their user ID. `read` and `cancel` actions
  are still available that allow performing these actions on sessions that are
  associated with other users.

### Bug Fixes

* api: Fix nil pointer panic that could occur when using TLS
  ([Issue](https://github.com/hashicorp/boundary/pull/902),
  [PR](https://github.com/hashicorp/boundary/pull/901))
* server: When shutting down a controller release the shared advisory lock with
  a non-canceled context.
  ([Issue](https://github.com/hashicorp/boundary/pull/909),
  [PR](https://github.com/hashicorp/boundary/pull/918))
* targets: If a worker filter references a key that doesn't exist, treat it as a
  non-match rather than an error
  ([PR](https://github.com/hashicorp/boundary/pull/900))

## 0.1.5 (2021/01/29)

*NOTE*: This version requires a database migration via the new `boundary
database migrate` command.

### Security

* Boundary now uses Go's new execabs package for execution of binaries in
  `boundary connect`. This is for defense-in-depth rather than a specific
  issue. See the [Go blog post](https://blog.golang.org/path-security) for more
  details. ([PR](https://github.com/hashicorp/boundary/pull/873))

### Changes/Deprecations

* controller/worker: Require names to be all lowercase. This removes ambiguity
  or accidental mismatching when using upcoming filtering features.
* api/cli: Due to visibility changes on collection listing, a list will not
  include any resources if the user only has `list` as an authorized action. As
  a result `scope list`, which is used by the UI to populate the login scope
  dropdown, will be empty if the role granting the `u_anon` user `list`
  privileges is not updated to also contain a `read` action

### New and Improved

* targets: You can now specify a Boolean-expression filter against worker tags
  to control which workers are allowed to handle any given target's sessions
  ([PR](https://github.com/hashicorp/boundary/pull/862))
* api/cli: On listing/reading, return a list of actions the user is authorized
  to perform on the identified resources or their associated collections
  ([PR](https://github.com/hashicorp/boundary/pull/870))
* api/cli: Most resource types now support recursive listing, allowing listing
  to occur down a scope tree
  ([PR](https://github.com/hashicorp/boundary/pull/885))
* cli: Add a `database migrate` command which updates a database's schema to the
  version supported by the boundary binary
  ([PR](https://github.com/hashicorp/boundary/pull/872)).

### Bug Fixes

* controller/db: Correctly check if db init previously completed successfully
  when starting a controller or when running `database init`
  ([Issue](https://github.com/hashicorp/boundary/issues/805))
  ([PR](https://github.com/hashicorp/boundary/pull/842))
* cli: When `output-curl-string` is used with `update` or `add-/remove-/set-`
  commands and automatic versioning is being used (that is, no `-version` flag
  is given), it will now display the final call instead of the `GET` that
  fetches the current version
  ([Issue](https://github.com/hashicorp/boundary/issues/856))
  ([PR](https://github.com/hashicorp/boundary/pull/858))
* db: Fix panic in `database init` when controller config block is missing
  ([Issue](https://github.com/hashicorp/boundary/issues/819))
  ([PR](https://github.com/hashicorp/boundary/pull/851))

## 0.1.4 (2021/01/05)

### New and Improved

* controller: Improved error handling in iam repo
  ([PR](https://github.com/hashicorp/boundary/pull/841))
* controller: Improved error handling in db
  ([PR](https://github.com/hashicorp/boundary/pull/815))

### Bug Fixes

* servers: Fix erronious global unicast check that disallowed valid addresses
  from being assigned ([PR](https://github.com/hashicorp/boundary/pull/845))
* cli: Fix (hopefully) panic some users experience depending on their Linux
  setup when running the binary
  ([Issue](https://github.com/hashicorp/boundary/issues/830))
  ([PR](https://github.com/hashicorp/boundary/pull/846))

## 0.1.3 (2020/12/18)

### Changes/Deprecations

* controller: Switch the session connection limit for dev mode and the initial
  target when doing database initialization to `-1`. This makes it easier for
  people to start understanding Boundary while not hitting issues related to
  some programs/protocols needing multiple connections as they may not be easy
  for new users to understand.
  ([PR](https://github.com/hashicorp/boundary/pull/814))

### New and Improved

* controller, worker, cli: When the client quits before the session time is
  over, but in a manner where the TOFU token will be locked, attempt canceling
  the session rather than leaving it open to time out
  ([PR](https://github.com/hashicorp/boundary/pull/831))
* controller: Improved error handling in hosts, host catalog and host set
  ([PR](https://github.com/hashicorp/boundary/pull/786))
* controller: Relax account login name constraints to allow dash as valid
  character ([Issue](https://github.com/hashicorp/boundary/issues/759))
  ([PR](https://github.com/hashicorp/boundary/pull/806))
* cli/connect/http: Pass endpoint address through to allow setting TLS server
  name directly in most cases
  ([PR](https://github.com/hashicorp/boundary/pull/811))
* cli/connect/kube: New `kube` subcommand for `boundary connect` that makes it
  easy to route `kubectl` commands through Boundary, including when using
  `kubectl proxy` ([PR](https://github.com/hashicorp/boundary/pull/816))
* cli/server: Add some extra checks around valid/invalid combinations of
  addresses to avoid hard-to-understand runtime issues
  ([PR](https://github.com/hashicorp/boundary/pull/838))

### Bug Fixes

* cli: Ensure errors print to stderr when token is not found
  ([Issue](https://github.com/hashicorp/boundary/issues/791))
  ([PR](https://github.com/hashicorp/boundary/pull/799))
* controller: Fix grant IDs being lowercased when being read back (and when
  being used for permission evaluation)
  ([Issue](https://github.com/hashicorp/boundary/issues/794))
  ([PR](https://github.com/hashicorp/boundary/pull/839))

## 0.1.2 (2020/11/17)

### New and Improved

* docker: Official Docker image for `hashicorp/boundary`
  ([PR](https://github.com/hashicorp/boundary/pull/755))
* controller: Add ability to set public address for cluster purposes
  ([Issue](https://github.com/hashicorp/boundary/pull/758))
  ([PR](https://github.com/hashicorp/boundary/pull/761))
* ui: Improve scope awareness and navigation, including IAM for global scope
  ([PR](https://github.com/hashicorp/boundary-ui/pull/355))
* ui: Add dark mode toggle
  ([Issue](https://github.com/hashicorp/boundary/issues/719))
  ([PR](https://github.com/hashicorp/boundary-ui/pull/358))
* ui: Add scope grants to roles
  ([PR](https://github.com/hashicorp/boundary-ui/pull/357))
* ui: Add IAM resources to global scope
  ([PR](https://github.com/hashicorp/boundary-ui/pull/351))

### Bug Fixes

* controller, worker: Fix IPv4-only check so `0.0.0.0` specified without a port
  only listens on IPv4
  ([PR](https://github.com/hashicorp/boundary/pull/752))
* ui: Fix grant string corruption on updates
  ([Issue](https://github.com/hashicorp/boundary/issues/757))
  ([PR](https://github.com/hashicorp/boundary-ui/pull/356))
* controller, cli: Fix mutual exclusivity bug with using -authz-token on `boundary connect`
  ([PR](https://github.com/hashicorp/boundary/pull/787))

## 0.1.1 (2020/10/22)

### Changes/Deprecations

Note: in addition to changes marked below in this section, be aware that
currently names of resources are case-sensitive, but in a future update they
will become case-preserving but case-insensitive for comparisons (e.g. if using
them to access targets).

* cli: There are two changes to token storage handling:
  * Specifying `none` for the `-token-name` parameter has been deprecated in
    favor of specifying `none` for the new `-keyring-type` parameter.
  * [`pass`](https://www.passwordstore.org/) is now the default keyring type on
    non-Windows/non-macOS platforms. See the [CLI docs
    page](https://www.boundaryproject.io/docs/api-clients/cli) for more
    information.

### New and Improved

* cli: New `-keyring-type` option and `pass` keyring type for token storage
  ([Issue](https://github.com/hashicorp/boundary/issues/697))
  ([PR](https://github.com/hashicorp/boundary/issues/731))
* connect: Allow using `-target-name` in conjunction with either
  `-target-scope-id` or `-target-scope-name` to connect to targets, rather than
  the target's ID
  ([PR](https://github.com/hashicorp/boundary/pull/737))
* controller: Allow API/Cluster listeners to be Unix domain sockets
  ([Issue](https://github.com/hashicorp/boundary/pull/699))
  ([PR](https://github.com/hashicorp/boundary/pull/705))
* ui: Allow creating and assigning a host to a host set directly from the host
  set view
  ([Issue](https://github.com/hashicorp/boundary/issues/710))
  ([PR](https://github.com/hashicorp/boundary-ui/pull/350))

### Bug Fixes

* cli: Fix database init when locale isn't English
  ([Issue](https://github.com/hashicorp/boundary/issues/729))
  ([PR](https://github.com/hashicorp/boundary/pull/736))
* cli: Fix hyphenation in help output for resources with compound names
  ([Issue](https://github.com/hashicorp/boundary/issues/686))
  ([PR](https://github.com/hashicorp/boundary/pull/689))
* controller: Allow connecting to Postgres when using remote Docker in dev mode
  ([Issue](https://github.com/hashicorp/boundary/issues/720)
  ([PR](https://github.com/hashicorp/boundary/pull/732))
* controller, worker: Fix listening on IPv6 addresses
  ([Issue](https://github.com/hashicorp/boundary/issues/701))
  ([PR](https://github.com/hashicorp/boundary/pull/703))
* worker: Fix setting controller address for worker in dev mode
  ([Issue](https://github.com/hashicorp/boundary/issues/727))
  ([PR](https://github.com/hashicorp/boundary/pull/705))

## 0.1.0 (2020/10/14)

v0.1.0 is the first release of Boundary. As a result there are no changes,
improvements, or bugfixes from past versions.<|MERGE_RESOLUTION|>--- conflicted
+++ resolved
@@ -6,9 +6,7 @@
 
 ### Deprecations/Changes
 
-<<<<<<< HEAD
-* api module: Changed the return types that reference interfaces into their expected typed definition. Type casting is only allowed against interface types, therefore to mitigate compiler errors please remove any type casting done against the return values. ([Issue](https://github.com/hashicorp/boundary/issues/2122), [PR](https://github.com/hashicorp/boundary/pull/2238))
-=======
+* API Module: Changed the return types that reference interfaces into their expected typed definition. Type casting is only allowed against interface types, therefore to mitigate compiler errors please remove any type casting done against the return values. ([Issue](https://github.com/hashicorp/boundary/issues/2122), [PR](https://github.com/hashicorp/boundary/pull/2238))
 * Targets: Rename Application credentials to Brokered credentials
   ([PR](https://github.com/hashicorp/boundary/pull/2260)).
 * Host plugins: Plugin-type host catalogs/sets/hosts now use typed prefixes for
@@ -17,7 +15,6 @@
 * Credential stores: Static-type credential stores/credentials now use typed
   prefixes for any newly-created resources. Existing resources will not be
   affected. ([PR](https://github.com/hashicorp/boundary/pull/2256))
->>>>>>> 7d1a989e
 
 ## 0.9.1 (2022/07/06)
 
