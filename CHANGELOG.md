# Boundary CHANGELOG

Canonical reference for changes, improvements, and bugfixes for Boundary.

## Next

### New and Improved

<<<<<<< HEAD
* cli: Add support for specifying a command that will be executed on the remote host when
  using the `boundary connect ssh` subcommand.
  ([Issue](https://github.com/hashicorp/boundary/issues/3631),
  [PR](https://github.com/hashicorp/boundary/pull/3633)).
=======
* feat: add API support for additional LDAP auth method fields:
  maximum_page_size and dereference_aliases
  ([PR](https://github.com/hashicorp/boundary/pull/3679)).
* feat: add worker upstream connection status to ops health check
  ([PR](https://github.com/hashicorp/boundary/pull/3650)).  
* feat: allow HCP cluster id to be sourced from file or env variable
    ([PR](https://github.com/hashicorp/boundary/pull/3709)).
>>>>>>> 2e0587bf

### Bug Fixes

* LDAP auth methods: allow bind-dn and bind-password to be updated
  independently. ([PR](https://github.com/hashicorp/boundary/pull/3511))
* targets: Fix address field not being populated if the number of targets on a
  list returns more than 10000 entries
  ([PR](https://github.com/hashicorp/boundary/pull/3644))

## 0.13.1 (2023/07/10)

### New and Improved

* roles: In grants, the `id` field has been changed to `ids` (but `id` will
  still be accepted for now, up until 0.15.0). In the `ids` field, multiple IDs
  can now be specified in a grant, either via commas (text format) or array
  (JSON format). ([PR](https://github.com/hashicorp/boundary/pull/3263)).
* dev environment: When running `boundary dev` the initial LDAP auth-method with an
  ID of `amldap_1234567890` is now in a public-active state, so it will be returned
  in the response from `boundary auth-methods list`

### Deprecations/Changes

* Grants can now accept more than one ID per grant string (or entry in JSON) via
  the `ids` parameter. In 0.15.0 the ability to add new grants via the `id`
  parameter will be removed.

### Bug Fixes

* PKI worker authentication: A worker authentication record can be stored more than once, if it matches the 
  existing record for that worker auth key ID. Fixes an edge case where a worker attempted authorization
  and the controller successfully stored the worker auth record but went down before returning authorization
  details to the worker. ([PR](https://github.com/hashicorp/boundary/pull/3389))
* LDAP managed groups: adding/setting/removing a principal to a role now works
  properly when it's an LDAP managed group.
  ([PR](https://github.com/hashicorp/boundary/pull/3361) and
  [PR](https://github.com/hashicorp/boundary/pull/3363))  

## 0.13.0 (2023/06/13)

### New and Improved

* SSH Session Recordings (Enterprise and HCP Boundary only): SSH targets can now
  be configured to record sessions. Recordings are signed and stored in a
  Storage Bucket. Recordings can be played back in the admin UI.
  * Storage Buckets: This release introduces Storage Buckets, a Boundary
    resource that represents a bucket in an external object store. Storage
    Buckets can be defined at the global or org scope. When associated with an
    SSH target, the storage bucket is used to store session recordings. This
    release includes support for AWS S3 only.
  * BSR (Boundary Session Recording) file format: BSR is a new specification
    that defines a hierarchical directory structure of files and a binary file
    format. The contents of a BSR include all data transmitted between a user
    and a target during a single session, relevant session metadata and summary
    information. The BSR also includes checksum and signature files for
    cryptographically verifying BSR contents, and a set of KMS wrapped keys for
    use in BSR verification. The BSR format is intended to be extensible to
    support various protocols. With this release BSR supports the SSH protocol.
    It also supports converting an SSH channel recording into an
    [asciicast](https://github.com/asciinema/asciinema/blob/develop/doc/asciicast-v2.md)
    format that is playable by asciinema.
  * To learn more about this new feature, refer to the
    [documentation](http://developer.hashicorp.com/boundary/docs/configuration/session-recording).
* KMS workers: KMS workers now have feature parity with PKI workers (they
  support multi-hop and Vault private access) and support separate KMSes for
  authenticating downstreams across different networks. See the [worker
  configuration
  documentation](https://developer.hashicorp.com/boundary/docs/configuration/worker)
  for more information. ([PR](https://github.com/hashicorp/boundary/pull/3101))
* roles: Perform additional validity checking on grants at submission time
  ([PR](https://github.com/hashicorp/boundary/pull/3081))
* targets: The new `default_client_port` field allows specifying the default
  port to use on the client side when connecting to a target, unless overridden
  by the client via `-listen-port`
  ([PR](https://github.com/hashicorp/boundary/pull/2767))
* cli/api/sdk: New LDAP auth method type added with support for create, read,
  update, delete, and list (see new cli `ldap` subcommands available on CRUDL
  operations for examples), as well as the ability to authenticate against it
  via the SDK, CLI, admin UI, and desktop client.
  ([PR](https://github.com/hashicorp/boundary/pull/2912))
* ui: Display external names when listing dynamic hosts ([PR](https://github.com/hashicorp/boundary-ui/pull/1664))
* ui: Add support for LDAP authentication ([PR](https://github.com/hashicorp/boundary-ui/pull/1645))
* Dynamic Host Catalog: You can now view the AWS or Azure host name when listing hosts in CLI,
  admin console, and desktop client. ([PR](https://github.com/hashicorp/boundary/pull/3074))
* Add configuration for license reporting (Enterprise only)

### Deprecations/Changes

* With the introduction of the new KMS variant for worker registration (as
  described below), using the deprecated behavior requires opting-in. This is
  only recommended if compatibility with pre-0.13 workers using the KMS auth
  method is required. Requiring opting in removes some potentially confusing
  behavior for deciding when to use the old versus new mechanism. To opt in, add
  `use_deprecated_kms_auth_method = true` to the `worker` config block. Note
  that if a 0.13+ worker using KMS connects to a 0.13+ controller using KMS, the
  transition to the new method will happen automatically. To go back to the old
  method after that will require the worker to be deleted and re-added with the
  `use_deprecated_kms_auth_method` config field specified.
* When grants are added to roles additional validity checking is now performed.
  This extra validity checking is designed to reject grants that are not
  [documented grant
  formats](https://developer.hashicorp.com/boundary/docs/concepts/security/permissions/permission-grant-formats)
  or are for combinations of IDs and types that cannot actually be used
  together. These previously would have been accepted without error but would
  never result in permissions being granted, causing confusion. As a result,
  attempting to write such grants into roles may now result in an error; the
  error message gives hints for resolution.
* `WithAutomaticVersioning` for auth tokens in Go SDK: this option was
  incorrectly being generated for auth token resources, which do not support
  versioning. This is technically a breaking change, but it was a no-op option
  anyways that there was no reason to be using. It has now been removed.
* Plugins: With the introduction of the storage plugin service, the Azure and AWS Host plugin 
  repositories have been renamed to drop the `host` element of the repository name: 

   - https://github.com/hashicorp/boundary-plugin-host-aws -> https://github.com/hashicorp/boundary-plugin-aws
   - https://github.com/hashicorp/boundary-plugin-host-azure -> https://github.com/hashicorp/boundary-plugin-azure
  
  Similarly the `plugins/host` package has been renamed to `plugins/boundary`
  ([PR1](https://github.com/hashicorp/boundary/pull/3262),
  [PR2](https://github.com/hashicorp/boundary-plugin-aws/pull/24),
  [PR3](https://github.com/hashicorp/boundary-plugin-azure/pull/12),
  [PR4](https://github.com/hashicorp/boundary/pull/3266)).
* PostgreSQL 12 or greater is now required. PostgreSQL 11 is no longer
  supported.

### Bug Fixes

* targets: `authorize-session` now works properly when using a target's name as
  the identifier and the target name contains one or more slashes
  ([PR](https://github.com/hashicorp/boundary/pull/3249))
* resource listing: API requests to list a resource (targets, sessions, users,
  etc) now properly return all resources the callers has appropriate permission
  to list ([PR](https://github.com/hashicorp/boundary/pull/3278))
* sessions: Fix a bug that contributed to slow response times when listing
  sessions that had a large number of connections
  ([PR](https://github.com/hashicorp/boundary/pull/3280))
* ui: Fix `client secret` bug for OIDC authentication methods([PR](https://github.com/hashicorp/boundary-ui/pull/1698))
* ui: Fix linking to a Host from the Host Set screen of a Dynamic Host Catalog ([PR](https://github.com/hashicorp/boundary-ui/pull/1659))

## 0.12.3 (2023/05/26)

Note: As this issue currently only affected HCP Boundary customers, there is no
open-source release of 0.12.3; the same fixes will be in 0.13.0 OSS.

### Bug Fixes

* workers: A bug in PKI worker auth rotation could mean that after a rotation
  the controller (or upstream worker) and downstream worker side could pick
  different certificate chains for authentication, with the only remedy being to
  re-authorize the workers. This has been fixed. If this bug was previously hit,
  in some specific cases updating only the worker to 0.12.3 will fix it;
  otherwise reauthorization will be necessary.

## 0.12.2 (2023/04/04)

### Security

* Boundary now uses Go 1.19.8 to address CVE-2023-24536. See the
  [Go announcement](https://groups.google.com/g/golang-announce/c/Xdv6JL9ENs8) for
  more details.

## 0.12.1 (2023/03/13)

### Bug Fixes

* cli: Fix fallback parsing of un-typed credentials for `boundary connect`.
  When using a vault credential library with no credential type set, boundary
  will perform a best effort attempt to parse any brokered credentials. If the
  credentials are successfully parsed, they can be used by the subprocess
  spawned when using the connect subcommands, i.e. `ssh` or `psql`. With the
  change to the vault credential library subtype, this fallback parsing would
  fail. Note that if the credential library has a credential type, by using
  `-credential-type` when creating the credential library, the credential was
  correctly parsed. This fallback parsing is now fixed, but in order to support
  older clients, credential libraries will need to be recreated with a
  credential type. [PR](https://github.com/hashicorp/boundary/pull/2989)
* ui: Fix credential library not saving correctly when trying to save it as a
  generic secrets type. ([PR](https://github.com/hashicorp/boundary-ui/pull/1640))
* sessions: Fix tofu token retrieval. ([PR](https://github.com/hashicorp/boundary/pull/3064))

## 0.12.0 (2023/01/24)

### Deprecations/Changes

* In Boundary 0.9.0, targets were updated to require a default port value. This
  had been the original intention; it was a mistake that it was optional.
  Unfortunately, due to a separate defect in the update verification logic for
  static hosts, it was possible for a host to be updated (but not created) with
  a port. This meant that targets could use ports attached to host addresses,
  which was not the intention and leads to confusing behavior across different
  installations. In this version, updating static hosts will no longer allow
  ports to be part of the address; when authorizing a session, any port on such
  a host will be ignored in favor of the default port on the target. In Boundary
  0.14.0, this will become an error instead. As a consequence, it means that the
  fallback logic for targets that did not have a default port defined is no
  longer in service; all targets must now have a default port defined.
* With the introduction of `vault-ssh-certificate` credential libraries, the
  `vault` credential library subtype is being renamed to `vault-generic` to
  denote it as a credential library that can be used in a generalized way to
  issue credentials from vault. Existing credential libraries with the
  subtype of `vault` will be updated to `vault-generic`. The subtype of
  `vault` will still be accepted as a valid subtype in API requests to the
  credential libraries endpoints, but is deprecated. Instead `vault-generic`
  should be used. In addition the `boundary credential-libraries create
  vault` and `boundary credential-libraries update vault` subcommands will
  still function, but are deprecated. Instead `boundary credential-libraries
  create vault-generic` and `boundary credential-libraries update
  vault-generic` should be used. Also note that any credential library created
  using the subtype of `vault`, either via the API or via the deprecated
  subcommand, will have the subtype set to `vault-generic`. The deprecated
  subtype and subcommands will be removed in boundary 0.14.0, at which point
  `vault-generic` must be used.
* In Boundary 0.1.8 using the `-format=json` option with the cli would provide
  a `status_code` for successful API requests from the cli. However, in the
  case where an error was returned, the JSON would use `status` instead. This
  inconsistency has been fixed, with `status_code` being used in both cases.
  For error cases `status` will still be populated, but is deprecated and will
  be removed in 0.14.0.

### New and Improved

* Direct Address Targets: You can now set an address directly on a target,
  bypassing the need for host catalogs, host sets and hosts.
  ([PR](https://github.com/hashicorp/boundary/pull/2613))
* Custom Response Headers: Adds ability to set api and ui response headers based
  on status code. Includes default secure CSP and other headers.
  ([PR](https://github.com/hashicorp/boundary/pull/2587))
* metrics: Adds accepted connections and closed connections counters to keep track
  downstream connections for worker and controller servers.
  ([PR](https://github.com/hashicorp/boundary/pull/2668))
* Egress and Ingress worker filters: The target `worker_filter` field has been deprecated and 
 replaced with egress and ingress worker filters. Egress worker filters determine which workers are
 used to access targets. Ingress worker filters (HCP Boundary only) determine which workers are 
 used to connect with a client to initiate a session. ([PR](https://github.com/hashicorp/boundary/pull/2654))
* Multi-Hop Sessions (HCP Boundary only): Multi-hop PKI workers can communicate with each other to serve 
 2 primary purposes: authentication and session proxying. This results in the ability to chain 
 multiple workers together to access services hidden under layers of network security. Multi-hop 
 workers can also establish a TCP session through multiple workers, with the ability to reverse 
 proxy and establish a connection.
* Vault SSH certificate credential library: A new credential library that uses
  the vault ssh secret engine to generate ssh private key and certificates. The
  library can be used as an injected application credential source for targets
  that support credential injection. ([PR](https://github.com/hashicorp/boundary/pull/2860))
* ui: Add support for managed groups in add-principals list.
  ([PR](https://github.com/hashicorp/boundary-ui/pull/1548))

### Bug Fixes

* plugins: Ignore `SIGHUP` sent to parent process; some init systems, notably
  `dumb-init`, would pass them along to the child processes and cause the
  plugin to exit ([PR](https://github.com/hashicorp/boundary/pull/2677))
* data warehouse: Fix bug that caused credential dimensions to not get
    associated with session facts ([PR](https://github.com/hashicorp/boundary/pull/2787)).
* sessions: Fix two authorizeSession race conditions in handleProxy. ([PR](https://github.com/hashicorp/boundary/pull/2795))
* cli: When using `-format=json` the JSON was inconsistent in how it reported
  status codes. In successful cases it would use `status_code`, but in error
  cases it would use `status`. Now `status_code` is used in both cases. In
  error cases `status` is still populated, see the deprecations above for
  more details. ([PR](https://github.com/hashicorp/boundary/pull/2887))
* database: Add job that automatically cleans up completed runs in the `job_run` table.
  ([PR](https://github.com/hashicorp/boundary/pull/2866))
* core: Linux packages now have vendor label and set the default label to HashiCorp.
  This fix is implemented for any future releases, but will not be updated for historical releases.

## 0.11.2 (2022/12/09)

### Security

* Boundary now uses Go 1.19.4 to address security vulnerability (CVE-2022-41717) See the
  [Go announcement](https://groups.google.com/g/golang-announce/c/L_3rmdT0BMU) for
  more details.

## 0.11.1 (2022/11/30)

### New and Improved

* Vault Parameter Templating: In `vault` credential libraries, the paths and any
  POST bodies can contain templated parameters using Go template syntax (similar
  to Consul-Template). The following template parameters are supported (note
  that account values are tied to the account associated with the token making
  the call):
    * `{{ .User.Id }}`: the user's ID
    * `{{ .User.Name }}`: the user's name (from the user resource)
    * `{{ .User.FullName }}`: the user's name (from the account corresponding to
    the primary auth method in the user's scope; this may not be populated or
    maybe different than the account name in the template)
    * `{{ .User.Email }}`: the user's email address (same caveat as `FullName`)
    * `{{ .Account.Id }}`: the account's ID
    * `{{ .Account.Name }}`: the account's name (from the account resource)
    * `{{ .Account.LoginName }}`: the account's login name (if used by that type
    of account)
    * `{{ .Account.Subject }}`: the account's subject (if used by that type
    of account)
    * `{{ .Account.Email }}`: the account's email (if used by that type
    of account)

    Additionally, there is currently a single function that strips the rest of a
    string after a specified substring; this is useful for pulling an user/account name from an email address. In the following example it uses the account email can be any other parameter:

    * `{{ truncateFrom .Account.Email "@" }}`: this would turn `foo@example.com` into `foo`
* Per-scope key lifecycle management: You can now manage the lifecycles of both Key
  Encryption Keys (KEKs) and Data Encryption Keys (DEKs) using the new key rotation
  and key version destruction functionality. To learn more about this new feature,
  refer to the
  [documentation](https://developer.hashicorp.com/boundary/docs/concepts/security/data-encryption).

  Upgrade notice: If the Database purpose DEK for a scope is destroyed, you must use
  the API to cancel any sessions that predate the upgrade.
  ([PR](https://github.com/hashicorp/boundary/pull/2477))
* session: The amount of bytes received and transmitted over a session
  is now recorded and persisted. ([PR](https://github.com/hashicorp/boundary/pull/2503))

### Bug Fixes

* accounts: Deleted auth accounts would still show up as being associated with a
  User when reading the User
  ([PR](https://github.com/hashicorp/boundary/pull/2528))
* sessions: Fix workers not being in random order when returned to clients at
  `authorize-session` time, which could allow one worker to bear the majority of
  sessions ([PR](https://github.com/hashicorp/boundary/pull/2544))
* workers: In some error conditions when sending status to controllers, errors
  could be written to stdout along with a message that they could not
  successfully be evented instead of being written to the event log
  ([PR](https://github.com/hashicorp/boundary/pull/2544))
* workers: Fixed a panic that can happen in certain situations
  ([PR](https://github.com/hashicorp/boundary/pull/2553))
* sessions: Fixed a panic in a controller when a worker is deleted while
  sessions are ongoing ([PR](https://github.com/hashicorp/boundary/pull/2612))
* sessions: Fixed a panic in a worker when a user with an active
  session is deleted ([PR](https://github.com/hashicorp/boundary/pull/2629))
* sessions: Fixed a bug where reading a session after its associated project
  had been deleted would result in an error
  ([PR](https://github.com/hashicorp/boundary/pull/2615))
* config: Fixed a bug where supplying multiple KMS blocks with the same purpose
  would silently ignore all but the last block
  ([PR](https://github.com/hashicorp/boundary/pull/2639))

### Deprecations/Changes

* In order to standardize on the templating format, [templates in
  grants](https://developer.hashicorp.com/boundary/docs/concepts/security/permissions/permission-grant-formats#templates)
  now are documented to use the new capitalization and format; however, the
  previous style will continue to work.

## 0.11.0 (2022/09/27)

### Known Issues

* PKI workers in past versions did not store a prior encryption key, and a bug
  prior to 0.11.0 meant that auth rotations could happen more frequently than
  expected. This could cause some race issues around rotation time. However,
  there was another issue where a past worker authentication record could be
  looked up for some operations instead of the current one, made more likely by
  the too-frequent rotations. In 0.11.0 we attempt to ensure that the record
  that remains on upgrade is the most current one, but it is possible that the
  wrong one is chosen, leading to a failure for the worker to authenticate or
  for some operations to consistently fail. In this case, the worker will need
  to be deleted and re-authorized. We apologize for any issues this causes and
  this should be remedied going forward.

### Bug Fixes

* scopes: Organizations could be prevented from being deleted if some resources
  remained ([PR](https://github.com/hashicorp/boundary/pull/2465))
* workers: Authentication rotation could occur prior to the expected time
  ([PR](https://github.com/hashicorp/boundary/pull/2484))
* workers: When looking up worker authentication records, an old record could be
  returned instead of the new one, leading to errors for encryption or
  decryption operations ([PR](https://github.com/hashicorp/boundary/pull/2495))

### New and Improved

* vault: (HCP Boundary only): Private Vault clusters can be used with HCP Boundary by using PKI workers
  deployed in the same network as a private cluster. Tags are used to control which PKI workers can manage private Vault
  requests by specifying a `worker_filter` attribute when configuring a Vault credential store.
* credentials: There is now a `json` credential type supported by `static`
  credential stores that allows submitting a generic JSON object to Boundary for
  use with credential brokering workflows
  ([PR](https://github.com/hashicorp/boundary/pull/2423))
* ui: Add support for worker management
  ([PR](https://github.com/hashicorp/boundary-ui/pull/1229))
* ui: Add support for PKI worker registration
  ([PR](https://github.com/hashicorp/boundary-ui/pull/1244))
* ui: Add support for Static Credential Stores
  ([PR](https://github.com/hashicorp/boundary-ui/pull/1193))
* ui: Add support for Username & Password Credentials
  ([PR](https://github.com/hashicorp/boundary-ui/pull/1205))
* ui: Add support for Username & Key Pair Credentials
  ([PR](https://github.com/hashicorp/boundary-ui/pull/1266))
* ui (HCP Boundary only): SSH Target creation along with injected application
  credential support ([PR](https://github.com/hashicorp/boundary-ui/pull/1027))
* ui (HCP Boundary only): Update vault credential stores to support private
  vault access ([PR](https://github.com/hashicorp/boundary-ui/pull/1318))
* ui: Improve quick setup wizard onboarding guide resource names
  ([PR](https://github.com/hashicorp/boundary-ui/pull/1328))
* ui: Updates to host catalog and host set forms and “Learn More” links
  ([PR](https://github.com/hashicorp/boundary-ui/pull/1342))
* workers: Added the ability to read and reinitialize the Worker certificate
  authority ([PR1](https://github.com/hashicorp/boundary/pull/2312),
  [PR2](https://github.com/hashicorp/boundary/pull/2387))
* workers: Return the worker Boundary binary version on worker list and read
  ([PR](https://github.com/hashicorp/boundary/pull/2377))
* workers: Addition of worker graceful shutdown, triggered by an initial
  `SIGINT` or `SIGTERM` ([PR](https://github.com/hashicorp/boundary/pull/2455))
* workers: Retain one previous encryption/decryption key after authentication
  rotation ([PR](https://github.com/hashicorp/boundary/pull/2495))

### Deprecations/Changes

* In 0.5.0, the `add-host-sets`, `remove-host-sets`, and `set-host-sets` actions
  on targets were deprecated in favor of `add-host-sources`,
  `remove-host-sources`, and `set-host-sources`. Originally these actions and
  API calls were to be removed in 0.6, but this was delayed to give extra time
  for clients to switch over. This has now been fully switched over. A database
  migration will modify any grants in roles to have the new actions. This same
  changeover has been made for `add-/remove-/set-credential-libraries` to
  `add-/remove-/set-credential-sources`, although those actions would only be in
  grant strings in very rare circumstances as the `-sources` actions replaced
  the `-libraries` actions very quickly.
  ([PR](https://github.com/hashicorp/boundary/pull/2393))

## 0.10.5 (2022/09/13)

### Known Issues

* There is bug that prevents deleting an org in some circumstances. This can be
  worked around by first deleting all projects in the org, then deleting the
  org. This will be fixed in 0.11.0.

### Bug Fixes

* grants: Properly resolve "only self" for permissions. When generating
  permissions from grants, if a single grant was limited only to a set of "self"
  actions and that was the last grant parsed (which would be semi-random
  depending on a number of factors), the overall set of permissions would be
  marked as only-self. This would result in the generated permissions being more
  limiting then they should be based on the grants. This only impacts the
  sessions list endpoint. It would result in users that have been granted access
  to list other user's sessions to be unable to see these sessions in the list
  results ([PR](https://github.com/hashicorp/boundary/pull/2448)).

## 0.10.4 (2022/09/13)

### Known Issues

* There is bug that prevents deleting an org in some circumstances. This can be
  worked around by first deleting all projects in the org, then deleting the
  org. This will be fixed in 0.11.0.

### New and Improved

* Controller-led worker authorization: This is a second authorization option for
  the workers using PKI-based authentication that was introduced in Boundary
  0.10.0. In 0.10.0, the only mode available was "worker-led", in which a worker
  generates an authorization request which can be submitted to a controller to
  authorize the worker. With this new controller-led flow, a worker can be
  created via the controller API first and return a one-time-use authorization
  token. This token can then be made available to the worker at startup time via
  its configuration file, env var, or a file with the value. If the worker is
  not authorized and this token is provided, it will use the token to authorize
  itself to the controller and set up PKI-based authentication.
  ([PR](https://github.com/hashicorp/boundary/pull/2413))
* Initial upstreams reloading on `SIGHUP`: Workers will now re-read the
  `initial_upstreams` value from the configuration file when given a SIGHUP.
  This allows a worker to reconnect to controllers if the full set of
  controllers has been changed over at the same time, without having to restart
  the worker. ([PR](https://github.com/hashicorp/boundary/pull/2417))
* Database URL reloading on `SIGHUP`: Controllers will now re-read the database
    url value from the configuration file when given a SIGHUP. This is
    particularly useful for allowing database credentials to rotate and
    signaling the controller to use the new credentials without the need for a
    restart. ([PR](https://github.com/hashicorp/boundary/pull/2422))
* Additional improvements to response time for listing sessions and targets
    ([PR](https://github.com/hashicorp/boundary/pull/2342)).

### Bug Fixes

* aws host catalog: Fix an issue where the request to list hosts could timeout
  on a large number of hosts
  ([Issue](https://github.com/hashicorp/boundary/issues/2224),
  [PR](https://github.com/hashicorp/boundary-plugin-host-aws/pull/17))
* aws host catalog: Fix an issue where filters could become unreadable in the UI
  if only one filter was created and was set by the CLI or directly via the API
  ([PR1](https://github.com/hashicorp/boundary/pull/2376),
  [PR2](https://github.com/hashicorp/boundary-plugin-host-aws/pull/16))
* aws host catalog: Use provided region for IAM calls in addition to EC2
  ([Issue](https://github.com/hashicorp/boundary/issues/2233),
  [PR](https://github.com/hashicorp/boundary-plugin-host-aws/pull/18))
* azure host catalog: Fix hosts not being found depending on the exact filter
  used because different filters return values with different casing
  ([PR](https://github.com/hashicorp/boundary-plugin-host-azure/pull/8))
* sessions: Fix an issue where sessions could not have more than one connection
  ([Issue](https://github.com/hashicorp/boundary/issues/2362),
  [PR](https://github.com/hashicorp/boundary/pull/2369))
* workers: Fix repeating error in logs when connected to HCP Boundary about an
  unimplemented HcpbWorkers call
  ([PR](https://github.com/hashicorp/boundary/pull/2361))
* workers: Fix a panic that could occur when `workers:create:worker-led` (e.g.
  via `boundary workers create worker-led`) was given an invalid token
  ([PR](https://github.com/hashicorp/boundary/pull/2388))
* workers: Add the ability to set API-based worker tags via the CLI
  ([PR](https://github.com/hashicorp/boundary/pull/2266))
* vault: Correctly handle Vault credential stores and libraries that are linked
  to an expired Vault token
  ([Issue](https://github.com/hashicorp/boundary/issues/2179),
  [PR](https://github.com/hashicorp/boundary/pull/2399))

## 0.10.3 (2022/08/30)

### Known Issues

* There is bug that prevents deleting an org in some circumstances. This can be
  worked around by first deleting all projects in the org, then deleting the
  org. This will be fixed in 0.11.0.

### Bug Fixes

* db: Fix an issue with migrations failing due to not updating the project_id
  value for the host plugin set
  ([Issue](https://github.com/hashicorp/boundary/issues/2349#issuecomment-1229953874),
  [PR](https://github.com/hashicorp/boundary/pull/2407)).

## 0.10.2 (2022/08/23)

### Known Issues

* There is bug that prevents deleting an org in some circumstances. This can be
  worked around by first deleting all projects in the org, then deleting the
  org. This will be fixed in 0.11.0.

### Security

* Fix security vulnerability CVE-2022-36130: Boundary up to 0.10.1 did not
  properly perform data integrity checks to ensure that host-set and
  credential-source resources being added to a target were associated with the
  same scope as the target. This could allow privilege escalation via allowing a
  user able to modify a target to provide connections to unintended hosts.
  [[HCSEC-2022-17](https://discuss.hashicorp.com/t/hcsec-2022017-boundary-allowed-access-to-host-sets-and-credential-sources-for-authorized-users-of-another-scope/43493)]

## 0.10.1 (2022/08/11)

### Bug Fixes

* db: Fix an issue with migrations affecting clusters that contain credential
  libraries or static credentials.
  ([Issue](https://github.com/hashicorp/boundary/issues/2349)),
  ([PR](https://github.com/hashicorp/boundary/pull/2351)).
* managed groups: Fix an issue where the `filter` field is not sent by admin UI
  ([PR](https://github.com/hashicorp/boundary-ui/pull/1238)).
* host sets: Fix an issue causing host sets to not display in UI when using the
  aws plugin ([PR](https://github.com/hashicorp/boundary-ui/pull/1251))
* plugins: Fixes regression from 0.9.0 causing a failure to start when using
  multiple KMS blocks of the same type
  ([PR1](https://github.com/hashicorp/go-secure-stdlib/pull/43),
  [PR2](https://github.com/hashicorp/boundary/pull/2346))
* cli: Fixed errors related to URL detection when passing in `-attr` or
  `-secret` values that contained colons
  ([PR](https://github.com/hashicorp/boundary/pull/2353))

## 0.10.0 (2022/08/10)

### Known Issues

* Migration to this version may fail if the cluster contains credential
  libraries. This will be fixed shortly in 0.10.1.

### New and Improved

* `ssh` Target Type With Credential Injection (HCP Boundary only): Boundary has
  gained a new `ssh` target type. Using this type, username/password or SSH
  private key credentials can be sourced from `vault` credential libraries or
  `static` credentials and injected into the SSH session between a client and
  end host. This allows users to securely SSH to remote hosts while never being
  in possession of a valid credential for that target host.
* SSH Private Key Credentials: There is now an `ssh_private_key` credential type
  that allows submitting a username/private key (and optional passphrase) to
  Boundary for use with credential injection or brokering workflows.
* `boundary connect ssh` Credential Brokering Enhancements: we have extended
  support into the `boundary connect ssh` helper for brokered credentials of
  `ssh_private_key` type; the command will automatically pass the credentials to
  the `ssh` process ([PR](https://github.com/hashicorp/boundary/pull/2267)).
* `boundary authenticate`, `boundary accounts`: Enables use of `env://` and
  `file://` syntax to specify location of a password
  ([PR](https://github.com/hashicorp/boundary/pull/2325))

### Bug Fixes

* cli: Correctly cleanup plugins after exiting `boundary dev`, `boundary server`
  and `boundary database init`
  ([Issue](https://github.com/hashicorp/boundary/issues/2332),
  [PR](https://github.com/hashicorp/boundary/pull/2333)).
* `boundary accounts change-password`: Fixed being prompted for confirmation of
  the current password instead of the new one
  ([PR](https://github.com/hashicorp/boundary/pull/2325))

### Deprecations/Changes

* API Module: Changed the return types that reference interfaces into their
  expected typed definition. Type casting is only allowed against interface
  types, therefore to mitigate compiler errors please remove any type casting
  done against the return values.
  ([Issue](https://github.com/hashicorp/boundary/issues/2122),
  [PR](https://github.com/hashicorp/boundary/pull/2238))
* Targets: Rename Application credentials to Brokered credentials
  ([PR](https://github.com/hashicorp/boundary/pull/2260)).
* Host plugins: Plugin-type host catalogs/sets/hosts now use typed prefixes for
  any newly-created resources. Existing resources will not be affected.
  ([PR](https://github.com/hashicorp/boundary/pull/2256))
* Credential stores: Static-type credential stores/credentials now use typed
  prefixes for any newly-created resources. Existing resources will not be
  affected. ([PR](https://github.com/hashicorp/boundary/pull/2256))
* Change of behavior on `-token` flag in CLI: Passing a token this way can
  reveal the token to any user or service that can look at process information.
  This flag must now reference a file on disk or an env var. Direct usage of the
  `BOUNDARY_TOKEN` env var is also deprecated as it can show up in environment
  information; the `env://` format now supported by the `-token` flag causes the
  Boundary process to read it instead of the shell so is safer.
  ([PR](https://github.com/hashicorp/boundary/pull/2327))
* Change of behavior on `-password` flag in CLI: The same change made above for
  `-token` has also been applied to `-password` or, for supporting resource
  types, `-current-password` and `-new-password`.
  ([PR](https://github.com/hashicorp/boundary/pull/2327))

## 0.9.1 (2022/07/06)

### New and Improved

* `azure` host plugin: Support multiple MSI identities
  ([PR](https://github.com/hashicorp/go-kms-wrapping/pull/97))

### Bug Fixes

* scheduler: Fix regression causing controller names of less than 10 characters
  to fail to register jobs
  ([PR](https://github.com/hashicorp/boundary/pull/2226)).
* sessions: Fix an additional case from the changes in the 0.8.x series that
  could result in sessions never moving from `canceling` state to terminated.
  ([PR](https://github.com/hashicorp/boundary/pull/2229))
* The plugin execution_dir configuration parameter is now respected by kms plugins too
  ([PR](https://github.com/hashicorp/boundary/pull/2239)).

### Deprecations/Changes

* sessions: The default connect limit for new sessions changed from 1 to unlimited (-1).
  Specific connection limits is an advanced feature of Boundary and this setting is
  more friendly for new users.
  ([PR](https://github.com/hashicorp/boundary/pull/2234))

## 0.9.0 (2022/06/20)

### Known Issues

* If a controller's defined name in a configuration file is less than 10
  characters, errors may be seen on startup related to registration of jobs.
  This is a regression in this version and will be fixed in the next release.

### New and Improved

* PKI Workers: This release introduces a new worker type `pki` which
  authenticates to Boundary using a new certificate-based method, allowing for
  worker deployment without using a shared KMS.
* Credentials: This release introduces a new credential store type `static`,
  which simply takes in a user-supplied credential and stores it (encrypted)
  directly in Boundary. Currently, the `static` credential store can hold
  credentials of type `username_password`. These credentials can act as
  credential sources for targets, similar to credential libraries from the
  `vault` credential store, and thus can be brokered to users at session
  authorization time. ([PR](https://github.com/hashicorp/boundary/pull/2174))
* `boundary connect` Credential Brokering Integration: we have extended integration
  into the `boundary connect` helpers. A new `sshpass` style has been added to the
  `ssh` helper, when used, if the credential contains a username/password and `sshpass`
  is installed, the command will automatically pass the credentials to the `ssh` process.
  Additionally, the default `ssh` helper will now use the `username` of the brokered credential.
  ([PR](https://github.com/hashicorp/boundary/pull/2191)).
* controller: Improve response time for listing sessions.
  This also creates a new periodic job that will delete terminated
  sessions after 1 hour.
  See Deprecations/Changes for some additional details.
  ([PR](https://github.com/hashicorp/boundary/pull/2160)).
* event filtering: Change event filters to use lowercase and snake case for data
  elements like the rest of Boundary filters do.
* ui: Use include_terminated flag for listing sessions.
  ([PR](https://github.com/hashicorp/boundary-ui/pull/1126)).
* ui: Add Quick Setup onboarding guide.
  ([PR](https://github.com/hashicorp/boundary-ui/pull/1140)).

### Bug Fixes

* The plugin execution_dir configuration parameter is now respected.
  ([PR](https://github.com/hashicorp/boundary/pull/2183)).
* ui: Fix Users page not updating fields correctly.
  ([PR](https://github.com/hashicorp/boundary-ui/pull/1105)).

### Deprecations/Changes

* Targets: Removes support for `credential libraries` with respect to Target resources.
  The `library` `fields` and `actions` were deprecated in [Boundary 0.5.0](#050-20210802),
  please use `credential sources` instead. See changelog referenced above for
  more details ([PR](https://github.com/hashicorp/boundary/pull/1533)).
* Credential Libraries: The `user_password` credential type has been renamed to
  `username_password` to remove any inconsistency over what the credential type is.
  All existing `user_password` typed credential libraries will be migrated to
  `username_password` ([PR](https://github.com/hashicorp/boundary/pull/2154)).
* controller: Change the default behavior of the session list endpoint
  to no longer include sessions in a terminated state and introduces
  a new query parameter/cli flag to include the terminated sessions.
  This also removes the connection information from the list response.
  ([PR](https://github.com/hashicorp/boundary/pull/2160)).
* Anonymous user permissions: In order to reduce the risk of accidental and
  unintended granting of permissions to anonymous users, the permissions system
  now only allows certain actions on certain resources to be assigned to the
  anonymous user; currently these are the same permissions as assigned in
  Boundary's default role permissions. If other use-cases arise this list can be
  expanded. See [the
  documentation](https://www.boundaryproject.io/docs/concepts/security/permissions/assignable-permissions)
  for more details.

## 0.8.1 (2022/05/13)

### Bug Fixes

* controller: Do not shut down cluster listener when it receives an invalid
  packet ([Issue](https://github.com/hashicorp/boundary/issues/2072),
  [PR](https://github.com/hashicorp/boundary/pull/2073))
* session: update cancel_session() function to check for terminated state
  ([Issue](https://github.com/hashicorp/boundary/issues/2064),
  [PR](https://github.com/hashicorp/boundary/pull/2065))

## 0.8.0 (2022/05/03)

### New and Improved
* metrics: Provide metrics for controllers and workers
* controller: Add health endpoint ([PR](https://github.com/hashicorp/boundary/pull/1882))
* controller: Improve response time for listing sessions and targets.
  ([PR](https://github.com/hashicorp/boundary/pull/2049))
* ui: Add support for worker filters in targets
* ui: Add manual refresh button in sessions list
* Audit events are no longer a WIP ([PR](https://github.com/hashicorp/boundary/pull/2031)).

### Bug Fixes

* worker: create new error to prevent `event.newError: missing error: invalid
  parameter` and handle session cancel with no TOFU token
  ([Issue](https://github.com/hashicorp/boundary/issues/1902),
  [PR](https://github.com/hashicorp/boundary/pull/1929))
* controller: Reconcile DEKs with existing scopes
  ([Issue](https://github.com/hashicorp/boundary/issues/1856),
  [PR](https://github.com/hashicorp/boundary/pull/1976))
* controller: Fix for retrieving sessions that could result in incomplete
  results when there is a large number (10k+) of sessions.
  ([PR](https://github.com/hashicorp/boundary/pull/2049))
* session: update session state trigger to prevent transitions to invalid states
  ([Issue](https://github.com/hashicorp/boundary/issues/2040),
  [PR](https://github.com/hashicorp/boundary/pull/2046))

## 0.7.6 (2022/03/15)

### Bug Fixes

* sessions: Sessions and session connections have been refactored to better
isolate transactions and prevent resource contention that caused deadlocks.
([Issue](https://github.com/hashicorp/boundary/issues/1812),
  [PR](https://github.com/hashicorp/boundary/pull/1919))
* scheduler: Fix bug that causes erroneous logs when racing controllers
  attempted to run jobs
  ([Issue](https://github.com/hashicorp/boundary/issues/1903),
  [PR](https://github.com/hashicorp/boundary/pull/1914)).

## 0.7.5 (2022/02/17)

### New and Improved

* cli: Update authentication examples to remove password flag and make
  subcommend selection a bit clearer
  ([PR](https://github.com/hashicorp/boundary/pull/1835))
* Data Warehouse: Add addresses on plugin based hosts to the database warehouse.
  3 new dimension tables have been added including `wh_network_address_group`
  (which is now referenced by `wh_host_dimension`),
  `wh_network_address_dimension`, and `wh_network_address_group_membership`.
  ([PR](https://github.com/hashicorp/boundary/pull/1855))
* ui: Add support for dynamic host catalog. AWS and Azure plugin-based CRUD operations.

### Bug Fixes

* targets: Specifying a plugin based host id when authorizing a session
  now works. ([PR](https://github.com/hashicorp/boundary/pull/1853))
* targets: DNS names are now properly parsed when selecting an endpoint
  for authorizing a session.
  ([PR](https://github.com/hashicorp/boundary/pull/1849))
* hosts: Static hosts now include the host sets they are in.
  ([PR](https://github.com/hashicorp/boundary/pull/1828))

## 0.7.4 (2022/01/18)

### Deprecations/Changes

* In newly-created scopes, if default role creation is not disabled, the roles
  will now contain a grant to allow listing targets. This will still be subject
  to listing visibility rules, so only targets the user is granted some action
  on (such as `authorize-session`) will be returned.

### New and Improved

* config: The `description` field for workers now supports being set
  from environment variables or a file on disk
  ([PR](https://github.com/hashicorp/boundary/pull/1783))
* config: The `max_open_connections` field for the database field in controllers now supports being set
  from environment variables or a file on disk
  ([PR](https://github.com/hashicorp/boundary/pull/1776))
* config: The `execution_dir` field for plugins now supports being set from environment variables
  or a file on disk.([PR](https://github.com/hashicorp/boundary/pull/1772))
* config: Add support for reading worker controllers off of environment
  variables as well as files. ([PR](https://github.com/hashicorp/boundary/pull/1765))
* config: The `description` field for controllers now supports being set
  from environment variables or a file on disk
  ([PR](https://github.com/hashicorp/boundary/pull/1766))
* config: Add support for reading worker tags off of environment variables
  as well as files. ([PR](https://github.com/hashicorp/boundary/pull/1758))
* config: Add support for go-sockaddr templates to Worker and Controller
  addresses. ([PR](https://github.com/hashicorp/boundary/pull/1731))
* controllers/workers: Add client IP to inbound request information which is included in
  Boundary events ([PR](https://github.com/hashicorp/boundary/pull/1678))
* host: Plugin-based host catalogs will now schedule updates for all
  of its host sets when its attributes are updated.
  ([PR](https://github.com/hashicorp/boundary/pull/1736))
* scopes: Default roles in newly-created scopes now contain a grant to allow
  listing targets. ([PR](https://github.com/hashicorp/boundary/pull/1803))
* plugins/aws: AWS plugin based hosts now include DNS names in addition to the
  IP addresses they already provide.

### Bug Fixes
* session: Fix duplicate sessions and invalid session state transitions. ([PR](https://github.com/hashicorp/boundary/pull/1793))

## 0.7.3 (2021/12/16)

### Bug Fixes

* target: Fix permission bug which prevents the UI from being able to add and remove
  host sources on a target. ([PR](https://github.com/hashicorp/boundary/pull/1794))
* credential: Fix panic during credential issue when a nil secret is received. This can
  occur when using the Vault KV backend which returns a nil secret and no error if the
  secret does not exist. ([PR](https://github.com/hashicorp/boundary/pull/1798))

## 0.7.2 (2021/12/14)

### Security

* Boundary now uses Go 1.17.5 to address a security vulnerability (CVE-2021-44716) where
  an attacker can cause unbounded memory growth in a Go server accepting HTTP/2 requests.
  See the [Go announcement](https://groups.google.com/g/golang-announce/c/hcmEScgc00k) for
  more details. ([PR](https://github.com/hashicorp/boundary/pull/1789))

## 0.7.1 (2021/11/18)

### Bug Fixes

* db: Fix panic invoking the CLI on Windows. Some changes to how the binary is
  initialized resulted in running some functions on every startup that looked
  for some embedded files. However, Go's embed package does not use OS-specific
  path separators, so a mismatch between path separators caused a failure in the
  function. ([PR](https://github.com/hashicorp/boundary/pull/1733))

## 0.7.0 (2021/11/17)

### Deprecations/Changes

* tls: Boundary's support for TLS 1.0/1.1 on the API listener was broken. Rather
  than fix this, we are simply not supporting TLS 1.0/1.1 as they are insecure.

### New and Improved

* Boundary now supports dynamic discovery of host resources using our (currently
  internal) new plugin system. See the
  [documentation](https://www.boundaryproject.io/docs) for configuration
  instructions. Currently, only Azure and AWS are supported, but more providers
  will be following in future releases.
* workers: The existing worker connection replay prevention logic has been
  enhanced to be more robust against attackers that have decryption access to
  the shared `worker-auth` KMS key
  ([PR](https://github.com/hashicorp/boundary/pull/1641))

### Bug Fixes

* tls: Support TLS 1.2 for more clients. This was broken for some clients due to
  a missing mandated cipher suite of the HTTP/2 (`h2`) specification that could
  result in no shared cipher suites between the Boundary API listener and those
  clients. ([PR](https://github.com/hashicorp/boundary/pull/1637))
* vault: Fix credential store support when using Vault namespaces
  ([Issue](https://github.com/hashicorp/boundary/issues/1597),
  [PR](https://github.com/hashicorp/boundary/pull/1660))

## 0.6.2 (2021/09/27)

### Deprecations/Changes

* permissions: Fix bug in _Host Sets_ service that authenticated requests
  againist incorrect grant actions. This bug affects the _SetHosts_, _AddHosts_
  and _RemoveHosts_ paths that do not have wildcard (`*`) action grants.
  If affected, please update grant actions as follows:
* * `set-host-sets` -> `set-hosts`
* * `add-host-sets` -> `add-hosts`
* * `remove-host-sets` -> `remove-hosts`
  ([PR](https://github.com/hashicorp/boundary/pull/1549)).
* Removes support for the `auth-methods/<id>:authenticate:login` action that was
  deprecated in [Boundary 0.2.0](#020-20210414), please use
  `auth-methods/<id>:authenticate` instead.
  ([PR](https://github.com/hashicorp/boundary/pull/1534)).
* Removes support for the `credential` field within `auth-methods/<id>:authenticate`
  action. This field was deprecated in [Boundary 0.2.0](#020-20210414), please use
  `attributes` instead.
  ([PR](https://github.com/hashicorp/boundary/pull/1534)).

## 0.6.1 (2021/09/14)

### Bug Fixes

* grants: Fix issue where `credential-store`, `credential-library`, and
  `managed-group` would not be accepted as specific `type` values in grant
  strings. Also, fix authorized actions not showing `credential-store` values in
  project scope output. ([PR](https://github.com/hashicorp/boundary/pull/1524))
* actions: Fix `sessions` collection actions not being visible when reading a
  scope ([PR](https://github.com/hashicorp/boundary/pull/1527))
* credential stores: Fix credential stores not showing authorized collection
  actions ([PR](https://github.com/hashicorp/boundary/pull/1530))

## 0.6.0 (2021/09/03)

### New and Improved

* ui: Reflect user authorized actions in the UI:  users now see only actionable
  items for which they have permissions granted.
* ui: Icons refreshed for a friendlier look and feel.

### Bug Fixes

* controller: Fix issue with recursive listing across services when using the
  unauthenticated user (`u_anon`) with no token and the list was started in a
  scope where the user does not have permission
  ([PR](https://github.com/hashicorp/boundary/pull/1478))
* grants: Fix grant format `type=<type>;output_fields=<fields>` with no action
  specified. In some code paths this format would trigger an error when
  validating even though it is correctly handled within the ACL code.
  ([PR](https://github.com/hashicorp/boundary/pull/1474))
* targets: Fix panic when using `boundary targets authorize-session`
  ([Issue](https://github.com/hashicorp/boundary/issues/1488),
  [PR](https://github.com/hashicorp/boundary/pull/1496))

## 0.5.1 (2021/08/16)

### New and Improved

* Data Warehouse: Add OIDC auth method and accounts to the database warehouse.
  Four new columns have been added to the `wh_user_dimension` table:
  `auth_method_external_id`, `auth_account_external_id`,
  `auth_account_full_name`, and `auth_account_email`.
  ([PR](https://github.com/hashicorp/boundary/pull/1455))

### Bug Fixes

* events: Fix panic when using the `hclog-text` event's format.
  ([PR](https://github.com/hashicorp/boundary/pull/1456))
* oidc managed groups: Allow colons in selector paths
  ([PR](https://github.com/hashicorp/boundary/pull/1453))

## 0.5.0 (2021/08/02)

### Deprecations/Changes

* With respect to Target resources, two naming changes are taking place. Note
  that these are not affecting the resources themselves, only the fields on
  Target resources that map them to targets:
* * _Credential Libraries_: In Target definitions, the field referring to
    attached credential libraries is being renamed to the more abstract
    _credential sources_. In the future Boundary will gain the ability to
    internally store static credentials that are not generated or fetched
    dynamically, and the _sources_ terminology better reflects that the IDs
    provided are a source of credentials, whether via dynamic generation or via
    the credentials themselves. This will allow a paradigm similar to
    `principals` with roles, where the principal IDs can be a users, groups, and
    managed groups, rather than having them split out, and should result in an
    easier user experience once those features roll out compared to having
    separate flags and fields. In this 0.5 release the Boundary CLI has gained
    parallel `application-credential-source` flags to the existing
    `application-credential-library` flags, as well as `boundary targets
    add/remove/set-credential-sources` commands that parallel `boundary targets
    add/remove/set-credential-libraries` commands. This parallelism extends to
    the API actions and the grants system. In 0.6, the _library_ versions of
    these commands, flags, and actions will be removed.
* * _Host Sets_: Similarly, in Target definitions, the field referring to
    attached host sets is being renamed to the more abstract _host sources_. In
    the future Boundary will allow attaching some host types directly, and
    possibly other mechanisms for gathering hosts for targets, so the _sources_
    terminology better reflects that the IDs provided are a source of hosts,
    whether via sets or via the hosts themselves. Like with credential sources,
    in this 0.5 release the Boundary CLI and API have gained parallel API
    actions and fields, and the _set_ versions of these will be removed in 0.6.

### New and Improved

* OIDC Accounts: When performing a `read` on an `oidc` type account, the
  original token and userinfo claims are provided in the output. This can make
  it significantly easier to write filters to create [managed
  groups](https://www.boundaryproject.io/docs/concepts/filtering/oidc-managed-groups).
  ([PR](https://github.com/hashicorp/boundary/pull/1419))
* Controllers will now mark connections as closed in the database if the worker
  has not reported its status; this can be seen as the controller counterpart to
  the worker-side session cleanup functionality released in 0.4.0. As with the
  worker, the timeout for this behavior is 15s.
* Workers will shut down connections gracefully upon shutdown of the worker,
  both closing the connection and sending a request to mark the connection as
  closed in the database.
* Pressing CTRL-C (or sending a SIGINT) when Boundary is already shutting
  down due to a CTRL-C or interrupt will now cause Boundary to immediately shut
  down non-gracefully. This may leave various parts of the Boundary deployment
  (namely sessions or connections) in an inconsistent state.

* Events: Boundary has moved from writing hclog entries to emitting events.
  There are four types of Boundary events: `error`, `system`, `observation` and
  `audit`. All events are emitted as
  [cloudevents](https://github.com/cloudevents/spec/blob/v1.0.1/spec.md) and we
  support both a `cloudevents-json` format and custom Boundary
  `cloudevents-text` format.

  **Notes**:
  * There are still a few lingering hclog bits within Boundary. If you wish to
    only output json from Boundary logging/events then you should specify both
    `"-log-format json"` and `"-event-format cloudevents-json"` when starting
    Boundary.
  * Filtering events: hclog log levels have been replaced by optional sets
    of allow and deny event
    [filters](https://www.boundaryproject.io/docs/concepts/filtering) which are
    specified via configuration, or in the case of "boundary dev" there are new
    new cmd flags.
  * Observation events are MVP and contain a minimal set of observations about a
    request. Observations are aggregated for each request, so only one
    observation event will be emitted per request. We anticipate that a rich set
    of aggregate data about each request will be developed over time.
  * Audit events are a WIP and will only be emitted if they are both enabled
    and the env var `BOUNDARY_DEVELOPER_ENABLE_EVENTS` equals true.  We
    anticipate many changes for audit events before they are generally available
    including what data is included and different options for
    redacting/encrypting that data.


  PRs:
    [hclog json,text formats](https://github.com/hashicorp/boundary/pull/1440),
    [log adapters](https://github.com/hashicorp/boundary/pull/1434),
    [unneeded log deps](https://github.com/hashicorp/boundary/pull/1433),
    [update eventlogger](https://github.com/hashicorp/boundary/pull/1411),
    [convert from hclog to events](https://github.com/hashicorp/boundary/pull/1409),
    [event filtering](https://github.com/hashicorp/boundary/pull/1404),
    [cloudevents node](https://github.com/hashicorp/boundary/pull/1390),
    [system events](https://github.com/hashicorp/boundary/pull/1360),
    [convert errors to events](https://github.com/hashicorp/boundary/pull/1358),
    [integrate events into servers](https://github.com/hashicorp/boundary/pull/1355),
    [event pkg name](https://github.com/hashicorp/boundary/pull/1284),
    [events using ctx](https://github.com/hashicorp/boundary/pull/1277),
    [add eventer](https://github.com/hashicorp/boundary/pull/1276),
    [and base event types](https://github.com/hashicorp/boundary/pull/1275)
### Bug Fixes

* config: Fix error when populating all `kms` purposes in separate blocks (as
  well as the error message)
  ([Issue](https://github.com/hashicorp/boundary/issues/1305),
  [PR](https://github.com/hashicorp/boundary/pull/1384))
* server: Fix panic on worker startup failure when the server was not also
  configured as a controller
  ([PR](https://github.com/hashicorp/boundary/pull/1432))

### New and Improved

* docker: Add support for muti-arch docker images (amd64/arm64) via Docker buildx

## 0.4.0 (2021/06/29)

### New and Improved

* Credential Stores: This release introduces Credential Stores, with the first
  implementation targeting Vault. A credential store can be created that accepts
  a Vault periodic token (which it will keep refreshed) and connection
  information allowing it to make requests to Vault.
* Credential Libraries: This release introduces Credential Libraries, with the
  first implementation targeting Vault. Credential libraries describe how to
  make a request to fetch a credential from the credential store. The first
  credential library is the `generic` type that takes in a user-defined request
  body to send to Vault and thus can work for any type of Vault secrets engine.
  When a credential library is used to fetch a credential, if the credential
  contains a lease, Boundary will keep the credential refreshed, and revoke the
  credential when the session that requested it is finished.
* Credential Brokering: Credential libraries can be attached to targets; when a
  session is authorized against that target, a credential will be fetched from
  the library that is then relayed to the client. The client can then use this
  information to make a connection, allowing them to gain the benefit of dynamic
  credential generation from Vault, but without needing their own Vault
  login/token (see NOTE below).
* `boundary connect` Credential Brokering Integration: Additionally, we have
  started integration into the `boundary connect` helpers, starting in this
  release with the Postgres helper; if the credential contains a
  username/password and `boundary connect postgres` is the helper being used,
  the command will automatically pass the credentials to the `psql` process.
* The worker will now close any existing proxy connections it is handling when
  it cannot make a status request to the controller. The timeout for this
  behavior is currently 15 seconds.

NOTE: When using credential brokering, remember that if the user can connect
directly to the end resource, they can use the brokered username and password
via that direct connection to skip Boundary. This isn't any different from
normal Boundary behavior (if a user can directly connect, they can bypass
Boundary) but it's worth repeating.

### Bug Fixes

* scheduler: removes a Postgres check constraint, on the length of the controller name,
  causing an error when the scheduler attempts to run jobs
  ([Issue](https://github.com/hashicorp/boundary/issues/1309),
  [PR](https://github.com/hashicorp/boundary/pull/1310)).
* Docker: update entrypoint script to handle more Boundary subcommands for
  better UX

## 0.3.0 (2021/06/08)

### Deprecations/Changes

* `password` account IDs: When the `oidc` auth method came out, accounts were
  given the prefix `acctoidc`. Unfortunately, accounts in the `password` method
  were using `apw`...oops. We're standardizing on `acct` and have updated the
  `password` method to generate new IDs with `acctpw` prefixes.
  Previously-generated prefixes will continue to work.

### New and Improved

* oidc: The new Managed Groups feature allows groups of accounts to be created
  based on an authenticating user's JWT or User Info data. This data uses the
  same filtering syntax found elsewhere in Boundary to provide a rich way to
  specify the criteria for group membership. Once defined, authenticated users
  are added to or removed from these groups as appropriateds each time they
  authenticate. These groups are treated like other role principals and can be
  added to roles to provide grants to users.
* dev: Predictable IDs in `boundary dev` mode now extend to the accounts created
  in the default `password` and `oidc` auth methods.
* mlock: Add a Docker entrypoint script and modify Dockerfiles to handle mlock
  in a fashion similar to Vault
  ([PR](https://github.com/hashicorp/boundary/pull/1269))

## 0.2.3 (2021/05/21)

### Deprecations/Changes

* The behavior when `cors_enabled` is not specified for a listener is changing
  to be equivalent to a `cors_allowed_origins` value of `*`; that is, accept all
  origins. This allows Boundary, by default, to have the admin UI and desktop
  client work without further specification of origins by the operator. This is
  only affecting default behavior; if `cors_enabled` is explicitly set to
  `true`, the behavior will be the same as before. This had been changed in
  v0.2.1 due to a bug found in v0.2.0 that caused all origins to always be
  allowed, but fixing that bug exposed that the default behavior was difficult
  for users to configure to simply get up and running.
* If a `cancel` operation is run on a session already in a canceling or
  terminated state, a `200` and the session information will be returned instead
  of an error.

### New and Improved

* sessions: Return a `200` and session information when canceling an
  already-canceled or terminated session
  ([PR](https://github.com/hashicorp/boundary/pull/1243))

### Bug Fixes

* cors: Change the default allowed origins when `cors_enabled` is not specified
  to be `*`. ([PR](https://github.com/hashicorp/boundary/pull/1249))

## 0.2.2 (2021/05/17)

### New and Improved

* Inline OIDC authentication flow:  when the OIDC authentication flow succeeds,
  the third-party provider browser window is automatically closed and the user
  is returned to the admin UI.

### Bug Fixes

* oidc: If provider returns an `aud` claim as a `string` or `[]string`,
  Boundary will properly parse the claims JSON.
  ([Issue](https://github.com/hashicorp/cap/issues/37),
  [PR](https://github.com/hashicorp/boundary/pull/1231))
* sessions: Clean up connections that are dangling after a worker dies (is
  restarted, powered off, etc.) This fixes some cases where a session never goes
  to `terminated` state because connections are not properly marked closed.
  ([Issue 1](https://github.com/hashicorp/boundary/issues/894), [Issue
  2](https://github.com/hashicorp/boundary/issues/1055),
  [PR](https://github.com/hashicorp/boundary/pull/1220))
* sessions: Add some missing API-level checks when session cancellation was
  requested. It's much easier than interpreting the domain-level check failures.
  ([PR](https://github.com/hashicorp/boundary/pull/1223))
* authenticate: When authenticating with OIDC and `json` format output, the
  command will no longer print out a notice that it's opening your web browser
  ([Issue](https://github.com/hashicorp/boundary/issues/1193),
  [PR](https://github.com/hashicorp/boundary/pull/1213))

## 0.2.1 (2021/05/05)

### Deprecations/Changes

* API `delete` actions now result in a `204` status code and no body when
  successful. This was not the case previously due to a technical limitation
  which has now been solved.
* When using a `delete` command within the CLI we now either show success or
  treat the `404` error the same as any other `404` error, that is, it results
  in a non-zero status code and an error message. This makes `delete` actions
  behave the same as other commands, all of which pass through errors to the
  CLI. Given `-format json` capability, it's relatively easy to perform a check
  to see whether an error was `404` or something else from within scripts, in
  conjunction with checking that the returned status code matches the API error
  status code (`1`).
* When outputting from the CLI in JSON format, the resource information under
  `item` or `items` (depending on the action) now exactly matches the JSON sent
  across the wire by the controller, as opposed to matching the Go SDK
  representation which could result in some extra fields being shown or fields
  having Go-specific types. This includes `delete` actions which previously
  would show an object indicating existence, but now show no `item` on success
  or the API's `404` error.
* Permissions in new scope default roles have been updated to include support
  for `list`, `read:self`, and `delete:self` on `auth-token` resources. This
  allows a user to list and manage their own authentication tokens. (As is the
  case with other resources, `list` will still be limited to returning tokens on
  which the user has authorization to perform actions, so granting this
  capability does not automatically give user the ability to list other users'
  authentication tokens.)

### New and Improved

* permissions: Improving upon the work put into 0.2.0 to limit the fields that
  are returned when listing as the anonymous user, grants now support a new
  `output_fields` section. This takes in a comma-delimited (or in JSON format,
  array) set of values that correspond to the JSON fields returned from an API
  call (for listing, this will be applied to each resource under the `items`
  field). If specified for a given ID or resource type (and scoped to specific
  actions, if included), only the given values will be returned in the output.
  If no `output_fields` are specified, the defaults are used. For authenticated
  users this defaults to all fields; for `u_anon` this defaults to the fields
  useful for navigating to and authenticating to the system. In either case,
  this is overridable. See the [permissions
  documentation](https://www.boundaryproject.io/docs/concepts/security/permissions)
  for more information on why and when to use this. This currently only applies
  to top-level fields in the response.
* cli/api/sdk: Add support to request additional OIDC claims scope values from
  the OIDC provider when making an authentication request.
  ([PR](https://github.com/hashicorp/boundary/pull/1175)).

  By default, Boundary only requests the "openid" claims scope value. Many
  providers, like Okta and Auth0 for example, will not return the standard claims
  of email and name when you request the default claims scope (openid).

  Boundary uses the standard email and name claims to populate an OIDC
  account's `Email` and `FullName` attributes. If you'd like these account
  attributes populated, you'll need to reference your OIDC provider's documentation
  to learn which claims scopes are required to have these claims returned during
  the authentication process.

  Boundary now provides a new OIDC auth method parameter `claims_scopes` which
  allows you to add multiple additional claims scope values to an OIDC auth
  method configuration.

  For information on claims scope values see: [Scope Claims in the OIDC
  specification](https://openid.net/specs/openid-connect-core-1_0.html#ScopeClaims)

* cli: Match JSON format output with the across-the-wire API JSON format
  ([PR](https://github.com/hashicorp/boundary/pull/1155))
* api: Return `204` instead of an empty object on successful `delete` operations
  ([PR](https://github.com/hashicorp/boundary/pull/1155))
* actions: The new `no-op` action allows a grant to be given to a principals
  without conveying any actionable result. Since resources do not appear in list
  results if the principal has no actions granted on that resource, this can be
  used to allow principals to see values in list results without also giving
  `read` or other capabilities on the resources. The default scope permissions
  have been updated to convey `no-op,list` instead of `read,list`.
  ([PR](https://github.com/hashicorp/boundary/pull/1138))
* cli/api/sdk: User resources have new attributes for:
  * Primary Account ID
  * Login Name
  * Full Name
  * Email

  These new user attributes correspond to attributes from the user's primary
  auth method account. These attributes will be empty when the user has no
  account in the primary auth method for their scope, or there is no designated
  primary auth method for their scope.
* cli: Support for reading and deleting the user's own token via the new
  `read:self` and `delete:self` actions on auth tokens. If no token ID is
  provided, the stored token's ID will be used (after prompting), or `"self"`
  can be set as the value of the `-id` parameter to trigger this behavior
  without prompting. ([PR](https://github.com/hashicorp/boundary/pull/1162))
* cli: New `logout` command deletes the current token in Boundary and forgets it
  from the local system credential store, respecting `-token-name`
  ([PR](https://github.com/hashicorp/boundary/pull/1134))
* config: The `name` field for workers and controllers now supports being set
  from environment variables or a file on disk
  ([PR](https://github.com/hashicorp/boundary/pull/1181))

### Bug Fixes

* cors: Fix allowing all origins by default
  ([PR](https://github.com/hashicorp/boundary/pull/1134))
* cli: It is now an error to run `boundary database migrate` on an uninitalized db.
  Use `boundary database init` instead.
  ([PR](https://github.com/hashicorp/boundary/pull/1184))
* cli: Correctly honor the `-format` flag when running `boundary database init`
  ([PR](https://github.com/hashicorp/boundary/pull/1204))

## 0.2.0 (2021/04/14)

### Known Issues

* By default, CORS support will allow all origins. This is due to a bug in how
  the set of allowed origins was processed, in conjunction with changes to CORS
  behavior to automatically include the origin of the Desktop Client. This will
  be fixed in 0.2.1. In the meantime, this can be worked around by either
  explicitly disabing CORS with `cors_enabled = false` in the `listener` config
  block with purpose `api`; or setting a `cors_allowed_origins` field to have
  values other than `serve://boundary` (including values that do not map to any
  real origin).

### Deprecations/Changes

* The `auth-methods/<id>:authenticate:login` action is deprecated and will be
  removed in a few releases. (Yes, this was meant to deprecate the
  `authenticate` action; apologies for going back on this!) To better support
  future auth methods, and especially the potential for plugins, rather than
  defining custom actions on the URL path the `authenticate` action will consume
  both a map of parameters but also a `command` parameter that specifies the
  type of command. This allows workflows that require multiple steps, such as
  OIDC, to not require custom subactions. Additionally, the `credentials` map in
  the `authenticate` action has been renamed `attributes` to better match other
  types of resources. `credentials` will still work for now but will be removed
  in a few releases. Finally, in the Go SDK, the `Authenticate` function now
  requires a `command` value to be passed in.
* Related to the above change, the output of an API
  `auth-methods/<id>:authenticate` call will return the given `command` value
  and a map of attributes that depend on the given command. On the SDK side, the
  output of the `Authenticate` function returns a map, from which a concrete
  type can be easily umarshaled (see the updated `authenticate password` command
  for an example).
* Anonymous scope/auth method listing: When listing auth methods and scopes
  without authentication (that is, as the anonymous user `u_anon`), only
  information necessary for navigation to an auth method and authenticating to
  the auth method is now output. Granting `u_anon` list access to other resource
  types will not currently filter any information out.

### New and Improved

* cli/api/sdk: New OIDC auth method type added with support for create, read,
  update, delete, and list (see new cli `oidc` subcommands available on CRUDL
  operations for examples), as well as the ability to authenticate against it
  via the SDK, CLI, admin UI, and desktop client.
  ([PR](https://github.com/hashicorp/boundary/pull/1090))
* server: When performing recursive listing, `list` action is no longer required
  to be granted to the calling user. Instead, the given scope acts as the root
  point (so only results under that scope will be shown), and `list` grant is
  evaluated per-scope. ([PR](https://github.com/hashicorp/boundary/pull/1016))
* database init: If the database is already initialized, return 0 as the exit
  code. This matches how the `database migrate` command works.
  ([PR](https://github.com/hashicorp/boundary/pull/1033))

### Bug Fixes

* server: Roles for auto generated scopes are now generated at database init.
  ([PR](https://github.com/hashicorp/boundary/pull/996))
* cli: Don't panic on certain commands when outputting in `json` format
  ([Issue](https://github.com/hashicorp/boundary/pull/992),
  [PR](https://github.com/hashicorp/boundary/pull/1095))

## 0.1.8 (2021/03/10)

### Known Issues

These are specific known issues in the release that we feel are impactful enough
to call out in this changelog. The full set of open issues is on GitHub.

* cli: When authenticating, changing a password, or a couple of other specific
  actions on the CLI, if the output format is specified as `json`, the command
  will panic (after the API call executes). This is due to a preexisting bug
  that was exposed by the JSON changes described in the changes section below.
  Although most of our CLI-level tests operate on `json`-format output, because
  our CLI-level tests use the token helper during execution, the authentication
  test was using the normal table output since the output was ignored anyways.
  As a result, our CLI tests did not catch this panic. Our apologies, and we
  will fix this in the next release.
* Initially Created Scopes: Starting in 0.1.6, When initial scopes are created
  when executing `boundary database init`, the associated admin roles aren't
  created. The intended behavior is to have a role which granted the auto
  created admin the grant `"id=*;type=*;actions=*"` for each auto generated
  scope.  To set your data to the intended state you can add a role for the
  admin user in the generated scopes.  An outline of the steps to do this can
  be found in this
  [gist](https://gist.github.com/talanknight/98492dc68d894f67742086eb41fdb506).
  This will be fixed in the next release.

### Changes/Deprecations

* sdk (Go API library): A few functions have changed places. Notably, instead of
  `ResponseMap()` and `ResponseBody()`, resources simply expose `Response()`.
  This higher-level response object contains the map and body, and also exposes
  `StatusCode()` in place of indivdidual resources.
  ([PR](https://github.com/hashicorp/boundary/pull/962))
* cli: In `json` output format, a resource item is now an object under the
  top-level key `item`; a list of resource items is now an list of objects under
  the top-level key `items`. This preserves the top level for putting in other
  useful information later on (and the HTTP status code is included now).
  ([PR](https://github.com/hashicorp/boundary/pull/962))
* cli: In `json` output format, errors are now serialized as a JSON object with
  an `error` key instead of outputting normal text
  ([PR](https://github.com/hashicorp/boundary/pull/962))
* cli: All errors, including API errors, are now written to `stderr`. Previously
  in the default table format, API errors would be written to `stdout`.
  ([PR](https://github.com/hashicorp/boundary/pull/962))
* cli: Error return codes have been standardized across CLI commands. An error
  code of `1` indicates an error generated from the actual controller API; an
  error code of `2` is an error encountered due to the CLI command's logic; and
  an error code of `3` indicates an error that was caused due to user input to
  the command. (There is some nuance sometimes whether an error is really due to
  user input or not, but we attempt to be consistent.)
  ([PR](https://github.com/hashicorp/boundary/pull/976))

### New and Improved

* list filtering: Listing now supports filtering results before being returned
  to the user. The filtering takes place server side and uses boolean
  expressions against the JSON representation of returned items. See [the
  documentation](https://www.boundaryproject.io/docs/concepts/filtering/resource-listing)
  for more details. ([PR 1](https://github.com/hashicorp/boundary/pull/952))
  ([PR 2](https://github.com/hashicorp/boundary/pull/957))
  ([PR 3](https://github.com/hashicorp/boundary/pull/967))
* server: Officially support reloading TLS parameters on `SIGHUP`. (This likely
  worked before but wasn't fully tested.)
  ([PR](https://github.com/hashicorp/boundary/pull/959))
* server: On `SIGHUP`, [worker
  tags](https://www.boundaryproject.io/docs/configuration/worker#tags) will be
  re-parsed and new values used
  ([PR](https://github.com/hashicorp/boundary/pull/959))
* server: In addition to the existing `tls_min_version` listener configuration
  value, `tls_max_version` is now supported. This should generally be left blank
  but can be useful for situations where e.g. a load balancer has broken TLS 1.3
  support, or does not support TLS 1.3 and flags it as a disallowed value.

## 0.1.7 (2021/02/16)

*Note:* This release fixes an upgrade issue affecting users on Postgres 11
upgrading to 0.1.5 or 0.1.6 and makes a modification to the `boundary dev`
environment. It is otherwise identical to 0.1.6; see the entry for that version
for more details.

### Changes/Deprecations

* `boundary dev` now uses Postgres 11 by default, rather than Postgres 12.

### Bug Fixes

* server: Fix an issue with migrations affecting Postgres 11
  ([PR](https://github.com/hashicorp/boundary/pull/940))

## 0.1.6 (2021/02/12)

### Changes/Deprecations

* authentication: The `auth-methods/<id>:authenticate` action is deprecated and
  will be removed in a few releases. Instead, each auth method will define its
  own action or actions that are valid. This is necessary to support multi-step
  authentication schemes in upcoming releases. For the `password` auth method,
  the new action is `auth-methods/<id>:authenticate:login`.
* permissions: Update some errors to make them more descriptive, and disallow
  permissions in some forms where they will never take effect, preventing
  possible confusion (existing grants already saved to the database will not be
  affected as this is only filtered when grants are added/set on a role):
  * `id=<some_id>;actions=<some_actions>` where one of the actions is `create`
    or `list`. By definition this format operates only on individual resources
    so `create` and `list` will never work
  * `type=<some_type>;actions=<some_actions>` where one of the actions is _not_
    `create` or `list`. This format operates only on collections so assigning
    more actions this way will never work
* CORS: CORS is now turned on by default when running with `boundary server`
  with a `cors_allowed_origins` value of `serve://boundary`. You can disable it
  with `cors_enabled = false`, or if you want to change parameters, set
  `cors_enabled = true` and the other related configuration values.

### New and Improved

* server: When running single-server mode and `controllers` is not specified in
  the `worker` block, use `public_cluster_addr` if given
  ([PR](https://github.com/hashicorp/boundary/pull/904))
* server: `public_cluster_addr` in the `controller` block can now be specified
  as a `file://` or `env://` URL to read the value from a file or env var
  ([PR](https://github.com/hashicorp/boundary/pull/907))
* server: Add `read` action to default scope grant
  ([PR](https://github.com/hashicorp/boundary/pull/913))
* server: `public_cluster_addr` in the `controller` block can now be specified
  as a `file://` or `env://` URL to read the value from a file or env var
  ([PR](https://github.com/hashicorp/boundary/pull/907))
* sessions: Add `read:self` and `cancel:self` actions and enable them by default
  (in new project scopes) for all sessions. This allows a user to read or cancel
  any session that is associated with their user ID. `read` and `cancel` actions
  are still available that allow performing these actions on sessions that are
  associated with other users.

### Bug Fixes

* api: Fix nil pointer panic that could occur when using TLS
  ([Issue](https://github.com/hashicorp/boundary/pull/902),
  [PR](https://github.com/hashicorp/boundary/pull/901))
* server: When shutting down a controller release the shared advisory lock with
  a non-canceled context.
  ([Issue](https://github.com/hashicorp/boundary/pull/909),
  [PR](https://github.com/hashicorp/boundary/pull/918))
* targets: If a worker filter references a key that doesn't exist, treat it as a
  non-match rather than an error
  ([PR](https://github.com/hashicorp/boundary/pull/900))

## 0.1.5 (2021/01/29)

*NOTE*: This version requires a database migration via the new `boundary
database migrate` command.

### Security

* Boundary now uses Go's new execabs package for execution of binaries in
  `boundary connect`. This is for defense-in-depth rather than a specific
  issue. See the [Go blog post](https://blog.golang.org/path-security) for more
  details. ([PR](https://github.com/hashicorp/boundary/pull/873))

### Changes/Deprecations

* controller/worker: Require names to be all lowercase. This removes ambiguity
  or accidental mismatching when using upcoming filtering features.
* api/cli: Due to visibility changes on collection listing, a list will not
  include any resources if the user only has `list` as an authorized action. As
  a result `scope list`, which is used by the UI to populate the login scope
  dropdown, will be empty if the role granting the `u_anon` user `list`
  privileges is not updated to also contain a `read` action

### New and Improved

* targets: You can now specify a Boolean-expression filter against worker tags
  to control which workers are allowed to handle any given target's sessions
  ([PR](https://github.com/hashicorp/boundary/pull/862))
* api/cli: On listing/reading, return a list of actions the user is authorized
  to perform on the identified resources or their associated collections
  ([PR](https://github.com/hashicorp/boundary/pull/870))
* api/cli: Most resource types now support recursive listing, allowing listing
  to occur down a scope tree
  ([PR](https://github.com/hashicorp/boundary/pull/885))
* cli: Add a `database migrate` command which updates a database's schema to the
  version supported by the boundary binary
  ([PR](https://github.com/hashicorp/boundary/pull/872)).

### Bug Fixes

* controller/db: Correctly check if db init previously completed successfully
  when starting a controller or when running `database init`
  ([Issue](https://github.com/hashicorp/boundary/issues/805))
  ([PR](https://github.com/hashicorp/boundary/pull/842))
* cli: When `output-curl-string` is used with `update` or `add-/remove-/set-`
  commands and automatic versioning is being used (that is, no `-version` flag
  is given), it will now display the final call instead of the `GET` that
  fetches the current version
  ([Issue](https://github.com/hashicorp/boundary/issues/856))
  ([PR](https://github.com/hashicorp/boundary/pull/858))
* db: Fix panic in `database init` when controller config block is missing
  ([Issue](https://github.com/hashicorp/boundary/issues/819))
  ([PR](https://github.com/hashicorp/boundary/pull/851))

## 0.1.4 (2021/01/05)

### New and Improved

* controller: Improved error handling in iam repo
  ([PR](https://github.com/hashicorp/boundary/pull/841))
* controller: Improved error handling in db
  ([PR](https://github.com/hashicorp/boundary/pull/815))

### Bug Fixes

* servers: Fix erronious global unicast check that disallowed valid addresses
  from being assigned ([PR](https://github.com/hashicorp/boundary/pull/845))
* cli: Fix (hopefully) panic some users experience depending on their Linux
  setup when running the binary
  ([Issue](https://github.com/hashicorp/boundary/issues/830))
  ([PR](https://github.com/hashicorp/boundary/pull/846))

## 0.1.3 (2020/12/18)

### Changes/Deprecations

* controller: Switch the session connection limit for dev mode and the initial
  target when doing database initialization to `-1`. This makes it easier for
  people to start understanding Boundary while not hitting issues related to
  some programs/protocols needing multiple connections as they may not be easy
  for new users to understand.
  ([PR](https://github.com/hashicorp/boundary/pull/814))

### New and Improved

* controller, worker, cli: When the client quits before the session time is
  over, but in a manner where the TOFU token will be locked, attempt canceling
  the session rather than leaving it open to time out
  ([PR](https://github.com/hashicorp/boundary/pull/831))
* controller: Improved error handling in hosts, host catalog and host set
  ([PR](https://github.com/hashicorp/boundary/pull/786))
* controller: Relax account login name constraints to allow dash as valid
  character ([Issue](https://github.com/hashicorp/boundary/issues/759))
  ([PR](https://github.com/hashicorp/boundary/pull/806))
* cli/connect/http: Pass endpoint address through to allow setting TLS server
  name directly in most cases
  ([PR](https://github.com/hashicorp/boundary/pull/811))
* cli/connect/kube: New `kube` subcommand for `boundary connect` that makes it
  easy to route `kubectl` commands through Boundary, including when using
  `kubectl proxy` ([PR](https://github.com/hashicorp/boundary/pull/816))
* cli/server: Add some extra checks around valid/invalid combinations of
  addresses to avoid hard-to-understand runtime issues
  ([PR](https://github.com/hashicorp/boundary/pull/838))

### Bug Fixes

* cli: Ensure errors print to stderr when token is not found
  ([Issue](https://github.com/hashicorp/boundary/issues/791))
  ([PR](https://github.com/hashicorp/boundary/pull/799))
* controller: Fix grant IDs being lowercased when being read back (and when
  being used for permission evaluation)
  ([Issue](https://github.com/hashicorp/boundary/issues/794))
  ([PR](https://github.com/hashicorp/boundary/pull/839))

## 0.1.2 (2020/11/17)

### New and Improved

* docker: Official Docker image for `hashicorp/boundary`
  ([PR](https://github.com/hashicorp/boundary/pull/755))
* controller: Add ability to set public address for cluster purposes
  ([Issue](https://github.com/hashicorp/boundary/pull/758))
  ([PR](https://github.com/hashicorp/boundary/pull/761))
* ui: Improve scope awareness and navigation, including IAM for global scope
  ([PR](https://github.com/hashicorp/boundary-ui/pull/355))
* ui: Add dark mode toggle
  ([Issue](https://github.com/hashicorp/boundary/issues/719))
  ([PR](https://github.com/hashicorp/boundary-ui/pull/358))
* ui: Add scope grants to roles
  ([PR](https://github.com/hashicorp/boundary-ui/pull/357))
* ui: Add IAM resources to global scope
  ([PR](https://github.com/hashicorp/boundary-ui/pull/351))

### Bug Fixes

* controller, worker: Fix IPv4-only check so `0.0.0.0` specified without a port
  only listens on IPv4
  ([PR](https://github.com/hashicorp/boundary/pull/752))
* ui: Fix grant string corruption on updates
  ([Issue](https://github.com/hashicorp/boundary/issues/757))
  ([PR](https://github.com/hashicorp/boundary-ui/pull/356))
* controller, cli: Fix mutual exclusivity bug with using -authz-token on `boundary connect`
  ([PR](https://github.com/hashicorp/boundary/pull/787))

## 0.1.1 (2020/10/22)

### Changes/Deprecations

Note: in addition to changes marked below in this section, be aware that
currently names of resources are case-sensitive, but in a future update they
will become case-preserving but case-insensitive for comparisons (e.g. if using
them to access targets).

* cli: There are two changes to token storage handling:
  * Specifying `none` for the `-token-name` parameter has been deprecated in
    favor of specifying `none` for the new `-keyring-type` parameter.
  * [`pass`](https://www.passwordstore.org/) is now the default keyring type on
    non-Windows/non-macOS platforms. See the [CLI docs
    page](https://www.boundaryproject.io/docs/api-clients/cli) for more
    information.

### New and Improved

* cli: New `-keyring-type` option and `pass` keyring type for token storage
  ([Issue](https://github.com/hashicorp/boundary/issues/697))
  ([PR](https://github.com/hashicorp/boundary/issues/731))
* connect: Allow using `-target-name` in conjunction with either
  `-target-scope-id` or `-target-scope-name` to connect to targets, rather than
  the target's ID
  ([PR](https://github.com/hashicorp/boundary/pull/737))
* controller: Allow API/Cluster listeners to be Unix domain sockets
  ([Issue](https://github.com/hashicorp/boundary/pull/699))
  ([PR](https://github.com/hashicorp/boundary/pull/705))
* ui: Allow creating and assigning a host to a host set directly from the host
  set view
  ([Issue](https://github.com/hashicorp/boundary/issues/710))
  ([PR](https://github.com/hashicorp/boundary-ui/pull/350))

### Bug Fixes

* cli: Fix database init when locale isn't English
  ([Issue](https://github.com/hashicorp/boundary/issues/729))
  ([PR](https://github.com/hashicorp/boundary/pull/736))
* cli: Fix hyphenation in help output for resources with compound names
  ([Issue](https://github.com/hashicorp/boundary/issues/686))
  ([PR](https://github.com/hashicorp/boundary/pull/689))
* controller: Allow connecting to Postgres when using remote Docker in dev mode
  ([Issue](https://github.com/hashicorp/boundary/issues/720)
  ([PR](https://github.com/hashicorp/boundary/pull/732))
* controller, worker: Fix listening on IPv6 addresses
  ([Issue](https://github.com/hashicorp/boundary/issues/701))
  ([PR](https://github.com/hashicorp/boundary/pull/703))
* worker: Fix setting controller address for worker in dev mode
  ([Issue](https://github.com/hashicorp/boundary/issues/727))
  ([PR](https://github.com/hashicorp/boundary/pull/705))

## 0.1.0 (2020/10/14)

v0.1.0 is the first release of Boundary. As a result there are no changes,
improvements, or bugfixes from past versions.<|MERGE_RESOLUTION|>--- conflicted
+++ resolved
@@ -6,12 +6,10 @@
 
 ### New and Improved
 
-<<<<<<< HEAD
 * cli: Add support for specifying a command that will be executed on the remote host when
   using the `boundary connect ssh` subcommand.
   ([Issue](https://github.com/hashicorp/boundary/issues/3631),
   [PR](https://github.com/hashicorp/boundary/pull/3633)).
-=======
 * feat: add API support for additional LDAP auth method fields:
   maximum_page_size and dereference_aliases
   ([PR](https://github.com/hashicorp/boundary/pull/3679)).
@@ -19,7 +17,6 @@
   ([PR](https://github.com/hashicorp/boundary/pull/3650)).  
 * feat: allow HCP cluster id to be sourced from file or env variable
     ([PR](https://github.com/hashicorp/boundary/pull/3709)).
->>>>>>> 2e0587bf
 
 ### Bug Fixes
 
