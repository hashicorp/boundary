# Boundary CHANGELOG

Canonical reference for changes, improvements, and bugfixes for Boundary.

## Next

### Bug Fixes

<<<<<<< HEAD
* grants: Fix grant format `type=<type>;output_fields=<fields>` with no action
  specified. In some code paths this format would trigger an error when
  validating even though it is correctly handled within the ACL code.
  ([PR](https://github.com/hashicorp/boundary/pull/1474))
=======
* targets: Fix panic when using `boundary targets authorize-session`
  ([issue](https://github.com/hashicorp/boundary/issues/1488),
  [PR](https://github.com/hashicorp/boundary/pull/1496)).
>>>>>>> 030c09c6

## 0.5.1 (2021/08/16)

### New and Improved

* Data Warehouse: Add OIDC auth method and accounts to the database warehouse.
  Four new columns have been added to the `wh_user_dimension` table:
  `auth_method_external_id`, `auth_account_external_id`,
  `auth_account_full_name`, and `auth_account_email`.
  ([PR](https://github.com/hashicorp/boundary/pull/1455))

### Bug Fixes

* events: Fix panic when using the `hclog-text` event's format.
  ([PR](https://github.com/hashicorp/boundary/pull/1456))
* oidc managed groups: Allow colons in selector paths
  ([PR](https://github.com/hashicorp/boundary/pull/1453))

## 0.5.0 (2021/08/02)

### Deprecations/Changes

* With respect to Target resources, two naming changes are taking place. Note
  that these are not affecting the resources themselves, only the fields on
  Target resources that map them to targets:
* * _Credential Libraries_: In Target definitions, the field referring to
    attached credential libraries is being renamed to the more abstract
    _credential sources_. In the future Boundary will gain the ability to
    internally store static credentials that are not generated or fetched
    dynamically, and the _sources_ terminology better reflects that the IDs
    provided are a source of credentials, whether via dynamic generation or via
    the credentials themselves. This will allow a paradigm similar to
    `principals` with roles, where the principal IDs can be a users, groups, and
    managed groups, rather than having them split out, and should result in an
    easier user experience once those features roll out compared to having
    separate flags and fields. In this 0.5 release the Boundary CLI has gained
    parallel `application-credential-source` flags to the existing
    `application-credential-library` flags, as well as `boundary targets
    add/remove/set-credential-sources` commands that parallel `boundary targets
    add/remove/set-credential-libraries` commands. This parallelism extends to
    the API actions and the grants system. In 0.6, the _library_ versions of
    these commands, flags, and actions will be removed.
* * _Host Sets_: Similarly, in Target definitions, the field referring to
    attached host sets is being renamed to the more abstract _host sources_. In
    the future Boundary will allow attaching some host types directly, and
    possibly other mechanisms for gathering hosts for targets, so the _sources_
    terminology better reflects that the IDs provided are a source of hosts,
    whether via sets or via the hosts themselves. Like with credential sources,
    in this 0.5 release the Boundary CLI and API have gained parallel API
    actions and fields, and the _set_ versions of these will be removed in 0.6.

### New and Improved

* OIDC Accounts: When performing a `read` on an `oidc` type account, the
  original token and userinfo claims are provided in the output. This can make
  it significantly easier to write filters to create [managed
  groups](https://www.boundaryproject.io/docs/concepts/filtering/oidc-managed-groups).
  ([PR](https://github.com/hashicorp/boundary/pull/1419))
* Controllers will now mark connections as closed in the database if the worker
  has not reported its status; this can be seen as the controller counterpart to
  the worker-side session cleanup functionality released in 0.4.0. As with the
  worker, the timeout for this behavior is 15s.
* Workers will shut down connections gracefully upon shutdown of the worker,
  both closing the connection and sending a request to mark the connection as
  closed in the database.
* Pressing CTRL-C (or sending a SIGINT) when Boundary is already shutting
  down due to a CTRL-C or interrupt will now cause Boundary to immediately shut
  down non-gracefully. This may leave various parts of the Boundary deployment
  (namely sessions or connections) in an inconsistent state.

* Events: Boundary has moved from writing hclog entries to emitting events.
  There are four types of Boundary events: `error`, `system`, `observation` and
  `audit`. All events are emitted as
  [cloudevents](https://github.com/cloudevents/spec/blob/v1.0.1/spec.md) and we
  support both a `cloudevents-json` format and custom Boundary
  `cloudevents-text` format.   
  
  **Notes**: 
  * There are still a few lingering hclog bits within Boundary. If you wish to
    only output json from Boundary logging/events then you should specify both
    `"-log-format json"` and `"-event-format cloudevents-json"` when starting
    Boundary. 
  * Filtering events: hclog log levels have been replaced by optional sets
    of allow and deny event
    [filters](https://www.boundaryproject.io/docs/concepts/filtering) which are
    specified via configuration, or in the case of "boundary dev" there are new
    new cmd flags. 
  * Observation events are MVP and contain a minimal set of observations about a
    request. Observations are aggregated for each request, so only one
    observation event will be emitted per request. We anticipate that a rich set
    of aggregate data about each request will be developed over time.   
  * Audit events are a WIP and will only be emitted if they are both enabled
    and the env var `BOUNDARY_DEVELOPER_ENABLE_EVENTS` equals true.  We
    anticipate many changes for audit events before they are generally available
    including what data is included and different options for
    redacting/encrypting that data.   


  PRs: 
    [hclog json,text formats](https://github.com/hashicorp/boundary/pull/1440),
    [log adapters](https://github.com/hashicorp/boundary/pull/1434),
    [unneeded log deps](https://github.com/hashicorp/boundary/pull/1433),
    [update eventlogger](https://github.com/hashicorp/boundary/pull/1411),
    [convert from hclog to events](https://github.com/hashicorp/boundary/pull/1409),
    [event filtering](https://github.com/hashicorp/boundary/pull/1404),
    [cloudevents node](https://github.com/hashicorp/boundary/pull/1390),
    [system events](https://github.com/hashicorp/boundary/pull/1360),
    [convert errors to events](https://github.com/hashicorp/boundary/pull/1358),
    [integrate events into servers](https://github.com/hashicorp/boundary/pull/1355),
    [event pkg name](https://github.com/hashicorp/boundary/pull/1284),
    [events using ctx](https://github.com/hashicorp/boundary/pull/1277),
    [add eventer](https://github.com/hashicorp/boundary/pull/1276),
    [and base event types](https://github.com/hashicorp/boundary/pull/1275)
### Bug Fixes

* config: Fix error when populating all `kms` purposes in separate blocks (as
  well as the error message)
  ([issue](https://github.com/hashicorp/boundary/issues/1305),
  [PR](https://github.com/hashicorp/boundary/pull/1384))
* server: Fix panic on worker startup failure when the server was not also
  configured as a controller
  ([PR](https://github.com/hashicorp/boundary/pull/1432))

### New and Improved

* docker: Add support for muti-arch docker images (amd64/arm64) via Docker buildx

## 0.4.0 (2021/06/29)

### New and Improved

* Credential Stores: This release introduces Credential Stores, with the first
  implementation targeting Vault. A credential store can be created that accepts
  a Vault periodic token (which it will keep refreshed) and connection
  information allowing it to make requests to Vault.
* Credential Libraries: This release introduces Credential Libraries, with the
  first implementation targeting Vault. Credential libraries describe how to
  make a request to fetch a credential from the credential store. The first
  credential library is the `generic` type that takes in a user-defined request
  body to send to Vault and thus can work for any type of Vault secrets engine.
  When a credential library is used to fetch a credential, if the credential
  contains a lease, Boundary will keep the credential refreshed, and revoke the
  credential when the session that requested it is finished.
* Credential Brokering: Credential libraries can be attached to targets; when a
  session is authorized against that target, a credential will be fetched from
  the library that is then relayed to the client. The client can then use this
  information to make a connection, allowing them to gain the benefit of dynamic
  credential generation from Vault, but without needing their own Vault
  login/token (see NOTE below).
* `boundary connect` Credential Brokering Integration: Additionally, we have
  started integration into the `boundary connect` helpers, starting in this
  release with the Postgres helper; if the credential contains a
  username/password and `boundary connect postgres` is the helper being used,
  the command will automatically pass the credentials to the `psql` process.
* The worker will now close any existing proxy connections it is handling when
  it cannot make a status request to the controller. The timeout for this
  behavior is currently 15 seconds.

NOTE: When using credential brokering, remember that if the user can connect
directly to the end resource, they can use the brokered username and password
via that direct connection to skip Boundary. This isn't any different from
normal Boundary behavior (if a user can directly connect, they can bypass
Boundary) but it's worth repeating.

### Bug Fixes

* scheduler: removes a Postgres check constraint, on the length of the controller name,
  causing an error when the scheduler attempts to run jobs
  ([issue](https://github.com/hashicorp/boundary/issues/1309),
  [PR](https://github.com/hashicorp/boundary/pull/1310)).
* Docker: update entrypoint script to handle more Boundary subcommands for
  better UX

## 0.3.0 (2021/06/08)

### Deprecations/Changes

* `password` account IDs: When the `oidc` auth method came out, accounts were
  given the prefix `acctoidc`. Unfortunately, accounts in the `password` method
  were using `apw`...oops. We're standardizing on `acct` and have updated the
  `password` method to generate new IDs with `acctpw` prefixes.
  Previously-generated prefixes will continue to work.

### New and Improved

* oidc: The new Managed Groups feature allows groups of accounts to be created
  based on an authenticating user's JWT or User Info data. This data uses the
  same filtering syntax found elsewhere in Boundary to provide a rich way to
  specify the criteria for group membership. Once defined, authenticated users
  are added to or removed from these groups as appropriateds each time they
  authenticate. These groups are treated like other role principals and can be
  added to roles to provide grants to users.
* dev: Predictable IDs in `boundary dev` mode now extend to the accounts created
  in the default `password` and `oidc` auth methods.
* mlock: Add a Docker entrypoint script and modify Dockerfiles to handle mlock
  in a fashion similar to Vault
  ([PR](https://github.com/hashicorp/boundary/pull/1269))

## 0.2.3 (2021/05/21)

### Deprecations/Changes

* The behavior when `cors_enabled` is not specified for a listener is changing
  to be equivalent to a `cors_allowed_origins` value of `*`; that is, accept all
  origins. This allows Boundary, by default, to have the admin UI and desktop
  client work without further specification of origins by the operator. This is
  only affecting default behavior; if `cors_enabled` is explicitly set to
  `true`, the behavior will be the same as before. This had been changed in
  v0.2.1 due to a bug found in v0.2.0 that caused all origins to always be
  allowed, but fixing that bug exposed that the default behavior was difficult
  for users to configure to simply get up and running.
* If a `cancel` operation is run on a session already in a canceling or
  terminated state, a `200` and the session information will be returned instead
  of an error.

### New and Improved

* sessions: Return a `200` and session information when canceling an
  already-canceled or terminated session
  ([PR](https://github.com/hashicorp/boundary/pull/1243))

### Bug Fixes

* cors: Change the default allowed origins when `cors_enabled` is not specified
  to be `*`. ([PR](https://github.com/hashicorp/boundary/pull/1249))

## 0.2.2 (2021/05/17)

### New and Improved

* Inline OIDC authentication flow:  when the OIDC authentication flow succeeds,
  the third-party provider browser window is automatically closed and the user
  is returned to the admin UI.

### Bug Fixes

* oidc: If provider returns an `aud` claim as a `string` or `[]string`,
  Boundary will properly parse the claims JSON.
  ([issue](https://github.com/hashicorp/cap/issues/37),
  [PR](https://github.com/hashicorp/boundary/pull/1231))
* sessions: Clean up connections that are dangling after a worker dies (is
  restarted, powered off, etc.) This fixes some cases where a session never goes
  to `terminated` state because connections are not properly marked closed.
  ([Issue 1](https://github.com/hashicorp/boundary/issues/894), [Issue
  2](https://github.com/hashicorp/boundary/issues/1055),
  [PR](https://github.com/hashicorp/boundary/pull/1220))
* sessions: Add some missing API-level checks when session cancellation was
  requested. It's much easier than interpreting the domain-level check failures.
  ([PR](https://github.com/hashicorp/boundary/pull/1223))
* authenticate: When authenticating with OIDC and `json` format output, the
  command will no longer print out a notice that it's opening your web browser
  ([Issue](https://github.com/hashicorp/boundary/issues/1193),
  [PR](https://github.com/hashicorp/boundary/pull/1213))

## 0.2.1 (2021/05/05)

### Deprecations/Changes

* API `delete` actions now result in a `204` status code and no body when
  successful. This was not the case previously due to a technical limitation
  which has now been solved.
* When using a `delete` command within the CLI we now either show success or
  treat the `404` error the same as any other `404` error, that is, it results
  in a non-zero status code and an error message. This makes `delete` actions
  behave the same as other commands, all of which pass through errors to the
  CLI. Given `-format json` capability, it's relatively easy to perform a check
  to see whether an error was `404` or something else from within scripts, in
  conjunction with checking that the returned status code matches the API error
  status code (`1`).
* When outputting from the CLI in JSON format, the resource information under
  `item` or `items` (depending on the action) now exactly matches the JSON sent
  across the wire by the controller, as opposed to matching the Go SDK
  representation which could result in some extra fields being shown or fields
  having Go-specific types. This includes `delete` actions which previously
  would show an object indicating existence, but now show no `item` on success
  or the API's `404` error.
* Permissions in new scope default roles have been updated to include support
  for `list`, `read:self`, and `delete:self` on `auth-token` resources. This
  allows a user to list and manage their own authentication tokens. (As is the
  case with other resources, `list` will still be limited to returning tokens on
  which the user has authorization to perform actions, so granting this
  capability does not automatically give user the ability to list other users'
  authentication tokens.)

### New and Improved

* permissions: Improving upon the work put into 0.2.0 to limit the fields that
  are returned when listing as the anonymous user, grants now support a new
  `output_fields` section. This takes in a comma-delimited (or in JSON format,
  array) set of values that correspond to the JSON fields returned from an API
  call (for listing, this will be applied to each resource under the `items`
  field). If specified for a given ID or resource type (and scoped to specific
  actions, if included), only the given values will be returned in the output.
  If no `output_fields` are specified, the defaults are used. For authenticated
  users this defaults to all fields; for `u_anon` this defaults to the fields
  useful for navigating to and authenticating to the system. In either case,
  this is overridable. See the [permissions
  documentation](https://www.boundaryproject.io/docs/concepts/security/permissions)
  for more information on why and when to use this. This currently only applies
  to top-level fields in the response.
* cli/api/sdk: Add support to request additional OIDC claims scope values from
  the OIDC provider when making an authentication request.
  ([PR](https://github.com/hashicorp/boundary/pull/1175)).

  By default, Boundary only requests the "openid" claims scope value. Many
  providers, like Okta and Auth0 for example, will not return the standard claims
  of email and name when you request the default claims scope (openid).

  Boundary uses the standard email and name claims to populate an OIDC
  account's `Email` and `FullName` attributes. If you'd like these account
  attributes populated, you'll need to reference your OIDC provider's documentation
  to learn which claims scopes are required to have these claims returned during
  the authentication process.

  Boundary now provides a new OIDC auth method parameter `claims_scopes` which
  allows you to add multiple additional claims scope values to an OIDC auth
  method configuration.

  For information on claims scope values see: [Scope Claims in the OIDC
  specification](https://openid.net/specs/openid-connect-core-1_0.html#ScopeClaims)

* cli: Match JSON format output with the across-the-wire API JSON format
  ([PR](https://github.com/hashicorp/boundary/pull/1155))
* api: Return `204` instead of an empty object on successful `delete` operations
  ([PR](https://github.com/hashicorp/boundary/pull/1155))
* actions: The new `no-op` action allows a grant to be given to a principals
  without conveying any actionable result. Since resources do not appear in list
  results if the principal has no actions granted on that resource, this can be
  used to allow principals to see values in list results without also giving
  `read` or other capabilities on the resources. The default scope permissions
  have been updated to convey `no-op,list` instead of `read,list`.
  ([PR](https://github.com/hashicorp/boundary/pull/1138))
* cli/api/sdk: User resources have new attributes for:
  * Primary Account ID
  * Login Name
  * Full Name
  * Email

  These new user attributes correspond to attributes from the user's primary
  auth method account. These attributes will be empty when the user has no
  account in the primary auth method for their scope, or there is no designated
  primary auth method for their scope.
* cli: Support for reading and deleting the user's own token via the new
  `read:self` and `delete:self` actions on auth tokens. If no token ID is
  provided, the stored token's ID will be used (after prompting), or `"self"`
  can be set as the value of the `-id` parameter to trigger this behavior
  without prompting. ([PR](https://github.com/hashicorp/boundary/pull/1162))
* cli: New `logout` command deletes the current token in Boundary and forgets it
  from the local system credential store, respecting `-token-name`
  ([PR](https://github.com/hashicorp/boundary/pull/1134))
* config: The `name` field for workers and controllers now supports being set
  from environment variables or a file on disk
  ([PR](https://github.com/hashicorp/boundary/pull/1181))

### Bug Fixes

* cors: Fix allowing all origins by default
  ([PR](https://github.com/hashicorp/boundary/pull/1134))
* cli: It is now an error to run `boundary database migrate` on an uninitalized db.
  Use `boundary database init` instead.
  ([PR](https://github.com/hashicorp/boundary/pull/1184))
* cli: Correctly honor the `-format` flag when running `boundary database init`
  ([PR](https://github.com/hashicorp/boundary/pull/1204))

## 0.2.0 (2021/04/14)

### Known Issues

* By default, CORS support will allow all origins. This is due to a bug in how
  the set of allowed origins was processed, in conjunction with changes to CORS
  behavior to automatically include the origin of the Desktop Client. This will
  be fixed in 0.2.1. In the meantime, this can be worked around by either
  explicitly disabing CORS with `cors_enabled = false` in the `listener` config
  block with purpose `api`; or setting a `cors_allowed_origins` field to have
  values other than `serve://boundary` (including values that do not map to any
  real origin).

### Deprecations/Changes

* The `auth-methods/<id>:authenticate:login` action is deprecated and will be
  removed in a few releases. (Yes, this was meant to deprecate the
  `authenticate` action; apologies for going back on this!) To better support
  future auth methods, and especially the potential for plugins, rather than
  defining custom actions on the URL path the `authenticate` action will consume
  both a map of parameters but also a `command` parameter that specifies the
  type of command. This allows workflows that require multiple steps, such as
  OIDC, to not require custom subactions. Additionally, the `credentials` map in
  the `authenticate` action has been renamed `attributes` to better match other
  types of resources. `credentials` will still work for now but will be removed
  in a few releases. Finally, in the Go SDK, the `Authenticate` function now
  requires a `command` value to be passed in.
* Related to the above change, the output of an API
  `auth-methods/<id>:authenticate` call will return the given `command` value
  and a map of attributes that depend on the given command. On the SDK side, the
  output of the `Authenticate` function returns a map, from which a concrete
  type can be easily umarshaled (see the updated `authenticate password` command
  for an example).
* Anonymous scope/auth method listing: When listing auth methods and scopes
  without authentication (that is, as the anonymous user `u_anon`), only
  information necessary for navigation to an auth method and authenticating to
  the auth method is now output. Granting `u_anon` list access to other resource
  types will not currently filter any information out.

### New and Improved

* cli/api/sdk: New OIDC auth method type added with support for create, read,
  update, delete, and list (see new cli `oidc` subcommands available on CRUDL
  operations for examples), as well as the ability to authenticate against it
  via the SDK, CLI, admin UI, and desktop client.
  ([PR](https://github.com/hashicorp/boundary/pull/1090))
* server: When performing recursive listing, `list` action is no longer required
  to be granted to the calling user. Instead, the given scope acts as the root
  point (so only results under that scope will be shown), and `list` grant is
  evaluated per-scope. ([PR](https://github.com/hashicorp/boundary/pull/1016))
* database init: If the database is already initialized, return 0 as the exit
  code. This matches how the `database migrate` command works.
  ([PR](https://github.com/hashicorp/boundary/pull/1033))

### Bug Fixes

* server: Roles for auto generated scopes are now generated at database init.
  ([PR](https://github.com/hashicorp/boundary/pull/996))
* cli: Don't panic on certain commands when outputting in `json` format
  ([Issue](https://github.com/hashicorp/boundary/pull/992),
  [PR](https://github.com/hashicorp/boundary/pull/1095))

## 0.1.8 (2021/03/10)

### Known Issues

These are specific known issues in the release that we feel are impactful enough
to call out in this changelog. The full set of open issues is on GitHub.

* cli: When authenticating, changing a password, or a couple of other specific
  actions on the CLI, if the output format is specified as `json`, the command
  will panic (after the API call executes). This is due to a preexisting bug
  that was exposed by the JSON changes described in the changes section below.
  Although most of our CLI-level tests operate on `json`-format output, because
  our CLI-level tests use the token helper during execution, the authentication
  test was using the normal table output since the output was ignored anyways.
  As a result, our CLI tests did not catch this panic. Our apologies, and we
  will fix this in the next release.
* Initially Created Scopes: Starting in 0.1.6, When initial scopes are created
  when executing `boundary database init`, the associated admin roles aren't
  created. The intended behavior is to have a role which granted the auto
  created admin the grant `"id=*;type=*;actions=*"` for each auto generated
  scope.  To set your data to the intended state you can add a role for the
  admin user in the generated scopes.  An outline of the steps to do this can
  be found in this
  [gist](https://gist.github.com/talanknight/98492dc68d894f67742086eb41fdb506).
  This will be fixed in the next release.

### Changes/Deprecations

* sdk (Go API library): A few functions have changed places. Notably, instead of
  `ResponseMap()` and `ResponseBody()`, resources simply expose `Response()`.
  This higher-level response object contains the map and body, and also exposes
  `StatusCode()` in place of indivdidual resources.
  ([PR](https://github.com/hashicorp/boundary/pull/962))
* cli: In `json` output format, a resource item is now an object under the
  top-level key `item`; a list of resource items is now an list of objects under
  the top-level key `items`. This preserves the top level for putting in other
  useful information later on (and the HTTP status code is included now).
  ([PR](https://github.com/hashicorp/boundary/pull/962))
* cli: In `json` output format, errors are now serialized as a JSON object with
  an `error` key instead of outputting normal text
  ([PR](https://github.com/hashicorp/boundary/pull/962))
* cli: All errors, including API errors, are now written to `stderr`. Previously
  in the default table format, API errors would be written to `stdout`.
  ([PR](https://github.com/hashicorp/boundary/pull/962))
* cli: Error return codes have been standardized across CLI commands. An error
  code of `1` indicates an error generated from the actual controller API; an
  error code of `2` is an error encountered due to the CLI command's logic; and
  an error code of `3` indicates an error that was caused due to user input to
  the command. (There is some nuance sometimes whether an error is really due to
  user input or not, but we attempt to be consistent.)
  ([PR](https://github.com/hashicorp/boundary/pull/976))

### New and Improved

* list filtering: Listing now supports filtering results before being returned
  to the user. The filtering takes place server side and uses boolean
  expressions against the JSON representation of returned items. See [the
  documentation](https://www.boundaryproject.io/docs/concepts/filtering/resource-listing)
  for more details. ([PR 1](https://github.com/hashicorp/boundary/pull/952))
  ([PR 2](https://github.com/hashicorp/boundary/pull/957))
  ([PR 3](https://github.com/hashicorp/boundary/pull/967))
* server: Officially support reloading TLS parameters on `SIGHUP`. (This likely
  worked before but wasn't fully tested.)
  ([PR](https://github.com/hashicorp/boundary/pull/959))
* server: On `SIGHUP`, [worker
  tags](https://www.boundaryproject.io/docs/configuration/worker#tags) will be
  re-parsed and new values used
  ([PR](https://github.com/hashicorp/boundary/pull/959))
* server: In addition to the existing `tls_min_version` listener configuration
  value, `tls_max_version` is now supported. This should generally be left blank
  but can be useful for situations where e.g. a load balancer has broken TLS 1.3
  support, or does not support TLS 1.3 and flags it as a disallowed value.

## 0.1.7 (2021/02/16)

*Note:* This release fixes an upgrade issue affecting users on Postgres 11
upgrading to 0.1.5 or 0.1.6 and makes a modification to the `boundary dev`
environment. It is otherwise identical to 0.1.6; see the entry for that version
for more details.

### Changes/Deprecations

* `boundary dev` now uses Postgres 11 by default, rather than Postgres 12.

### Bug Fixes

* server: Fix an issue with migrations affecting Postgres 11
  ([PR](https://github.com/hashicorp/boundary/pull/940))

## 0.1.6 (2021/02/12)

### Changes/Deprecations

* authentication: The `auth-methods/<id>:authenticate` action is deprecated and
  will be removed in a few releases. Instead, each auth method will define its
  own action or actions that are valid. This is necessary to support multi-step
  authentication schemes in upcoming releases. For the `password` auth method,
  the new action is `auth-methods/<id>:authenticate:login`.
* permissions: Update some errors to make them more descriptive, and disallow
  permissions in some forms where they will never take effect, preventing
  possible confusion (existing grants already saved to the database will not be
  affected as this is only filtered when grants are added/set on a role):
  * `id=<some_id>;actions=<some_actions>` where one of the actions is `create`
    or `list`. By definition this format operates only on individual resources
    so `create` and `list` will never work
  * `type=<some_type>;actions=<some_actions>` where one of the actions is _not_
    `create` or `list`. This format operates only on collections so assigning
    more actions this way will never work
* CORS: CORS is now turned on by default when running with `boundary server`
  with a `cors_allowed_origins` value of `serve://boundary`. You can disable it
  with `cors_enabled = false`, or if you want to change parameters, set
  `cors_enabled = true` and the other related configuration values.

### New and Improved

* server: When running single-server mode and `controllers` is not specified in
  the `worker` block, use `public_cluster_addr` if given
  ([PR](https://github.com/hashicorp/boundary/pull/904))
* server: `public_cluster_addr` in the `controller` block can now be specified
  as a `file://` or `env://` URL to read the value from a file or env var
  ([PR](https://github.com/hashicorp/boundary/pull/907))
* server: Add `read` action to default scope grant
  ([PR](https://github.com/hashicorp/boundary/pull/913))
* server: `public_cluster_addr` in the `controller` block can now be specified
  as a `file://` or `env://` URL to read the value from a file or env var
  ([PR](https://github.com/hashicorp/boundary/pull/907))
* sessions: Add `read:self` and `cancel:self` actions and enable them by default
  (in new project scopes) for all sessions. This allows a user to read or cancel
  any session that is associated with their user ID. `read` and `cancel` actions
  are still available that allow performing these actions on sessions that are
  associated with other users.

### Bug Fixes

* api: Fix nil pointer panic that could occur when using TLS
  ([Issue](https://github.com/hashicorp/boundary/pull/902),
  [PR](https://github.com/hashicorp/boundary/pull/901))
* server: When shutting down a controller release the shared advisory lock with
  a non-canceled context.
  ([Issue](https://github.com/hashicorp/boundary/pull/909),
  [PR](https://github.com/hashicorp/boundary/pull/918))
* targets: If a worker filter references a key that doesn't exist, treat it as a
  non-match rather than an error
  ([PR](https://github.com/hashicorp/boundary/pull/900))
  
## 0.1.5 (2021/01/29)

*NOTE*: This version requires a database migration via the new `boundary
database migrate` command.

### Security

* Boundary now uses Go's new execabs package for execution of binaries in
  `boundary connect`. This is for defense-in-depth rather than a specific
  issue. See the [Go blog post](https://blog.golang.org/path-security) for more
  details. ([PR](https://github.com/hashicorp/boundary/pull/873))

### Changes/Deprecations

* controller/worker: Require names to be all lowercase. This removes ambiguity
  or accidental mismatching when using upcoming filtering features.
* api/cli: Due to visibility changes on collection listing, a list will not
  include any resources if the user only has `list` as an authorized action. As
  a result `scope list`, which is used by the UI to populate the login scope
  dropdown, will be empty if the role granting the `u_anon` user `list`
  privileges is not updated to also contain a `read` action

### New and Improved

* targets: You can now specify a Boolean-expression filter against worker tags
  to control which workers are allowed to handle any given target's sessions
  ([PR](https://github.com/hashicorp/boundary/pull/862))
* api/cli: On listing/reading, return a list of actions the user is authorized
  to perform on the identified resources or their associated collections
  ([PR](https://github.com/hashicorp/boundary/pull/870))
* api/cli: Most resource types now support recursive listing, allowing listing
  to occur down a scope tree
  ([PR](https://github.com/hashicorp/boundary/pull/885))
* cli: Add a `database migrate` command which updates a database's schema to the
  version supported by the boundary binary
  ([PR](https://github.com/hashicorp/boundary/pull/872)).

### Bug Fixes

* controller/db: Correctly check if db init previously completed successfully
  when starting a controller or when running `database init`
  ([Issue](https://github.com/hashicorp/boundary/issues/805))
  ([PR](https://github.com/hashicorp/boundary/pull/842))
* cli: When `output-curl-string` is used with `update` or `add-/remove-/set-`
  commands and automatic versioning is being used (that is, no `-version` flag
  is given), it will now display the final call instead of the `GET` that
  fetches the current version
  ([Issue](https://github.com/hashicorp/boundary/issues/856))
  ([PR](https://github.com/hashicorp/boundary/pull/858))
* db: Fix panic in `database init` when controller config block is missing
  ([Issue](https://github.com/hashicorp/boundary/issues/819))
  ([PR](https://github.com/hashicorp/boundary/pull/851))

## 0.1.4 (2021/01/05)

### New and Improved

* controller: Improved error handling in iam repo
  ([PR](https://github.com/hashicorp/boundary/pull/841))
* controller: Improved error handling in db
  ([PR](https://github.com/hashicorp/boundary/pull/815))

### Bug Fixes

* servers: Fix erronious global unicast check that disallowed valid addresses
  from being assigned ([PR](https://github.com/hashicorp/boundary/pull/845))
* cli: Fix (hopefully) panic some users experience depending on their Linux
  setup when running the binary
  ([Issue](https://github.com/hashicorp/boundary/issues/830))
  ([PR](https://github.com/hashicorp/boundary/pull/846))

## 0.1.3 (2020/12/18)

### Changes/Deprecations

* controller: Switch the session connection limit for dev mode and the initial
  target when doing database initialization to `-1`. This makes it easier for
  people to start understanding Boundary while not hitting issues related to
  some programs/protocols needing multiple connections as they may not be easy
  for new users to understand.
  ([PR](https://github.com/hashicorp/boundary/pull/814))

### New and Improved

* controller, worker, cli: When the client quits before the session time is
  over, but in a manner where the TOFU token will be locked, attempt canceling
  the session rather than leaving it open to time out
  ([PR](https://github.com/hashicorp/boundary/pull/831))
* controller: Improved error handling in hosts, host catalog and host set
  ([PR](https://github.com/hashicorp/boundary/pull/786))
* controller: Relax account login name constraints to allow dash as valid
  character ([Issue](https://github.com/hashicorp/boundary/issues/759))
  ([PR](https://github.com/hashicorp/boundary/pull/806))
* cli/connect/http: Pass endpoint address through to allow setting TLS server
  name directly in most cases
  ([PR](https://github.com/hashicorp/boundary/pull/811))
* cli/connect/kube: New `kube` subcommand for `boundary connect` that makes it
  easy to route `kubectl` commands through Boundary, including when using
  `kubectl proxy` ([PR](https://github.com/hashicorp/boundary/pull/816))
* cli/server: Add some extra checks around valid/invalid combinations of
  addresses to avoid hard-to-understand runtime issues
  ([PR](https://github.com/hashicorp/boundary/pull/838))

### Bug Fixes

* cli: Ensure errors print to stderr when token is not found
  ([Issue](https://github.com/hashicorp/boundary/issues/791))
  ([PR](https://github.com/hashicorp/boundary/pull/799))
* controller: Fix grant IDs being lowercased when being read back (and when
  being used for permission evaluation)
  ([Issue](https://github.com/hashicorp/boundary/issues/794))
  ([PR](https://github.com/hashicorp/boundary/pull/839))

## 0.1.2 (2020/11/17)

### New and Improved

* docker: Official Docker image for `hashicorp/boundary`
  ([PR](https://github.com/hashicorp/boundary/pull/755))
* controller: Add ability to set public address for cluster purposes
  ([Issue](https://github.com/hashicorp/boundary/pull/758))
  ([PR](https://github.com/hashicorp/boundary/pull/761))
* ui: Improve scope awareness and navigation, including IAM for global scope
  ([PR](https://github.com/hashicorp/boundary-ui/pull/355))
* ui: Add dark mode toggle
  ([Issue](https://github.com/hashicorp/boundary/issues/719))
  ([PR](https://github.com/hashicorp/boundary-ui/pull/358))
* ui: Add scope grants to roles
  ([PR](https://github.com/hashicorp/boundary-ui/pull/357))
* ui: Add IAM resources to global scope
  ([PR](https://github.com/hashicorp/boundary-ui/pull/351))

### Bug Fixes

* controller, worker: Fix IPv4-only check so `0.0.0.0` specified without a port
  only listens on IPv4
  ([PR](https://github.com/hashicorp/boundary/pull/752))
* ui: Fix grant string corruption on updates
  ([Issue](https://github.com/hashicorp/boundary/issues/757))
  ([PR](https://github.com/hashicorp/boundary-ui/pull/356))
* controller, cli: Fix mutual exclusivity bug with using -authz-token on `boundary connect`
  ([PR](https://github.com/hashicorp/boundary/pull/787))

## 0.1.1 (2020/10/22)

### Changes/Deprecations

Note: in addition to changes marked below in this section, be aware that
currently names of resources are case-sensitive, but in a future update they
will become case-preserving but case-insensitive for comparisons (e.g. if using
them to access targets).

* cli: There are two changes to token storage handling:
  * Specifying `none` for the `-token-name` parameter has been deprecated in
    favor of specifying `none` for the new `-keyring-type` parameter.
  * [`pass`](https://www.passwordstore.org/) is now the default keyring type on
    non-Windows/non-macOS platforms. See the [CLI docs
    page](https://www.boundaryproject.io/docs/api-clients/cli) for more
    information.

### New and Improved

* cli: New `-keyring-type` option and `pass` keyring type for token storage
  ([Issue](https://github.com/hashicorp/boundary/issues/697))
  ([PR](https://github.com/hashicorp/boundary/issues/731))
* connect: Allow using `-target-name` in conjunction with either
  `-target-scope-id` or `-target-scope-name` to connect to targets, rather than
  the target's ID
  ([PR](https://github.com/hashicorp/boundary/pull/737))
* controller: Allow API/Cluster listeners to be Unix domain sockets
  ([Issue](https://github.com/hashicorp/boundary/pull/699))
  ([PR](https://github.com/hashicorp/boundary/pull/705))
* ui: Allow creating and assigning a host to a host set directly from the host
  set view
  ([Issue](https://github.com/hashicorp/boundary/issues/710))
  ([PR](https://github.com/hashicorp/boundary-ui/pull/350))

### Bug Fixes

* cli: Fix database init when locale isn't English
  ([Issue](https://github.com/hashicorp/boundary/issues/729))
  ([PR](https://github.com/hashicorp/boundary/pull/736))
* cli: Fix hyphenation in help output for resources with compound names
  ([Issue](https://github.com/hashicorp/boundary/issues/686))
  ([PR](https://github.com/hashicorp/boundary/pull/689))
* controller: Allow connecting to Postgres when using remote Docker in dev mode
  ([Issue](https://github.com/hashicorp/boundary/issues/720)
  ([PR](https://github.com/hashicorp/boundary/pull/732))
* controller, worker: Fix listening on IPv6 addresses
  ([Issue](https://github.com/hashicorp/boundary/issues/701))
  ([PR](https://github.com/hashicorp/boundary/pull/703))
* worker: Fix setting controller address for worker in dev mode
  ([Issue](https://github.com/hashicorp/boundary/issues/727))
  ([PR](https://github.com/hashicorp/boundary/pull/705))

## 0.1.0 (2020/10/14)

v0.1.0 is the first release of Boundary. As a result there are no changes,
improvements, or bugfixes from past versions.<|MERGE_RESOLUTION|>--- conflicted
+++ resolved
@@ -6,16 +6,13 @@
 
 ### Bug Fixes
 
-<<<<<<< HEAD
 * grants: Fix grant format `type=<type>;output_fields=<fields>` with no action
   specified. In some code paths this format would trigger an error when
   validating even though it is correctly handled within the ACL code.
   ([PR](https://github.com/hashicorp/boundary/pull/1474))
-=======
 * targets: Fix panic when using `boundary targets authorize-session`
   ([issue](https://github.com/hashicorp/boundary/issues/1488),
   [PR](https://github.com/hashicorp/boundary/pull/1496)).
->>>>>>> 030c09c6
 
 ## 0.5.1 (2021/08/16)
 
