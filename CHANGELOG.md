--- conflicted
+++ resolved
@@ -2,18 +2,13 @@
 
 Canonical reference for changes, improvements, and bugfixes for Boundary.
 
-<<<<<<< HEAD
-## vNext
+## Next
 
 ### New and Improved
 
 * controller: Improved error handling in kms repo
   ([PR](https://github.com/hashicorp/boundary/pull/848))
-
-## v0.1.4 (2021/01/05)
-=======
-## Next
-
+  
 ### Bug Fixes
 
 * db: Fix panic in `database init` when controller config block is missing 
@@ -21,7 +16,6 @@
   ([PR](https://github.com/hashicorp/boundary/pull/851))
 
 ## 0.1.4 (2021/01/05)
->>>>>>> dbc79675
 
 ### New and Improved
 
@@ -39,7 +33,7 @@
   ([Issue](https://github.com/hashicorp/boundary/issues/830))
   ([PR](https://github.com/hashicorp/boundary/pull/846))
   
-## v0.1.3 (2020/12/18)
+## 0.1.3 (2020/12/18)
 
 ### Changes/Deprecations
 
