--- conflicted
+++ resolved
@@ -6,10 +6,17 @@
 
 ### Deprecations/Changes
 
-<<<<<<< HEAD
 * API `delete` actions now result in a `204` status code and no body when
   successful. This was not the case previously due to a technical limitation
   which has now been solved.
+* When using a `delete` command we now either show success or treat the `404`
+  error the same as any other `404` error, that is, it results in a non-zero
+  status code and an error message. This makes `delete` actions behave the same
+  as other commands, all of which pass through errors to the CLI. Given `-format
+  json` capability, it's relatively easy to perform a check to see whether an
+  error was `404` or something else from within scripts, in conjunction with
+  checking that the returned status code matches the API error status code
+  (`1`).
 * When outputting from the CLI in JSON format, the resource information under
   `item` or `items` (depending on the action) now exactly matches the JSON sent
   across the wire by the controller, as opposed to matching the Go SDK
@@ -17,13 +24,6 @@
   having Go-specific types. This includes `delete` actions which previously
   would show an object indicating existence, but now show no `item` on success
   or the API's `404` error.
-* When using a `delete` command we now either show success or treat the `404`
-  error the same as any other `404` error, that is, it results in a non-zero
-  status code and an error message. This makes `delete` actions behave the same
-  as other commands, all of which pass through errors to the CLI. Given `-format
-  json` capability, it's relatively easy to perform a check to see whether an
-  error was `404` or something else.
-=======
 * Permissions in new scope default roles have been updated to include support
   for `list`, `read:self`, and `delete:self` on `auth-token` resources. This
   allows a user to list and manage their own authentication tokens. (As is the
@@ -31,7 +31,6 @@
   which the user has authorization to perform actions, so granting this
   capability does not automatically give user the ability to list other users'
   authentication tokens.)
->>>>>>> e6af5194
 
 ### New and Improved
 
@@ -54,9 +53,6 @@
   These new user attributes correspond to attributes from the user's primary
   auth method account. These attributes will be empty when the user has no
   account in the primary auth method for their scope, or there is no designated
-<<<<<<< HEAD
-  primary auth method for their scope. 
-=======
   primary auth method for their scope.
 * cli: Support for reading and deleting the user's own token via the new
   `read:self` and `delete:self` actions on auth tokens. If no token ID is
@@ -66,7 +62,6 @@
 * cli: New `logout` command deletes the current token in Boundary and forgets it
   from the local system credential store
   ([PR](https://github.com/hashicorp/boundary/pull/1134))
->>>>>>> e6af5194
 
 ### Bug Fixes
 
