# Boundary CHANGELOG

Canonical reference for changes, improvements, and bugfixes for Boundary.

## Next

### Deprecations/Changes

* Anonymous listing: As an update to the behavior introduced in 0.2.0 for auth
  methods and scopes, when listing all types of resources without authentication
  (that is, as the anonymous user `u_anon`), only some information is returned
  -- type, scope, name, description, and possibly some others depending on the
  resource type. Although in many cases listing would not be granted to the
  anonymous user for resources, this prevents specific configuration information
  from being returned if it is.
* API `delete` actions now result in a `204` status code and no body when
  successful. This was not the case previously due to a technical limitation
  which has now been solved.
* When using a `delete` command we now either show success or treat the `404`
  error the same as any other `404` error, that is, it results in a non-zero
  status code and an error message. This makes `delete` actions behave the same
  as other commands, all of which pass through errors to the CLI. Given `-format
  json` capability, it's relatively easy to perform a check to see whether an
  error was `404` or something else from within scripts, in conjunction with
  checking that the returned status code matches the API error status code
  (`1`).
* When outputting from the CLI in JSON format, the resource information under
  `item` or `items` (depending on the action) now exactly matches the JSON sent
  across the wire by the controller, as opposed to matching the Go SDK
  representation which could result in some extra fields being shown or fields
  having Go-specific types. This includes `delete` actions which previously
  would show an object indicating existence, but now show no `item` on success
  or the API's `404` error.
* Permissions in new scope default roles have been updated to include support
  for `list`, `read:self`, and `delete:self` on `auth-token` resources. This
  allows a user to list and manage their own authentication tokens. (As is the
  case with other resources, `list` will still be limited to returning tokens on
  which the user has authorization to perform actions, so granting this
  capability does not automatically give user the ability to list other users'
  authentication tokens.)

### New and Improved

* cli/api/sdk: Add support to request additional OIDC claims scope values from
  the OIDC provider when making an authentication request.
  ([PR](https://github.com/hashicorp/boundary/pull/1175)). 
  
  By default, Boundary only requests the "openid" claims scope value. Many
  providers, like Okta and Auth0 for example, will not return the standard claims
  of email and name when you request the default claims scope (openid). 
  
  Boundary uses the standard email and name claims to populated an OIDC
  account's `Email` and `FullName` attributes. If you'd like these account
  attributes populated, you'll need reference your OIDC provider's documentation
  to learn which claims scopes are required to have these claims returned during
  the authentication process.

  Boundary now provides a new OIDC auth method parameter `claims_scopes` which
  allows you to add multiple additional claims scope values to an OIDC auth
  method configuration.

  For information on claims scope values see: [Scope Claims in the OIDC
  specification](https://openid.net/specs/openid-connect-core-1_0.html#ScopeClaims)
  
  
* cli: Match JSON format output with the across-the-wire API JSON format
  ([PR](https://github.com/hashicorp/boundary/pull/1155))
* api: Return `204` instead of an empty object on successful `delete` operations
  ([PR](https://github.com/hashicorp/boundary/pull/1155))
* actions: The new `no-op` action allows a grant to be given to a principals
  without conveying any actionable result. Since resources do not appear in list
  results if the principal has no actions granted on that resource, this can be
  used to allow principals to see values in list results without also giving
  `read` or other capabilities on the resources. The default scope permissions
  have been updated to convey `no-op,list` instead of `read,list`.
  ([PR](https://github.com/hashicorp/boundary/pull/1138))
* listing: Return only specific fields when listing is occurring by the
  anonymous user; this enhances the behavior introduced in 0.2.0 to all other
  resource types ([PR](https://github.com/hashicorp/boundary/pull/1150))
  [PR](https://github.com/hashicorp/boundary/pull/1138)
* cli/api/sdk: User resources have new attributes for:
  * Primary Account ID
  * Login Name
  * Full Name
  * Email
  
  These new user attributes correspond to attributes from the user's primary
  auth method account. These attributes will be empty when the user has no
  account in the primary auth method for their scope, or there is no designated
  primary auth method for their scope.
* cli: Support for reading and deleting the user's own token via the new
  `read:self` and `delete:self` actions on auth tokens. If no token ID is
  provided, the stored token's ID will be used (after prompting), or `"self"`
  can be set to the ID to trigger this behavior without prompting.
  ([PR](https://github.com/hashicorp/boundary/pull/1162))
* cli: New `logout` command deletes the current token in Boundary and forgets it
  from the local system credential store
  ([PR](https://github.com/hashicorp/boundary/pull/1134))

### Bug Fixes

* cors: Fix allowing all origins by default
<<<<<<< HEAD
  ([PR](https://github.com/hashicorp/boundary/pull/1134))
=======
  [PR](https://github.com/hashicorp/boundary/pull/1134)
* cli: It is now an error to run `boundary database migrate` on an uninitalized db.
  Use `boundary database init` instead.
  ([PR](https://github.com/hashicorp/boundary/pull/1184))
>>>>>>> 9ceeb3bd

## 0.2.0 (2021/04/14)

### Known Issues

* By default, CORS support will allow all origins. This is due to a bug in how
  the set of allowed origins was processed, in conjunction with changes to CORS
  behavior to automatically include the origin of the Desktop Client. This will
  be fixed in 0.2.1. In the meantime, this can be worked around by either
  explicitly disabing CORS with `cors_enabled = false` in the `listener` config
  block with purpose `api`; or setting an `allowed_origins` field to have values
  other than `serve://boundary` (including values that do not map to any real
  origin).

### Deprecations/Changes

* The `auth-methods/<id>:authenticate:login` action is deprecated and will be
  removed in a few releases. (Yes, this was meant to deprecate the
  `authenticate` action; apologies for going back on this!) To better support
  future auth methods, and especially the potential for plugins, rather than
  defining custom actions on the URL path the `authenticate` action will consume
  both a map of parameters but also a `command` parameter that specifies the
  type of command. This allows workflows that require multiple steps, such as
  OIDC, to not require custom subactions. Additionally, the `credentials` map in
  the `authenticate` action has been renamed `attributes` to better match other
  types of resources. `credentials` will still work for now but will be removed
  in a few releases. Finally, in the Go SDK, the `Authenticate` function now
  requires a `command` value to be passed in.
* Related to the above change, the output of an API
  `auth-methods/<id>:authenticate` call will return the given `command` value
  and a map of attributes that depend on the given command. On the SDK side, the
  output of the `Authenticate` function returns a map, from which a concrete
  type can be easily umarshaled (see the updated `authenticate password` command
  for an example).
* Anonymous scope/auth method listing: When listing auth methods and scopes
  without authentication (that is, as the anonymous user `u_anon`), only
  information necessary for navigation to an auth method and authenticating to
  the auth method is now output. Granting `u_anon` list access to other resource
  types will not currently filter any information out.

### New and Improved

* cli/api/sdk: New OIDC auth method type added with support for create, read,
  update, delete, and list (see new cli `oidc` subcommands available on CRUDL
  operations for examples), as well as the ability to authenticate against it
  via the SDK, CLI, admin UI, and desktop client.
  ([PR](https://github.com/hashicorp/boundary/pull/1090))
* server: When performing recursive listing, `list` action is no longer required
  to be granted to the calling user. Instead, the given scope acts as the root
  point (so only results under that scope will be shown), and `list` grant is
  evaluated per-scope. ([PR](https://github.com/hashicorp/boundary/pull/1016))
* database init: If the database is already initialized, return 0 as the exit
  code. This matches how the `database migrate` command works.
  ([PR](https://github.com/hashicorp/boundary/pull/1033))

### Bug Fixes

* server: Roles for auto generated scopes are now generated at database init.
  ([PR](https://github.com/hashicorp/boundary/pull/996))
* cli: Don't panic on certain commands when outputting in `json` format
  ([Issue](https://github.com/hashicorp/boundary/pull/992),
  [PR](https://github.com/hashicorp/boundary/pull/1095))

## 0.1.8 (2021/03/10)

### Known Issues

These are specific known issues in the release that we feel are impactful enough
to call out in this changelog. The full set of open issues is on GitHub.

* cli: When authenticating, changing a password, or a couple of other specific
  actions on the CLI, if the output format is specified as `json`, the command
  will panic (after the API call executes). This is due to a preexisting bug
  that was exposed by the JSON changes described in the changes section below.
  Although most of our CLI-level tests operate on `json`-format output, because
  our CLI-level tests use the token helper during execution, the authentication
  test was using the normal table output since the output was ignored anyways.
  As a result, our CLI tests did not catch this panic. Our apologies, and we
  will fix this in the next release.
* Initially Created Scopes: Starting in 0.1.6, When initial scopes are created
  when executing `boundary database init`, the associated admin roles aren't
  created. The intended behavior is to have a role which granted the auto
  created admin the grant `"id=*;type=*;actions=*"` for each auto generated
  scope.  To set your data to the intended state you can add a role for the
  admin user in the generated scopes.  An outline of the steps to do this can
  be found in this
  [gist](https://gist.github.com/talanknight/98492dc68d894f67742086eb41fdb506).
  This will be fixed in the next release.

### Changes/Deprecations

* sdk (Go API library): A few functions have changed places. Notably, instead of
  `ResponseMap()` and `ResponseBody()`, resources simply expose `Response()`.
  This higher-level response object contains the map and body, and also exposes
  `StatusCode()` in place of indivdidual resources.
  ([PR](https://github.com/hashicorp/boundary/pull/962))
* cli: In `json` output format, a resource item is now an object under the
  top-level key `item`; a list of resource items is now an list of objects under
  the top-level key `items`. This preserves the top level for putting in other
  useful information later on (and the HTTP status code is included now).
  ([PR](https://github.com/hashicorp/boundary/pull/962))
* cli: In `json` output format, errors are now serialized as a JSON object with
  an `error` key instead of outputting normal text
  ([PR](https://github.com/hashicorp/boundary/pull/962))
* cli: All errors, including API errors, are now written to `stderr`. Previously
  in the default table format, API errors would be written to `stdout`.
  ([PR](https://github.com/hashicorp/boundary/pull/962))
* cli: Error return codes have been standardized across CLI commands. An error
  code of `1` indicates an error generated from the actual controller API; an
  error code of `2` is an error encountered due to the CLI command's logic; and
  an error code of `3` indicates an error that was caused due to user input to
  the command. (There is some nuance sometimes whether an error is really due to
  user input or not, but we attempt to be consistent.)
  ([PR](https://github.com/hashicorp/boundary/pull/976))

### New and Improved

* list filtering: Listing now supports filtering results before being returned
  to the user. The filtering takes place server side and uses boolean
  expressions against the JSON representation of returned items. See [the
  documentation](https://www.boundaryproject.io/docs/concepts/filtering/resource-listing)
  for more details. ([PR 1](https://github.com/hashicorp/boundary/pull/952))
  ([PR 2](https://github.com/hashicorp/boundary/pull/957))
  ([PR 3](https://github.com/hashicorp/boundary/pull/967))
* server: Officially support reloading TLS parameters on `SIGHUP`. (This likely
  worked before but wasn't fully tested.)
  ([PR](https://github.com/hashicorp/boundary/pull/959))
* server: On `SIGHUP`, [worker
  tags](https://www.boundaryproject.io/docs/configuration/worker#tags) will be
  re-parsed and new values used
  ([PR](https://github.com/hashicorp/boundary/pull/959))
* server: In addition to the existing `tls_min_version` listener configuration
  value, `tls_max_version` is now supported. This should generally be left blank
  but can be useful for situations where e.g. a load balancer has broken TLS 1.3
  support, or does not support TLS 1.3 and flags it as a disallowed value.

## 0.1.7 (2021/02/16)

*Note:* This release fixes an upgrade issue affecting users on Postgres 11
upgrading to 0.1.5 or 0.1.6 and makes a modification to the `boundary dev`
environment. It is otherwise identical to 0.1.6; see the entry for that version
for more details.

### Changes/Deprecations

* `boundary dev` now uses Postgres 11 by default, rather than Postgres 12.

### Bug Fixes

* server: Fix an issue with migrations affecting Postgres 11
  ([PR](https://github.com/hashicorp/boundary/pull/940))

## 0.1.6 (2021/02/12)

### Changes/Deprecations

* authentication: The `auth-methods/<id>:authenticate` action is deprecated and
  will be removed in a few releases. Instead, each auth method will define its
  own action or actions that are valid. This is necessary to support multi-step
  authentication schemes in upcoming releases. For the `password` auth method,
  the new action is `auth-methods/<id>:authenticate:login`.
* permissions: Update some errors to make them more descriptive, and disallow
  permissions in some forms where they will never take effect, preventing
  possible confusion (existing grants already saved to the database will not be
  affected as this is only filtered when grants are added/set on a role):
  * `id=<some_id>;actions=<some_actions>` where one of the actions is `create`
    or `list`. By definition this format operates only on individual resources
    so `create` and `list` will never work
  * `type=<some_type>;actions=<some_actions>` where one of the actions is _not_
    `create` or `list`. This format operates only on collections so assigning
    more actions this way will never work
* CORS: CORS is now turned on by default when running with `boundary server`
  with an `allowed_origins` value of `serve://boundary`. You can disable it with
  `cors_enabled = false`, or if you want to change parameters, set `cors_enabled
  = true` and the other related configuration values.

### New and Improved

* server: When running single-server mode and `controllers` is not specified in
  the `worker` block, use `public_cluster_addr` if given
  ([PR](https://github.com/hashicorp/boundary/pull/904))
* server: `public_cluster_addr` in the `controller` block can now be specified
  as a `file://` or `env://` URL to read the value from a file or env var
  ([PR](https://github.com/hashicorp/boundary/pull/907))
* server: Add `read` action to default scope grant
  ([PR](https://github.com/hashicorp/boundary/pull/913))
* server: `public_cluster_addr` in the `controller` block can now be specified
  as a `file://` or `env://` URL to read the value from a file or env var
  ([PR](https://github.com/hashicorp/boundary/pull/907))
* sessions: Add `read:self` and `cancel:self` actions and enable them by default
  (in new project scopes) for all sessions. This allows a user to read or cancel
  any session that is associated with their user ID. `read` and `cancel` actions
  are still available that allow performing these actions on sessions that are
  associated with other users.

### Bug Fixes

* api: Fix nil pointer panic that could occur when using TLS
  ([Issue](https://github.com/hashicorp/boundary/pull/902),
  [PR](https://github.com/hashicorp/boundary/pull/901))
* server: When shutting down a controller release the shared advisory lock with
  a non-cancelled context.
  ([Issue](https://github.com/hashicorp/boundary/pull/909),
  [PR](https://github.com/hashicorp/boundary/pull/918))
* targets: If a worker filter references a key that doesn't exist, treat it as a
  non-match rather than an error
  ([PR](https://github.com/hashicorp/boundary/pull/900))
  
## 0.1.5 (2021/01/29)

*NOTE*: This version requires a database migration via the new `boundary
database migrate` command.

### Security

* Boundary now uses Go's new execabs package for execution of binaries in
  `boundary connect`. This is for defense-in-depth rather than a specific
  issue. See the [Go blog post](https://blog.golang.org/path-security) for more
  details. ([PR](https://github.com/hashicorp/boundary/pull/873))

### Changes/Deprecations

* controller/worker: Require names to be all lowercase. This removes ambiguity
  or accidental mismatching when using upcoming filtering features.
* api/cli: Due to visibility changes on collection listing, a list will not
  include any resources if the user only has `list` as an authorized action. As
  a result `scope list`, which is used by the UI to populate the login scope
  dropdown, will be empty if the role granting the `u_anon` user `list`
  privileges is not updated to also contain a `read` action

### New and Improved

* targets: You can now specify a Boolean-expression filter against worker tags
  to control which workers are allowed to handle any given target's sessions
  ([PR](https://github.com/hashicorp/boundary/pull/862))
* api/cli: On listing/reading, return a list of actions the user is authorized
  to perform on the identified resources or their associated collections
  ([PR](https://github.com/hashicorp/boundary/pull/870))
* api/cli: Most resource types now support recursive listing, allowing listing
  to occur down a scope tree
  ([PR](https://github.com/hashicorp/boundary/pull/885))
* cli: Add a `database migrate` command which updates a database's schema to the
  version supported by the boundary binary
  ([PR](https://github.com/hashicorp/boundary/pull/872)).

### Bug Fixes

* controller/db: Correctly check if db init previously completed successfully
  when starting a controller or when running `database init`
  ([Issue](https://github.com/hashicorp/boundary/issues/805))
  ([PR](https://github.com/hashicorp/boundary/pull/842))
* cli: When `output-curl-string` is used with `update` or `add-/remove-/set-`
  commands and automatic versioning is being used (that is, no `-version` flag
  is given), it will now display the final call instead of the `GET` that
  fetches the current version
  ([Issue](https://github.com/hashicorp/boundary/issues/856))
  ([PR](https://github.com/hashicorp/boundary/pull/858))
* db: Fix panic in `database init` when controller config block is missing
  ([Issue](https://github.com/hashicorp/boundary/issues/819))
  ([PR](https://github.com/hashicorp/boundary/pull/851))

## 0.1.4 (2021/01/05)

### New and Improved

* controller: Improved error handling in iam repo
  ([PR](https://github.com/hashicorp/boundary/pull/841))
* controller: Improved error handling in db
  ([PR](https://github.com/hashicorp/boundary/pull/815))

### Bug Fixes

* servers: Fix erronious global unicast check that disallowed valid addresses
  from being assigned ([PR](https://github.com/hashicorp/boundary/pull/845))
* cli: Fix (hopefully) panic some users experience depending on their Linux
  setup when running the binary
  ([Issue](https://github.com/hashicorp/boundary/issues/830))
  ([PR](https://github.com/hashicorp/boundary/pull/846))

## 0.1.3 (2020/12/18)

### Changes/Deprecations

* controller: Switch the session connection limit for dev mode and the initial
  target when doing database initialization to `-1`. This makes it easier for
  people to start understanding Boundary while not hitting issues related to
  some programs/protocols needing multiple connections as they may not be easy
  for new users to understand.
  ([PR](https://github.com/hashicorp/boundary/pull/814))

### New and Improved

* controller, worker, cli: When the client quits before the session time is
  over, but in a manner where the TOFU token will be locked, attempt canceling
  the session rather than leaving it open to time out
  ([PR](https://github.com/hashicorp/boundary/pull/831))
* controller: Improved error handling in hosts, host catalog and host set
  ([PR](https://github.com/hashicorp/boundary/pull/786))
* controller: Relax account login name constraints to allow dash as valid
  character ([Issue](https://github.com/hashicorp/boundary/issues/759))
  ([PR](https://github.com/hashicorp/boundary/pull/806))
* cli/connect/http: Pass endpoint address through to allow setting TLS server
  name directly in most cases
  ([PR](https://github.com/hashicorp/boundary/pull/811))
* cli/connect/kube: New `kube` subcommand for `boundary connect` that makes it
  easy to route `kubectl` commands through Boundary, including when using
  `kubectl proxy` ([PR](https://github.com/hashicorp/boundary/pull/816))
* cli/server: Add some extra checks around valid/invalid combinations of
  addresses to avoid hard-to-understand runtime issues
  ([PR](https://github.com/hashicorp/boundary/pull/838))

### Bug Fixes

* cli: Ensure errors print to stderr when token is not found
  ([Issue](https://github.com/hashicorp/boundary/issues/791))
  ([PR](https://github.com/hashicorp/boundary/pull/799))
* controller: Fix grant IDs being lowercased when being read back (and when
  being used for permission evaluation)
  ([Issue](https://github.com/hashicorp/boundary/issues/794))
  ([PR](https://github.com/hashicorp/boundary/pull/839))

## 0.1.2 (2020/11/17)

### New and Improved

* docker: Official Docker image for `hashicorp/boundary`
  ([PR](https://github.com/hashicorp/boundary/pull/755))
* controller: Add ability to set public address for cluster purposes
  ([Issue](https://github.com/hashicorp/boundary/pull/758))
  ([PR](https://github.com/hashicorp/boundary/pull/761))
* ui: Improve scope awareness and navigation, including IAM for global scope
  ([PR](https://github.com/hashicorp/boundary-ui/pull/355))
* ui: Add dark mode toggle
  ([Issue](https://github.com/hashicorp/boundary/issues/719))
  ([PR](https://github.com/hashicorp/boundary-ui/pull/358))
* ui: Add scope grants to roles
  ([PR](https://github.com/hashicorp/boundary-ui/pull/357))
* ui: Add IAM resources to global scope
  ([PR](https://github.com/hashicorp/boundary-ui/pull/351))

### Bug Fixes

* controller, worker: Fix IPv4-only check so `0.0.0.0` specified without a port
  only listens on IPv4
  ([PR](https://github.com/hashicorp/boundary/pull/752))
* ui: Fix grant string corruption on updates
  ([Issue](https://github.com/hashicorp/boundary/issues/757))
  ([PR](https://github.com/hashicorp/boundary-ui/pull/356))
* controller, cli: Fix mutual exclusivity bug with using -authz-token on `boundary connect`
  ([PR](https://github.com/hashicorp/boundary/pull/787))

## 0.1.1 (2020/10/22)

### Changes/Deprecations

Note: in addition to changes marked below in this section, be aware that
currently names of resources are case-sensitive, but in a future update they
will become case-preserving but case-insensitive for comparisons (e.g. if using
them to access targets).

* cli: There are two changes to token storage handling:
  * Specifying `none` for the `-token-name` parameter has been deprecated in
    favor of specifying `none` for the new `-keyring-type` parameter.
  * [`pass`](https://www.passwordstore.org/) is now the default keyring type on
    non-Windows/non-macOS platforms. See the [CLI docs
    page](https://www.boundaryproject.io/docs/api-clients/cli) for more
    information.

### New and Improved

* cli: New `-keyring-type` option and `pass` keyring type for token storage
  ([Issue](https://github.com/hashicorp/boundary/issues/697))
  ([PR](https://github.com/hashicorp/boundary/issues/731))
* connect: Allow using `-target-name` in conjunction with either
  `-target-scope-id` or `-target-scope-name` to connect to targets, rather than
  the target's ID
  ([PR](https://github.com/hashicorp/boundary/pull/737))
* controller: Allow API/Cluster listeners to be Unix domain sockets
  ([Issue](https://github.com/hashicorp/boundary/pull/699))
  ([PR](https://github.com/hashicorp/boundary/pull/705))
* ui: Allow creating and assigning a host to a host set directly from the host
  set view
  ([Issue](https://github.com/hashicorp/boundary/issues/710))
  ([PR](https://github.com/hashicorp/boundary-ui/pull/350))

### Bug Fixes

* cli: Fix database init when locale isn't English
  ([Issue](https://github.com/hashicorp/boundary/issues/729))
  ([PR](https://github.com/hashicorp/boundary/pull/736))
* cli: Fix hyphenation in help output for resources with compound names
  ([Issue](https://github.com/hashicorp/boundary/issues/686))
  ([PR](https://github.com/hashicorp/boundary/pull/689))
* controller: Allow connecting to Postgres when using remote Docker in dev mode
  ([Issue](https://github.com/hashicorp/boundary/issues/720)
  ([PR](https://github.com/hashicorp/boundary/pull/732))
* controller, worker: Fix listening on IPv6 addresses
  ([Issue](https://github.com/hashicorp/boundary/issues/701))
  ([PR](https://github.com/hashicorp/boundary/pull/703))
* worker: Fix setting controller address for worker in dev mode
  ([Issue](https://github.com/hashicorp/boundary/issues/727))
  ([PR](https://github.com/hashicorp/boundary/pull/705))

## 0.1.0 (2020/10/14)

v0.1.0 is the first release of Boundary. As a result there are no changes,
improvements, or bugfixes from past versions.<|MERGE_RESOLUTION|>--- conflicted
+++ resolved
@@ -6,13 +6,6 @@
 
 ### Deprecations/Changes
 
-* Anonymous listing: As an update to the behavior introduced in 0.2.0 for auth
-  methods and scopes, when listing all types of resources without authentication
-  (that is, as the anonymous user `u_anon`), only some information is returned
-  -- type, scope, name, description, and possibly some others depending on the
-  resource type. Although in many cases listing would not be granted to the
-  anonymous user for resources, this prevents specific configuration information
-  from being returned if it is.
 * API `delete` actions now result in a `204` status code and no body when
   successful. This was not the case previously due to a technical limitation
   which has now been solved.
@@ -100,14 +93,10 @@
 ### Bug Fixes
 
 * cors: Fix allowing all origins by default
-<<<<<<< HEAD
   ([PR](https://github.com/hashicorp/boundary/pull/1134))
-=======
-  [PR](https://github.com/hashicorp/boundary/pull/1134)
 * cli: It is now an error to run `boundary database migrate` on an uninitalized db.
   Use `boundary database init` instead.
   ([PR](https://github.com/hashicorp/boundary/pull/1184))
->>>>>>> 9ceeb3bd
 
 ## 0.2.0 (2021/04/14)
 
