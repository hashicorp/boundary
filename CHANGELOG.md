# Boundary CHANGELOG

Canonical reference for changes, improvements, and bugfixes for Boundary.

## Next

<<<<<<< HEAD
### Breaking Changes

* api module: Changed the return types that reference interfaces into their expected typed definition. Type casting is only allowed against interface types, therefore to mitigate compiler errors please remove any type casting done against the return values. ([Issue](https://github.com/hashicorp/boundary/issues/2122), [PR](https://github.com/hashicorp/boundary/pull/2238))
=======
### New and Improved

* `azure` host plugin: Support multiple MSI identities
  ([PR](https://github.com/hashicorp/go-kms-wrapping/pull/97)
>>>>>>> 0d2422aa

### Bug Fixes

* scheduler: Fix regression causing controller names of less than 10 characters
  to fail to register jobs
  ([PR](https://github.com/hashicorp/boundary/pull/2226)).
* sessions: Fix an additional case from the changes in the 0.8.x series that
  could result in sessions never moving from `canceling` state to terminated.
  ([PR](https://github.com/hashicorp/boundary/pull/2229))
* The plugin execution_dir configuration parameter is now respected by kms plugins too
  [PR](https://github.com/hashicorp/boundary/pull/2239).

## 0.9.0 (2022/06/20)

### Known Issues

* If a controller's defined name in a configuration file is less than 10
  characters, errors may be seen on startup related to registration of jobs.
  This is a regression in this version and will be fixed in the next release.

### New and Improved

* PKI Workers: This release introduces a new worker type `pki` which
  authenticates to Boundary using a new certificate-based method, allowing for
  worker deployment without using a shared KMS.
* Credentials: This release introduces a new credential store type `static`,
  which simply takes in a user-supplied credential and stores it (encrypted)
  directly in Boundary. Currently, the `static` credential store can hold
  credentials of type `username_password`. These credentials can act as
  credential sources for targets, similar to credential libraries from the
  `vault` credential store, and thus can be brokered to users at session
  authorization time. [PR](https://github.com/hashicorp/boundary/pull/2174)
* `boundary connect` Credential Brokering Integration: we have extended integration
  into the `boundary connect` helpers. A new `sshpass` style has been added to the 
  `ssh` helper, when used, if the credential contains a username/password and `sshpass` 
  is installed, the command will automatically pass the credentials to the `ssh` process.
  Additionally, the default `ssh` helper will now use the `username` of the brokered credential.
  [PR](https://github.com/hashicorp/boundary/pull/2191).
* controller: Improve response time for listing sessions.
  This also creates a new periodic job that will delete terminated
  sessions after 1 hour.
  See Deprecations/Changes for some additional details.
  [PR](https://github.com/hashicorp/boundary/pull/2160).
* event filtering: Change event filters to use lowercase and snake case for data
  elements like the rest of Boundary filters do. 
* ui: Use include_terminated flag for listing sessions.
  [PR](https://github.com/hashicorp/boundary-ui/pull/1126).
* ui: Add Quick Setup onboarding guide.
  [PR](https://github.com/hashicorp/boundary-ui/pull/1140).

### Bug Fixes

* The plugin execution_dir configuration parameter is now respected.
  [PR](https://github.com/hashicorp/boundary/pull/2183).
* ui: Fix Users page not updating fields correctly.
  [PR](https://github.com/hashicorp/boundary-ui/pull/1105).

### Deprecations/Changes

* Targets: Removes support for `credential libraries` with respect to Target resources. 
  The `library` `fields` and `actions` were deprecated in [Boundary 0.5.0](#050-20210802), 
  please use `credential sources` instead. See changelog referenced above for 
  more details ([PR](https://github.com/hashicorp/boundary/pull/1533)).
* Credential Libraries: The `user_password` credential type has been renamed to
  `username_password` to remove any inconsistency over what the credential type is.
  All existing `user_password` typed credential libraries will be migrated to
  `username_password` ([PR](https://github.com/hashicorp/boundary/pull/2154)).
* controller: Change the default behavior of the session list endpoint
  to no longer include sessions in a terminated state and introduces
  a new query parameter/cli flag to include the terminated sessions.
  This also removes the connection information from the list response.
  [PR](https://github.com/hashicorp/boundary/pull/2160).
* Anonymous user permissions: In order to reduce the risk of accidental and
  unintended granting of permissions to anonymous users, the permissions system
  now only allows certain actions on certain resources to be assigned to the
  anonymous user; currently these are the same permissions as assigned in
  Boundary's default role permissions. If other use-cases arise this list can be
  expanded. See [the
  documentation](https://www.boundaryproject.io/docs/concepts/security/permissions/assignable-permissions)
  for more details.

## 0.8.1 (2022/05/13)

### Bug Fixes

* controller: Do not shut down cluster listener when it receives an invalid
  packet ([Issue](https://github.com/hashicorp/boundary/issues/2072),
  [PR](https://github.com/hashicorp/boundary/pull/2073))
* session: update cancel_session() function to check for terminated state
  ([Issue](https://github.com/hashicorp/boundary/issues/2064),
  [PR](https://github.com/hashicorp/boundary/pull/2065))

## 0.8.0 (2022/05/03)

### New and Improved
* metrics: Provide metrics for controllers and workers
* controller: Add health endpoint ([PR](https://github.com/hashicorp/boundary/pull/1882))
* controller: Improve response time for listing sessions and targets.
  [PR](https://github.com/hashicorp/boundary/pull/2049)
* ui: Add support for worker filters in targets
* ui: Add manual refresh button in sessions list
* Audit events are no longer a WIP ([PR](https://github.com/hashicorp/boundary/pull/2031).

### Bug Fixes

* worker: create new error to prevent `event.newError: missing error: invalid
  parameter` and handle session cancel with no TOFU token
  ([Issue](https://github.com/hashicorp/boundary/issues/1902),
  [PR](https://github.com/hashicorp/boundary/pull/1929))
* controller: Reconcile DEKs with existing scopes
  ([Issue](https://github.com/hashicorp/boundary/issues/1856),
  [PR](https://github.com/hashicorp/boundary/pull/1976))
* controller: Fix for retrieving sessions that could result in incomplete
  results when there is a large number (10k+) of sessions.
  [PR](https://github.com/hashicorp/boundary/pull/2049)
* session: update session state trigger to prevent transitions to invalid states
  ([Issue](https://github.com/hashicorp/boundary/issues/2040),
  [PR](https://github.com/hashicorp/boundary/pull/2046))

## 0.7.6 (2022/03/15)

### Bug Fixes

* sessions: Sessions and session connections have been refactored to better
isolate transactions and prevent resource contention that caused deadlocks.
([Issue](https://github.com/hashicorp/boundary/issues/1812),
  [PR](https://github.com/hashicorp/boundary/pull/1919))
* scheduler: Fix bug that causes erroneous logs when racing controllers
  attempted to run jobs
  ([Issue](https://github.com/hashicorp/boundary/issues/1903),
  [PR](https://github.com/hashicorp/boundary/pull/1914)).

## 0.7.5 (2022/02/17)

### New and Improved

* cli: Update authentication examples to remove password flag and make
  subcommend selection a bit clearer
  ([PR](https://github.com/hashicorp/boundary/pull/1835))
* Data Warehouse: Add addresses on plugin based hosts to the database warehouse.
  3 new dimension tables have been added including `wh_network_address_group`
  (which is now referenced by `wh_host_dimension`),
  `wh_network_address_dimension`, and `wh_network_address_group_membership`.
  ([PR](https://github.com/hashicorp/boundary/pull/1855))
* ui: Add support for dynamic host catalog. AWS and Azure plugin-based CRUD operations.

### Bug Fixes

* targets: Specifying a plugin based host id when authorizing a session
  now works. ([PR](https://github.com/hashicorp/boundary/pull/1853))
* targets: DNS names are now properly parsed when selecting an endpoint
  for authorizing a session.
  ([PR](https://github.com/hashicorp/boundary/pull/1849))
* hosts: Static hosts now include the host sets they are in.
  ([PR](https://github.com/hashicorp/boundary/pull/1828))

## 0.7.4 (2022/01/18)

### Deprecations/Changes

* In newly-created scopes, if default role creation is not disabled, the roles
  will now contain a grant to allow listing targets. This will still be subject
  to listing visibility rules, so only targets the user is granted some action
  on (such as `authorize-session`) will be returned.

### New and Improved

* config: The `description` field for workers now supports being set
  from environment variables or a file on disk
  ([PR](https://github.com/hashicorp/boundary/pull/1783))
* config: The `max_open_connections` field for the database field in controllers now supports being set
  from environment variables or a file on disk
  ([PR](https://github.com/hashicorp/boundary/pull/1776))
* config: The `execution_dir` field for plugins now supports being set from environment variables
  or a file on disk.([PR](https://github.com/hashicorp/boundary/pull/1772))
* config: Add support for reading worker controllers off of environment
  variables as well as files. ([PR](https://github.com/hashicorp/boundary/pull/1765))
* config: The `description` field for controllers now supports being set
  from environment variables or a file on disk
  ([PR](https://github.com/hashicorp/boundary/pull/1766))
* config: Add support for reading worker tags off of environment variables
  as well as files. ([PR](https://github.com/hashicorp/boundary/pull/1758))
* config: Add support for go-sockaddr templates to Worker and Controller
  addresses. ([PR](https://github.com/hashicorp/boundary/pull/1731))
* controllers/workers: Add client IP to inbound request information which is included in
  Boundary events ([PR](https://github.com/hashicorp/boundary/pull/1678))
* host: Plugin-based host catalogs will now schedule updates for all
  of its host sets when its attributes are updated.
  ([PR](https://github.com/hashicorp/boundary/pull/1736))
* scopes: Default roles in newly-created scopes now contain a grant to allow
  listing targets. ([PR](https://github.com/hashicorp/boundary/pull/1803))
* plugins/aws: AWS plugin based hosts now include DNS names in addition to the
  IP addresses they already provide.

### Bug Fixes
* session: Fix duplicate sessions and invalid session state transitions. ([PR](https://github.com/hashicorp/boundary/pull/1793))

## 0.7.3 (2021/12/16)

### Bug Fixes

* target: Fix permission bug which prevents the UI from being able to add and remove
  host sources on a target. ([PR](https://github.com/hashicorp/boundary/pull/1794))
* credential: Fix panic during credential issue when a nil secret is received. This can
  occur when using the Vault KV backend which returns a nil secret and no error if the
  secret does not exist. ([PR](https://github.com/hashicorp/boundary/pull/1798))

## 0.7.2 (2021/12/14)

### Security

* Boundary now uses Go 1.17.5 to address a security vulnerability (CVE-2021-44716) where
  an attacker can cause unbounded memory growth in a Go server accepting HTTP/2 requests.
  See the [Go announcement](https://groups.google.com/g/golang-announce/c/hcmEScgc00k) for
  more details. ([PR](https://github.com/hashicorp/boundary/pull/1789))

## 0.7.1 (2021/11/18)

### Bug Fixes

* db: Fix panic invoking the CLI on Windows. Some changes to how the binary is
  initialized resulted in running some functions on every startup that looked
  for some embedded files. However, Go's embed package does not use OS-specific
  path separators, so a mismatch between path separators caused a failure in the
  function. ([PR](https://github.com/hashicorp/boundary/pull/1733))

## 0.7.0 (2021/11/17)

### Deprecations/Changes

* tls: Boundary's support for TLS 1.0/1.1 on the API listener was broken. Rather
  than fix this, we are simply not supporting TLS 1.0/1.1 as they are insecure.

### New and Improved

* Boundary now supports dynamic discovery of host resources using our (currently
  internal) new plugin system. See the
  [documentation](https://www.boundaryproject.io/docs) for configuration
  instructions. Currently, only Azure and AWS are supported, but more providers
  will be following in future releases.
* workers: The existing worker connection replay prevention logic has been
  enhanced to be more robust against attackers that have decryption access to
  the shared `worker-auth` KMS key
  ([PR](https://github.com/hashicorp/boundary/pull/1641))

### Bug Fixes

* tls: Support TLS 1.2 for more clients. This was broken for some clients due to
  a missing mandated cipher suite of the HTTP/2 (`h2`) specification that could
  result in no shared cipher suites between the Boundary API listener and those
  clients. ([PR](https://github.com/hashicorp/boundary/pull/1637))
* vault: Fix credential store support when using Vault namespaces
  ([Issue](https://github.com/hashicorp/boundary/issues/1597),
  [PR](https://github.com/hashicorp/boundary/pull/1660))

## 0.6.2 (2021/09/27)

### Deprecations/Changes

* permissions: Fix bug in _Host Sets_ service that authenticated requests  
  againist incorrect grant actions. This bug affects the _SetHosts_, _AddHosts_ 
  and _RemoveHosts_ paths that do not have wildcard (`*`) action grants. 
  If affected, please update grant actions as follows:
* * `set-host-sets` -> `set-hosts`
* * `add-host-sets` -> `add-hosts`
* * `remove-host-sets` -> `remove-hosts` 
  ([PR](https://github.com/hashicorp/boundary/pull/1549)).
* Removes support for the `auth-methods/<id>:authenticate:login` action that was 
  deprecated in [Boundary 0.2.0](#020-20210414), please use 
  `auth-methods/<id>:authenticate` instead.
  ([PR](https://github.com/hashicorp/boundary/pull/1534)).
* Removes support for the `credential` field within `auth-methods/<id>:authenticate`
  action. This field was deprecated in [Boundary 0.2.0](#020-20210414), please use
  `attributes` instead.
  ([PR](https://github.com/hashicorp/boundary/pull/1534)).

## 0.6.1 (2021/09/14)

### Bug Fixes

* grants: Fix issue where `credential-store`, `credential-library`, and
  `managed-group` would not be accepted as specific `type` values in grant
  strings. Also, fix authorized actions not showing `credential-store` values in
  project scope output. ([PR](https://github.com/hashicorp/boundary/pull/1524))
* actions: Fix `sessions` collection actions not being visible when reading a
  scope ([PR](https://github.com/hashicorp/boundary/pull/1527))
* credential stores: Fix credential stores not showing authorized collection
  actions ([PR](https://github.com/hashicorp/boundary/pull/1530))

## 0.6.0 (2021/09/03)

### New and Improved

* ui: Reflect user authorized actions in the UI:  users now see only actionable
  items for which they have permissions granted.
* ui: Icons refreshed for a friendlier look and feel.

### Bug Fixes

* controller: Fix issue with recursive listing across services when using the
  unauthenticated user (`u_anon`) with no token and the list was started in a
  scope where the user does not have permission
  ([PR](https://github.com/hashicorp/boundary/pull/1478))
* grants: Fix grant format `type=<type>;output_fields=<fields>` with no action
  specified. In some code paths this format would trigger an error when
  validating even though it is correctly handled within the ACL code.
  ([PR](https://github.com/hashicorp/boundary/pull/1474))
* targets: Fix panic when using `boundary targets authorize-session`
  ([issue](https://github.com/hashicorp/boundary/issues/1488),
  [PR](https://github.com/hashicorp/boundary/pull/1496))

## 0.5.1 (2021/08/16)

### New and Improved

* Data Warehouse: Add OIDC auth method and accounts to the database warehouse.
  Four new columns have been added to the `wh_user_dimension` table:
  `auth_method_external_id`, `auth_account_external_id`,
  `auth_account_full_name`, and `auth_account_email`.
  ([PR](https://github.com/hashicorp/boundary/pull/1455))

### Bug Fixes

* events: Fix panic when using the `hclog-text` event's format.
  ([PR](https://github.com/hashicorp/boundary/pull/1456))
* oidc managed groups: Allow colons in selector paths
  ([PR](https://github.com/hashicorp/boundary/pull/1453))

## 0.5.0 (2021/08/02)

### Deprecations/Changes

* With respect to Target resources, two naming changes are taking place. Note
  that these are not affecting the resources themselves, only the fields on
  Target resources that map them to targets:
* * _Credential Libraries_: In Target definitions, the field referring to
    attached credential libraries is being renamed to the more abstract
    _credential sources_. In the future Boundary will gain the ability to
    internally store static credentials that are not generated or fetched
    dynamically, and the _sources_ terminology better reflects that the IDs
    provided are a source of credentials, whether via dynamic generation or via
    the credentials themselves. This will allow a paradigm similar to
    `principals` with roles, where the principal IDs can be a users, groups, and
    managed groups, rather than having them split out, and should result in an
    easier user experience once those features roll out compared to having
    separate flags and fields. In this 0.5 release the Boundary CLI has gained
    parallel `application-credential-source` flags to the existing
    `application-credential-library` flags, as well as `boundary targets
    add/remove/set-credential-sources` commands that parallel `boundary targets
    add/remove/set-credential-libraries` commands. This parallelism extends to
    the API actions and the grants system. In 0.6, the _library_ versions of
    these commands, flags, and actions will be removed.
* * _Host Sets_: Similarly, in Target definitions, the field referring to
    attached host sets is being renamed to the more abstract _host sources_. In
    the future Boundary will allow attaching some host types directly, and
    possibly other mechanisms for gathering hosts for targets, so the _sources_
    terminology better reflects that the IDs provided are a source of hosts,
    whether via sets or via the hosts themselves. Like with credential sources,
    in this 0.5 release the Boundary CLI and API have gained parallel API
    actions and fields, and the _set_ versions of these will be removed in 0.6.

### New and Improved

* OIDC Accounts: When performing a `read` on an `oidc` type account, the
  original token and userinfo claims are provided in the output. This can make
  it significantly easier to write filters to create [managed
  groups](https://www.boundaryproject.io/docs/concepts/filtering/oidc-managed-groups).
  ([PR](https://github.com/hashicorp/boundary/pull/1419))
* Controllers will now mark connections as closed in the database if the worker
  has not reported its status; this can be seen as the controller counterpart to
  the worker-side session cleanup functionality released in 0.4.0. As with the
  worker, the timeout for this behavior is 15s.
* Workers will shut down connections gracefully upon shutdown of the worker,
  both closing the connection and sending a request to mark the connection as
  closed in the database.
* Pressing CTRL-C (or sending a SIGINT) when Boundary is already shutting
  down due to a CTRL-C or interrupt will now cause Boundary to immediately shut
  down non-gracefully. This may leave various parts of the Boundary deployment
  (namely sessions or connections) in an inconsistent state.

* Events: Boundary has moved from writing hclog entries to emitting events.
  There are four types of Boundary events: `error`, `system`, `observation` and
  `audit`. All events are emitted as
  [cloudevents](https://github.com/cloudevents/spec/blob/v1.0.1/spec.md) and we
  support both a `cloudevents-json` format and custom Boundary
  `cloudevents-text` format.   

  **Notes**:
  * There are still a few lingering hclog bits within Boundary. If you wish to
    only output json from Boundary logging/events then you should specify both
    `"-log-format json"` and `"-event-format cloudevents-json"` when starting
    Boundary.
  * Filtering events: hclog log levels have been replaced by optional sets
    of allow and deny event
    [filters](https://www.boundaryproject.io/docs/concepts/filtering) which are
    specified via configuration, or in the case of "boundary dev" there are new
    new cmd flags.
  * Observation events are MVP and contain a minimal set of observations about a
    request. Observations are aggregated for each request, so only one
    observation event will be emitted per request. We anticipate that a rich set
    of aggregate data about each request will be developed over time.   
  * Audit events are a WIP and will only be emitted if they are both enabled
    and the env var `BOUNDARY_DEVELOPER_ENABLE_EVENTS` equals true.  We
    anticipate many changes for audit events before they are generally available
    including what data is included and different options for
    redacting/encrypting that data.   


  PRs:
    [hclog json,text formats](https://github.com/hashicorp/boundary/pull/1440),
    [log adapters](https://github.com/hashicorp/boundary/pull/1434),
    [unneeded log deps](https://github.com/hashicorp/boundary/pull/1433),
    [update eventlogger](https://github.com/hashicorp/boundary/pull/1411),
    [convert from hclog to events](https://github.com/hashicorp/boundary/pull/1409),
    [event filtering](https://github.com/hashicorp/boundary/pull/1404),
    [cloudevents node](https://github.com/hashicorp/boundary/pull/1390),
    [system events](https://github.com/hashicorp/boundary/pull/1360),
    [convert errors to events](https://github.com/hashicorp/boundary/pull/1358),
    [integrate events into servers](https://github.com/hashicorp/boundary/pull/1355),
    [event pkg name](https://github.com/hashicorp/boundary/pull/1284),
    [events using ctx](https://github.com/hashicorp/boundary/pull/1277),
    [add eventer](https://github.com/hashicorp/boundary/pull/1276),
    [and base event types](https://github.com/hashicorp/boundary/pull/1275)
### Bug Fixes

* config: Fix error when populating all `kms` purposes in separate blocks (as
  well as the error message)
  ([issue](https://github.com/hashicorp/boundary/issues/1305),
  [PR](https://github.com/hashicorp/boundary/pull/1384))
* server: Fix panic on worker startup failure when the server was not also
  configured as a controller
  ([PR](https://github.com/hashicorp/boundary/pull/1432))

### New and Improved

* docker: Add support for muti-arch docker images (amd64/arm64) via Docker buildx

## 0.4.0 (2021/06/29)

### New and Improved

* Credential Stores: This release introduces Credential Stores, with the first
  implementation targeting Vault. A credential store can be created that accepts
  a Vault periodic token (which it will keep refreshed) and connection
  information allowing it to make requests to Vault.
* Credential Libraries: This release introduces Credential Libraries, with the
  first implementation targeting Vault. Credential libraries describe how to
  make a request to fetch a credential from the credential store. The first
  credential library is the `generic` type that takes in a user-defined request
  body to send to Vault and thus can work for any type of Vault secrets engine.
  When a credential library is used to fetch a credential, if the credential
  contains a lease, Boundary will keep the credential refreshed, and revoke the
  credential when the session that requested it is finished.
* Credential Brokering: Credential libraries can be attached to targets; when a
  session is authorized against that target, a credential will be fetched from
  the library that is then relayed to the client. The client can then use this
  information to make a connection, allowing them to gain the benefit of dynamic
  credential generation from Vault, but without needing their own Vault
  login/token (see NOTE below).
* `boundary connect` Credential Brokering Integration: Additionally, we have
  started integration into the `boundary connect` helpers, starting in this
  release with the Postgres helper; if the credential contains a
  username/password and `boundary connect postgres` is the helper being used,
  the command will automatically pass the credentials to the `psql` process.
* The worker will now close any existing proxy connections it is handling when
  it cannot make a status request to the controller. The timeout for this
  behavior is currently 15 seconds.

NOTE: When using credential brokering, remember that if the user can connect
directly to the end resource, they can use the brokered username and password
via that direct connection to skip Boundary. This isn't any different from
normal Boundary behavior (if a user can directly connect, they can bypass
Boundary) but it's worth repeating.

### Bug Fixes

* scheduler: removes a Postgres check constraint, on the length of the controller name,
  causing an error when the scheduler attempts to run jobs
  ([issue](https://github.com/hashicorp/boundary/issues/1309),
  [PR](https://github.com/hashicorp/boundary/pull/1310)).
* Docker: update entrypoint script to handle more Boundary subcommands for
  better UX

## 0.3.0 (2021/06/08)

### Deprecations/Changes

* `password` account IDs: When the `oidc` auth method came out, accounts were
  given the prefix `acctoidc`. Unfortunately, accounts in the `password` method
  were using `apw`...oops. We're standardizing on `acct` and have updated the
  `password` method to generate new IDs with `acctpw` prefixes.
  Previously-generated prefixes will continue to work.

### New and Improved

* oidc: The new Managed Groups feature allows groups of accounts to be created
  based on an authenticating user's JWT or User Info data. This data uses the
  same filtering syntax found elsewhere in Boundary to provide a rich way to
  specify the criteria for group membership. Once defined, authenticated users
  are added to or removed from these groups as appropriateds each time they
  authenticate. These groups are treated like other role principals and can be
  added to roles to provide grants to users.
* dev: Predictable IDs in `boundary dev` mode now extend to the accounts created
  in the default `password` and `oidc` auth methods.
* mlock: Add a Docker entrypoint script and modify Dockerfiles to handle mlock
  in a fashion similar to Vault
  ([PR](https://github.com/hashicorp/boundary/pull/1269))

## 0.2.3 (2021/05/21)

### Deprecations/Changes

* The behavior when `cors_enabled` is not specified for a listener is changing
  to be equivalent to a `cors_allowed_origins` value of `*`; that is, accept all
  origins. This allows Boundary, by default, to have the admin UI and desktop
  client work without further specification of origins by the operator. This is
  only affecting default behavior; if `cors_enabled` is explicitly set to
  `true`, the behavior will be the same as before. This had been changed in
  v0.2.1 due to a bug found in v0.2.0 that caused all origins to always be
  allowed, but fixing that bug exposed that the default behavior was difficult
  for users to configure to simply get up and running.
* If a `cancel` operation is run on a session already in a canceling or
  terminated state, a `200` and the session information will be returned instead
  of an error.

### New and Improved

* sessions: Return a `200` and session information when canceling an
  already-canceled or terminated session
  ([PR](https://github.com/hashicorp/boundary/pull/1243))

### Bug Fixes

* cors: Change the default allowed origins when `cors_enabled` is not specified
  to be `*`. ([PR](https://github.com/hashicorp/boundary/pull/1249))

## 0.2.2 (2021/05/17)

### New and Improved

* Inline OIDC authentication flow:  when the OIDC authentication flow succeeds,
  the third-party provider browser window is automatically closed and the user
  is returned to the admin UI.

### Bug Fixes

* oidc: If provider returns an `aud` claim as a `string` or `[]string`,
  Boundary will properly parse the claims JSON.
  ([issue](https://github.com/hashicorp/cap/issues/37),
  [PR](https://github.com/hashicorp/boundary/pull/1231))
* sessions: Clean up connections that are dangling after a worker dies (is
  restarted, powered off, etc.) This fixes some cases where a session never goes
  to `terminated` state because connections are not properly marked closed.
  ([Issue 1](https://github.com/hashicorp/boundary/issues/894), [Issue
  2](https://github.com/hashicorp/boundary/issues/1055),
  [PR](https://github.com/hashicorp/boundary/pull/1220))
* sessions: Add some missing API-level checks when session cancellation was
  requested. It's much easier than interpreting the domain-level check failures.
  ([PR](https://github.com/hashicorp/boundary/pull/1223))
* authenticate: When authenticating with OIDC and `json` format output, the
  command will no longer print out a notice that it's opening your web browser
  ([Issue](https://github.com/hashicorp/boundary/issues/1193),
  [PR](https://github.com/hashicorp/boundary/pull/1213))

## 0.2.1 (2021/05/05)

### Deprecations/Changes

* API `delete` actions now result in a `204` status code and no body when
  successful. This was not the case previously due to a technical limitation
  which has now been solved.
* When using a `delete` command within the CLI we now either show success or
  treat the `404` error the same as any other `404` error, that is, it results
  in a non-zero status code and an error message. This makes `delete` actions
  behave the same as other commands, all of which pass through errors to the
  CLI. Given `-format json` capability, it's relatively easy to perform a check
  to see whether an error was `404` or something else from within scripts, in
  conjunction with checking that the returned status code matches the API error
  status code (`1`).
* When outputting from the CLI in JSON format, the resource information under
  `item` or `items` (depending on the action) now exactly matches the JSON sent
  across the wire by the controller, as opposed to matching the Go SDK
  representation which could result in some extra fields being shown or fields
  having Go-specific types. This includes `delete` actions which previously
  would show an object indicating existence, but now show no `item` on success
  or the API's `404` error.
* Permissions in new scope default roles have been updated to include support
  for `list`, `read:self`, and `delete:self` on `auth-token` resources. This
  allows a user to list and manage their own authentication tokens. (As is the
  case with other resources, `list` will still be limited to returning tokens on
  which the user has authorization to perform actions, so granting this
  capability does not automatically give user the ability to list other users'
  authentication tokens.)

### New and Improved

* permissions: Improving upon the work put into 0.2.0 to limit the fields that
  are returned when listing as the anonymous user, grants now support a new
  `output_fields` section. This takes in a comma-delimited (or in JSON format,
  array) set of values that correspond to the JSON fields returned from an API
  call (for listing, this will be applied to each resource under the `items`
  field). If specified for a given ID or resource type (and scoped to specific
  actions, if included), only the given values will be returned in the output.
  If no `output_fields` are specified, the defaults are used. For authenticated
  users this defaults to all fields; for `u_anon` this defaults to the fields
  useful for navigating to and authenticating to the system. In either case,
  this is overridable. See the [permissions
  documentation](https://www.boundaryproject.io/docs/concepts/security/permissions)
  for more information on why and when to use this. This currently only applies
  to top-level fields in the response.
* cli/api/sdk: Add support to request additional OIDC claims scope values from
  the OIDC provider when making an authentication request.
  ([PR](https://github.com/hashicorp/boundary/pull/1175)).

  By default, Boundary only requests the "openid" claims scope value. Many
  providers, like Okta and Auth0 for example, will not return the standard claims
  of email and name when you request the default claims scope (openid).

  Boundary uses the standard email and name claims to populate an OIDC
  account's `Email` and `FullName` attributes. If you'd like these account
  attributes populated, you'll need to reference your OIDC provider's documentation
  to learn which claims scopes are required to have these claims returned during
  the authentication process.

  Boundary now provides a new OIDC auth method parameter `claims_scopes` which
  allows you to add multiple additional claims scope values to an OIDC auth
  method configuration.

  For information on claims scope values see: [Scope Claims in the OIDC
  specification](https://openid.net/specs/openid-connect-core-1_0.html#ScopeClaims)

* cli: Match JSON format output with the across-the-wire API JSON format
  ([PR](https://github.com/hashicorp/boundary/pull/1155))
* api: Return `204` instead of an empty object on successful `delete` operations
  ([PR](https://github.com/hashicorp/boundary/pull/1155))
* actions: The new `no-op` action allows a grant to be given to a principals
  without conveying any actionable result. Since resources do not appear in list
  results if the principal has no actions granted on that resource, this can be
  used to allow principals to see values in list results without also giving
  `read` or other capabilities on the resources. The default scope permissions
  have been updated to convey `no-op,list` instead of `read,list`.
  ([PR](https://github.com/hashicorp/boundary/pull/1138))
* cli/api/sdk: User resources have new attributes for:
  * Primary Account ID
  * Login Name
  * Full Name
  * Email

  These new user attributes correspond to attributes from the user's primary
  auth method account. These attributes will be empty when the user has no
  account in the primary auth method for their scope, or there is no designated
  primary auth method for their scope.
* cli: Support for reading and deleting the user's own token via the new
  `read:self` and `delete:self` actions on auth tokens. If no token ID is
  provided, the stored token's ID will be used (after prompting), or `"self"`
  can be set as the value of the `-id` parameter to trigger this behavior
  without prompting. ([PR](https://github.com/hashicorp/boundary/pull/1162))
* cli: New `logout` command deletes the current token in Boundary and forgets it
  from the local system credential store, respecting `-token-name`
  ([PR](https://github.com/hashicorp/boundary/pull/1134))
* config: The `name` field for workers and controllers now supports being set
  from environment variables or a file on disk
  ([PR](https://github.com/hashicorp/boundary/pull/1181))

### Bug Fixes

* cors: Fix allowing all origins by default
  ([PR](https://github.com/hashicorp/boundary/pull/1134))
* cli: It is now an error to run `boundary database migrate` on an uninitalized db.
  Use `boundary database init` instead.
  ([PR](https://github.com/hashicorp/boundary/pull/1184))
* cli: Correctly honor the `-format` flag when running `boundary database init`
  ([PR](https://github.com/hashicorp/boundary/pull/1204))

## 0.2.0 (2021/04/14)

### Known Issues

* By default, CORS support will allow all origins. This is due to a bug in how
  the set of allowed origins was processed, in conjunction with changes to CORS
  behavior to automatically include the origin of the Desktop Client. This will
  be fixed in 0.2.1. In the meantime, this can be worked around by either
  explicitly disabing CORS with `cors_enabled = false` in the `listener` config
  block with purpose `api`; or setting a `cors_allowed_origins` field to have
  values other than `serve://boundary` (including values that do not map to any
  real origin).

### Deprecations/Changes

* The `auth-methods/<id>:authenticate:login` action is deprecated and will be
  removed in a few releases. (Yes, this was meant to deprecate the
  `authenticate` action; apologies for going back on this!) To better support
  future auth methods, and especially the potential for plugins, rather than
  defining custom actions on the URL path the `authenticate` action will consume
  both a map of parameters but also a `command` parameter that specifies the
  type of command. This allows workflows that require multiple steps, such as
  OIDC, to not require custom subactions. Additionally, the `credentials` map in
  the `authenticate` action has been renamed `attributes` to better match other
  types of resources. `credentials` will still work for now but will be removed
  in a few releases. Finally, in the Go SDK, the `Authenticate` function now
  requires a `command` value to be passed in.
* Related to the above change, the output of an API
  `auth-methods/<id>:authenticate` call will return the given `command` value
  and a map of attributes that depend on the given command. On the SDK side, the
  output of the `Authenticate` function returns a map, from which a concrete
  type can be easily umarshaled (see the updated `authenticate password` command
  for an example).
* Anonymous scope/auth method listing: When listing auth methods and scopes
  without authentication (that is, as the anonymous user `u_anon`), only
  information necessary for navigation to an auth method and authenticating to
  the auth method is now output. Granting `u_anon` list access to other resource
  types will not currently filter any information out.

### New and Improved

* cli/api/sdk: New OIDC auth method type added with support for create, read,
  update, delete, and list (see new cli `oidc` subcommands available on CRUDL
  operations for examples), as well as the ability to authenticate against it
  via the SDK, CLI, admin UI, and desktop client.
  ([PR](https://github.com/hashicorp/boundary/pull/1090))
* server: When performing recursive listing, `list` action is no longer required
  to be granted to the calling user. Instead, the given scope acts as the root
  point (so only results under that scope will be shown), and `list` grant is
  evaluated per-scope. ([PR](https://github.com/hashicorp/boundary/pull/1016))
* database init: If the database is already initialized, return 0 as the exit
  code. This matches how the `database migrate` command works.
  ([PR](https://github.com/hashicorp/boundary/pull/1033))

### Bug Fixes

* server: Roles for auto generated scopes are now generated at database init.
  ([PR](https://github.com/hashicorp/boundary/pull/996))
* cli: Don't panic on certain commands when outputting in `json` format
  ([Issue](https://github.com/hashicorp/boundary/pull/992),
  [PR](https://github.com/hashicorp/boundary/pull/1095))

## 0.1.8 (2021/03/10)

### Known Issues

These are specific known issues in the release that we feel are impactful enough
to call out in this changelog. The full set of open issues is on GitHub.

* cli: When authenticating, changing a password, or a couple of other specific
  actions on the CLI, if the output format is specified as `json`, the command
  will panic (after the API call executes). This is due to a preexisting bug
  that was exposed by the JSON changes described in the changes section below.
  Although most of our CLI-level tests operate on `json`-format output, because
  our CLI-level tests use the token helper during execution, the authentication
  test was using the normal table output since the output was ignored anyways.
  As a result, our CLI tests did not catch this panic. Our apologies, and we
  will fix this in the next release.
* Initially Created Scopes: Starting in 0.1.6, When initial scopes are created
  when executing `boundary database init`, the associated admin roles aren't
  created. The intended behavior is to have a role which granted the auto
  created admin the grant `"id=*;type=*;actions=*"` for each auto generated
  scope.  To set your data to the intended state you can add a role for the
  admin user in the generated scopes.  An outline of the steps to do this can
  be found in this
  [gist](https://gist.github.com/talanknight/98492dc68d894f67742086eb41fdb506).
  This will be fixed in the next release.

### Changes/Deprecations

* sdk (Go API library): A few functions have changed places. Notably, instead of
  `ResponseMap()` and `ResponseBody()`, resources simply expose `Response()`.
  This higher-level response object contains the map and body, and also exposes
  `StatusCode()` in place of indivdidual resources.
  ([PR](https://github.com/hashicorp/boundary/pull/962))
* cli: In `json` output format, a resource item is now an object under the
  top-level key `item`; a list of resource items is now an list of objects under
  the top-level key `items`. This preserves the top level for putting in other
  useful information later on (and the HTTP status code is included now).
  ([PR](https://github.com/hashicorp/boundary/pull/962))
* cli: In `json` output format, errors are now serialized as a JSON object with
  an `error` key instead of outputting normal text
  ([PR](https://github.com/hashicorp/boundary/pull/962))
* cli: All errors, including API errors, are now written to `stderr`. Previously
  in the default table format, API errors would be written to `stdout`.
  ([PR](https://github.com/hashicorp/boundary/pull/962))
* cli: Error return codes have been standardized across CLI commands. An error
  code of `1` indicates an error generated from the actual controller API; an
  error code of `2` is an error encountered due to the CLI command's logic; and
  an error code of `3` indicates an error that was caused due to user input to
  the command. (There is some nuance sometimes whether an error is really due to
  user input or not, but we attempt to be consistent.)
  ([PR](https://github.com/hashicorp/boundary/pull/976))

### New and Improved

* list filtering: Listing now supports filtering results before being returned
  to the user. The filtering takes place server side and uses boolean
  expressions against the JSON representation of returned items. See [the
  documentation](https://www.boundaryproject.io/docs/concepts/filtering/resource-listing)
  for more details. ([PR 1](https://github.com/hashicorp/boundary/pull/952))
  ([PR 2](https://github.com/hashicorp/boundary/pull/957))
  ([PR 3](https://github.com/hashicorp/boundary/pull/967))
* server: Officially support reloading TLS parameters on `SIGHUP`. (This likely
  worked before but wasn't fully tested.)
  ([PR](https://github.com/hashicorp/boundary/pull/959))
* server: On `SIGHUP`, [worker
  tags](https://www.boundaryproject.io/docs/configuration/worker#tags) will be
  re-parsed and new values used
  ([PR](https://github.com/hashicorp/boundary/pull/959))
* server: In addition to the existing `tls_min_version` listener configuration
  value, `tls_max_version` is now supported. This should generally be left blank
  but can be useful for situations where e.g. a load balancer has broken TLS 1.3
  support, or does not support TLS 1.3 and flags it as a disallowed value.

## 0.1.7 (2021/02/16)

*Note:* This release fixes an upgrade issue affecting users on Postgres 11
upgrading to 0.1.5 or 0.1.6 and makes a modification to the `boundary dev`
environment. It is otherwise identical to 0.1.6; see the entry for that version
for more details.

### Changes/Deprecations

* `boundary dev` now uses Postgres 11 by default, rather than Postgres 12.

### Bug Fixes

* server: Fix an issue with migrations affecting Postgres 11
  ([PR](https://github.com/hashicorp/boundary/pull/940))

## 0.1.6 (2021/02/12)

### Changes/Deprecations

* authentication: The `auth-methods/<id>:authenticate` action is deprecated and
  will be removed in a few releases. Instead, each auth method will define its
  own action or actions that are valid. This is necessary to support multi-step
  authentication schemes in upcoming releases. For the `password` auth method,
  the new action is `auth-methods/<id>:authenticate:login`.
* permissions: Update some errors to make them more descriptive, and disallow
  permissions in some forms where they will never take effect, preventing
  possible confusion (existing grants already saved to the database will not be
  affected as this is only filtered when grants are added/set on a role):
  * `id=<some_id>;actions=<some_actions>` where one of the actions is `create`
    or `list`. By definition this format operates only on individual resources
    so `create` and `list` will never work
  * `type=<some_type>;actions=<some_actions>` where one of the actions is _not_
    `create` or `list`. This format operates only on collections so assigning
    more actions this way will never work
* CORS: CORS is now turned on by default when running with `boundary server`
  with a `cors_allowed_origins` value of `serve://boundary`. You can disable it
  with `cors_enabled = false`, or if you want to change parameters, set
  `cors_enabled = true` and the other related configuration values.

### New and Improved

* server: When running single-server mode and `controllers` is not specified in
  the `worker` block, use `public_cluster_addr` if given
  ([PR](https://github.com/hashicorp/boundary/pull/904))
* server: `public_cluster_addr` in the `controller` block can now be specified
  as a `file://` or `env://` URL to read the value from a file or env var
  ([PR](https://github.com/hashicorp/boundary/pull/907))
* server: Add `read` action to default scope grant
  ([PR](https://github.com/hashicorp/boundary/pull/913))
* server: `public_cluster_addr` in the `controller` block can now be specified
  as a `file://` or `env://` URL to read the value from a file or env var
  ([PR](https://github.com/hashicorp/boundary/pull/907))
* sessions: Add `read:self` and `cancel:self` actions and enable them by default
  (in new project scopes) for all sessions. This allows a user to read or cancel
  any session that is associated with their user ID. `read` and `cancel` actions
  are still available that allow performing these actions on sessions that are
  associated with other users.

### Bug Fixes

* api: Fix nil pointer panic that could occur when using TLS
  ([Issue](https://github.com/hashicorp/boundary/pull/902),
  [PR](https://github.com/hashicorp/boundary/pull/901))
* server: When shutting down a controller release the shared advisory lock with
  a non-canceled context.
  ([Issue](https://github.com/hashicorp/boundary/pull/909),
  [PR](https://github.com/hashicorp/boundary/pull/918))
* targets: If a worker filter references a key that doesn't exist, treat it as a
  non-match rather than an error
  ([PR](https://github.com/hashicorp/boundary/pull/900))

## 0.1.5 (2021/01/29)

*NOTE*: This version requires a database migration via the new `boundary
database migrate` command.

### Security

* Boundary now uses Go's new execabs package for execution of binaries in
  `boundary connect`. This is for defense-in-depth rather than a specific
  issue. See the [Go blog post](https://blog.golang.org/path-security) for more
  details. ([PR](https://github.com/hashicorp/boundary/pull/873))

### Changes/Deprecations

* controller/worker: Require names to be all lowercase. This removes ambiguity
  or accidental mismatching when using upcoming filtering features.
* api/cli: Due to visibility changes on collection listing, a list will not
  include any resources if the user only has `list` as an authorized action. As
  a result `scope list`, which is used by the UI to populate the login scope
  dropdown, will be empty if the role granting the `u_anon` user `list`
  privileges is not updated to also contain a `read` action

### New and Improved

* targets: You can now specify a Boolean-expression filter against worker tags
  to control which workers are allowed to handle any given target's sessions
  ([PR](https://github.com/hashicorp/boundary/pull/862))
* api/cli: On listing/reading, return a list of actions the user is authorized
  to perform on the identified resources or their associated collections
  ([PR](https://github.com/hashicorp/boundary/pull/870))
* api/cli: Most resource types now support recursive listing, allowing listing
  to occur down a scope tree
  ([PR](https://github.com/hashicorp/boundary/pull/885))
* cli: Add a `database migrate` command which updates a database's schema to the
  version supported by the boundary binary
  ([PR](https://github.com/hashicorp/boundary/pull/872)).

### Bug Fixes

* controller/db: Correctly check if db init previously completed successfully
  when starting a controller or when running `database init`
  ([Issue](https://github.com/hashicorp/boundary/issues/805))
  ([PR](https://github.com/hashicorp/boundary/pull/842))
* cli: When `output-curl-string` is used with `update` or `add-/remove-/set-`
  commands and automatic versioning is being used (that is, no `-version` flag
  is given), it will now display the final call instead of the `GET` that
  fetches the current version
  ([Issue](https://github.com/hashicorp/boundary/issues/856))
  ([PR](https://github.com/hashicorp/boundary/pull/858))
* db: Fix panic in `database init` when controller config block is missing
  ([Issue](https://github.com/hashicorp/boundary/issues/819))
  ([PR](https://github.com/hashicorp/boundary/pull/851))

## 0.1.4 (2021/01/05)

### New and Improved

* controller: Improved error handling in iam repo
  ([PR](https://github.com/hashicorp/boundary/pull/841))
* controller: Improved error handling in db
  ([PR](https://github.com/hashicorp/boundary/pull/815))

### Bug Fixes

* servers: Fix erronious global unicast check that disallowed valid addresses
  from being assigned ([PR](https://github.com/hashicorp/boundary/pull/845))
* cli: Fix (hopefully) panic some users experience depending on their Linux
  setup when running the binary
  ([Issue](https://github.com/hashicorp/boundary/issues/830))
  ([PR](https://github.com/hashicorp/boundary/pull/846))

## 0.1.3 (2020/12/18)

### Changes/Deprecations

* controller: Switch the session connection limit for dev mode and the initial
  target when doing database initialization to `-1`. This makes it easier for
  people to start understanding Boundary while not hitting issues related to
  some programs/protocols needing multiple connections as they may not be easy
  for new users to understand.
  ([PR](https://github.com/hashicorp/boundary/pull/814))

### New and Improved

* controller, worker, cli: When the client quits before the session time is
  over, but in a manner where the TOFU token will be locked, attempt canceling
  the session rather than leaving it open to time out
  ([PR](https://github.com/hashicorp/boundary/pull/831))
* controller: Improved error handling in hosts, host catalog and host set
  ([PR](https://github.com/hashicorp/boundary/pull/786))
* controller: Relax account login name constraints to allow dash as valid
  character ([Issue](https://github.com/hashicorp/boundary/issues/759))
  ([PR](https://github.com/hashicorp/boundary/pull/806))
* cli/connect/http: Pass endpoint address through to allow setting TLS server
  name directly in most cases
  ([PR](https://github.com/hashicorp/boundary/pull/811))
* cli/connect/kube: New `kube` subcommand for `boundary connect` that makes it
  easy to route `kubectl` commands through Boundary, including when using
  `kubectl proxy` ([PR](https://github.com/hashicorp/boundary/pull/816))
* cli/server: Add some extra checks around valid/invalid combinations of
  addresses to avoid hard-to-understand runtime issues
  ([PR](https://github.com/hashicorp/boundary/pull/838))

### Bug Fixes

* cli: Ensure errors print to stderr when token is not found
  ([Issue](https://github.com/hashicorp/boundary/issues/791))
  ([PR](https://github.com/hashicorp/boundary/pull/799))
* controller: Fix grant IDs being lowercased when being read back (and when
  being used for permission evaluation)
  ([Issue](https://github.com/hashicorp/boundary/issues/794))
  ([PR](https://github.com/hashicorp/boundary/pull/839))

## 0.1.2 (2020/11/17)

### New and Improved

* docker: Official Docker image for `hashicorp/boundary`
  ([PR](https://github.com/hashicorp/boundary/pull/755))
* controller: Add ability to set public address for cluster purposes
  ([Issue](https://github.com/hashicorp/boundary/pull/758))
  ([PR](https://github.com/hashicorp/boundary/pull/761))
* ui: Improve scope awareness and navigation, including IAM for global scope
  ([PR](https://github.com/hashicorp/boundary-ui/pull/355))
* ui: Add dark mode toggle
  ([Issue](https://github.com/hashicorp/boundary/issues/719))
  ([PR](https://github.com/hashicorp/boundary-ui/pull/358))
* ui: Add scope grants to roles
  ([PR](https://github.com/hashicorp/boundary-ui/pull/357))
* ui: Add IAM resources to global scope
  ([PR](https://github.com/hashicorp/boundary-ui/pull/351))

### Bug Fixes

* controller, worker: Fix IPv4-only check so `0.0.0.0` specified without a port
  only listens on IPv4
  ([PR](https://github.com/hashicorp/boundary/pull/752))
* ui: Fix grant string corruption on updates
  ([Issue](https://github.com/hashicorp/boundary/issues/757))
  ([PR](https://github.com/hashicorp/boundary-ui/pull/356))
* controller, cli: Fix mutual exclusivity bug with using -authz-token on `boundary connect`
  ([PR](https://github.com/hashicorp/boundary/pull/787))

## 0.1.1 (2020/10/22)

### Changes/Deprecations

Note: in addition to changes marked below in this section, be aware that
currently names of resources are case-sensitive, but in a future update they
will become case-preserving but case-insensitive for comparisons (e.g. if using
them to access targets).

* cli: There are two changes to token storage handling:
  * Specifying `none` for the `-token-name` parameter has been deprecated in
    favor of specifying `none` for the new `-keyring-type` parameter.
  * [`pass`](https://www.passwordstore.org/) is now the default keyring type on
    non-Windows/non-macOS platforms. See the [CLI docs
    page](https://www.boundaryproject.io/docs/api-clients/cli) for more
    information.

### New and Improved

* cli: New `-keyring-type` option and `pass` keyring type for token storage
  ([Issue](https://github.com/hashicorp/boundary/issues/697))
  ([PR](https://github.com/hashicorp/boundary/issues/731))
* connect: Allow using `-target-name` in conjunction with either
  `-target-scope-id` or `-target-scope-name` to connect to targets, rather than
  the target's ID
  ([PR](https://github.com/hashicorp/boundary/pull/737))
* controller: Allow API/Cluster listeners to be Unix domain sockets
  ([Issue](https://github.com/hashicorp/boundary/pull/699))
  ([PR](https://github.com/hashicorp/boundary/pull/705))
* ui: Allow creating and assigning a host to a host set directly from the host
  set view
  ([Issue](https://github.com/hashicorp/boundary/issues/710))
  ([PR](https://github.com/hashicorp/boundary-ui/pull/350))

### Bug Fixes

* cli: Fix database init when locale isn't English
  ([Issue](https://github.com/hashicorp/boundary/issues/729))
  ([PR](https://github.com/hashicorp/boundary/pull/736))
* cli: Fix hyphenation in help output for resources with compound names
  ([Issue](https://github.com/hashicorp/boundary/issues/686))
  ([PR](https://github.com/hashicorp/boundary/pull/689))
* controller: Allow connecting to Postgres when using remote Docker in dev mode
  ([Issue](https://github.com/hashicorp/boundary/issues/720)
  ([PR](https://github.com/hashicorp/boundary/pull/732))
* controller, worker: Fix listening on IPv6 addresses
  ([Issue](https://github.com/hashicorp/boundary/issues/701))
  ([PR](https://github.com/hashicorp/boundary/pull/703))
* worker: Fix setting controller address for worker in dev mode
  ([Issue](https://github.com/hashicorp/boundary/issues/727))
  ([PR](https://github.com/hashicorp/boundary/pull/705))

## 0.1.0 (2020/10/14)

v0.1.0 is the first release of Boundary. As a result there are no changes,
improvements, or bugfixes from past versions.<|MERGE_RESOLUTION|>--- conflicted
+++ resolved
@@ -4,16 +4,14 @@
 
 ## Next
 
-<<<<<<< HEAD
 ### Breaking Changes
 
 * api module: Changed the return types that reference interfaces into their expected typed definition. Type casting is only allowed against interface types, therefore to mitigate compiler errors please remove any type casting done against the return values. ([Issue](https://github.com/hashicorp/boundary/issues/2122), [PR](https://github.com/hashicorp/boundary/pull/2238))
-=======
+
 ### New and Improved
 
 * `azure` host plugin: Support multiple MSI identities
   ([PR](https://github.com/hashicorp/go-kms-wrapping/pull/97)
->>>>>>> 0d2422aa
 
 ### Bug Fixes
 
