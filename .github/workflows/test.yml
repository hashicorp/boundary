name: test

on:
  - workflow_dispatch
  - push
  - workflow_call

permissions:
  contents: read

env:
  DOCKER_MIRROR: docker.mirror.hashicorp.services

jobs:
  setup:
    outputs:
      go-version: ${{ steps.get-go-version.outputs.go-version }}
      cache-go-build: ${{ steps.go-cache-paths.outputs.go-build }}
      cache-go-mod: ${{ steps.go-cache-paths.outputs.go-mod }}
      cache-go-bin: ${{ steps.go-cache-paths.outputs.go-bin }}
      go-cache-key: ${{ steps.go-cache-key.outputs.key }}
      plugin-cache-path: ${{ steps.plugin-cache-paths.outputs.path }}
      plugin-cache-key: ${{ steps.plugin-cache-key.outputs.key }}
    runs-on: ${{ fromJSON(vars.RUNNER) }}
    steps:
      - uses: actions/checkout@ac593985615ec2ede58e132d2e21d2b1cbd6127c # v3.3.0
        with:
          fetch-depth: '0'
      - name: Determine Go version
        id: get-go-version
        # We use .go-version as our source of truth for current Go
        # version, because "goenv" can react to it automatically.
        run: |
          echo "Building with Go $(cat .go-version)"
          echo "go-version=$(cat .go-version)" >> "$GITHUB_OUTPUT"
      - name: Set up Go
        uses: actions/setup-go@d0a58c1c4d2b25278816e339b944508c875f3613 # v3.4.0
        with:
          go-version: "${{ steps.get-go-version.outputs.go-version }}"
      - name: Determine go cache key
        id: go-cache-key
        run: |
          echo "key=${{ runner.os }}-go-${{ hashFiles('**/go.sum', './Makefile', './tools/tools.go') }}" >> "$GITHUB_OUTPUT"
      - name: Determine Go cache paths
        id: go-cache-paths
        run: |
          echo "go-build=$(go env GOCACHE)" >> "$GITHUB_OUTPUT"
          echo "go-mod=$(go env GOMODCACHE)" >> "$GITHUB_OUTPUT"
          echo "go-bin=$(go env GOPATH)/bin" >> "$GITHUB_OUTPUT"
      - name: Set up Go modules cache
        uses: actions/cache@627f0f41f6904a5b1efbaed9f96d9eb58e92e920 # v3.2.4
        with:
          path: |
            ${{ steps.go-cache-paths.outputs.go-build }}
            ${{ steps.go-cache-paths.outputs.go-mod }}
            ${{ steps.go-cache-paths.outputs.go-bin }}
          key: ${{ steps.go-cache-key.outputs.key }}
          restore-keys: |
            ${{ runner.os }}-go
          fail-on-cache-miss: true
      - name: Install Tools
        run: |
          go mod download
          make tools
      - name: Determine plugin cache key
        id: plugin-cache-key
        run: |
          echo "key=${{ runner.os }}-plugins-${{ hashFiles('plugins/**/*.go', 'plugins/**/go.sum', './Makefile', './scripts/plugins.sh') }}" >> "$GITHUB_OUTPUT"
      - name: Determin plugin cache path
        id: plugin-cache-paths
        run: |
          echo "path=plugins/**/assets/*.gz" >> "$GITHUB_OUTPUT"
      - name: Set up plugin cache
        id: plugin-cache
        uses: actions/cache@627f0f41f6904a5b1efbaed9f96d9eb58e92e920 # v3.2.4
        with:
          path: |
            ${{ steps.plugin-cache-paths.outputs.path }}
          key: ${{ steps.plugin-cache-key.outputs.key }}
          restore-keys: |
            ${{ runner.os }}-plugin
      - name: Build Plugins
        if: steps.plugin-cache.outputs.cache-hit != 'true'
        run: |
          make build-plugins
  test-modules:
    needs:
      - setup
    runs-on: ${{ fromJSON(vars.RUNNER) }}
    strategy:
      matrix:
        module: ["api", "sdk"]
    steps:
      - uses: actions/checkout@ac593985615ec2ede58e132d2e21d2b1cbd6127c # v3.3.0
      - name: Set up go
        uses: actions/setup-go@d0a58c1c4d2b25278816e339b944508c875f3613 # v3.4.0
        with:
          go-version: "${{ needs.setup.outputs.go-version }}"
      - name: Set up Go modules cache
        uses: actions/cache@627f0f41f6904a5b1efbaed9f96d9eb58e92e920 # v3.2.4
        with:
          path: |
            ${{ needs.setup.outputs.cache-go-build }}
            ${{ needs.setup.outputs.cache-go-mod }}
            ${{ needs.setup.outputs.cache-go-bin }}
          key: ${{ needs.setup.outputs.go-cache-key }}
          restore-keys: |
            ${{ runner.os }}-go
          fail-on-cache-miss: true
      - name: Test ${{ matrix.module }} Module
        run: |
          make test-${{ matrix.module }}

  set-test-package-matrix:
    runs-on: ${{ fromJSON(vars.RUNNER) }}
    needs:
      - setup
    outputs:
      package-matrix: ${{ steps.set-matrix.outputs.matrix }}
    steps:
      - uses: actions/checkout@ac593985615ec2ede58e132d2e21d2b1cbd6127c # v3.3.0
      - name: Set up go
        uses: actions/setup-go@d0a58c1c4d2b25278816e339b944508c875f3613 # v3.4.0
        with:
          go-version: "${{ needs.setup.outputs.go-version }}"
      - name: Set up Go modules cache
        uses: actions/cache@627f0f41f6904a5b1efbaed9f96d9eb58e92e920 # v3.2.4
        with:
          path: |
            ${{ needs.setup.outputs.cache-go-build }}
            ${{ needs.setup.outputs.cache-go-mod }}
            ${{ needs.setup.outputs.cache-go-bin }}
          key: ${{ needs.setup.outputs.go-cache-key }}
          restore-keys: |
            ${{ runner.os }}-go
          fail-on-cache-miss: true
      - id: set-matrix
        run: ./.github/scripts/set-test-package-matrix.sh

  test:
    needs:
      - setup
      - set-test-package-matrix
    runs-on: ${{ fromJSON(vars.RUNNER) }}
    strategy:
      fail-fast: false
      matrix:
        package: ${{ fromJson(needs.set-test-package-matrix.outputs.package-matrix) }}
    steps:
      - name: ulimit
        run: |
          echo "Soft limits"
          ulimit -Sa
          echo "Hard limits"
          ulimit -Ha
      - uses: actions/checkout@ac593985615ec2ede58e132d2e21d2b1cbd6127c # v3.3.0
      - name: Set up go
        uses: actions/setup-go@d0a58c1c4d2b25278816e339b944508c875f3613 # v3.4.0
        with:
          go-version: "${{ needs.setup.outputs.go-version }}"
      - name: Set up Go modules cache
        uses: actions/cache@627f0f41f6904a5b1efbaed9f96d9eb58e92e920 # v3.2.4
        with:
          path: |
            ${{ needs.setup.outputs.cache-go-build }}
            ${{ needs.setup.outputs.cache-go-mod }}
            ${{ needs.setup.outputs.cache-go-bin }}
          key: ${{ needs.setup.outputs.go-cache-key }}
          restore-keys: |
            ${{ runner.os }}-go
          fail-on-cache-miss: true
      - name: Set up plugin cache
        id: plugin-cache
        uses: actions/cache@627f0f41f6904a5b1efbaed9f96d9eb58e92e920 # v3.2.4
        with:
          path: |
            ${{ needs.setup.outputs.plugin-cache-path }}
          key: ${{ needs.setup.outputs.plugin-cache-key }}
          restore-keys: |
            ${{ runner.os }}-plugin
      - name: Initialize Test Database
        run: |
          which pg_isready || sudo apt-get update && sudo apt-get install -y postgresql-client
          make DOCKER_ARGS='-d' PG_OPTS='-c shared_buffers=256MB -c max_connections=200000' -C testing/dbtest/docker database-up
<<<<<<< HEAD
          until pg_isready -h 127.0.0.1; do docker container inspect boundary-sql-tests &> /dev/null || exit -1; sleep 1; done
      - uses: nick-fields/retry@v2
=======
          until pg_isready -h 127.0.0.1; do docker container inspect boundary-sql-tests &> /dev/null || exit 255; sleep 1; done
      - name: Test
>>>>>>> e6e66644
        env:
          TEST_PACKAGE: "${{ matrix.package }}"
          GOMAXPROCS: ${{ vars.TEST_GOMAXPROCS }}
          TESTARGS: -v
          TEST_TIMEOUT: 120m
        with: 
          max_attempts: 3
          timeout_minutes: 120
          retry_on: error
          command: make test
      - name: Cleanup
        if: always()
        run: |
          make -C testing/dbtest/docker clean<|MERGE_RESOLUTION|>--- conflicted
+++ resolved
@@ -182,13 +182,10 @@
         run: |
           which pg_isready || sudo apt-get update && sudo apt-get install -y postgresql-client
           make DOCKER_ARGS='-d' PG_OPTS='-c shared_buffers=256MB -c max_connections=200000' -C testing/dbtest/docker database-up
-<<<<<<< HEAD
+
           until pg_isready -h 127.0.0.1; do docker container inspect boundary-sql-tests &> /dev/null || exit -1; sleep 1; done
       - uses: nick-fields/retry@v2
-=======
-          until pg_isready -h 127.0.0.1; do docker container inspect boundary-sql-tests &> /dev/null || exit 255; sleep 1; done
       - name: Test
->>>>>>> e6e66644
         env:
           TEST_PACKAGE: "${{ matrix.package }}"
           GOMAXPROCS: ${{ vars.TEST_GOMAXPROCS }}
