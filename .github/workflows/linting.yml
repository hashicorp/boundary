name: "golangci-lint"

on:
  pull_request:
    paths-ignore:
      - 'website/**'

permissions:
  contents: read

jobs:
  lint:
    name: "Run Linter"
    runs-on: ${{ fromJSON(vars.RUNNER) }}
    steps:
      - uses: actions/checkout@11bd71901bbe5b1630ceea73d27597364c9af683 # v4.2.2
        with:
          fetch-depth: '0'
      - name: Determine Go version
        id: get-go-version
        # We use .go-version as our source of truth for current Go
        # version, because "goenv" can react to it automatically.
        run: |
          echo "Building with Go $(cat .go-version)"
          echo "go-version=$(cat .go-version)" >> "$GITHUB_OUTPUT"
      - name: Set up Go
<<<<<<< HEAD
        uses: actions/setup-go@3041bf56c941b39c61721a86cd11f3bb1338122a # v5.2.0
=======
        uses: actions/setup-go@d35c59abb061a4a6fb18e82ac0862c26744d6ab5 # v5.5.0
>>>>>>> 807eb34a
        with:
          go-version: "${{ steps.get-go-version.outputs.go-version }}"
      - name: Install Dependencies
        # if we really need to we can update this to run `make tools`
        # later but its just not necessary to only run linters
        run: |
          make golangci-lint
      - name: Running Linters
        run: |
          LINT_DIFF_BRANCH="origin/${GITHUB_BASE_REF}" make lint-diff<|MERGE_RESOLUTION|>--- conflicted
+++ resolved
@@ -24,11 +24,7 @@
           echo "Building with Go $(cat .go-version)"
           echo "go-version=$(cat .go-version)" >> "$GITHUB_OUTPUT"
       - name: Set up Go
-<<<<<<< HEAD
-        uses: actions/setup-go@3041bf56c941b39c61721a86cd11f3bb1338122a # v5.2.0
-=======
         uses: actions/setup-go@d35c59abb061a4a6fb18e82ac0862c26744d6ab5 # v5.5.0
->>>>>>> 807eb34a
         with:
           go-version: "${{ steps.get-go-version.outputs.go-version }}"
       - name: Install Dependencies
