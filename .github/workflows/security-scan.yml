name: Security Scan

on:
  push:
    branches: [main]
  pull_request:
    branches:
      - 'main'
    paths-ignore:
      - 'website/**'
      
jobs:
  scan:
    runs-on: ${{ fromJSON(vars.RUNNER_LARGE) }}
    if: |
      ! github.event.pull_request.head.repo.fork &&
      github.actor != 'dependabot[bot]' &&
      github.actor != 'hc-github-team-secure-boundary'
    steps:
    - uses: actions/checkout@11bd71901bbe5b1630ceea73d27597364c9af683 # v4.2.2

    - name: Determine Go version
      id: get-go-version
      # We use .go-version as our source of truth for current Go
      # version, because "goenv" can react to it automatically.
      run: |
        echo "Building with Go $(cat .go-version)"
        echo "go-version=$(cat .go-version)" >> "$GITHUB_OUTPUT"

    - name: Set up Go
<<<<<<< HEAD
      uses: actions/setup-go@3041bf56c941b39c61721a86cd11f3bb1338122a # v5.2.0
=======
      uses: actions/setup-go@d35c59abb061a4a6fb18e82ac0862c26744d6ab5 # v5.5.0
>>>>>>> 807eb34a
      with:
        go-version: "${{ steps.get-go-version.outputs.go-version }}"
        cache: false

    - name: Set up Python
<<<<<<< HEAD
      uses: actions/setup-python@0b93645e9fea7318ecaed2b359559ac225c90a2b # v5.3.0
=======
      uses: actions/setup-python@a26af69be951a213d495a4c3e4e4022e16d87065 # v5.6.0
>>>>>>> 807eb34a
      with:
        python-version: 3.x

    - name: Clone Security Scanner repo
      uses: actions/checkout@11bd71901bbe5b1630ceea73d27597364c9af683 # v4.2.2
      with:
        repository: hashicorp/security-scanner
        token: ${{ secrets.PRODSEC_SCANNER_READ_ONLY }}
        path: security-scanner
        ref: main

    - name: Install dependencies
      shell: bash
      env:
        GH_TOKEN: ${{ secrets.GITHUB_TOKEN }}
      run: |
        mkdir "$HOME/.bin"
        cd "$GITHUB_WORKSPACE/security-scanner/pkg/sdk/examples/scan-plugin-semgrep"
        go build -o scan-plugin-semgrep .
        mv scan-plugin-semgrep "$HOME/.bin"

        cd "$GITHUB_WORKSPACE/security-scanner/pkg/sdk/examples/scan-plugin-codeql"
        go build -o scan-plugin-codeql .
        mv scan-plugin-codeql "$HOME/.bin"

        # Semgrep
        python3 -m pip install semgrep==1.45.0

        # CodeQL
        LATEST=$(gh release list --repo https://github.com/github/codeql-action | cut -f 3 | grep codeql-bundle- | sort --version-sort | tail -n1)
        gh release download --repo https://github.com/github/codeql-action --pattern codeql-bundle-linux64.tar.gz "$LATEST"
        tar xf codeql-bundle-linux64.tar.gz -C "$HOME/.bin"

        # Add to PATH
        echo "$HOME/.bin" >> "$GITHUB_PATH"
        echo "$HOME/.bin/codeql" >> "$GITHUB_PATH"

    - name: Scan
      id: scan
      uses: ./security-scanner
      with:
        repository: "$PWD"

    - name: Upload SARIF file
      uses: github/codeql-action/upload-sarif@3096afedf9873361b2b2f65e1445b13272c83eb8 # codeql-bundle-v2.20.0
      with:
        sarif_file: results.sarif
<|MERGE_RESOLUTION|>--- conflicted
+++ resolved
@@ -28,21 +28,13 @@
         echo "go-version=$(cat .go-version)" >> "$GITHUB_OUTPUT"
 
     - name: Set up Go
-<<<<<<< HEAD
-      uses: actions/setup-go@3041bf56c941b39c61721a86cd11f3bb1338122a # v5.2.0
-=======
       uses: actions/setup-go@d35c59abb061a4a6fb18e82ac0862c26744d6ab5 # v5.5.0
->>>>>>> 807eb34a
       with:
         go-version: "${{ steps.get-go-version.outputs.go-version }}"
         cache: false
 
     - name: Set up Python
-<<<<<<< HEAD
-      uses: actions/setup-python@0b93645e9fea7318ecaed2b359559ac225c90a2b # v5.3.0
-=======
       uses: actions/setup-python@a26af69be951a213d495a4c3e4e4022e16d87065 # v5.6.0
->>>>>>> 807eb34a
       with:
         python-version: 3.x
 
