--- conflicted
+++ resolved
@@ -189,7 +189,6 @@
         run: |
           env
           find ./enos -name "scenario.tf" -exec cat {} \;
-<<<<<<< HEAD
       - name: Send Slack message if Run and Retry fails (or if something else went wrong)
         uses: slackapi/slack-github-action@007b2c3c751a190b6f0f040e47ed024deaa72844 # v1.23.0
         # steps.run.outcome reports as failure when there is an error in `Run Enos scenario`
@@ -205,16 +204,6 @@
         env:
           SLACK_BOT_TOKEN: ${{ secrets.SLACK_BOUNDARY_TEST_BOT_TOKEN }}
       - name: Send Slack message if Run but Retry passes
-=======
-
-  notify:
-    name: Notify
-    needs: enos
-    runs-on: ${{ fromJSON(vars.RUNNER) }}
-    if: ${{ always() && needs.enos.outputs.status == 'failure' }}
-    steps:
-      - name: Send Slack message
->>>>>>> b69d1c2e
         uses: slackapi/slack-github-action@007b2c3c751a190b6f0f040e47ed024deaa72844 # v1.23.0
         if: ${{ steps.run.outcome == 'failure' && steps.run_retry.outcome != 'failure' }}
         with:
@@ -224,4 +213,4 @@
               "text": ":warning: e2e tests passed, but needed retry (${{ matrix.filter }}): ${{ github.server_url }}/${{ github.repository }}/actions/runs/${{ github.run_id }}\n*Branch:* ${{ github.event.ref }}\n*SHA:* <${{ github.event.head_commit.url }}|${{ github.event.after }}>"
             }
         env:
-          SLACK_BOT_TOKEN: ${{ secrets.SLACK_BOUNDARY_TEST_BOT_TOKEN }}
+          SLACK_BOT_TOKEN: ${{ secrets.SLACK_BOUNDARY_TEST_BOT_TOKEN }}