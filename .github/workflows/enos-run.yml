---
name: enos

on:
  # Only trigger this working using workflow_call. It assumes that secrets are
  # being inherited from the caller.
  workflow_call:
    inputs:
      artifact-name:
        required: true
        type: string
      edition:
        required: true
        type: string
      go-version:
        required: true
        type: string
      docker-image-name:
        required: false
        type: string
      docker-image-file:
        required: false
        type: string

jobs:
  setup:
    outputs:
      cache-go-build: ${{ steps.go-cache-paths.outputs.go-build }}
      cache-go-mod: ${{ steps.go-cache-paths.outputs.go-mod }}
      cache-go-bin: ${{ steps.go-cache-paths.outputs.go-bin }}
      go-cache-key: ${{ steps.go-cache-key.outputs.key }}
    runs-on: ${{ fromJSON(vars.RUNNER) }}
    steps:
      - uses: actions/checkout@11bd71901bbe5b1630ceea73d27597364c9af683 # v4.2.2
        with:
          fetch-depth: '0'
      - name: Set up Go
<<<<<<< HEAD
        uses: actions/setup-go@3041bf56c941b39c61721a86cd11f3bb1338122a # v5.2.0
=======
        uses: actions/setup-go@d35c59abb061a4a6fb18e82ac0862c26744d6ab5 # v5.5.0
>>>>>>> 807eb34a
        with:
          go-version: ${{ inputs.go-version }}
          cache: false
      - name: Determine go cache key
        id: go-cache-key
        run: |
          echo "key=${{ runner.os }}-go-${{ hashFiles('**/go.sum', './Makefile', './tools/tools.go') }}" >> "$GITHUB_OUTPUT"
      - name: Determine Go cache paths
        id: go-cache-paths
        run: |
          echo "go-build=$(go env GOCACHE)" >> "$GITHUB_OUTPUT"
          echo "go-mod=$(go env GOMODCACHE)" >> "$GITHUB_OUTPUT"
          echo "go-bin=$(go env GOPATH)/bin" >> "$GITHUB_OUTPUT"
      - name: Set up Go modules cache
        uses: actions/cache@1bd1e32a3bdc45362d1e726936510720a7c30a57 # v4.2.0
        with:
          path: |
            ${{ steps.go-cache-paths.outputs.go-build }}
            ${{ steps.go-cache-paths.outputs.go-mod }}
            ${{ steps.go-cache-paths.outputs.go-bin }}
          key: ${{ steps.go-cache-key.outputs.key }}
          restore-keys: |
            ${{ runner.os }}-go
      - name: Install Tools
        run: |
          go mod download
          make tools
  enos:
    name: Integration
    needs:
      - setup
    # Enos jobs are still a bit flaky, ensure they don't fail the workflow.
    continue-on-error: true
    strategy:
      fail-fast: false # don't fail as that can skip required cleanup steps for jobs
      matrix:
        include:
          - filter: 'e2e_aws builder:crt ip_version:4'
          - filter: 'e2e_database'
          - filter: 'e2e_docker_base builder:crt'
          - filter: 'e2e_docker_base_plus builder:crt'
          - filter: 'e2e_docker_base_with_gcp builder:crt'
          - filter: 'e2e_docker_base_with_vault builder:crt'
          - filter: 'e2e_docker_base_with_worker builder:crt'
          - filter: 'e2e_docker_worker_registration_controller_led builder:crt'
          - filter: 'e2e_docker_worker_registration_worker_led builder:crt'
    runs-on: ${{ fromJSON(vars.RUNNER_LARGE) }}
    env:
      GITHUB_TOKEN: ${{ secrets.SERVICE_USER_GITHUB_TOKEN }}
      # Scenario variables
      ENOS_DEBUG_DATA_ROOT_DIR: ./enos/support/debug-data
      ENOS_VAR_aws_region: us-east-1
      ENOS_VAR_aws_ssh_keypair_name: ${{ github.event.repository.name }}-ci-ssh-key
      ENOS_VAR_aws_ssh_private_key_path: ./support/private_key.pem
      ENOS_VAR_local_boundary_dir: ./support/boundary
      ENOS_VAR_local_boundary_src_dir: ${{ github.workspace }}
      ENOS_VAR_local_boundary_ui_src_dir: ./support/src/boundary-ui
      ENOS_VAR_crt_bundle_path: ./support/boundary.zip
      ENOS_VAR_test_email: ${{ secrets.SERVICE_USER_EMAIL }}
      ENOS_VAR_boundary_edition: ${{ inputs.edition }}
      ENOS_VAR_boundary_docker_image_name: ${{ inputs.docker-image-name }}
      ENOS_VAR_boundary_docker_image_file: ./support/boundary_docker_image.tar
      ENOS_VAR_go_version: ${{ inputs.go-version }}
      ENOS_VAR_gcp_project_id: ${{ secrets.GCP_PROJECT_ID_CI }}
      ENOS_VAR_gcp_client_email: ${{ secrets.GCP_CLIENT_EMAIL_CI }}
      ENOS_VAR_gcp_private_key_id: ${{ secrets.GCP_PRIVATE_KEY_ID_CI }}
      ENOS_VAR_gcp_private_key: ${{ secrets.GCP_PRIVATE_KEY_CI }}
    steps:
      - name: Checkout
        uses: actions/checkout@11bd71901bbe5b1630ceea73d27597364c9af683 # v4.2.2
      - name: Set up Go
<<<<<<< HEAD
        uses: actions/setup-go@3041bf56c941b39c61721a86cd11f3bb1338122a # v5.2.0
=======
        uses: actions/setup-go@d35c59abb061a4a6fb18e82ac0862c26744d6ab5 # v5.5.0
>>>>>>> 807eb34a
        with:
          go-version: ${{ inputs.go-version }}
          cache: false
      - name: Set up Go modules cache
        uses: actions/cache@1bd1e32a3bdc45362d1e726936510720a7c30a57 # v4.2.0
        with:
          path: |
            ${{ needs.setup.outputs.cache-go-build }}
            ${{ needs.setup.outputs.cache-go-mod }}
            ${{ needs.setup.outputs.cache-go-bin }}
          key: ${{ needs.setup.outputs.go-cache-key }}
          restore-keys: |
            ${{ runner.os }}-go
          fail-on-cache-miss: false
      - name: Set up Terraform
        uses: hashicorp/setup-terraform@b9cd54a3c349d3f38e8881555d616ced269862dd    # TSCCR: loading action configs: failed to query HEAD reference: failed to get advertised references: authorization failed
        with:
          # the terraform wrapper will break Terraform execution in enos because
          # it changes the output to text when we expect it to be JSON.
          terraform_wrapper: false
      - name: Import GPG key for Boundary pass keystore
        id: import_gpg
        uses: crazy-max/ghaction-import-gpg@cb9bde2e2525e640591a934b1fd28eef1dcaf5e5 # v6.2.0
        with:
          gpg_private_key: ${{ secrets.ENOS_GPG_PRIVATE_KEY }}
          passphrase: ${{ secrets.ENOS_GPG_PASSPHRASE }}
      - name: Trust the pass keystore GPG key
        id: trust_gpg
        run: |
          gpg -a --encrypt -r ${{ secrets.ENOS_GPG_UID }} --trust-model always
          echo "trusted-key ${{ secrets.ENOS_GPG_UID }}" >> ~/.gnupg/gpg.conf
          cat ~/.gnupg/gpg.conf
      - name: Configure AWS credentials
<<<<<<< HEAD
        uses: aws-actions/configure-aws-credentials@e3dd6a429d7300a6a4c196c26e071d42e0343502 # v4.0.2
=======
        uses: aws-actions/configure-aws-credentials@b47578312673ae6fa5b5096b330d9fbac3d116df # v4.2.1
>>>>>>> 807eb34a
        with:
          aws-access-key-id: ${{ secrets.AWS_ACCESS_KEY_ID_CI }}
          aws-secret-access-key: ${{ secrets.AWS_SECRET_ACCESS_KEY_CI }}
          aws-region: us-east-1
          role-to-assume: ${{ secrets.AWS_ROLE_ARN_CI }}
          role-skip-session-tagging: true
          role-duration-seconds: 3600
      - name: Configure GCP credentials
        if: contains(matrix.filter, 'gcp')
        id: gcp_auth
<<<<<<< HEAD
        uses: google-github-actions/auth@6fc4af4b145ae7821d527454aa9bd537d1f2dc5f # v2.1.7
=======
        uses: google-github-actions/auth@ba79af03959ebeac9769e648f473a284504d9193 # v2.1.10
>>>>>>> 807eb34a
        with:
          credentials_json: ${{ secrets.GCP_CREDENTIALS }}
          access_token_lifetime: '3600s'
          project_id: ${{ secrets.GCP_PROJECT_ID_CI }}
      - name: 'Set up GCP Cloud SDK'
        if: contains(matrix.filter, 'gcp')
        uses: google-github-actions/setup-gcloud@6189d56e4096ee891640bb02ac264be376592d6a # v2.1.2
      - name: Set up Enos
        uses: hashicorp/action-setup-enos@v1    # TSCCR: loading action configs: failed to query HEAD reference: failed to get advertised references: authorization failed
        with:
          github-token: ${{ secrets.SERVICE_USER_GITHUB_TOKEN }}
      - name: Prepare scenario dependencies
        id: prepare_scenario
        run: |
          mkdir -p ./enos/support
          echo "${{ secrets.SSH_KEY_PRIVATE_CI }}" > ./enos/support/private_key.pem
          chmod 600 ./enos/support/private_key.pem
          echo "debug_data_artifact_name=enos-debug-data_$(echo ${{ matrix.filter }} | sed -e 's/ /_/g' | sed -e 's/:/=/g')" >> "$GITHUB_OUTPUT"
      - name: Set up dependency cache
        id: dep-cache
        uses: actions/cache@1bd1e32a3bdc45362d1e726936510720a7c30a57 # v4.2.0
        with:
          path: /tmp/test-deps
          key: enos-test-deps-password-store-1.7.4-vault-1.12.2
      - name: Debug dep-cache
        run: |
          mkdir -p /tmp/test-deps
          ls -la /tmp/test-deps
      - name: Download and unzip pass for Boundary keyring
        if: steps.dep-cache.outputs.cache-hit != 'true'
        # NOTE: if you update the password store version make sure to update the dep cache key
        run: |
          mkdir -p /tmp/test-deps/pass
          wget https://git.zx2c4.com/password-store/snapshot/password-store-1.7.4.tar.xz -O /tmp/test-deps/pass/pass.tar.xz
          cd /tmp/test-deps/pass
          tar -xvf pass.tar.xz
      - name: Install pass for Boundary keyring
        run: |
          cd /tmp/test-deps/pass/password-store-1.7.4
          sudo make install
          pass init ${{ secrets.ENOS_GPG_UID }}
      - name: Download Vault AMD64 binary
        if: steps.dep-cache.outputs.cache-hit != 'true'
        run: |
          wget https://releases.hashicorp.com/vault/1.12.2/vault_1.12.2_linux_amd64.zip -O /tmp/test-deps/vault.zip
      - name: Install Vault CLI
        if: contains(matrix.filter, 'vault') || contains(matrix.filter, 'e2e_docker') || matrix.filter == 'e2e_database'
        run: |
          unzip /tmp/test-deps/vault.zip -d /usr/local/bin
      - name: GH fix for localhost resolution
        if: github.repository == 'hashicorp/boundary' && contains(matrix.filter, 'e2e_docker')
        run: |
          cat /etc/hosts && echo "-----------"
          sudo sed -i 's/::1 *localhost ip6-localhost ip6-loopback/::1 ip6 -localhost ip6-loopback/g' /etc/hosts
          cat /etc/hosts
          ssh -V
      - name: Download Boundary Linux AMD64 bundle
        id: download
<<<<<<< HEAD
        uses: actions/download-artifact@fa0a91b85d4f404e444e00e005971372dc801d16 # v4.1.8
=======
        uses: actions/download-artifact@d3f86a106a0bac45b974a628896c90dbdf5c8093 # v4.3.0
>>>>>>> 807eb34a
        with:
          name: ${{ inputs.artifact-name }}
          path: ./enos/support/downloads
      - name: Unzip and rename Boundary bundle
        run: |
          unzip ${{steps.download.outputs.download-path}}/*.zip -d enos/support/boundary
          mv ${{steps.download.outputs.download-path}}/*.zip enos/support/boundary.zip
      - name: Download Boundary Linux AMD64 docker image
        if: contains(matrix.filter, 'e2e_docker')
<<<<<<< HEAD
        uses: actions/download-artifact@fa0a91b85d4f404e444e00e005971372dc801d16 # v4.1.8
=======
        uses: actions/download-artifact@d3f86a106a0bac45b974a628896c90dbdf5c8093 # v4.3.0
>>>>>>> 807eb34a
        id: download-docker
        with:
          name: ${{ inputs.docker-image-file }}
          path: ./enos/support/downloads
      - name: Rename docker image file
        if: contains(matrix.filter, 'e2e_docker')
        run: |
          mv ${{ steps.download-docker.outputs.download-path }}/*.tar enos/support/boundary_docker_image.tar
<<<<<<< HEAD
      - name: Set up Node.js
        uses: actions/setup-node@39370e3970a6d050c480ffad4ff0ed4d3fdee5af # v4.1.0
        if: contains(matrix.filter, 'e2e_ui')
        with:
          node-version: '16.x'
      - name: Checkout boundary-ui
        uses: actions/checkout@11bd71901bbe5b1630ceea73d27597364c9af683 # v4.2.2
        if: contains(matrix.filter, 'e2e_ui')
        with:
          repository: hashicorp/boundary-ui
          path: enos/support/src/boundary-ui
      - name: Install boundary-ui dependencies
        if: contains(matrix.filter, 'e2e_ui')
        run: yarn --cwd enos/support/src/boundary-ui install
      - name: Install playwright dependencies (i.e. browsers)
        if: contains(matrix.filter, 'e2e_ui')
        run: npx playwright install --with-deps
        working-directory: enos/support/src/boundary-ui
=======
>>>>>>> 807eb34a
      - name: Output Terraform version info
        run: |
          mkdir -p ./enos/terraform-plugin-cache
          export ENOS_VAR_enos_user=$GITHUB_ACTOR && \
          enos scenario check --chdir ./enos ${{ matrix.filter }} && \
          enos scenario exec --chdir ./enos ${{ matrix.filter }} --cmd "version"
      - name: Run Enos scenario
        id: run
        # Continue once and retry
        continue-on-error: true
        run: |
          mkdir -p ./enos/terraform-plugin-cache
          export ENOS_VAR_enos_user=$GITHUB_ACTOR && \
          enos scenario launch --timeout 60m0s --chdir ./enos ${{ matrix.filter }}
      - name: Rename e2e tests output
        continue-on-error: true
        run: |
          pushd enos
          scenario="${{ matrix.filter }}"
          count=$(find ./*.log 2>/dev/null | wc -l | xargs)
          if [ "$count" != 0 ]
          then
            for f in *.log; do mv --  "$f" "${f%.log}_${scenario%% *}.log"; done
          fi
          popd
      - name: Split matrix filter name
        id: split
        run: |
          SCENARIO=$(echo "${{ matrix.filter }}" | cut -d' ' -f1,3 | sed 's/:/_/g')
          echo fragment="${SCENARIO}" >> "$GITHUB_OUTPUT"
      - name: Upload e2e tests output
        uses: actions/upload-artifact@b4b15b8c7c6ac21ea08fcf65892d2ee8f75cf882 # v4.4.3
        with:
          name: test-${{ steps.split.outputs.fragment }}
          path: enos/*.log
          retention-days: 5
      - name: Get logs from postgres container
        # Retrieve logs from the postgres container on a failed
        # run to help diagnose a deadlock issue
        if: contains(matrix.filter, 'e2e_docker') && steps.run.outcome == 'failure'
        run: |
          docker logs database
<<<<<<< HEAD
      - name: Upload e2e UI tests debug info
        if: contains(matrix.filter, 'e2e_ui') && steps.run.outcome == 'failure'
        uses: actions/upload-artifact@b4b15b8c7c6ac21ea08fcf65892d2ee8f75cf882 # v4.4.3
        with:
          name: test-e2e-ui-debug
          path: enos/support/src/boundary-ui/ui/admin/tests/e2e/artifacts/test-failures
          retention-days: 5
=======
>>>>>>> 807eb34a
      - name: Retry Enos scenario
        id: run_retry
        if: steps.run.outcome == 'failure'
        run: |
          export ENOS_VAR_enos_user=$GITHUB_ACTOR && \
          enos scenario launch --timeout 60m0s --chdir ./enos ${{ matrix.filter }}
      - name: Upload Debug Data
        if: ${{ always() && steps.run_retry.outcome == 'failure' }}
        uses: actions/upload-artifact@b4b15b8c7c6ac21ea08fcf65892d2ee8f75cf882 # v4.4.3
        with:
          # The name of the artifact is the same as the matrix scenario name with the spaces replaced with underscores and colons replaced by equals.
          name: ${{ steps.prepare_scenario.outputs.debug_data_artifact_name }}
          path: ${{ env.ENOS_DEBUG_DATA_ROOT_DIR }}
          retention-days: 30
      - name: Destroy Enos scenario
        id: destroy
        continue-on-error: true
        if: ${{ always() }}
        run: |
          export ENOS_VAR_enos_user=$GITHUB_ACTOR && \
          enos scenario destroy --timeout 60m0s --chdir ./enos ${{ matrix.filter }}
      - name: Get logs for aws dependencies error
        # Retrieve logs from the terraform to help diagnose some aws cleanup issues
        if: ${{ always() && steps.destroy.outcome == 'failure' }}
        continue-on-error: true
        run: |
          enos scenario exec --cmd graph --chdir ./enos ${{ matrix.filter }}
          TF_DIR=$(find ./enos/.enos/ -type d -mindepth 1 -maxdepth 1  | tail -1)
          pushd "${TF_DIR}"
          terraform state list
          terraform state show module.create_base_infra.aws_route.igw
          popd
      - name: Destroy Enos scenario (Retry)
        if: ${{ always() && steps.destroy.outcome == 'failure' }}
        run: |
          export ENOS_VAR_enos_user=$GITHUB_ACTOR && \
          enos scenario destroy --timeout 60m0s --chdir ./enos ${{ matrix.filter }}
      - name: Output Enos debug information on failure
        if: ${{ failure() }}
        run: |
          env
          find ./enos -name "scenario.tf" -exec cat {} \;
      - name: Send Slack message if Run and Retry fails (or if something else went wrong)
        uses: slackapi/slack-github-action@b0fa283ad8fea605de13dc3f449259339835fc52 # v2.1.0
        # steps.run.outcome reports as failure when there is an error in `Run Enos scenario`
        # failure() captures errors before `Run Enos scenario`
        # failure() does not capture errors in `Run Enos scenario` due to continue-on-error
        if: ${{ failure() || (steps.run.outcome == 'failure' && steps.run_retry.outcome == 'failure') }}
        with:
          method: chat.postMessage
          token: ${{ secrets.SLACK_BOUNDARY_TEST_BOT_TOKEN }}
          payload: |
            channel: ${{ secrets.SLACK_BOUNDARY_TEST_BOT_CHANNEL_ID }}
            text: ":x: e2e tests failed (${{ matrix.filter }}): ${{ github.server_url }}/${{ github.repository }}/actions/runs/${{ github.run_id }}\n*Branch:* ${{ github.event.ref }}\n*SHA:* <${{ github.event.head_commit.url }}|${{ github.event.after }}>"
      - name: Send Slack message if Run but Retry passes
        uses: slackapi/slack-github-action@b0fa283ad8fea605de13dc3f449259339835fc52 # v2.1.0
        if: ${{ steps.run.outcome == 'failure' && steps.run_retry.outcome != 'failure' }}
        with:
          method: chat.postMessage
          token: ${{ secrets.SLACK_BOUNDARY_TEST_BOT_TOKEN }}
          payload: |
            channel: ${{ secrets.SLACK_BOUNDARY_TEST_BOT_CHANNEL_ID }}
            text: ":warning: e2e tests passed, but needed retry (${{ matrix.filter }}): ${{ github.server_url }}/${{ github.repository }}/actions/runs/${{ github.run_id }}\n*Branch:* ${{ github.event.ref }}\n*SHA:* <${{ github.event.head_commit.url }}|${{ github.event.after }}>"
<|MERGE_RESOLUTION|>--- conflicted
+++ resolved
@@ -35,11 +35,7 @@
         with:
           fetch-depth: '0'
       - name: Set up Go
-<<<<<<< HEAD
-        uses: actions/setup-go@3041bf56c941b39c61721a86cd11f3bb1338122a # v5.2.0
-=======
         uses: actions/setup-go@d35c59abb061a4a6fb18e82ac0862c26744d6ab5 # v5.5.0
->>>>>>> 807eb34a
         with:
           go-version: ${{ inputs.go-version }}
           cache: false
@@ -111,11 +107,7 @@
       - name: Checkout
         uses: actions/checkout@11bd71901bbe5b1630ceea73d27597364c9af683 # v4.2.2
       - name: Set up Go
-<<<<<<< HEAD
-        uses: actions/setup-go@3041bf56c941b39c61721a86cd11f3bb1338122a # v5.2.0
-=======
         uses: actions/setup-go@d35c59abb061a4a6fb18e82ac0862c26744d6ab5 # v5.5.0
->>>>>>> 807eb34a
         with:
           go-version: ${{ inputs.go-version }}
           cache: false
@@ -149,11 +141,7 @@
           echo "trusted-key ${{ secrets.ENOS_GPG_UID }}" >> ~/.gnupg/gpg.conf
           cat ~/.gnupg/gpg.conf
       - name: Configure AWS credentials
-<<<<<<< HEAD
-        uses: aws-actions/configure-aws-credentials@e3dd6a429d7300a6a4c196c26e071d42e0343502 # v4.0.2
-=======
         uses: aws-actions/configure-aws-credentials@b47578312673ae6fa5b5096b330d9fbac3d116df # v4.2.1
->>>>>>> 807eb34a
         with:
           aws-access-key-id: ${{ secrets.AWS_ACCESS_KEY_ID_CI }}
           aws-secret-access-key: ${{ secrets.AWS_SECRET_ACCESS_KEY_CI }}
@@ -164,11 +152,7 @@
       - name: Configure GCP credentials
         if: contains(matrix.filter, 'gcp')
         id: gcp_auth
-<<<<<<< HEAD
-        uses: google-github-actions/auth@6fc4af4b145ae7821d527454aa9bd537d1f2dc5f # v2.1.7
-=======
         uses: google-github-actions/auth@ba79af03959ebeac9769e648f473a284504d9193 # v2.1.10
->>>>>>> 807eb34a
         with:
           credentials_json: ${{ secrets.GCP_CREDENTIALS }}
           access_token_lifetime: '3600s'
@@ -227,11 +211,7 @@
           ssh -V
       - name: Download Boundary Linux AMD64 bundle
         id: download
-<<<<<<< HEAD
-        uses: actions/download-artifact@fa0a91b85d4f404e444e00e005971372dc801d16 # v4.1.8
-=======
         uses: actions/download-artifact@d3f86a106a0bac45b974a628896c90dbdf5c8093 # v4.3.0
->>>>>>> 807eb34a
         with:
           name: ${{ inputs.artifact-name }}
           path: ./enos/support/downloads
@@ -241,11 +221,7 @@
           mv ${{steps.download.outputs.download-path}}/*.zip enos/support/boundary.zip
       - name: Download Boundary Linux AMD64 docker image
         if: contains(matrix.filter, 'e2e_docker')
-<<<<<<< HEAD
-        uses: actions/download-artifact@fa0a91b85d4f404e444e00e005971372dc801d16 # v4.1.8
-=======
         uses: actions/download-artifact@d3f86a106a0bac45b974a628896c90dbdf5c8093 # v4.3.0
->>>>>>> 807eb34a
         id: download-docker
         with:
           name: ${{ inputs.docker-image-file }}
@@ -254,27 +230,6 @@
         if: contains(matrix.filter, 'e2e_docker')
         run: |
           mv ${{ steps.download-docker.outputs.download-path }}/*.tar enos/support/boundary_docker_image.tar
-<<<<<<< HEAD
-      - name: Set up Node.js
-        uses: actions/setup-node@39370e3970a6d050c480ffad4ff0ed4d3fdee5af # v4.1.0
-        if: contains(matrix.filter, 'e2e_ui')
-        with:
-          node-version: '16.x'
-      - name: Checkout boundary-ui
-        uses: actions/checkout@11bd71901bbe5b1630ceea73d27597364c9af683 # v4.2.2
-        if: contains(matrix.filter, 'e2e_ui')
-        with:
-          repository: hashicorp/boundary-ui
-          path: enos/support/src/boundary-ui
-      - name: Install boundary-ui dependencies
-        if: contains(matrix.filter, 'e2e_ui')
-        run: yarn --cwd enos/support/src/boundary-ui install
-      - name: Install playwright dependencies (i.e. browsers)
-        if: contains(matrix.filter, 'e2e_ui')
-        run: npx playwright install --with-deps
-        working-directory: enos/support/src/boundary-ui
-=======
->>>>>>> 807eb34a
       - name: Output Terraform version info
         run: |
           mkdir -p ./enos/terraform-plugin-cache
@@ -317,16 +272,6 @@
         if: contains(matrix.filter, 'e2e_docker') && steps.run.outcome == 'failure'
         run: |
           docker logs database
-<<<<<<< HEAD
-      - name: Upload e2e UI tests debug info
-        if: contains(matrix.filter, 'e2e_ui') && steps.run.outcome == 'failure'
-        uses: actions/upload-artifact@b4b15b8c7c6ac21ea08fcf65892d2ee8f75cf882 # v4.4.3
-        with:
-          name: test-e2e-ui-debug
-          path: enos/support/src/boundary-ui/ui/admin/tests/e2e/artifacts/test-failures
-          retention-days: 5
-=======
->>>>>>> 807eb34a
       - name: Retry Enos scenario
         id: run_retry
         if: steps.run.outcome == 'failure'
