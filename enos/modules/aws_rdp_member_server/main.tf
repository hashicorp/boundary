--- conflicted
+++ resolved
@@ -136,7 +136,6 @@
                   $here_string_password = @'
 ${var.domain_admin_password}
 '@
-<<<<<<< HEAD
                   $password = ConvertTo-SecureString $here_string_password -AsPlainText -Force
                   $username = "${local.domain_sld}\Administrator"
                   $credential = New-Object System.Management.Automation.PSCredential($username,$password)
@@ -190,44 +189,11 @@
                   # Logging to determine domain and ssh state for debugging
                   (Get-WmiObject Win32_ComputerSystem).Domain
                   Get-Process -Name *ssh* -ErrorAction SilentlyContinue
+
+                  # Enable audio
+                  Set-Service -Name "Audiosrv" -StartupType Automatic
+                  Start-Service -Name "Audiosrv"
                   Restart-Computer -Force
-=======
-$password = ConvertTo-SecureString $here_string_password -AsPlainText -Force
-$username = "${local.domain_sld}\Administrator"
-$credential = New-Object System.Management.Automation.PSCredential($username,$password)
-
-# check that domain can be reached
-$timeout = 300
-$interval = 10
-$elapsed = 0
-
-do {
-    try {
-        $result = Resolve-DnsName -Name "${var.active_directory_domain}" -Server "${var.domain_controller_ip}" -ErrorAction Stop
-        if ($result) {
-            Write-Host "DNS resolved successfully."
-            break
-        }
-    } catch {
-        Write-Host "DNS not resolved yet. Retrying in $interval seconds..."
-        Start-Sleep -Seconds $interval
-        $elapsed += $interval
-    }
-    if ($elapsed -ge $timeout) {
-        Write-Host "DNS resolution failed after 5 minutes. Exiting."
-        exit 1
-    }
-} while ($true)
-
-# add computer to domain
-Add-Computer -DomainName "${var.active_directory_domain}" -Credential $credential
-
-# Enable audio
-Set-Service -Name "Audiosrv" -StartupType Automatic
-Start-Service -Name "Audiosrv"
-
-Restart-Computer -Force
->>>>>>> 41e5cacb
                 </powershell>
               EOF
 
