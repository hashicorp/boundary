// The root folder for this documentation category is `pages/docs`
//
// - A string refers to the name of a file
// - A "category" value refers to the name of a directory
// - All directories must have an "index.mdx" file to serve as
//   the landing page for the category, or a "name" property to
//   serve as the category title in the sidebar

export default [
  {
    category: 'getting-started',
    content: ['run-and-login', 'connect-to-target'],
  },
  {
    category: 'installing',
<<<<<<< HEAD
    content: ['high-availability'],
=======
    content: [
		  'systemd',
		  'postgres',
		  'high-availability',
		],
>>>>>>> 73872c5a
  },
  {
    category: 'developing',
    content: [
      'building',
      'ui',
      {
        category: 'sdk',
        content: ['authenticate'],
      },
    ],
  },
  {
    category: 'concepts',
    content: [
      'api-standards',
      'cli-standards',
      'permissions',
      'security-model',
      {
        category: 'domain-model',
        content: [
          'accounts',
          'actions',
          'auth-methods',
          'grants',
          'groups',
          'hosts',
          'host-catalogs',
          'host-sets',
          'organization',
          'principals',
          'projects',
          'resources',
          'scopes',
          'targets',
          'roles',
          'users',
        ],
      },
    ],
  },
  '---',
  {
    category: 'configuration',
    content: [
      {
        category: 'listener',
        content: ['tcp'],
      },
      {
        category: 'kms',
        content: [
          'aead',
          'awskms',
          'alicloudkms',
          'azurekeyvault',
          'gcpckms',
          'ocikms',
          'transit',
        ],
      },
      'controller',
      'worker',
      'telemetry',
    ],
  },
  {
    category: 'common-workflows',
    content: [
      'manage-scopes',
      'manage-targets',
      'manage-identities',
      'manage-sessions',
    ],
  },
  '---',
  {
    category: 'roadmap',
    content: ['v0_2_0'],
  },
  {
    category: 'releases',
    content: [
      {
        category: 'release-notes',
        content: ['v0_1_0'],
      },
    ],
  },
]<|MERGE_RESOLUTION|>--- conflicted
+++ resolved
@@ -13,15 +13,7 @@
   },
   {
     category: 'installing',
-<<<<<<< HEAD
-    content: ['high-availability'],
-=======
-    content: [
-		  'systemd',
-		  'postgres',
-		  'high-availability',
-		],
->>>>>>> 73872c5a
+    content: ['systemd', 'postgres', 'high-availability'],
   },
   {
     category: 'developing',
