--- conflicted
+++ resolved
@@ -1074,10 +1074,6 @@
         ]
       },
       {
-<<<<<<< HEAD
-        "title": "read",
-        "path": "commands/read"
-=======
         "title": "policies",
         "badge": {
           "text": "HCP/ENT",
@@ -1110,7 +1106,10 @@
             "path": "commands/policies/update"
           }
         ]
->>>>>>> 50de448f
+      },
+      {
+        "title": "read",
+        "path": "commands/read"
       },
       {
         "title": "roles",
