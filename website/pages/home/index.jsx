import BrandedCta from 'components/branded-cta'
import HomepageHero from 'components/homepage-hero'
import HowItWorks from 'components/how-it-works'
import SectionBreakCta from 'components/section-break-cta'
import ProductFeaturesList from '@hashicorp/react-product-features-list'
import UseCases from '@hashicorp/react-use-cases'

export default function HomePage() {
  return (
    <div className="p-home">
      <HomepageHero
        title="Simple and secure remote access"
        description="Access any system from anywhere based on user identity."
        links={[
          {
            title: 'Get Started',
            url:
              'https://learn.hashicorp.com/collections/boundary/getting-started',
            external: true,
          },
          {
            title: 'Download macOS Client',
            url: '/downloads#desktop',
          },
        ]}
        uiVideo={{
          url: 'https://www.datocms-assets.com/2885/1614100050-hero-ui.mp4',
          srcType: 'mp4',
          playbackRate: 2,
        }}
        cliVideo={{
          url: 'https://www.datocms-assets.com/2885/1614100038-hero-cli.mp4',
          srcType: 'mp4',
          playbackRate: 1,
        }}
        desktopVideo={{
          url:
            'https://www.datocms-assets.com/2885/1614100044-hero-desktop.mp4',
          srcType: 'mp4',
          playbackRate: 1,
        }}
      />

      <HowItWorks
        title="Secure access to hosts and services"
        description="Traditional approaches like SSH bastion hosts or VPNs require distributing and managing credentials, configuring network controls like firewalls, and exposing the private network. Boundary provides a secure way to access hosts and critical systems without having to manage credentials or expose your network, and is entirely open source."
        features={[
          {
            title: 'Authenticate',
            description:
              'Authenticate with any trusted identity provider you are already using. No need to distribute new credentials and manage them.',
            logos: [
              {
                alt: 'GitHub',
                url: require('./img/logos/github-gray.svg?url'),
              },
              {
                alt: 'AWS',
                url: require('./img/logos/aws-gray.svg?url'),
              },
              {
                alt: 'Microsoft Azure',
                url: require('./img/logos/azure-color.svg?url'),
              },
              {
                alt: 'Google Cloud Platform',
                url: require('./img/logos/gcp-color.svg?url'),
              },
              {
                alt: 'Okta',
                url: require('./img/logos/okta-color.svg?url'),
              },
              {
                alt: 'Ping',
                url: require('./img/logos/ping-color.svg?url'),
              },
              {
                alt: 'More integrations',
                url: require('./img/logos/more-gray.svg?url'),
              },
            ],
          },
          {
            title: 'Authorize',
            description:
              'Authorize access based on logical roles and services, instead of physical IP addresses. Manage dynamic infrastructure and integrate service registries so hosts and service catalogs are kept up-to-date.',
            logos: [
              {
                alt: 'Consul',
                url: require('./img/logos/consul-color.svg?url'),
              },
              {
                alt: 'AWS',
                url: require('./img/logos/aws-color.svg?url'),
              },
              {
                alt: 'Microsoft Azure',
                url: require('./img/logos/azure-color.svg?url'),
              },
              {
                alt: 'Terraform',
                url: require('./img/logos/terraform-color.svg?url'),
              },
              {
                alt: 'Google Cloud Platform',
                url: require('./img/logos/gcp-color.svg?url'),
              },
              {
                alt: 'Kubernetes',
                url: require('./img/logos/kubernetes-color.svg?url'),
              },
              {
                url: require('./img/logos/more-gray.svg?url'),
                alt: 'More integrations',
              },
            ],
          },
          {
            title: 'Access',
            description:
              'Automate credential injection to securely access services and hosts with HashiCorp Vault. Reduce risk of leaking credentials with dynamic secrets and just-in-time credentials.',
          },
        ]}
      />

      <div className="use-cases-section">
        <div className="g-grid-container">
          <h2 className="g-type-display-2">Use cases</h2>
          <UseCases
            items={[
              {
                title: 'Easily onboard and manage users',
                description:
                  'Use SSO to manage onboarding and off-boarding users.',
                image: {
                  url: require('./img/red-usecase-accessmgmt.png?url'),
                },
                link: {
                  title: 'Learn more',
                  url:
                    'https://learn.hashicorp.com/tutorials/boundary/getting-started-config',
                },
              },
              {
                title: 'Open and extensible remote access',
                description:
                  'Integrate with existing tooling and APIs to simplify access.',
                image: {
                  url: require('./img/red-usecase-accessprivileges.png?url'),
                },
                link: {
                  title: 'Learn more',
<<<<<<< HEAD
                  url: 'https://learn.hashicorp.com/tutorials/boundary/manage-users-groups',
=======
                  url:
                    'https://learn.hashicorp.com/tutorials/boundary/manage-users-groups',
>>>>>>> 22d5c88a
                },
              },
              {
                title: 'Compliance without overhead',
                description:
                  'Provide session visibility that enables teams to stay compliant.',
                image: {
                  url: require('./img/red-usecase-sessionvisibility.png?url'),
                },
                link: {
                  title: 'Learn more',
<<<<<<< HEAD
                  url: 'https://learn.hashicorp.com/tutorials/boundary/manage-sessions',
=======
                  url:
                    'https://learn.hashicorp.com/tutorials/boundary/manage-sessions',
>>>>>>> 22d5c88a
                },
              },
            ]}
          />
        </div>
      </div>

      <div className="break-section">
        <SectionBreakCta
          heading="Have you tried Boundary?"
          content="Share your feedback for a chance to receive special swag."
          link={{
            text: 'Share your Boundary story',
            url: 'http://hashi.co/boundary-survey',
          }}
        />
      </div>

      <section className="features-section">
        <ProductFeaturesList
          heading="Boundary Features"
          features={[
            {
              title: 'Identity-based access',
              content:
                'Enables privileged sessions for users and applications based on user identity and role.',
              icon: require('./img/features/identity-based-access.svg?url'),
              link: {
                type: 'inbound',
                text: 'Learn more',
                url:
                  'https://learn.hashicorp.com/tutorials/boundary/getting-started-intro',
              },
            },
            {
              title: 'Session management',
              content:
                'Ensures access control regardless of user or operators’ infrastructure.',
              icon: require('./img/features/session-management.svg?url'),
              link: {
                type: 'inbound',
                text: 'Learn more',
                url:
                  'https://learn.hashicorp.com/tutorials/boundary/manage-sessions?in=boundary/common-workflows',
              },
            },
            {
              title: 'Platform agnostic',
              content:
                'One workflow for identity-based access across clouds, kubernetes clusters, and on-prem infrastructure.',
              icon: require('./img/features/platform-agnosticity.svg?url'),
              link: {
                type: 'inbound',
                text: 'Learn more',
                url: '/docs/getting-started/connect-to-target',
              },
            },
            {
              title: 'Session visibility',
              content:
                'Visibility into session metrics, events, logs, and traces with the ability to export data to business intelligence and event monitoring tools.',
              icon: require('./img/features/session-visibility.svg?url'),
              link: {
                type: 'inbound',
                text: 'Learn more',
                url:
                  'https://learn.hashicorp.com/tutorials/boundary/manage-sessions?in=boundary/common-workflows',
              },
            },
            {
              title: 'Infrastructure as code',
              content:
                'Define policies and manage Boundary with an Infrastructure as Code approach. Terraform provider supports the full breadth of Boundary configurations.',
              icon: require('./img/features/config-as-code.svg?url'),
              link: {
                type: 'inbound',
                text: 'Learn more',
                url:
                  'https://learn.hashicorp.com/tutorials/boundary/getting-started-config',
              },
            },
            {
              title: 'Manage dynamic environments',
              content:
                'Secure access to dynamic systems and applications with automated controls.',
              icon: require('./img/features/managing-dynamic-environments.svg?url'),
              link: {
                type: 'inbound',
                text: 'Learn more',
                url: '/docs/api-clients',
              },
            },
          ]}
        />
      </section>

      <BrandedCta
        heading="Ready to get started?"
        content="Boundary is an open source solution that automates a secure identity-based user access to hosts and services across environments."
        links={[
          {
            text: 'Get Started',
            url:
              'https://learn.hashicorp.com/collections/boundary/getting-started',
            type: 'outbound',
          },
          { text: 'Explore documentation', url: '/docs' },
        ]}
      />
    </div>
  )
}<|MERGE_RESOLUTION|>--- conflicted
+++ resolved
@@ -150,12 +150,8 @@
                 },
                 link: {
                   title: 'Learn more',
-<<<<<<< HEAD
-                  url: 'https://learn.hashicorp.com/tutorials/boundary/manage-users-groups',
-=======
                   url:
                     'https://learn.hashicorp.com/tutorials/boundary/manage-users-groups',
->>>>>>> 22d5c88a
                 },
               },
               {
@@ -167,12 +163,8 @@
                 },
                 link: {
                   title: 'Learn more',
-<<<<<<< HEAD
-                  url: 'https://learn.hashicorp.com/tutorials/boundary/manage-sessions',
-=======
                   url:
                     'https://learn.hashicorp.com/tutorials/boundary/manage-sessions',
->>>>>>> 22d5c88a
                 },
               },
             ]}
