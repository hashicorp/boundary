---
layout: docs
page_title: Deploy and Login
description: |-
  How to deploy HCP Boundary services and login for the first time.
---

# Deploy HCP Boundary and Login

HCP Boundary provides secure access to remote hosts and infrastructure
endpoints. Boundary enables secure connectivity to cloud service catalogs,
on-premise infrastructure, and Kubernetes clusters without needing to manage any
of the underlying systems or operations.

## Requirements

The Getting Started section uses HCP Boundary, a HashiCorp hosted and
fully-managed version of the Boundary product.

To get started with HCP Boundary, users need:

- A [HashiCorp Cloud Platform](https://portal.cloud.hashicorp.com/sign-up)
  account
- [Installation](/boundary/tutorials/hcp-getting-started/hcp-getting-started-install)
  of the Boundary CLI
- A [Boundary binary](/boundary/downloads) in your `$PATH`
- Optionally, an [installation of Boundary
  Desktop](/boundary/tutorials/hcp-getting-started/hcp-getting-started-desktop-app)

If you prefer to get started on your local machine, refer to [Run and Login in
Dev Mode](/boundary/docs/oss/installing/run-and-login). For more information on Boundary
OSS and self-managed installations, refer to [Boundary OSS](/boundary/docs/oss).

## Deploy an HCP Boundary Cluster

To deploy an HCP Boundary instance:

1. Navigate to [HashiCorp Cloud Platform](https://portal.cloud.hashicorp.com/)
   and login using your credentials.

1. Click the **Boundary** tab, and then and click **Deploy Boundary** on the
   right-hand pane.

1. Fill out the following form details:

   - Instance Name
   - Administrator Username
   - Administrator Password

1. Store the administrator username and password in a safe location. These
   credentials will be used when authenticating using the Admin Console, CLI, or
   Terraform.

1. Click **Deploy** after completing the form. It may take a few minutes to
   initialize the HCP Boundary instance.

![Deploy boundary](/img/hcp-deploy-form.png)

## Login to HCP Boundary

Once the deployment is complete, the HCP Boundary instance can be accessed
directly from the HCP Boundary portal using the credentials created during
setup.

1. From the HCP Boundary portal page, click the **Open Admin UI** button.

1. Enter the admin username and password you created when you deployed the new
instance, and click **Authenticate**.

1. The **Welcome to Boundary** setup wizard will launch automatically.

   There are two options for Boundary’s initial setup:

   - Quick setup
   - Manual

   ![Setup Wizard](/img/setup-wizard.png)

   The **Quick setup** is recommended for new users, and generates a set of initial
   resources to assist in connecting to your first target.

   ![Setup Wizard](/img/setup-wizard-address-target.png)

   The **Manual** setup drops the user directly into Boundary, without any
   provisioned resources.

   Upon completion of the setup wizard, you will be logged into your HCP Boundary
   instance's Global scope via the web UI. This is the default scope for all new
   Boundary clusters.

<Tabs>
<Tab heading="CLI">

1. In the HCP Boundary portal, open the **Boundary Overview** page, and click
the **copy icon** in the **Copy this into Boundary Desktop** section. This
copies your environment’s Boundary **Cluster URL**.

1. Open a terminal session and set the `BOUNDARY_ADDR` environment variable to
the copied Cluster URL.

<<<<<<< HEAD
    ```shell-session
    $ export BOUNDARY_ADDR=<boundary-cluster-url>
    ```
=======
  ```shell-session
  $ export BOUNDARY_ADDR=<boundary-cluster-url>
  ```
>>>>>>> eea5e80f

1. Log in with the administrator credentials you created when you deployed the
HCP Boundary instance.

<<<<<<< HEAD
    ```shell-session
    $ boundary authenticate password \
       -auth-method-id=<boundary-auth-method-id> \
       -login-name=<boundary-admin-username>
    ```
=======
  ```shell-session
  $ boundary authenticate
  Please enter the login name (it will be hidden):
  Please enter the password (it will be hidden):

  Authentication information:
    Account ID:      acctpw_VOeNSFX8pQ
    Auth Method ID:  ampw_wxzojlKJLN
    Expiration Time: Mon, 13 Feb 2023 12:35:32 MST
    User ID:         u_1vUkf5fPs9

  The token was successfully stored in the chosen keyring and is not displayed here.
  ```
>>>>>>> eea5e80f

You are now logged into your HCP Boundary instance's Global scope via the CLI.
This is the default scope for all new Boundary clusters.

If you are on Windows or macOS, the system password store will be used to store
the new token. On any other operating system, you may get an error indicating
that the token could not be stored. Boundary defaults to using
[pass](https://www.passwordstore.org/) on these machines, which uses [GNU
Privacy Guard](https://gnupg.org/) to encrypt values. If it is not available,
the token will be displayed and can be stored in a system of your choice and
passed in via the `BOUNDARY_TOKEN` environment variable.

It is recommended to make use of `pass` or another alternative (such as any
implementation of the freedesktop.org Secret Service feature). Installation and
configuration of `pass` or other alternatives is beyond the scope of this
article; consult the documentation for `pass` or your specific OS distribution
help pages.

</Tab>
<Tab heading="Desktop Client">


[Boundary Desktop](/boundary/downloads) can be used to
connect to HCP Boundary.

To get started with Boundary Desktop:

1. Install Boundary Desktop.
1. Enter your HCP Boundary instance’s Cluster URL.
1. Enter the login name and password.

To authenticate using the Boundary desktop client, launch Boundary desktop
client and connect to boundary to using your environment's **Cluster URL**.

You can find your environment’s Cluster URL In the HCP portal. Open the
**Boundary Overview** page and click the **copy icon** in the **Copy this into
Boundary Desktop** section. This copies your environment’s Boundary **Cluster
URL**.

The admin username and password from instance creation can be used for initial
setup. Once additional users have been created, they can also log in to HCP
Boundary using the Boundary Desktop app.


<video
  muted
  playsInline
  autoPlay
  loop
  class="boundary-clickthrough-video boundary-clickthrough-desktop-video"
>
  <source
    type="video/mp4"
    src="https://www.datocms-assets.com/2885/1613612831-boundary-desktop-clickthrough-authenticate-v1-0-0.mp4"
  />
</video>

</Tab>
<Tab heading="Terraform">


You can also use these overrides to configure the [Terraform provider for
Boundary](https://registry.terraform.io/providers/hashicorp/boundary):

```hcl
provider "boundary" {
    base_url             = "hcp-boundary-cluster-url"
    auth_method_id       = "auth-method-id"
    auth_method_username = "admin-username"
    auth_method_password = "admin-password"
}
```

To find your environment’s `base_url`:

1. In the HCP portal, open the **Boundary Overview** page.
1. Click the **copy icon** in the **Copy this into Boundary Desktop** section.
   This copies your environment’s Boundary **Cluster URL**.

To find your environment’s default `auth_method_id`:

1. In your HCP Boundary portal, click the Admin UI button.
1. Log in to the Admin Console by entering the admin username and password you
   created when you deployed the HCP Boundary instance, and click **Authenticate**.
1. Click **Auth Methods**.
1. Click the **copy icon** for the Password **Auth Method ID**

</Tab>
</Tabs>

## Tutorial

- Refer to the [Create a Boundary Instance on
  HCP](/boundary/tutorials/hcp-getting-started/hcp-getting-started-create)
  tutorial to learn how to deploy a Boundary instance.
- Refer to the [Install Boundary
  Desktop](/boundary/tutorials/hcp-getting-started/hcp-getting-started-desktop-app)
  tutorial to learn how to use the Boundary desktop to connect to a running HCP
  Boundary instance.


## Next Steps

See [connecting to your first target](/boundary/docs/getting-started/connect-to-target)
for how to use HCP Boundary to run your first SSH session.<|MERGE_RESOLUTION|>--- conflicted
+++ resolved
@@ -98,26 +98,13 @@
 1. Open a terminal session and set the `BOUNDARY_ADDR` environment variable to
 the copied Cluster URL.
 
-<<<<<<< HEAD
-    ```shell-session
-    $ export BOUNDARY_ADDR=<boundary-cluster-url>
-    ```
-=======
   ```shell-session
   $ export BOUNDARY_ADDR=<boundary-cluster-url>
   ```
->>>>>>> eea5e80f
 
 1. Log in with the administrator credentials you created when you deployed the
 HCP Boundary instance.
 
-<<<<<<< HEAD
-    ```shell-session
-    $ boundary authenticate password \
-       -auth-method-id=<boundary-auth-method-id> \
-       -login-name=<boundary-admin-username>
-    ```
-=======
   ```shell-session
   $ boundary authenticate
   Please enter the login name (it will be hidden):
@@ -131,7 +118,6 @@
 
   The token was successfully stored in the chosen keyring and is not displayed here.
   ```
->>>>>>> eea5e80f
 
 You are now logged into your HCP Boundary instance's Global scope via the CLI.
 This is the default scope for all new Boundary clusters.
