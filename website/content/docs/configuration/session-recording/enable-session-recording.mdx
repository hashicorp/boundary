---
layout: docs
page_title: Enable session recording on a target
description: |-
  How to enable session recording on a target in Boundary
---

# Enable session recording on a target

<EnterpriseAlert product="boundary">This feature requires <a href="https://www.hashicorp.com/products/boundary">HCP Boundary Plus or Boundary Enterprise</a></EnterpriseAlert>

You must enable session recording for any targets that you want to record sessions on.
When you [create a storage bucket](/boundary/docs/configuration/session-recording/create-storage-bucket), Boundary provides you with an ID.
You use the storage bucket's ID to associate a target with the storage bucket.

## Requirements

- One or more storage buckets to store the recordings.
- Session recording is only supported for SSH targets at this time.
- A KMS key with the purpose `bsr` must be added to the controller configuration.
The key is used for encrypting data and checking the integrity of recordings.
Refer to [Create the controller configuration](/boundary/docs/install-boundary/configure-controllers#create-the-controller-configuration) and [the `bsr` KMS key](/boundary/docs/concepts/security/data-encryption#the-bsr-kms-key) documentation for more information about configuring a KMS block.
- The targets must be configured with an ingress or egress worker filter that includes a worker with access to the storage bucket you created.
Refer to [SSH target attributes](/boundary/docs/concepts/domain-model/targets#ssh-target-attributes) for more information.
- You must enable injected application credentials on any target that you want to use for session recording.

Complete the following steps to enable session recording on a target.

<Tabs>
<<<<<<< HEAD
<Tab heading="CLI" group="cli">
=======
<Tab heading="UI">

1. Log in to Boundary.
1. Click **Orgs** in the navigation pane.
1. Select the org that contains the target you want to enable for session recording.
1. Select the project that contains the target you want to enable for session recording.
1. Select **Targets** in the navigation pane.
1. Do one of the following:

   - To create a new target, select **New Target**.
   - To edit an existing target, select the target, and then select **Edit Form**.
1. Configure the target with any relevant [attributes](/boundary/docs/concepts/domain-model/targets).
The following setting is required for session recording:

   - Select **SSH** for the **Type**.

1. Click **Save**.
1. Click **Enable recording**.

   ![Enable session recording](/img/enable-session-recording.png)

1. Enable the **Record sessions for this target** option.
1. Select the storage bucket where you want to store recordings from this target.

   You can also [create a new storage bucket](/boundary/docs/configuration/session-recording/create-storage-bucket).

1. Click **Save**.

</Tab>
<Tab heading="CLI">
>>>>>>> 4e0c2d79

1. Log in to Boundary.
1. Do one of the following:

   - To enable an existing SSH target for session recording, run the following commmand:

      ```shell-session
      $ boundary targets update ssh -scope-id p_1234567890 -id tssh_1234567890 -enable-session-recording true -storage-bucket-id sb_1234567890
      ```

      Make sure to add the `-enable-session-recording true` flag to turn on session recording for the target.
      Add the `-storage-bucket-id ID` for the storage bucket you want to associate with this target.

   - To create a new target and enable it for session recording, run the following command:

      ```shell-session
      $ boundary targets create ssh -scope-id p_1234567890 -default -port 22 -name test1 -address 99.12.345.67 -enable-session-recording true -storage-bucket-id sb_1234567890
      ```

      Make sure to add the `-enable-session-recording true` flag to turn on session recording for the target.
      Add the `-storage-bucket-id ID` for the storage bucket you want to associate with this target.
      You can configure any other [target attributes](/boundary/docs/concepts/domain-model/targets).

      You can now view the target from the **Targets** page in the Boundary console.

</Tab>
<<<<<<< HEAD
<Tab heading="UI" group="ui">

1. Log in to Boundary.
1. Select **Orgs** in the navigation pane.
1. Select the org that contains the target you want to enable for session recording.
1. Select the project that contains the target you want to enable for session recording.
1. Select **Targets** in the navigation pane.
1. Do one of the following:

   - To create a new target, select **New Target**.
   - To edit an existing target, select the target, and then select **Edit Form**.
1. Configure the target with any relevant [attributes](/boundary/docs/concepts/domain-model/targets).
The following setting is required for session recording:

   - Select **SSH** for the **Type**.

1. Select **Save**.
1. Select **Enable recording**.

   ![Enable session recording](/img/enable-session-recording.png)

1. Enable the **Record sessions for this target** option.
1. Select the storage bucket where you want to store recordings from this target.

   You can also [create a new storage bucket](/boundary/docs/configuration/session-recording/create-storage-bucket).

1. Select **Save**.

</Tab>
<Tab heading="Terraform" group="terraform">

Apply the following Terraform policy:

```hcl
resource "boundary_target" "address_foo" {
  name         = "address_foo"
  description  = "Foo target with an address"
  type         = "tcp"
  default_port = "22"
  scope_id     = boundary_scope.project.id
  address      = "127.0.0.1"

  # Add the next two lines to an existing target to enable session recording, modify the value of storage_bucket_id as appropriate
  enable_session_recording = true
  storage_bucket_id        = boundary_storage_bucket.aws_example.id
}
```

</Tab>
=======
>>>>>>> 4e0c2d79
</Tabs>

The target is now enabled for session recording.
Any user session that connects to the target is automatically recorded.

## Next steps

After you have enabled session recording, you may want to [configure storage policies](/boundary/docs/configuration/session-recording/configure-storage-policy) to codify the lifecycle management of your session recordings.<|MERGE_RESOLUTION|>--- conflicted
+++ resolved
@@ -27,9 +27,6 @@
 Complete the following steps to enable session recording on a target.
 
 <Tabs>
-<<<<<<< HEAD
-<Tab heading="CLI" group="cli">
-=======
 <Tab heading="UI">
 
 1. Log in to Boundary.
@@ -59,8 +56,7 @@
 1. Click **Save**.
 
 </Tab>
-<Tab heading="CLI">
->>>>>>> 4e0c2d79
+<Tab heading="CLI" group="cli">
 
 1. Log in to Boundary.
 1. Do one of the following:
@@ -87,36 +83,6 @@
       You can now view the target from the **Targets** page in the Boundary console.
 
 </Tab>
-<<<<<<< HEAD
-<Tab heading="UI" group="ui">
-
-1. Log in to Boundary.
-1. Select **Orgs** in the navigation pane.
-1. Select the org that contains the target you want to enable for session recording.
-1. Select the project that contains the target you want to enable for session recording.
-1. Select **Targets** in the navigation pane.
-1. Do one of the following:
-
-   - To create a new target, select **New Target**.
-   - To edit an existing target, select the target, and then select **Edit Form**.
-1. Configure the target with any relevant [attributes](/boundary/docs/concepts/domain-model/targets).
-The following setting is required for session recording:
-
-   - Select **SSH** for the **Type**.
-
-1. Select **Save**.
-1. Select **Enable recording**.
-
-   ![Enable session recording](/img/enable-session-recording.png)
-
-1. Enable the **Record sessions for this target** option.
-1. Select the storage bucket where you want to store recordings from this target.
-
-   You can also [create a new storage bucket](/boundary/docs/configuration/session-recording/create-storage-bucket).
-
-1. Select **Save**.
-
-</Tab>
 <Tab heading="Terraform" group="terraform">
 
 Apply the following Terraform policy:
@@ -130,15 +96,14 @@
   scope_id     = boundary_scope.project.id
   address      = "127.0.0.1"
 
-  # Add the next two lines to an existing target to enable session recording, modify the value of storage_bucket_id as appropriate
+  # Add the next two lines to an existing target to enable session recording.
+  # Modify the value of storage_bucket_id as appropriate
   enable_session_recording = true
   storage_bucket_id        = boundary_storage_bucket.aws_example.id
 }
 ```
 
 </Tab>
-=======
->>>>>>> 4e0c2d79
 </Tabs>
 
 The target is now enabled for session recording.
