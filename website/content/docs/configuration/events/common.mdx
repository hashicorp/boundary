--- conflicted
+++ resolved
@@ -1,10 +1,6 @@
 ---
 layout: docs
-<<<<<<< HEAD
-page_title: Controller/Worker - Events - File Sink - Configuration
-=======
-page_title: Controller - Events - Common
->>>>>>> a9a5d529
+page_title: Controller/Worker - Events - Common
 description: |-
   The common sink parameters for all sink types.
 ---
