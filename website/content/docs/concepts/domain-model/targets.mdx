---
layout: docs
page_title: Domain Model - Targets
description: |-
  The anatomy of a Boundary target
---

# Targets

A target is a resource
that represents a networked service
with an associated set of permissions
a [user][] can connect to
and interact with
through Boundary
by way of a session.
A target can only be defined within a [project][].
A target can contain references to [host sets][] from [host catalogs][]
which belong to the same project as the target.
A target can contain references to [credential libraries][]
from [credential stores][] which belong to the same project as the target.
A target can contain an address
which is used by a session to connect to a networked resource.
A target cannot have an address and also reference host sources.
A user must be assigned a [role][] with the `authorize-session` [permission][]
for the target to
establish a session with a networked resource by way of an address,
or host in any host set referenced by the target.

## Attributes

A target has the following configurable attributes:

- `name` - (required)
  The `name` must be unique within the target's [project][].

- `description` - (optional)

- `address` - (optional)
  Represents a network resource address and is used when establishing a session.
  Accepts no port, only an IP address or DNS name.

### TCP Target Attributes

TCP targets have the following additional attributes:

- `session_max_seconds` - (required)
  The maximum duration of an individual session between the user and the target.
  All connections for a session are closed
  and the session is terminated
  when a session reaches the maximum duration.
  The default is 8 hours (28800 seconds).
  This value must be greater than 0.

- `session_connection_limit` - (required)
  The cumulative number of TCP connections allowed during a session.
  A -1 value means no limit.
  The default is -1.
  The value must be greater than 0 or exactly -1.

- `egress_worker_filter` - (optional)
  A boolean expression to [filter][] which egress workers can handle sessions
  for this target.

- `ingress_worker_filter` - (optional) <sup>HCP Only</sup>
  A boolean expression to [filter][] which ingress workers can handle sessions
  for this target.

### SSH Target Attributes <sup>HCP Only</sup>

SSH targets can source username/password or SSH private key credentials from Vault [credential libraries][] or static
<<<<<<< HEAD
[credentials][]. Credentials are then injected into the SSH session between a client and end host. This allows users to
securely SSH to remote hosts while never being in possession of a valid credential for that target host.
=======
[credentials][]. Boundary then injects credentials into the SSH session between a client and end host. This allows users to
securely connect to remote hosts using SSH, while never being in possession of a valid credential for that target host.
>>>>>>> 5ac590f3

SSH targets have the following additional attributes:

- `session_max_seconds` - (required)
  The maximum duration of an individual session between the user and the target.
  All connections for a session are closed
  and the session is terminated
  when a session reaches the maximum duration.
  The default is 8 hours (28800 seconds).
<<<<<<< HEAD
  Must be greater than 0.

- `session_connection_limit` - (required)
  The cumulative number of TCP connections allowed during a session.
  -1 means no limit.
=======
  This value must be greater than 0.

- `session_connection_limit` - (required)
  The cumulative number of TCP connections allowed during a session.
  A -1 value means no limit.
>>>>>>> 5ac590f3
  The default is -1.
  The value must be greater than 0 or exactly -1.

- `egress_worker_filter` - (optional)
  A boolean expression to [filter][] which egress workers can handle sessions
  for this target.

- `ingress_worker_filter` - (optional) <sup>HCP Only</sup>
  A boolean expression to [filter][] which ingress workers can handle sessions
  for this target.

## Referenced By

- [Credential Library][]
- [Host Set][]
- [Project][]
- [Session][]
- [Worker Filtering][]

[credentials]: /docs/concepts/domain-model/credentials
[credential library]: /docs/concepts/domain-model/credential-libraries
[credential libraries]: /docs/concepts/domain-model/credential-libraries
[credential store]: /docs/concepts/domain-model/credential-stores
[credential stores]: /docs/concepts/domain-model/credential-stores
[host catalog]: /docs/concepts/domain-model/host-catalogs
[host catalogs]: /docs/concepts/domain-model/host-catalogs
[host set]: /docs/concepts/domain-model/host-sets
[host sets]: /docs/concepts/domain-model/host-sets
[host]: /docs/concepts/domain-model/hosts
[hosts]: /docs/concepts/domain-model/hosts
[permission]: /docs/concepts/security/permissions
[permissions]: /docs/concepts/security/permissions
[project]: /docs/concepts/domain-model/scopes#projects
[projects]: /docs/concepts/domain-model/scopes#projects
[role]: /docs/concepts/domain-model/roles
[roles]: /docs/concepts/domain-model/roles
[session]: /docs/concepts/domain-model/sessions
[sessions]: /docs/concepts/domain-model/sessions
[filter]: /docs/concepts/filtering/worker-tags
[worker filtering]: /docs/concepts/filtering/worker-tags
[user]: /docs/concepts/domain-model/users
[users]: /docs/concepts/domain-model/users

## Service API Docs

The following services are relevant to this resource:

- [Target Service](/api-docs/target-service)<|MERGE_RESOLUTION|>--- conflicted
+++ resolved
@@ -69,13 +69,8 @@
 ### SSH Target Attributes <sup>HCP Only</sup>
 
 SSH targets can source username/password or SSH private key credentials from Vault [credential libraries][] or static
-<<<<<<< HEAD
-[credentials][]. Credentials are then injected into the SSH session between a client and end host. This allows users to
-securely SSH to remote hosts while never being in possession of a valid credential for that target host.
-=======
 [credentials][]. Boundary then injects credentials into the SSH session between a client and end host. This allows users to
 securely connect to remote hosts using SSH, while never being in possession of a valid credential for that target host.
->>>>>>> 5ac590f3
 
 SSH targets have the following additional attributes:
 
@@ -85,19 +80,11 @@
   and the session is terminated
   when a session reaches the maximum duration.
   The default is 8 hours (28800 seconds).
-<<<<<<< HEAD
-  Must be greater than 0.
-
-- `session_connection_limit` - (required)
-  The cumulative number of TCP connections allowed during a session.
-  -1 means no limit.
-=======
   This value must be greater than 0.
 
 - `session_connection_limit` - (required)
   The cumulative number of TCP connections allowed during a session.
   A -1 value means no limit.
->>>>>>> 5ac590f3
   The default is -1.
   The value must be greater than 0 or exactly -1.
 
