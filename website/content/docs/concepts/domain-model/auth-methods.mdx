---
layout: docs
page_title: Domain model - auth methods
description: |-
  The anatomy of a Boundary auth method
---

# Auth methods

An auth method is a resource that provides a mechanism for [users][] to
authenticate to Boundary. An auth method contains [accounts][] which link an
individual user to a set of credentials and [managed groups][] which groups
[accounts][] that satisfy criteria and can be used as principals in [roles][].
Auth methods can be defined at either a [Global][] or [Organization][]
[scope][].

## Attributes

All auth methods have the following configurable attributes:

- `name` - (optional)
  If set, the `name` must be unique within the auth method's scope.

- `description` - (optional)

### Password auth method attributes

The password auth method has the following additional attributes:

- `min_login_name_length` - (required) The default is 3.

- `min_password_length` - (required) The default is 8.

<<<<<<< HEAD
### OIDC auth method attributes

The OIDC auth method has the following additional attributes:

- `account_claim_maps` (optional list) These are a map from custom
  claims to the standard claims of sub, name, and email. These maps are
  represented as key=value where the key equals the provider from-claim and the
  value equals the Boundary to-claim. For example "oid=sub". You can specify this attribute
  multiple times for different to-claims.

- `allowed_audiences` (optional list) Audiences for which provider
  responses are allowed.

- `api_url_prefix` (required) The API prefix to use when generating callback URLs
  for the provider. You should set the value to an address that allows the provider to reach 
  the controller.

- `callback_url` (output read-only) The URL that should be provided to the IdP
  for callbacks.

- `claims_scopes` (optional list) The claims scope requested. You can specify this attribute
  multiple times.

- `client_id` (required) The OAuth 2.0 client identifier this auth method should
  use with the provider.

- `client-secret` (required) The corresponding client secret.
  
- `client_secret_hmac` (output read-only) The HMAC of the client secret that the Boundary controller
  returns. It is used for comparison to the value's initial setting.

- `disable_discovered_config_validation` (optional) Disables validation logic
  to ensure that the OIDC provider's information from its discovery endpoint
  matches the information here. The validation is only performed at create or
  update time.

- `idp_ca_certs` - (optional) PEM-encoded X.509 CA certificate that can be used
  as trust anchors when you connect to an OIDC provider. You can specify this attribute
  multiple times.

- `issuer` - (required) The provider's issuer URL. This value must match the issuer
  field in generated tokens.

- `max_age` (optional) The max age to send to the provider. This value indicates how
  much time is allowed to have passed since the last authentication before the
  user is challenged again. A value of `0` sets an immediate requirement for all
  users to reauthenticate, and an unset `maxAge` results in a Terraform value of
  -1 and the default TTL of the chosen OIDC is used.

- `signing-algorithm` (required) The allowed signing algorithm. You can specify this attribute
  multiple times for multiple values.

  
=======
>>>>>>> bfa1705e
### LDAP auth method attributes <sup>Beta</sup>

The ldap auth method has the following additional attributes:

- `state` - The state of the auth method; either `inactive`, `active-private`, or
  `active-public`.

- `start_tls` - (optional) If `true`, issues a StartTLS command after establishing
  an unencrypted connection. Defaults to `false`.

- `insecure_tls` - (optional) If `true`, skips LDAP server SSL certificate
  validation, which is insecure and should be used with caution. Defaults to
  `false`.

- `discover_dn` - (optional) If `true`, use anon bind to discover the bind DN
  (Distinguished Name) of a user. Defaults to `false`.

- `anon_group_search` - (optional) If `true`, use anon bind when performing LDAP
  group searches. Defaults to `false`.

- `upn_domain` - (optional) If set, the `userPrincipalDomain` is used to construct
  the UPN string for the authenticating user. The constructed UPN appears as
  `[username]@UPNDomain`. Example: `example.com`, which causes Boundary to
  bind as `username@example.com` when it authenticates the user.

- `urls` - (required) The LDAP URLS that specify LDAP servers to connect to.
  There must be at least one URL for each LDAP auth method. When attempting to
  connect, the URLs are tried in the order specified.

- `user_dn` - (optional) If set, the base DN under which to perform user
  search. Example: `ou=Users,dc=example,dc=com`.

- `user_attr` - (optional) If set, defines the attribute on a user's entry
  matching the login-name passed when the user authenticates.  Examples: cn, uid

- `user_filter` - (optional) If set, the Go template used to construct an LDAP
  user search filter. The template can access the following context variables:
  [UserAttr, Username]. The default `user_filter` is
  `({{.UserAttr}}={{.Username}})` or
  `(userPrincipalName={{.Username}}@UPNDomain)` if the `upn-domain` parameter is
  set.

- `enable_groups` - (optional) If `true`, an authenticated user's groups are
  found during authentication. Defaults to `false`.

- `group_dn` - (optional) If set, the base DN under which to perform a group
  search. Example: `ou=Groups,dc=example,dc=com`.

  Note: There is no default, so no base DN is used for group searches, if
  it's not specified.

- `group_attr` - (optional) If set, the LDAP attribute to follow on objects
  returned by `group_filter` in order to enumerate user group membership.
  Examples: for `group_filter` queries returning group objects, use: `cn`. For
  queries returning user objects, use: `memberOf`. The default is `cn`.

- `group_filter` - (optional) If set, the Go template used when constructing the
  group membership query. The template can access the following context
  variables: `UserDN`, `Username`. The default is
  `(|(memberUid={{.Username}})(member={{.UserDN}})(uniqueMember={{.UserDN}}))`,
  which is compatible with several common directory schemas.

- `certificates` - (optional) If set, PEM encoded x509 certificates in ASN.1
  DER form that can be used as trust anchors when connecting to an LDAP
  provider.

- `client_certificate` - (optional) If set, a PEM encoded x509 certificate in
  ASN.1 DER form to be used as a client certificate. It must be set, if you
  specify the optional client_certificate_key.

- `client_certificate_key` - (optional) If set, a PEM encoded certificate key in
  PKCS #8, ASN.1 DER form. It must be set, if you specify the optional
  client_certificate.

- `bind_dn` - (optional) If set, the distinguished name of entry to bind when
  performing user and group searches. Example:
  `cn=vault,ou=Users,dc=example,dc=com`.

- `bind_password` - (optional) If set, the password to use along with `bind_dn`
  when performing user search. It must be set, if you specify the optional
  `bind_dn`.

- `use_token_groups` - (optional) If `true`, use the Active Directory `tokenGroups`
  constructed attribute of the user to find the group memberships. This
  finds all security groups, including nested ones.

- `account_attribute_maps` - (optional) If set, the attribute maps from custom
  attributes to the standard fullname and email account attributes. These
  maps are represented as `key=value` where the key equals the `from_attribute`, and
  the value equals the `to_attribute`.  For example, `preferredName=fullName`.  All
  attribute names are case insensitive.


## Referenced by

- [Account][]
- [Global][]
- [Managed Group][]
- [Organization][]

[account]: /boundary/docs/concepts/domain-model/accounts
[accounts]: /boundary/docs/concepts/domain-model/accounts
[global]: /boundary/docs/concepts/domain-model/scopes#global
[managed group]: /boundary/docs/concepts/domain-model/managed-groups
[managed groups]: /boundary/docs/concepts/domain-model/managed-groups
[organization]: /boundary/docs/concepts/domain-model/scopes#organizations
[roles]: /boundary/docs/concepts/domain-model/roles
[scope]: /boundary/docs/concepts/domain-model/scopes
[users]: /boundary/docs/concepts/domain-model/users

## Service API docs

The following services are relevant to this resource:

- [Auth Method Service](/boundary/api-docs/auth-method-service)
- [Auth Token Service](/boundary/api-docs/auth-token-service)<|MERGE_RESOLUTION|>--- conflicted
+++ resolved
@@ -31,7 +31,6 @@
 
 - `min_password_length` - (required) The default is 8.
 
-<<<<<<< HEAD
 ### OIDC auth method attributes
 
 The OIDC auth method has the following additional attributes:
@@ -84,9 +83,6 @@
 - `signing-algorithm` (required) The allowed signing algorithm. You can specify this attribute
   multiple times for multiple values.
 
-  
-=======
->>>>>>> bfa1705e
 ### LDAP auth method attributes <sup>Beta</sup>
 
 The ldap auth method has the following additional attributes:
