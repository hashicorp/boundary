---
layout: docs
page_title: Credential store resource
description: >-
  Learn about using the credential store resource to store and retrieve credentials. Understand the Vault and static credential store attributes you can configure.
---

# Credential stores

A credential store is a resource
that can retrieve, store, and potentially generate [credentials][]
of differing types and differing access levels.
It belongs to a [project][] and supports the
[principle of least privilege](https://en.wikipedia.org/wiki/Principle_of_least_privilege)
by providing mechanisms to limit the [credentials][] it can access
to the minimum necessary for the project it is in.
A credential store can also contain [credential libraries][].

## Attributes

A credential store has the following configurable attributes:

- `name` - (optional)
  If set, the `name` must be unique within the credential store's [project][].

- `description` - (optional)

### Vault credential store attributes

A Vault credential store has the following additional attributes:

- `address` - (required)
  The address of the Vault server.
  This should be a complete URL such as `https://127.0.0.1:8200`.

- `token` - (required)
  A token used for accessing Vault.
  This token must meet the [Vault token requirements][token_requirements] described below.
  Each Vault credential store must be configured with a unique Vault token.

- `ca_cert` - (optional)
  A PEM-encoded CA certificate to verify the Vault server's TLS certificate.

- `tls_server_name` - (optional)
  Name to use as the SNI host when connecting to Vault via TLS.

- `tls_skip_verify` - (optional)
  Disable verification of TLS certificates.
  Using this option is highly discouraged as it decreases the security of data
  transmissions to and from the Vault server.

- `client_certificate` - (optional)
  A PEM-encoded client certificate to use for TLS authentication to the Vault server.

- `client_certificate_key` - (optional)
  A PEM-encoded private key matching the client certificate from `client_certificate`.

- `namespace` - (optional)
  A Vault [namespace][]. Requires Vault Enterprise.

- `worker_filter` <sup>HCP/ENT</sup> - (optional)
  A [filter] used to control which [workers] can handle Vault requests.
  This allows the use of private Vault instances with Boundary. Workers
  deployed in the same network as a private Vault instance can access and relay
  Vault requests to Boundary controllers.
  ~> **Note:** A worker that matches the worker filter must exist before defining the Vault credential store, as it
  will perform the Vault calls needed to set up the credential store with Boundary.

### Static credential store attributes

A static credential store has no type-specific attributes.

## Referenced by

- [Credential Library][]
- [Credential][]
- [Project][]

## Service API docs

The following services are relevant to this resource:

- [Credential Store Service](/boundary/api-docs/credential-store-service)

[credential library]: /boundary/docs/concepts/domain-model/credential-libraries
[credential libraries]: /boundary/docs/concepts/domain-model/credential-libraries
[credential]: /boundary/docs/concepts/domain-model/credentials
[credentials]: /boundary/docs/concepts/domain-model/credentials
[project]: /boundary/docs/concepts/domain-model/scopes#projects

## Vault token requirements

Each Vault credential store must be configured with a unique Vault token.
The Vault tokens for all credential stores
must be [periodic][], [renewable][], and an [orphan][].
All tokens must also have the capabilities of the
[Vault Boundary Controller Policy][token_policy] described below.

### Vault policies

The credential store's token must have the capabilities to issue credentials for
each of it's [credential libraries][] plus the capabilities of the
[Vault Boundary Controller Policy][token_policy] described below.

We recommend creating a unique Vault policy for each Vault credential store that
grants the minimum set of permissions needed by the credential store's
libraries. We also recommend the [Vault Boundary Controller
Policy][token_policy] be kept distinct from any other Vault policies. This
allows each credential store to have a token that is configured with two
polices: one shared by all credential stores and one unique to that credential
store. This also allows a credential store to be created with the minimum
permissions necessary at any point in time. The policy unique to a credential
store can then be updated as needed when credential libraries are added and
removed from the credential store.

#### Vault Boundary controller policy

The token Boundary receives must have the capabilities listed below. An explanation
for the use of each capability is given.

```hcl
# Allow Boundary to read and verify the properties of the token. This is
# provided by the "default" policy.
path "auth/token/lookup-self" {
  capabilities = ["read"]
}

# Allow Boundary to renew the token. This is provided by the "default"
# policy.
path "auth/token/renew-self" {
  capabilities = ["update"]
}

# Allow Boundary to revoke the token when the credential store is updated
# to use a new token or the credential store is deleted. This is provided
# by the "default" policy.
path "auth/token/revoke-self" {
  capabilities = ["update"]
}

# Allow Boundary to renew the credentials in active sessions. This is
# provided by the "default" policy.
path "sys/leases/renew" {
  capabilities = ["update"]
}

# Allow Boundary to revoke the credentials issued for a session when the
# session is terminated.
path "sys/leases/revoke" {
  capabilities = ["update"]
}

# Allow Boundary to read and verify the token's capabilities for each Vault
# path used by the credential store. This is provided by the "default"
# policy.
path "sys/capabilities-self" {
  capabilities = ["update"]
}
```

The above [`boundary-controller` policy](https://boundaryproject.io/data/vault/boundary-controller-policy.hcl) is
available for download. Below is an example of writing this policy to Vault:

```shell-session
# Download the policy
$ curl https://boundaryproject.io/data/vault/boundary-controller-policy.hcl -O -s -L

# Write the policy to Vault
$ vault policy write boundary-controller boundary-controller-policy.hcl
```

<<<<<<< HEAD
## Static Credential Store
=======
### Static credential store
>>>>>>> 1757a7ad

A static credential store allows user-supplied credentials to be managed by Boundary. Credentials are encrypted and stored directly in Boundary. Currently, the static credential store can hold credentials of types `username_password` and `ssh_private_key`.

[token_requirements]: /boundary/docs/concepts/domain-model/credential-stores#vault-token-requirements
[token_policy]: /boundary/docs/concepts/domain-model/credential-stores#vault-boundary-controller-policy
[vault]: https://www.vaultproject.io/
[namespace]: /vault/docs/enterprise/namespaces
[renewable]: /vault/api-docs/auth/token#renewable-1
[periodic]: /vault/api-docs/auth/token#token_period
[orphan]: /vault/api-docs/auth/token#orphan
[workers]: /boundary/docs/configuration/worker/worker-configuration
[filter]: /boundary/docs/concepts/filtering/worker-tags<|MERGE_RESOLUTION|>--- conflicted
+++ resolved
@@ -169,11 +169,7 @@
 $ vault policy write boundary-controller boundary-controller-policy.hcl
 ```
 
-<<<<<<< HEAD
-## Static Credential Store
-=======
-### Static credential store
->>>>>>> 1757a7ad
+## Static credential store
 
 A static credential store allows user-supplied credentials to be managed by Boundary. Credentials are encrypted and stored directly in Boundary. Currently, the static credential store can hold credentials of types `username_password` and `ssh_private_key`.
 
