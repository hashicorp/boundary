---
layout: docs
page_title: Filtering - Worker Tags
description: |-
  How to use worker tags to control which workers can handle a given resource.
---

# Worker Tags

This page describes how to use worker tags and filters to control which workers
are allowed to handle a given resource. This can be used to control traffic
locality. As an example, this can be used to ensure that traffic going into a
public cloud is only handled by workers running within that same cloud.

Starting in Boundary 0.1.5, a worker can be configured with a set of key/value
tags in its configuration file. The keys and values can be any lower-cased
printable value. Each key can have more than one value:

```hcl
worker {
  name = "web-prod-us-east-1"
  tags {
    region = ["us-east-1"]
    type   = ["prod", "webservers"]
  }
}
```

As HCL is JSON-compatible, this turns into an input JSON value of:

```json
{
  "worker": {
    "name": "web-prod-us-east-1",
    "tags": {
      "region": ["us-east-1"],
      "type": ["prod", "webservers"]
    }
  }
}
```

~> **Note:** This is the canonical format, as it maps closely to the filter
structure. However, for compatibility with some other systems, it is also
possible to specify the tags in a pure key=value style:

```hcl
worker {
  name = "web-prod-us-east-1"
  tags = ["region=us-east-1", "type=prod", "type=webservers"]
}
```

In this format, it is not possible to have an equal sign be a part of the key.

It is also possible to set the entire `tags` block or the keys' values within
to point to an environment variable or filepath in the system, through the
`env://` and `file://` URLs:

```hcl
worker {
  name = "web-prod-us-east-1"
  tags = "env://BOUNDARY_ALL_WORKER_TAGS"
}
```

```hcl
worker {
  name = "web-prod-us-east-1"
  tags {
    type   = "env://BOUNDARY_WORKER_TYPE_TAGS"
    region = "file://config/worker/region_tags"
    usage  = ["admin"]
  }
}
```

Note that the syntax within the environment variable / file changes
slightly depending on how the configuration file is set:

For setting the entire `tags` block, both the keys and values need
to be specified, in JSON or HCL format:

```json
{
  "region": ["us-east-1"],
  "type": ["prod", "webservers"]
}
```

```hcl
region = ["us-east-1"]
type   = ["prod", "webservers"]
```

For setting the keys' values within the `tags` block, only a JSON
array with the tags intended for the particular key is required:

```json
["prod", "webservers"]
```

# Worker Filtering

As filters operate on JSON Pointer selectors, the values that are input into the
filter come from the JSON representation of the values in the configuration file
nested under `tags` and include a `name` value:

```json
{
  "name": "web-prod-us-east-1",
  "tags": {
    "region": ["us-east-1"],
    "type": ["prod", "webservers"]
  }
}
```

~> **Note:** If an expression fails due to a key not being found within the input data,
the worker is not included in the final set, so ensure that all workers that
should match a given filter are populated with tags referenced in the filter
string. As a corollary, it is not possible to distinguish between a worker that
is not included due to the expression itself and a worker that did not have
correct tags.

Following are some examples of using these values in filters:

- Name regex: `"/name" matches "web-prod-us-east-[12]"`, which would
  match workers whose names are `web-prod-us-east-1` or `web-prod-us-east-2`

- Region: `"us-east-1" in "/tags/region"`. Note that each tag can have multiple
  values, so it must use the `in` operator to search in the collection. If you
  know that you have only one value, an equivalent would be `"/tags/region/0" == "us-east-1"`.

- Grouping: `("us-east-1" in "/tags/region" and "/name" == "web-prod-us-east-1") or "webservers" in "/tags/type"`

# Target Worker Filtering

<<<<<<< HEAD
Once workers have tags, these tags may be used to control which
workers are allowed to manage a given session by specifying optional worker filter attributes
when configuring [targets](/docs/concepts/domain-model/targets).

The `egress_worker_filter` attribute controls which workers will be used for egress to a target. This is the worker
that will access the target.

The `ingress_worker_filter`<sup>HCP Only</sup> attribute controls which workers will be used for ingress to a target.
This is the worker a client will connect to when initiating a connection.
=======
Once workers have tags, you can use these tags to control which
workers are allowed to manage a given session by specifying optional worker filter attributes
when you configure [targets](/docs/concepts/domain-model/targets).

The `egress_worker_filter` attribute controls which workers are used for egress to a target. This is the worker
that accesses the target.

The `ingress_worker_filter`<sup>HCP Only</sup> attribute controls which workers are used for ingress to a target.
This is the worker a client connects to when initiating a connection to a target.
>>>>>>> 5ac590f3


# Vault Worker Filtering <sup>HCP Only</sup>
Tags are used to control which [PKI workers] can manage Vault requests by specifying
a `worker_filter`attribute when configuring [credential stores].

This allows the use of private Vault instances with Boundary. PKI workers
deployed in the same network as a private Vault instance can access and relay
Vault requests to Boundary controllers.

 ~> **Note:** A PKI worker that matches the worker filter must exist before defining the Vault credential store, as it
 will perform the Vault calls needed to set up the credential store with Boundary.

[PKI workers]: /docs/configuration/worker/pki-worker
[credential stores]: /docs/concepts/domain-model/credential-stores#vault-credential-store-attributes<|MERGE_RESOLUTION|>--- conflicted
+++ resolved
@@ -136,17 +136,6 @@
 
 # Target Worker Filtering
 
-<<<<<<< HEAD
-Once workers have tags, these tags may be used to control which
-workers are allowed to manage a given session by specifying optional worker filter attributes
-when configuring [targets](/docs/concepts/domain-model/targets).
-
-The `egress_worker_filter` attribute controls which workers will be used for egress to a target. This is the worker
-that will access the target.
-
-The `ingress_worker_filter`<sup>HCP Only</sup> attribute controls which workers will be used for ingress to a target.
-This is the worker a client will connect to when initiating a connection.
-=======
 Once workers have tags, you can use these tags to control which
 workers are allowed to manage a given session by specifying optional worker filter attributes
 when you configure [targets](/docs/concepts/domain-model/targets).
@@ -156,7 +145,6 @@
 
 The `ingress_worker_filter`<sup>HCP Only</sup> attribute controls which workers are used for ingress to a target.
 This is the worker a client connects to when initiating a connection to a target.
->>>>>>> 5ac590f3
 
 
 # Vault Worker Filtering <sup>HCP Only</sup>
