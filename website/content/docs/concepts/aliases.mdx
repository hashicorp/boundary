---
layout: docs
page_title: Aliases
description: >-
  Aliases let you associate a string with a resource. Learn how to use an alias instead of an ID when you connect to a target.
---

# Aliases

An alias is a globally unique, DNS-like string that is associated with a destination resource. You can establish a session to a target by referencing its alias, instead of having to provide a target ID or target name and scope ID.

For example, if you have an alias `boundary.dev`, you can use it to connect to a target with the following command: `boundary connect ssh boundary.dev`.

## Background

When you create a resource in Boundary, it assigns the resource a randomly generated identifier. You must use those IDs to perform actions in Boundary. When you connect to a target using the terminal, you must reference the target ID or target name and scope name.

As an example, to SSH to a target, you can execute the command `boundary connect ssh -target-id ttcp_123456789`.

Since it can be difficult to remember the unique IDs, users frequently have to look up the identifiers for any resources they want to operate on.

Aliases simplify this process. When you create an alias and associate it with a target, you can later use the alias `value` instead of the target ID in commands. Boundary automatically resolves to the target that the alias references.

## Permissions

The existence of an alias for a Boundary resource does not change how permissions function. Anyone can attempt to use an alias to access a target, but if you do not have permission to access the target, the attempt fails. You can create an alias for a target, even if you do not have permission to access the target.

Separating the permissions from aliases and destination resources means a different set of people can manage the aliases than the people who have permission to operate on targets. For example, you may have a project with a sensitive set of targets. You can configure Boundary to allow a select few users to manage those targets, while a different group of users manage the aliases.

## Naming conventions

An alias is a globally unique, DNS-like string that is associated with a destination resource. The alias `value` parameter does not have to be delimited by a suffix, and can be just a hostname.

Examples of valid aliases include `database.boundary` and `webserver.boundary`.

### Single word aliases and transparent sessions

HashiCorp recommends that you do not use single-word aliases such as `webserver` as opposed to `webserver.boundary`, because single-word aliases do not work intuitively on Windows.

Windows DNS resolution does not support resolving unqualified single word DNS hostnames. You can make the hostname fully qualified, but is not intuitive to most users.

For example the following hostname works:

```
ssh mytarget.
```

But this hostname does not work:

<<<<<<< HEAD
</Tab>
</Tabs>

### Create an alias during target creation

You can create a new target and new alias at the same time and associate the two.

Complete the following steps to create a new target and new alias at the same time:

<Tabs>
<Tab heading="UI" group="ui">

1. Log in to Boundary.
1. Select **Targets** in the navigation pane.
1. Click **New Target**.
1. Complete the following fields:
   - **Name**: Enter the target name for identification purposes.
   - **Description**: (Optional) Enter an optional description for identification purposes.
   - **Type**: Select the target type.
   You can create SSH or TCP targets.
   - **Target Address**: (Optional) Enter a valid IP address or DNS name.
   Alternatively, you can configure host catalogs and host sets.
   - **Default Port**: (Optional) Enter an optional default port for the target to use for connections.
   - **Default Client Port**: (Optional) Enter an optional local proxy port on which to listen when a session is started on a client.
   - **Maximum Duration**: (Required) Enter a maximum duration for sessions on this target, in seconds.
   If you do not enter a value, Boundary uses the default of 8 hours (28,800 seconds).
   - **Maximum Connection**: (Optional) Enter the maximum number of connections allowed per session on this target.
   For unlimited connections, enter `-1`.
   - **Workers**: (Optional) Select whether you want the worker to function as an ingress and/or egress worker.
   - **Aliases**: (Optional) Enter the value fpr any aliases you want to associate with this target, and then click **Add**.
   An alias's value can be a hostname or a DNS-like string.
   You can associate multiple aliases with a target.
1. Click **Save**.

</Tab>
<Tab heading="CLI" group="cli">

1. Log in to Boundary.
1. Use the following command to create a target:

   ```shell-session
   $ boundary targets create ssh \
       -description 'This is an example ssh target' \
       -name Example Boundary SSH target \
       -scope-id global \
       -with-alias-authorize-session-host-id hst_1234567890 \
       -with-alias-scope-id global \
       -with-alias-value example.alias.boundary
   ```

   You can use any of the following [attributes](/boundary/docs/concepts/domain-model/targets) when you create a target:

    - `description` - (optional)
     An optional description that you can use for identification purposes.
   - `name` - (required)
     The `name` must be unique within the target's project.
   - `scope-id` - (required)
     The scope in which to create the target.
     The default is `global`.
     You can also specify the scope using the BOUNDARY_SCOPE_ID environment variable.
   - `-address=<string>` - An optional valid network address for the target to connect to.
     You cannot use an address alongside host sources.
   - `-default-client-port=<string>` - The default client port on the target.
   - `-default-port=<string>` - The default port on the target.
     If you do not specify a default port, Boundary uses port 22.
   - `-egress-worker-filter=<string>` - A Boolean expression that filters which egress workers can process sessions for the target.
   - `-enable-session-recording=<string>` - A Boolean expression you can use to enable session recording for the target.
   - `-ingress-worker-filter=<string>` - A Boolean expression that filters which ingress workers can process sessions for the target.
   - `-session-connection-limit=<string>` - The maximum number of connections allowed for a session.
A value of `-1` means the connections are unlimited.
   - `-session-max-seconds=<string>` - The maximum lifetime of the session, including all connections.
     You can specify an integer number of seconds or a duration string.
   - `-storage-bucket-id=<string>` - The public ID of the storage bucket to associate with the target.
   - `-with-alias-authorize-session-host-id=<string>` - The host ID that an alias uses to authorize sessions for the target.
   - `-with-aliasscope-id=<string>` - The scope ID that you want to create the target and alias in.
     The default is `global`.
     At this time, aliases are only supported for the global scope.
   - `-with-alias-value=<string>` - The value of the alias that you want to use to represent the target.
     Use this parameter to create the alias and target, and associate them with each other, at the same time.

     Note that you can create SSH or TCP [target types](/boundary/docs/concepts/domain-model/targets#target-types).
     The example command in this section creates an SSH target.

</Tab>
</Tabs>

### Associate an existing alias with a target

If you already created an alias, you can update it with an existing target.
Complete the following steps to add an alias to a target:

<Tabs>
<Tab heading="UI" group="ui">

1. Log in to Boundary.
1. Select **Targets** in the navigation pane.
1. Select the target you want to add an alias to.
1. Under the **Aliases** heading in the right sidebar, click **Add an alias**.
1. Complete the following fields:
   - **Name**: (Optional) Enter an optional name for the alias to use for identification purposes.
   - **Description**: (Optional) Enter an optional description for the alias to use for identification purposes.
   - **Type**: Select **Target**.
   At this time, targets are the only Boundary resources that supports aliasing.
   - **Alias Value**: Enter the alias value you want to use in commands to represent the target.
   An alias's value can be a hostname or a DNS-like string.
   - **Target ID**: This field contains the ID of the target you selected to add an alias to.
   It is read only.
   - **Host ID**: (Optional) Enter an optional host ID, if you would like to specify that the alias always uses the same host when you use it to connect to a target.
1. Click **Save**.
=======
```
ssh mytarget
```
>>>>>>> ea7ed5c1

For this reason, if you expect any Windows users to use an alias, it should contain a dot (`.`) anywhere in the value.

Refer to the [transparent sessions](/boundary/docs/concepts/transparent-sessions) documentation for more information.

## Scopes

You can only create aliases in the `global` scope. However, you can associate aliases with targets or hosts from any scope. Support for additional resource types may be added in the future.

If you delete a project, Boundary clears the `destination_id` parameter for any aliases that resolve to targets in that project, so that they no longer function.

Refer to the [Configure aliases and transparent sessions](/boundary/docs/configuration/target-aliases) pages to learn more.<|MERGE_RESOLUTION|>--- conflicted
+++ resolved
@@ -47,121 +47,9 @@
 
 But this hostname does not work:
 
-<<<<<<< HEAD
-</Tab>
-</Tabs>
-
-### Create an alias during target creation
-
-You can create a new target and new alias at the same time and associate the two.
-
-Complete the following steps to create a new target and new alias at the same time:
-
-<Tabs>
-<Tab heading="UI" group="ui">
-
-1. Log in to Boundary.
-1. Select **Targets** in the navigation pane.
-1. Click **New Target**.
-1. Complete the following fields:
-   - **Name**: Enter the target name for identification purposes.
-   - **Description**: (Optional) Enter an optional description for identification purposes.
-   - **Type**: Select the target type.
-   You can create SSH or TCP targets.
-   - **Target Address**: (Optional) Enter a valid IP address or DNS name.
-   Alternatively, you can configure host catalogs and host sets.
-   - **Default Port**: (Optional) Enter an optional default port for the target to use for connections.
-   - **Default Client Port**: (Optional) Enter an optional local proxy port on which to listen when a session is started on a client.
-   - **Maximum Duration**: (Required) Enter a maximum duration for sessions on this target, in seconds.
-   If you do not enter a value, Boundary uses the default of 8 hours (28,800 seconds).
-   - **Maximum Connection**: (Optional) Enter the maximum number of connections allowed per session on this target.
-   For unlimited connections, enter `-1`.
-   - **Workers**: (Optional) Select whether you want the worker to function as an ingress and/or egress worker.
-   - **Aliases**: (Optional) Enter the value fpr any aliases you want to associate with this target, and then click **Add**.
-   An alias's value can be a hostname or a DNS-like string.
-   You can associate multiple aliases with a target.
-1. Click **Save**.
-
-</Tab>
-<Tab heading="CLI" group="cli">
-
-1. Log in to Boundary.
-1. Use the following command to create a target:
-
-   ```shell-session
-   $ boundary targets create ssh \
-       -description 'This is an example ssh target' \
-       -name Example Boundary SSH target \
-       -scope-id global \
-       -with-alias-authorize-session-host-id hst_1234567890 \
-       -with-alias-scope-id global \
-       -with-alias-value example.alias.boundary
-   ```
-
-   You can use any of the following [attributes](/boundary/docs/concepts/domain-model/targets) when you create a target:
-
-    - `description` - (optional)
-     An optional description that you can use for identification purposes.
-   - `name` - (required)
-     The `name` must be unique within the target's project.
-   - `scope-id` - (required)
-     The scope in which to create the target.
-     The default is `global`.
-     You can also specify the scope using the BOUNDARY_SCOPE_ID environment variable.
-   - `-address=<string>` - An optional valid network address for the target to connect to.
-     You cannot use an address alongside host sources.
-   - `-default-client-port=<string>` - The default client port on the target.
-   - `-default-port=<string>` - The default port on the target.
-     If you do not specify a default port, Boundary uses port 22.
-   - `-egress-worker-filter=<string>` - A Boolean expression that filters which egress workers can process sessions for the target.
-   - `-enable-session-recording=<string>` - A Boolean expression you can use to enable session recording for the target.
-   - `-ingress-worker-filter=<string>` - A Boolean expression that filters which ingress workers can process sessions for the target.
-   - `-session-connection-limit=<string>` - The maximum number of connections allowed for a session.
-A value of `-1` means the connections are unlimited.
-   - `-session-max-seconds=<string>` - The maximum lifetime of the session, including all connections.
-     You can specify an integer number of seconds or a duration string.
-   - `-storage-bucket-id=<string>` - The public ID of the storage bucket to associate with the target.
-   - `-with-alias-authorize-session-host-id=<string>` - The host ID that an alias uses to authorize sessions for the target.
-   - `-with-aliasscope-id=<string>` - The scope ID that you want to create the target and alias in.
-     The default is `global`.
-     At this time, aliases are only supported for the global scope.
-   - `-with-alias-value=<string>` - The value of the alias that you want to use to represent the target.
-     Use this parameter to create the alias and target, and associate them with each other, at the same time.
-
-     Note that you can create SSH or TCP [target types](/boundary/docs/concepts/domain-model/targets#target-types).
-     The example command in this section creates an SSH target.
-
-</Tab>
-</Tabs>
-
-### Associate an existing alias with a target
-
-If you already created an alias, you can update it with an existing target.
-Complete the following steps to add an alias to a target:
-
-<Tabs>
-<Tab heading="UI" group="ui">
-
-1. Log in to Boundary.
-1. Select **Targets** in the navigation pane.
-1. Select the target you want to add an alias to.
-1. Under the **Aliases** heading in the right sidebar, click **Add an alias**.
-1. Complete the following fields:
-   - **Name**: (Optional) Enter an optional name for the alias to use for identification purposes.
-   - **Description**: (Optional) Enter an optional description for the alias to use for identification purposes.
-   - **Type**: Select **Target**.
-   At this time, targets are the only Boundary resources that supports aliasing.
-   - **Alias Value**: Enter the alias value you want to use in commands to represent the target.
-   An alias's value can be a hostname or a DNS-like string.
-   - **Target ID**: This field contains the ID of the target you selected to add an alias to.
-   It is read only.
-   - **Host ID**: (Optional) Enter an optional host ID, if you would like to specify that the alias always uses the same host when you use it to connect to a target.
-1. Click **Save**.
-=======
 ```
 ssh mytarget
 ```
->>>>>>> ea7ed5c1
 
 For this reason, if you expect any Windows users to use an alias, it should contain a dot (`.`) anywhere in the value.
 
