--- conflicted
+++ resolved
@@ -35,11 +35,7 @@
 
 For example, Boundary clients version 0.17.0 are compatible with a Boundary control plane running Boundary 0.18.0.
 However, they will not have compatibility once the control plane is updated to version 0.19.0 or above.
-<<<<<<< HEAD
-Boundary clients version 0.19.0 are not compatible with Boundary control plane running Boundary 0.18.0 or lower.
-=======
 Boundary clients version 0.19.0 are not compatible with a Boundary control plane running Boundary 0.18.0 or lower.
->>>>>>> 807eb34a
 Customers are recommended to run the latest versions of Boundary in order to leverage the newest features and bug fixes.
 
 The Desktop client uses a different numbering scheme than the CLI and control plane.
