--- conflicted
+++ resolved
@@ -8,13 +8,8 @@
 # Boundary Enterprise licensing
 
 The Boundary Enterprise binaries require a license key to enforce entitlements and time restrictions according to your contractual agreement.
-<<<<<<< HEAD
 Once purchased, your HashiCorp account team sends you a valid Boundary license for environment activation.
-If you don't yet have an acccount team, but are interested in Boundary Enterprise, you can request access [here](https://www.hashicorp.com/contact-sales).
-=======
-Once purchased, your HashiCorp account team send you a valid Boundary license for environment activation.
 If you don't yet have an acccount team, but are interested in Boundary Enterprise, you can [contact sales](https://www.hashicorp.com/contact-sales).
->>>>>>> 31ab2cdc
 
 ## Enable Boundary Enterprise
 
