---
layout: docs
page_title: Common Workflows
sidebar_title: Common Workflows
description: Common workflows for Boundary
---

# Common Workflows

This section covers common workflows for managing targets, identities, and sessions within Boundary. This section assumes you've already covered the [Getting Started](/docs/getting-started) section and are familiar with basic Boundary knowledge. This section extends Getting Started by showing how to accomplish common workflows in the admin console, the command line, and with our [Terraform provider](https://github.com/hashicorp/terraform-provider-boundary).

<<<<<<< HEAD
For more detailed guides on using Boundary please consult our [learn site](https://learn.hashicorp.com/boundary).
=======
For more detailed guides on using Boundary please consult our [Learn site](https://learn.hashicorp.com/boundary).
>>>>>>> bcfd9d03
<|MERGE_RESOLUTION|>--- conflicted
+++ resolved
@@ -9,8 +9,4 @@
 
 This section covers common workflows for managing targets, identities, and sessions within Boundary. This section assumes you've already covered the [Getting Started](/docs/getting-started) section and are familiar with basic Boundary knowledge. This section extends Getting Started by showing how to accomplish common workflows in the admin console, the command line, and with our [Terraform provider](https://github.com/hashicorp/terraform-provider-boundary).
 
-<<<<<<< HEAD
-For more detailed guides on using Boundary please consult our [learn site](https://learn.hashicorp.com/boundary).
-=======
-For more detailed guides on using Boundary please consult our [Learn site](https://learn.hashicorp.com/boundary).
->>>>>>> bcfd9d03
+For more detailed guides on using Boundary please consult our [Learn site](https://learn.hashicorp.com/boundary).