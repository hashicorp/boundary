---
layout: docs
page_title: Manage Sessions
sidebar_title: Manage Sessions
description: How to manage Boundary sessions
---

# Manage Sessions

[Sessions](/docs/concepts/domain-model/sessions) are Boundary resources created when connecting to a [target](/docs/concepts/domain-model/target). A target allows Boundary users to define an endpoint with a default-port and a protocol to establish a session. Unless specified with a `-host-id` flag when establishing a session, Boundary will choose one [host](/docs/concepts/domain-model/hosts) from the target's host-sets to connect to at random.

In this section, we'll show you the basics of how to start a session, view the session details, and cancel a session in Boundary using the CLI.

We assume you're running Boundary in dev mode using the default target resource of `ttcp_1234567890`. We also assume you've authenticated using the CLI. See the output of `boundary dev` for these login values.

## Start a Session

Connecting to a target creates a session in Boundary. To demonstrate what a session looks like we are going to connect to a TCP target with a default port of 22 for SSH access.

<<<<<<< HEAD
```bash
$ boundary connect ssh -target-id ttcp_1234567890 --

Proxy listening information:
    Address:             127.0.0.1
    Connection Limit:    1
    Expiration:          Wed, 30 Sep 2020 23:18:14 MST
    Port:                61991
    Protocol:            tcp
    Session ID:          s_h7vBIhH5SZ
```

For more information regarding different ways to connect to a target behind Boundary see [Connect to Target](/docs/getting-started/connect-to-target) under Getting Started and [Advanced Session Establishment](#advanced-session-establishment) below.

## View Sessions

View all sessions which Boundary has for the project `p_1234567890` by listing them.

```bash
$ boundary sessions list -scope-id p_1234567890

Session information:
    ID:                 s_h7vBIhH5SZ
        Status:           active
        Created Time:     2020-09-30T15:18:14-07:00
        Expiration Time:  2020-09-30T23:18:14-07:00
        Updated Time:     2020-09-30T15:18:35-07:00
        User ID:          u_1234567890
        Target ID:        ttcp_1234567890
```

We can get a more detailed view of a specific session by reading it.
=======
<Tab heading="CLI">

```bash
$ boundary targets authorize-session -id ttcp_1234567890

Target information:
    Authorization Token:   $LONG_STRING_OF_TEXT
    Created Time:          2020-09-30T15:18:14-07:00
    Host ID:               hst_1234567890
    Scope ID:              p_1234567890
    Session ID:            s_h7vBIhH5SZ
    Target ID:             ttcp_1234567890
    Type:                  tcp
    User ID:               u_1234567890
```

</Tab>

~> You can also provide a -host-id flag in the request above to connect to a specific host. The chosen host must be contained in one of the host sets associated with the target.
>>>>>>> 475bda18

```bash
$ boundary sessions read -id s_h7vBIhH5SZ

Session information:
    Auth Token ID:       at_51XQGx0bzk
    Created Time:        Wed, 30 Sep 2020 15:18:14 MST
    Endpoint:            tcp://localhost:22
    Expiration Time:     2020-09-30T23:18:14-07:00
    Host ID:             hst_1234567890
    Host Set ID:         hsst_1234567890
    ID:                  s_h7vBIhH5SZ
    Status:              active
    Target ID:           ttcp_1234567890
    Type:                tcp
    Updated Time:        2020-09-30T15:18:35-07:00
    User ID:             u_1234567890
    Version:             2

    Scope:
        ID:                p_1234567890
        Name:              Generated project scope
        Parent Scope ID:   o_1234567890
        Type:              project

    States:
        Start Time:        Wed, 30 Sep 2020 15:18:35 MST
        Status:            active

        End Time:          Wed, 30 Sep 2020 15:18:35 MST
        Start Time:        Wed, 30 Sep 2020 15:18:14 MST
        Status:            pending
```

## Cancel a Session

<<<<<<< HEAD
To cancel a session the person initiating the connection can disconnect all connections, or a request can be sent to Boundary to cancel it.

```bash
$ boundary sessions cancel -id s_h7vBIhH5SZ

Session information:
    Auth Token ID:       at_51XQGx0bzk
    Created Time:        Wed, 30 Sep 2020 15:18:14 MST
    Endpoint:            tcp://localhost:22
    Expiration Time:     2020-09-30T23:18:14-07:00
    Host ID:             hst_1234567890
    Host Set ID:         hsst_1234567890
    ID:                  s_h7vBIhH5SZ
    Status:              canceling
    Target ID:           ttcp_1234567890
    Type:                tcp
    Updated Time:        2020-09-30T15:19:17-07:00
    User ID:             u_1234567890
    Version:             3

    Scope:
        ID:                p_1234567890
        Name:              Generated project scope
        Parent Scope ID:   o_1234567890
        Type:              project

    States:
        Start Time:        Wed, 30 Sep 2020 15:19:17 MST
        Status:            canceling

        End Time:          Wed, 30 Sep 2020 15:19:17 MST
        Start Time:        Wed, 30 Sep 2020 15:18:35 MST
        Status:            active

        End Time:          Wed, 30 Sep 2020 15:18:35 MST
        Start Time:        Wed, 30 Sep 2020 15:18:14 MST
        Status:            pending
```

Boundary then cancels the session and move it into a "Terminated" state.

## Advanced Session Establishment
=======
<Tab heading="CLI">

```bash
$ boundary proxy -authz $LONG_STRING_OF_TEXT

Proxy listening information:
    Address:             127.0.0.1
    Connection Limit:    1
    Expiration:          Wed, 30 Sep 2020 23:18:14 MST
    Port:                61991
    Protocol:            tcp
    Session ID:          s_h7vBIhH5SZ
```

</Tab>
>>>>>>> 475bda18

Above we discussed connecting to a target using the `boundary connect` command. In addition to this we can create a session to a target and connect to that session in separate steps. This is accomplished using the `boundary targets authorize` command, which generates a authorization token that users can use to start a session via `boundary proxy` at their own convenience.

```bash
$ boundary targets authorize -id ttcp_1234567890

Target information:
    Authorization Token:   $LONG_STRING_OF_TEXT
    Created Time:          2020-09-30T15:18:14-07:00
    Host ID:               hst_1234567890
    Scope ID:              p_1234567890
    Session ID:            s_h7vBIhH5SZ
    Target ID:             ttcp_1234567890
    Type:                  tcp
    User ID:               u_1234567890
```

Note: You can also provide a -host-id flag in the request above which ensures connecting using the provided Authorization Token will connect you to this specific host.

```bash
$ boundary proxy -authz $LONG_STRING_OF_TEXT

Proxy listening information:
    Address:             127.0.0.1
    Connection Limit:    1
    Expiration:          Wed, 30 Sep 2020 23:18:14 MST
    Port:                61991
    Protocol:            tcp
    Session ID:          s_h7vBIhH5SZ
```

<<<<<<< HEAD
With the above address and port information we can now connect to our local proxy and have our tcp traffic sent through the Boundary system.

```bash
$ ssh 127.0.0.1 -p 61991
...
```
=======
For SSH connections we'll likely receive a notice that the authenticity of the host can't be established.

## Viewing Sessions

Beyond establishing sessions we can also view and cancel sessions.  Here we'll view all sessions that have recently happened in the project scope that are default target is in.

<Tab heading="CLI">

```bash
$ boundary sessions list -scope-id p_1234567890

Session information:
    ID:                 s_h7vBIhH5SZ
        Status:           active
        Created Time:     2020-09-30T15:18:14-07:00
        Expiration Time:  2020-09-30T23:18:14-07:00
        Updated Time:     2020-09-30T15:18:35-07:00
        User ID:          u_1234567890
        Target ID:        ttcp_1234567890
```

</Tab>

We can get a more detailed view of this specific session by reading it.

<Tab heading="CLI">

```bash
$ boundary sessions read -id s_h7vBIhH5SZ

Session information:
    Auth Token ID:       at_51XQGx0bzk
    Created Time:        Wed, 30 Sep 2020 15:18:14 MST
    Endpoint:            tcp://localhost:22
    Expiration Time:     2020-09-30T23:18:14-07:00
    Host ID:             hst_1234567890
    Host Set ID:         hsst_1234567890
    ID:                  s_h7vBIhH5SZ
    Status:              active
    Target ID:           ttcp_1234567890
    Type:                tcp
    Updated Time:        2020-09-30T15:18:35-07:00
    User ID:             u_1234567890
    Version:             2

    Scope:
        ID:                p_1234567890
        Name:              Generated project scope
        Parent Scope ID:   o_1234567890
        Type:              project

    States:
        Start Time:        Wed, 30 Sep 2020 15:18:35 MST
        Status:            active

        End Time:          Wed, 30 Sep 2020 15:18:35 MST
        Start Time:        Wed, 30 Sep 2020 15:18:14 MST
        Status:            pending

```

</Tab>

## Cancelling Sessions

To shut down a session the person initiating the connection can disconnect all connections or a request can be sent to Boundary to cancel a specific session.

<Tab heading="CLI">

```bash
$ boundary sessions cancel -id s_h7vBIhH5SZ

Session information:
    Auth Token ID:       at_51XQGx0bzk
    Created Time:        Wed, 30 Sep 2020 15:18:14 MST
    Endpoint:            tcp://localhost:22
    Expiration Time:     2020-09-30T23:18:14-07:00
    Host ID:             hst_1234567890
    Host Set ID:         hsst_1234567890
    ID:                  s_h7vBIhH5SZ
    Status:              canceling
    Target ID:           ttcp_1234567890
    Type:                tcp
    Updated Time:        2020-09-30T15:19:17-07:00
    User ID:             u_1234567890
    Version:             3

    Scope:
        ID:                p_1234567890
        Name:              Generated project scope
        Parent Scope ID:   o_1234567890
        Type:              project

    States:
        Start Time:        Wed, 30 Sep 2020 15:19:17 MST
        Status:            canceling

        End Time:          Wed, 30 Sep 2020 15:19:17 MST
        Start Time:        Wed, 30 Sep 2020 15:18:35 MST
        Status:            active

        End Time:          Wed, 30 Sep 2020 15:18:35 MST
        Start Time:        Wed, 30 Sep 2020 15:18:14 MST
        Status:            pending
```

</Tab>

Boundary will then cancel the session and move it into a "Terminated" state.
>>>>>>> 475bda18
<|MERGE_RESOLUTION|>--- conflicted
+++ resolved
@@ -17,7 +17,6 @@
 
 Connecting to a target creates a session in Boundary. To demonstrate what a session looks like we are going to connect to a TCP target with a default port of 22 for SSH access.
 
-<<<<<<< HEAD
 ```bash
 $ boundary connect ssh -target-id ttcp_1234567890 --
 
@@ -50,27 +49,6 @@
 ```
 
 We can get a more detailed view of a specific session by reading it.
-=======
-<Tab heading="CLI">
-
-```bash
-$ boundary targets authorize-session -id ttcp_1234567890
-
-Target information:
-    Authorization Token:   $LONG_STRING_OF_TEXT
-    Created Time:          2020-09-30T15:18:14-07:00
-    Host ID:               hst_1234567890
-    Scope ID:              p_1234567890
-    Session ID:            s_h7vBIhH5SZ
-    Target ID:             ttcp_1234567890
-    Type:                  tcp
-    User ID:               u_1234567890
-```
-
-</Tab>
-
-~> You can also provide a -host-id flag in the request above to connect to a specific host. The chosen host must be contained in one of the host sets associated with the target.
->>>>>>> 475bda18
 
 ```bash
 $ boundary sessions read -id s_h7vBIhH5SZ
@@ -107,7 +85,6 @@
 
 ## Cancel a Session
 
-<<<<<<< HEAD
 To cancel a session the person initiating the connection can disconnect all connections, or a request can be sent to Boundary to cancel it.
 
 ```bash
@@ -150,28 +127,11 @@
 Boundary then cancels the session and move it into a "Terminated" state.
 
 ## Advanced Session Establishment
-=======
-<Tab heading="CLI">
+
+Above we discussed connecting to a target using the `boundary connect` command. In addition to this we can create a session to a target and connect to that session in separate steps. This is accomplished using the `boundary targets authorize-session` command, which generates a authorization token that users can use to start a session via `boundary proxy` at their own convenience.
 
 ```bash
-$ boundary proxy -authz $LONG_STRING_OF_TEXT
-
-Proxy listening information:
-    Address:             127.0.0.1
-    Connection Limit:    1
-    Expiration:          Wed, 30 Sep 2020 23:18:14 MST
-    Port:                61991
-    Protocol:            tcp
-    Session ID:          s_h7vBIhH5SZ
-```
-
-</Tab>
->>>>>>> 475bda18
-
-Above we discussed connecting to a target using the `boundary connect` command. In addition to this we can create a session to a target and connect to that session in separate steps. This is accomplished using the `boundary targets authorize` command, which generates a authorization token that users can use to start a session via `boundary proxy` at their own convenience.
-
-```bash
-$ boundary targets authorize -id ttcp_1234567890
+$ boundary targets authorize-session -id ttcp_1234567890
 
 Target information:
     Authorization Token:   $LONG_STRING_OF_TEXT
@@ -198,121 +158,9 @@
     Session ID:          s_h7vBIhH5SZ
 ```
 
-<<<<<<< HEAD
 With the above address and port information we can now connect to our local proxy and have our tcp traffic sent through the Boundary system.
 
 ```bash
 $ ssh 127.0.0.1 -p 61991
 ...
-```
-=======
-For SSH connections we'll likely receive a notice that the authenticity of the host can't be established.
-
-## Viewing Sessions
-
-Beyond establishing sessions we can also view and cancel sessions.  Here we'll view all sessions that have recently happened in the project scope that are default target is in.
-
-<Tab heading="CLI">
-
-```bash
-$ boundary sessions list -scope-id p_1234567890
-
-Session information:
-    ID:                 s_h7vBIhH5SZ
-        Status:           active
-        Created Time:     2020-09-30T15:18:14-07:00
-        Expiration Time:  2020-09-30T23:18:14-07:00
-        Updated Time:     2020-09-30T15:18:35-07:00
-        User ID:          u_1234567890
-        Target ID:        ttcp_1234567890
-```
-
-</Tab>
-
-We can get a more detailed view of this specific session by reading it.
-
-<Tab heading="CLI">
-
-```bash
-$ boundary sessions read -id s_h7vBIhH5SZ
-
-Session information:
-    Auth Token ID:       at_51XQGx0bzk
-    Created Time:        Wed, 30 Sep 2020 15:18:14 MST
-    Endpoint:            tcp://localhost:22
-    Expiration Time:     2020-09-30T23:18:14-07:00
-    Host ID:             hst_1234567890
-    Host Set ID:         hsst_1234567890
-    ID:                  s_h7vBIhH5SZ
-    Status:              active
-    Target ID:           ttcp_1234567890
-    Type:                tcp
-    Updated Time:        2020-09-30T15:18:35-07:00
-    User ID:             u_1234567890
-    Version:             2
-
-    Scope:
-        ID:                p_1234567890
-        Name:              Generated project scope
-        Parent Scope ID:   o_1234567890
-        Type:              project
-
-    States:
-        Start Time:        Wed, 30 Sep 2020 15:18:35 MST
-        Status:            active
-
-        End Time:          Wed, 30 Sep 2020 15:18:35 MST
-        Start Time:        Wed, 30 Sep 2020 15:18:14 MST
-        Status:            pending
-
-```
-
-</Tab>
-
-## Cancelling Sessions
-
-To shut down a session the person initiating the connection can disconnect all connections or a request can be sent to Boundary to cancel a specific session.
-
-<Tab heading="CLI">
-
-```bash
-$ boundary sessions cancel -id s_h7vBIhH5SZ
-
-Session information:
-    Auth Token ID:       at_51XQGx0bzk
-    Created Time:        Wed, 30 Sep 2020 15:18:14 MST
-    Endpoint:            tcp://localhost:22
-    Expiration Time:     2020-09-30T23:18:14-07:00
-    Host ID:             hst_1234567890
-    Host Set ID:         hsst_1234567890
-    ID:                  s_h7vBIhH5SZ
-    Status:              canceling
-    Target ID:           ttcp_1234567890
-    Type:                tcp
-    Updated Time:        2020-09-30T15:19:17-07:00
-    User ID:             u_1234567890
-    Version:             3
-
-    Scope:
-        ID:                p_1234567890
-        Name:              Generated project scope
-        Parent Scope ID:   o_1234567890
-        Type:              project
-
-    States:
-        Start Time:        Wed, 30 Sep 2020 15:19:17 MST
-        Status:            canceling
-
-        End Time:          Wed, 30 Sep 2020 15:19:17 MST
-        Start Time:        Wed, 30 Sep 2020 15:18:35 MST
-        Status:            active
-
-        End Time:          Wed, 30 Sep 2020 15:18:35 MST
-        Start Time:        Wed, 30 Sep 2020 15:18:14 MST
-        Status:            pending
-```
-
-</Tab>
-
-Boundary will then cancel the session and move it into a "Terminated" state.
->>>>>>> 475bda18
+```