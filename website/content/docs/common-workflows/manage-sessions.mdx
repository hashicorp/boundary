---
layout: docs
page_title: Manage Sessions
sidebar_title: Manage Sessions
description: How to manage Boundary sessions
---

# Manage Sessions

<<<<<<< HEAD
[Sessions](/docs/concepts/domain-model/sessions) are Boundary resources created when connecting to a [target](/docs/concepts/domain-model/targets). A target allows Boundary users to define an endpoint with a default-port and a protocol to establish a session. Unless specified with a `-host-id` flag when establishing a session, Boundary will choose one [host](/docs/concepts/domain-model/hosts) from the target's host-sets to connect to at random.
=======
[Sessions](/docs/concepts/domain-model/sessions) are Boundary resources created when connecting to a [Target](/docs/concepts/domain-model/target). A target allows Boundary users to define an endpoint with a protocol and default port to establish a session. Unless specified with a `-host-id` flag when establishing a session, Boundary will choose one [Host](/docs/concepts/domain-model/hosts) from the target's [Host Sets](/docs/concepts/domain-model/host-sets) to connect to at random.
>>>>>>> bcfd9d03

In this section, we'll show you the basics of how to start a session, view the session details, and cancel a session in Boundary using the CLI.

We assume you're running Boundary in `dev` mode using the default target resource of `ttcp_1234567890`. We also assume you've authenticated using the CLI. See the output of `boundary dev` for these login values.

## Start a Session

Connecting to a target creates a session in Boundary (via a call to the target to authorize a session for the user). To demonstrate what a session looks like we are going to connect to a `tcp` target with a default port of 22 for SSH access.

```bash
$ boundary connect ssh -target-id ttcp_1234567890 --

Proxy listening information:
    Address:             127.0.0.1
    Connection Limit:    1
    Expiration:          Wed, 30 Sep 2020 23:18:14 MST
    Port:                61991
    Protocol:            tcp
    Session ID:          s_h7vBIhH5SZ
```

For more information regarding different ways to connect to a target behind Boundary see [Connect to Target](/docs/getting-started/connect-to-target) under Getting Started and [Advanced Session Establishment](#advanced-session-establishment) below.

## View Sessions

<Tabs>
<Tab heading="CLI">


View all sessions which Boundary has for the project `p_1234567890` by listing them.

```bash
$ boundary sessions list -scope-id p_1234567890

Session information:
    ID:                 s_h7vBIhH5SZ
        Status:           active
        Created Time:     2020-09-30T15:18:14-07:00
        Expiration Time:  2020-09-30T23:18:14-07:00
        Updated Time:     2020-09-30T15:18:35-07:00
        User ID:          u_1234567890
        Target ID:        ttcp_1234567890
```

We can get a more detailed view of a specific session by reading it.

```bash
$ boundary sessions read -id s_h7vBIhH5SZ

Session information:
    Auth Token ID:       at_51XQGx0bzk
    Created Time:        Wed, 30 Sep 2020 15:18:14 MST
    Endpoint:            tcp://localhost:22
    Expiration Time:     2020-09-30T23:18:14-07:00
    Host ID:             hst_1234567890
    Host Set ID:         hsst_1234567890
    ID:                  s_h7vBIhH5SZ
    Status:              active
    Target ID:           ttcp_1234567890
    Type:                tcp
    Updated Time:        2020-09-30T15:18:35-07:00
    User ID:             u_1234567890
    Version:             2

    Scope:
        ID:                p_1234567890
        Name:              Generated project scope
        Parent Scope ID:   o_1234567890
        Type:              project

    States:
        Start Time:        Wed, 30 Sep 2020 15:18:35 MST
        Status:            active

        End Time:          Wed, 30 Sep 2020 15:18:35 MST
        Start Time:        Wed, 30 Sep 2020 15:18:14 MST
        Status:            pending
```

</Tab>
<Tab heading="Admin Console">


1.  Navigate to a project, then to sessions.
1.  View the session information provided there.

<video muted playsInline autoPlay loop class="boundary-clickthrough-video">
    <source
        type="video/mp4"
        src="https://www.datocms-assets.com/2885/1602532864-boundary-clickthrough-manage-sessions-view-sessions.mp4"
    />
</video>
</Tab>
</Tabs>


## Cancel a Session

<Tabs>
<Tab heading="CLI">
To send a request to Boundary to cancel a session:


```bash
$ boundary sessions cancel -id s_h7vBIhH5SZ

Session information:
    Auth Token ID:       at_51XQGx0bzk
    Created Time:        Wed, 30 Sep 2020 15:18:14 MST
    Endpoint:            tcp://localhost:22
    Expiration Time:     2020-09-30T23:18:14-07:00
    Host ID:             hst_1234567890
    Host Set ID:         hsst_1234567890
    ID:                  s_h7vBIhH5SZ
    Status:              canceling
    Target ID:           ttcp_1234567890
    Type:                tcp
    Updated Time:        2020-09-30T15:19:17-07:00
    User ID:             u_1234567890
    Version:             3

    Scope:
        ID:                p_1234567890
        Name:              Generated project scope
        Parent Scope ID:   o_1234567890
        Type:              project

    States:
        Start Time:        Wed, 30 Sep 2020 15:19:17 MST
        Status:            canceling

        End Time:          Wed, 30 Sep 2020 15:19:17 MST
        Start Time:        Wed, 30 Sep 2020 15:18:35 MST
        Status:            active

        End Time:          Wed, 30 Sep 2020 15:18:35 MST
        Start Time:        Wed, 30 Sep 2020 15:18:14 MST
        Status:            pending
```

Boundary then cancels the session and move it into a "Terminated" state.

</Tab>
<Tab heading="Admin Console">


1. Navigate to a project, then to sessions.
1. Choose a session and its **Cancel** button.
1. View the session status update from _canceling_ to _terminated_.

<video muted playsInline autoPlay loop class="boundary-clickthrough-video">
    <source
        type="video/mp4"
        src="https://www.datocms-assets.com/2885/1602261010-boundary-clickthrough-manage-sessions-cancel-session.mp4"
    />
</video>
</Tab>
</Tabs>


## Advanced Session Establishment

Above, we discussed connecting to a target using the `boundary connect` command. In addition to this we can create a session to a target and connect to that session in separate steps. This is accomplished using the `boundary targets authorize-session` command, which generates an authorization token that a user can use to start a session via `boundary connect -authz-token` at their own convenience.

```bash
$ boundary targets authorize-session -id ttcp_1234567890

Target information:
    Authorization Token:   $LONG_STRING_OF_TEXT
    Created Time:          2020-09-30T15:18:14-07:00
    Host ID:               hst_1234567890
    Scope ID:              p_1234567890
    Session ID:            s_h7vBIhH5SZ
    Target ID:             ttcp_1234567890
    Type:                  tcp
    User ID:               u_1234567890
```

Note: You can also provide a `-host-id` flag in the request above which ensures connecting using the provided Authorization Token will connect you to this specific host.

```bash
$ boundary proxy -authz $LONG_STRING_OF_TEXT

Proxy listening information:
    Address:             127.0.0.1
    Connection Limit:    1
    Expiration:          Wed, 30 Sep 2020 23:18:14 MST
    Port:                61991
    Protocol:            tcp
    Session ID:          s_h7vBIhH5SZ
```

With the above address and port information we can now connect to our local proxy and have our tcp traffic sent through the Boundary system.

```bash
$ ssh 127.0.0.1 -p 61991
...
```<|MERGE_RESOLUTION|>--- conflicted
+++ resolved
@@ -7,11 +7,7 @@
 
 # Manage Sessions
 
-<<<<<<< HEAD
-[Sessions](/docs/concepts/domain-model/sessions) are Boundary resources created when connecting to a [target](/docs/concepts/domain-model/targets). A target allows Boundary users to define an endpoint with a default-port and a protocol to establish a session. Unless specified with a `-host-id` flag when establishing a session, Boundary will choose one [host](/docs/concepts/domain-model/hosts) from the target's host-sets to connect to at random.
-=======
 [Sessions](/docs/concepts/domain-model/sessions) are Boundary resources created when connecting to a [Target](/docs/concepts/domain-model/target). A target allows Boundary users to define an endpoint with a protocol and default port to establish a session. Unless specified with a `-host-id` flag when establishing a session, Boundary will choose one [Host](/docs/concepts/domain-model/hosts) from the target's [Host Sets](/docs/concepts/domain-model/host-sets) to connect to at random.
->>>>>>> bcfd9d03
 
 In this section, we'll show you the basics of how to start a session, view the session details, and cancel a session in Boundary using the CLI.
 
