---
layout: docs
page_title: Manage Roles and Permissions
sidebar_title: Manage Roles
description: How to manage Roles and Permissions
---

# Manage Roles and Permissions

[Roles](/docs/concepts/domain-model/roles) in Boundary manage the permissions given to principals ([Users](/docs/concepts/domain-model/users)/[Groups](/docs/concepts/domain-model/groups)). Roles can be defined at the global, org, or project scopes.

In this example, we're going to show you how to create a role in Boundary, assign that roles grants, and assign principals to the role.

~> Note that all resource IDs in this example are illustration only - IDs are uniquely generated for every resource upon creation with the exception being
generated resources in `dev` mode. Please make sure to use the resource IDs that are generated when running this example. For example, if you run
`boundary roles create`, use the resource ID of the role seen in stdout, not the ID in the example command.

# Create a Role

Roles can live in the global, org, or project scopes. In this example we will create a role in the generated org scope in `dev` mode.

<Tabs>
<Tab heading="CLI">


```bash
$ boundary roles create -scope-id o_1234567890 -name my_role -description "My first role"

Role information:
  Created Time:        Fri, 09 Oct 2020 14:19:22 PDT
  Description:         My first role
  Grant Scope ID:      o_1234567890
  ID:                  r_kHY8tQteXr
  Name:                my_role
  Updated Time:        Fri, 09 Oct 2020 14:19:22 PDT
  Version:             1

  Scope:
    ID:                o_1234567890
    Name:              Generated org scope
    Parent Scope ID:   global
    Type:              org
```

</Tab>
<Tab heading="Admin Console">


1. Navigate to an org, then to roles.
1. Choose the **New** button.
1. Fill the role details.
1. Choose **Save** and view the role edit form page.

<video muted playsInline autoPlay loop class="boundary-clickthrough-video">
  <source
    type="video/mp4"
    src="https://www.datocms-assets.com/2885/1602516687-boundary-clickthrough-role-create.mp4"
  />
</video>

</Tab>
<Tab heading="Terraform">


```hcl
resource "boundary_scope" "role" {
  name        = "my_role"
  description = "My first role!"
<<<<<<< HEAD
  scope_id    = o_1234567890 // sets the role's scope as the default generated org. To change the role's scope provide a different scope id.
=======
  scope_id    = o_1234567890
>>>>>>> bcfd9d03
}
```

</Tab>
</Tabs>


# Assign Principals to a Role

Users and groups are granted permissions to perform actions by assigning them to a role.

<Tabs>
<Tab heading="CLI">


```bash
boundary roles add-principals -id $role_id -principal $principal_id

Role information:
  Created Time:        Fri, 09 Oct 2020 14:45:47 PDT
  Description:         My first role
  Grant Scope ID:      o_1234567890
  ID:                  r_CqEl81Io1C
  Name:                test
  Updated Time:        Fri, 09 Oct 2020 16:31:39 PDT
  Version:             2

  Scope:
    ID:                o_1234567890
    Name:              Generated org scope
    Parent Scope ID:   global
    Type:              org

  Principals:
    ID:             u_gAv6YgVtVs
      Type:         user
      Scope ID:     o_1234567890
```

</Tab>
<Tab heading="Admin Console">


1. From the role edit form, navigate to the **Principals** tab.
1. Choose **Add Principals** from the **Manage** dropdown.
1. Select one or more users and groups to associate with the role.
1. Choose the **Add Principals** button and view the principals list.

<video muted playsInline autoPlay loop class="boundary-clickthrough-video">
  <source
    type="video/mp4"
    src="https://www.datocms-assets.com/2885/1602516684-boundary-clickthrough-role-add-principal.mp4"
  />
</video>

</Tab>
<Tab heading="Terraform">


```hcl
resource "boundary_scope" "role" {
  name        = "my_role"
  description = "My first role!"
  scope_id    = o_1234567890 // sets the role's scope as the default generated org. To change the role's scope provide a different scope id.
  principals  = u_1234567890 // assigns the default generated admin user to the role. To assign a different principal provide a different principal id.
}
```

</Tab>
</Tabs>


# Assign Grants to a Role

<<<<<<< HEAD
Grants give roles permission to perform actions. For more information on how to format grants see [Permission Grant Formats](https://boundaryproject.io/docs/concepts/security/permissions#permission-grant-formats).
=======
Grants describe the actions that the principals should be allowed to perform. For more information on how to format grants see [Permission Grant Formats](https://boundaryproject.io/docs/concepts/security/permissions#permission-grant-formats).
>>>>>>> bcfd9d03
In this example we give a role read and list permissions to all resources.

<Tabs>
<Tab heading="CLI">


```bash
boundary roles add-grants -id $role_id -grant 'id=*;type=*;actions=read,list'

Role information:
  Created Time:        Fri, 09 Oct 2020 14:45:47 PDT
  Description:         My first role
  Grant Scope ID:      o_1234567890
  ID:                  r_CqEl81Io1C
  Name:                test
  Updated Time:        Fri, 09 Oct 2020 17:15:47 PDT
  Version:             3

  Scope:
    ID:                o_1234567890
    Name:              Generated org scope
    Parent Scope ID:   global
    Type:              org

  Principals:
    ID:             u_gAv6YgVtVs
      Type:         user
      Scope ID:     o_1234567890

  Canonical Grants:
    id=*;type=*;actions=list,read

```

</Tab>
<Tab heading="Admin Console">


1. From the role edit form, navigate to the **Grants** tab.
1. Fill a new grant string.
1. Choose **Add**.
1. Choose **Save** to commit your grant changes.

<video muted playsInline autoPlay loop class="boundary-clickthrough-video">
  <source
    type="video/mp4"
    src="https://www.datocms-assets.com/2885/1602516681-boundary-clickthrough-role-add-grant.mp4"
  />
</video>

</Tab>


<Tab heading="Terraform">


```hcl
resource "boundary_scope" "role" {
  name        = "my_role"
  description = "My first role!"
  scope_id    = o_1234567890
  principals  = u_1234567890
  grants      = ["id=*;type=*;action=read,list"]
}
```

</Tab>
</Tabs>
<|MERGE_RESOLUTION|>--- conflicted
+++ resolved
@@ -66,11 +66,7 @@
 resource "boundary_scope" "role" {
   name        = "my_role"
   description = "My first role!"
-<<<<<<< HEAD
-  scope_id    = o_1234567890 // sets the role's scope as the default generated org. To change the role's scope provide a different scope id.
-=======
   scope_id    = o_1234567890
->>>>>>> bcfd9d03
 }
 ```
 
@@ -145,11 +141,7 @@
 
 # Assign Grants to a Role
 
-<<<<<<< HEAD
-Grants give roles permission to perform actions. For more information on how to format grants see [Permission Grant Formats](https://boundaryproject.io/docs/concepts/security/permissions#permission-grant-formats).
-=======
 Grants describe the actions that the principals should be allowed to perform. For more information on how to format grants see [Permission Grant Formats](https://boundaryproject.io/docs/concepts/security/permissions#permission-grant-formats).
->>>>>>> bcfd9d03
 In this example we give a role read and list permissions to all resources.
 
 <Tabs>
