--- conflicted
+++ resolved
@@ -45,12 +45,7 @@
 
 	// Get last line from output (authentication response)
 	var buf bytes.Buffer
-<<<<<<< HEAD
-	_, err = io.Copy(&buf, f)
-	require.NoError(t, err)
-=======
 	_, _ = io.Copy(&buf, f)
->>>>>>> 35cef97b
 	parts := strings.Split(strings.TrimSpace(buf.String()), "\r\n")
 	response := parts[len(parts)-1]
 
